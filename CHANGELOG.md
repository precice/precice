# preCICE Change Log

All notable changes to this project will be documented in this file. For future plans, see our [Roadmap](https://github.com/precice/precice/wiki/Roadmap).

## develop
- The SolverInterface is now hardened against invalid IDs and misconfiguration using a consitent mechanism to express requirements.
- The SolverInterface now keeps track of the Mesh states, which results more informative error messages for mesh related functions.
- Sending data between participants is now fully asynchronous. This is relevant in one-way coupling scenarios, where the sending participant doesn't need to wait for the receiving one.
<<<<<<< HEAD
- [`#395`](https://github.com/precice/precice/pull/395) removes API functions `nameConfiguration(), dataDisplacements(), dataForces(), dataVelocities(), actionPlotOutput(), exportVTK(), exportAll()` from CPP API and all language bindings.
- Python bindings offer all preCICE API functions (except `get_mesh_handle`)
=======
- `bindings/fortran` do not use `precice::impl::SolverInterfaceImpl` anymore, but `precice::SolverInterface`.
>>>>>>> b1dca1dc

## 1.4.1

- Bug in re-partitioning fixed, occured for OpenFOAM and empty ranks in parallel. 

## 1.4.0
- The python modules are now proper packages tracking dependencies etc.
- Fix CMake now importable from binary directory.
- The Python module for the preCICE bindings `PySolverInterface` is renamed to `precice`. This change does not break old code. Please refer to [`src/precice/bindings/python/README.md`](src/precice/bindings/python/README.md) for more information.
- Add a pkg-config for preCICE (`libprecice.pc`).
- Use the Boost stacktrace library for cross-platform stacktrace printing. **This requires Boost 1.65.1**.
- Added explicit linking to `libdl` for `boost::stacktrace`.
- Reimplemented the internals of the nearest-projection mapping to significantly reduce its initialization time.
- The EventTimings now do a time normalization among all ranks, i.e., the first event is considered to happen at t=0, all other events are adapted thereto.
- The old CSV format of the EventTimings log files, split among two files was replaced by a single file, in structured JSON format.
- Fixed memory leaks in the `xml::XMLAttributes` and `xml::Validator*`.
- Removed the `xml::Validator*` classes and replaced them in `xml::XMLAttribute` with a set of "options".
- Made `xml::XMLAttribute` and `xml::XMLTag` chainable.
- Added manpages for binprecice and testprecice.
- Fixed memory leaks in `mesh::Mesh`.
- Fixed mapping classes not flushing the underlying caches on `clear()`.
- Fixed format of version logging (first preCICE log message).
- Added tolerance of iterations in quasi-Newton tests.
- CMake overhaul:
  - Converted to target-based system: precice, testprecice, binprecice
  - New options:
    - `PRECICE_Packages` (default ON) to configure CPack,
    - `PRECICE_InstallTest` (default ON) to configure installation of tests.  
      This includes the binary `testprecice` and necessary files.
      Use `PREFIX/share/precice` as `PRECICE_ROOT`.
  - Moved CMake files from `tools/cmake-modules` to `cmake/` (general scripts) and `cmake/modules` (find modules).
  - Migrated from file-globing to explicit source/interface/test-file lists.  
    Use `tools/updateSourceFiles.py` from project-root to update all necessary files.
  - `install` target installs:
     - the library `PREFIX/lib`.
     - the binaries `PREFIX/bin` and their manfiles into `PREFIX/share/man/man1`.
     - the CMake configuration files into `PREFIX/lib/cmake/precice`.
     - the pkg-config configuration files into `PREFIX/lib/pkgconfig`
     - the necessary files to run testprecice into `PREFIX/share/precice`. Use this as `PRECICE_ROOT` on installed system.
  - CTest definition of tests run in isolated working directories:
    - `precice.Base` for the base test suite
    - `precice.MPI2` run on 2 MPI ranks
    - `precice.MPI4` run on 4 MPI ranks
  - CPack configuration of target `package` to generate binary debian, tar and zip packages.
  - Added `CMakeLists.txt` to `tools/solverdummy/cpp`. It is an example of how to link to preCICE with CMake.
  - Extended the displayed information when configuring.
- Extended `updateSourceFiles.py` to verify the sources using `git ls-files --full-name` if available.
- Fixed the `io::VTKXMLExporter` not to write VertexNormals.
- Improved the user-friendliness of the tests.
  - `make test` will run all tests.
  - `make test_base` only a unproblematic base-set.
  - A timeout will kill hanging tests.
  - All tests sets run in isolated working directories.
- Added an (experimental) Fortran 2003 solver dummy.

## 1.3.0
- Update of build procedure for python bindings (see [`precice/src/bindings/python/README.md`](https://github.com/precice/precice/blob/develop/src/precice/bindings/python/README.md) for instructions). Note: you do not have to add `PySolverInterface.so` to `PYTHONPATH` manually anymore, if you want to use it in your adapter. Python should be able to find it automatically.   
- Make naming of log files consistent, following the pattern `precice-SOLVERNAME-logtype.log`, example: `precice-FLUID-eventTimings.log`
- Enable boost.geometry based preallocation. Speeds up initialization of PetRBF based mapping.
- Actions can now specify a `MeshRequirement`, such as the `ScaleByAreaAction`.
- Many events have been reworked and are now uniformly named. 
- There is a `syncMode` for events (for detailed performance measurements), configurable and off by default. 

## 1.2.0
- Make `polynomial=separate` the default setting for PetRBF.
- Removed ExportVRML functionality
- Build system:
  - Make `python=off` default.
- Building with Conda:
  - The helper scripts are now placed in the directory `tools/conda_building`. All the terms refering to `Anaconda` have been changed to `Conda`.
- Sending data exchange is now fully asynchronous, so that the sending participant never waits for the receiving one.
- Rename `src/precice/adapters` to `src/precice/bindings`
- adding `libprefix` option in scons build process to allow for non-standard library paths

## 1.1.1
- Fix SConstruct symlink build target failing when using lowercase build (debug, release) names.

## 1.1.0
- Build system:
  - Remove the `staticlib` and `bin` from the default targets to reduce the building time and storage requirements.
  - Change build types to mixed case, i.e. ```Debug``` and ```Release```. Old versions are retained for backward compatibility.
  - Make `mpicxx` default setting for compiler.
  - Experiemental support for building with Conda, see `tools/anaconda_building`
  - Use NumPy to figure out Python include paths.
  - Search for PETSc in more paths
  - Add experimental CMake build control files.

- Add a job command file for the SuperMUC HPC system in `tools`.
- `compileAndTest.py` Change the `-b` option to `-t`, do not crash when ./tests do no exist, make `mpirun` command configurable
- Use `libxml2` for XML parsing, this makes `libxml2-dev` a dependency.
- Update EventTimings framework.
- Add python script to plot Events on a timeline.
- PETSc RBF mapping now supports conservative mapping with a separated polynomial
- Converted all tests to the new, boost test based, unit testing framework.
- Removed the `tarch` legacy library.
- Use `boost::signal2` for implement observer pattern for the Mesh class.
- Add contributer guidelines.


## 1.0.3
- Fix compilation for boost 1.66, see issue #93.

## 1.0.2
- Fix bug in the mesh repartitioning for plane-like coupling interfaces and small gaps between both sides.

## 1.0.1
- Fix compilation issue with the python interface.<|MERGE_RESOLUTION|>--- conflicted
+++ resolved
@@ -6,12 +6,9 @@
 - The SolverInterface is now hardened against invalid IDs and misconfiguration using a consitent mechanism to express requirements.
 - The SolverInterface now keeps track of the Mesh states, which results more informative error messages for mesh related functions.
 - Sending data between participants is now fully asynchronous. This is relevant in one-way coupling scenarios, where the sending participant doesn't need to wait for the receiving one.
-<<<<<<< HEAD
 - [`#395`](https://github.com/precice/precice/pull/395) removes API functions `nameConfiguration(), dataDisplacements(), dataForces(), dataVelocities(), actionPlotOutput(), exportVTK(), exportAll()` from CPP API and all language bindings.
 - Python bindings offer all preCICE API functions (except `get_mesh_handle`)
-=======
 - `bindings/fortran` do not use `precice::impl::SolverInterfaceImpl` anymore, but `precice::SolverInterface`.
->>>>>>> b1dca1dc
 
 ## 1.4.1
 
