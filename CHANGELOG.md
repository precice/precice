# preCICE Change Log

All notable changes to this project will be documented in this file. For future plans, see our [Roadmap](https://github.com/precice/precice/wiki/Roadmap).

## develop

- More "pythonic" python bindings `precice_future` are introduced. The python bindings `precice` are deprecated and will be removed in preCICE Version 2.0.0. If you still want to use them, please install `precice` and `precice_future`. Our recommendation, if you want to use the new bindings: Use `import precice_future as precice`.

<<<<<<< HEAD
## develop

- More "pythonic" python bindings `precice_future` are introduced. The python bindings `precice` are deprecated and will be removed in preCICE Version 2.0.0. If you still want to use them, please install `precice` and `precice_future`. Our recommendation, if you want to use the new bindings: Use `import precice_future as precice`.

=======
>>>>>>> 872c52fc
## 1.5.0

- Added CMake alias `precice::precice` which mimics the namespaced library name after calling `find_package(precice)`. This allows seamless use as a subproject.
- Added state-awareness to the SolverInterface to keep track of the Mesh states. This results more informative error messages for mesh related functions.
- Added faster `PetRadialBasisFctMapping` tagging using RTree queries.
- Added potentially missing signal `SIGXCPU`.
- Added sanitization of IDs to the SolverInterface and harden it against misconfiguration using a consistent mechanism to express requirements.
- Added support for using preCICE directly from the binary tree using `precice_DIR` in other projects.
- Added target `test_install`, which can be used to test the install. It configures builds and runs the cpp solverdummy using the installed preCICE library.
- Added the ability to send a mesh to multiple participants.
- Added the attribute `Participant` to the logger, which is now available in format and filter expressions.
- Added the automatic creation of target directories, when exporting meshes with `<export:vtk ...>`.
- Added the data name to the log output of convergence measures.
- Added the generation of a pkg-config file for preCICE, which is usable after installing.
- Added the generation of code coverage reports.
- Changed the tested build-system in CI from SCons to CMake.
- Fixed a **critical bug** in the nearest projection mapping rooting in the variant index tree. We decided to roll-back to the old implementation until there is a fix.
- Fixed PETSc complaining about unused arguments when running tests.
- Fixed `bindings/fortran` to use `precice::SolverInterface` instead of `precice::impl::SolverInterfaceImpl`
- Fixed a potential integer overflow when parsing huge numbers in the configuration code.
- Fixed a potential overflow in the computation of the side length of bounding boxes.
- Fixed bug in preconditioner when we have convergence in the first iteration.
- Fixed integration tests resetting the log-level by calling `configure`.
- Fixed missing includes for Eigen
- Fixed overuse of `std::endl` in code, file generation should be noticeably faster now.
- Fixed the `const`ness of passed pointer arguments as well as some member functions of the `SolverInterface`.
- Fixed the default safety factor for nearest projection mapping by increasing it from 0.1 to 0.5.
- Fixed Python bindings now offer all preCICE API functions (except `get_mesh_handle`)
- Fixed CMake now properly detects PETSc on systems with a directory-scoped MPI installation (`include/openmpi/mpi.h`) when the compiler was not set to the MPI compiler wrapper.
- Refactored `Mesh::computeState` into two logical units, improving the trace information.
- Refactored `computePartitions` using the stl.
- Refactored logger which dramatically reduces compile times.
- Refactored the M2N handling code, which improves the available trace information for issues related to the M2N initialization.
- Removed [`#395`](https://github.com/precice/precice/pull/395) API functions `nameConfiguration(), dataDisplacements(), dataForces(), dataVelocities(), actionPlotOutput(), exportVTK(), exportAll()` from CPP API and all language bindings.
- Removed ancient `PRECIE_NO_SOCKETS` definition.
- Removed dead configuration code.
- Sending data between participants is now fully asynchronous. This is relevant in one-way coupling scenarios, where the sending participant doesn't need to wait for the receiving one.

## 1.4.1

- Bug in re-partitioning fixed, occured for OpenFOAM and empty ranks in parallel. 

## 1.4.0
- The python modules are now proper packages tracking dependencies etc.
- Fix CMake now importable from binary directory.
- The Python module for the preCICE bindings `PySolverInterface` is renamed to `precice`. This change does not break old code. Please refer to [`src/precice/bindings/python/README.md`](src/precice/bindings/python/README.md) for more information.
- Add a pkg-config for preCICE (`libprecice.pc`).
- Use the Boost stacktrace library for cross-platform stacktrace printing. **This requires Boost 1.65.1**.
- Added explicit linking to `libdl` for `boost::stacktrace`.
- Reimplemented the internals of the nearest-projection mapping to significantly reduce its initialization time.
- The EventTimings now do a time normalization among all ranks, i.e., the first event is considered to happen at t=0, all other events are adapted thereto.
- The old CSV format of the EventTimings log files, split among two files was replaced by a single file, in structured JSON format.
- Fixed memory leaks in the `xml::XMLAttributes` and `xml::Validator*`.
- Removed the `xml::Validator*` classes and replaced them in `xml::XMLAttribute` with a set of "options".
- Made `xml::XMLAttribute` and `xml::XMLTag` chainable.
- Added manpages for binprecice and testprecice.
- Fixed memory leaks in `mesh::Mesh`.
- Fixed mapping classes not flushing the underlying caches on `clear()`.
- Fixed format of version logging (first preCICE log message).
- Added tolerance of iterations in quasi-Newton tests.
- CMake overhaul:
  - Converted to target-based system: precice, testprecice, binprecice
  - New options:
    - `PRECICE_Packages` (default ON) to configure CPack,
    - `PRECICE_InstallTest` (default ON) to configure installation of tests.  
      This includes the binary `testprecice` and necessary files.
      Use `PREFIX/share/precice` as `PRECICE_ROOT`.
  - Moved CMake files from `tools/cmake-modules` to `cmake/` (general scripts) and `cmake/modules` (find modules).
  - Migrated from file-globing to explicit source/interface/test-file lists.  
    Use `tools/updateSourceFiles.py` from project-root to update all necessary files.
  - `install` target installs:
     - the library `PREFIX/lib`.
     - the binaries `PREFIX/bin` and their manfiles into `PREFIX/share/man/man1`.
     - the CMake configuration files into `PREFIX/lib/cmake/precice`.
     - the pkg-config configuration files into `PREFIX/lib/pkgconfig`
     - the necessary files to run testprecice into `PREFIX/share/precice`. Use this as `PRECICE_ROOT` on installed system.
  - CTest definition of tests run in isolated working directories:
    - `precice.Base` for the base test suite
    - `precice.MPI2` run on 2 MPI ranks
    - `precice.MPI4` run on 4 MPI ranks
  - CPack configuration of target `package` to generate binary debian, tar and zip packages.
  - Added `CMakeLists.txt` to `tools/solverdummy/cpp`. It is an example of how to link to preCICE with CMake.
  - Extended the displayed information when configuring.
- Extended `updateSourceFiles.py` to verify the sources using `git ls-files --full-name` if available.
- Fixed the `io::VTKXMLExporter` not to write VertexNormals.
- Improved the user-friendliness of the tests.
  - `make test` will run all tests.
  - `make test_base` only a unproblematic base-set.
  - A timeout will kill hanging tests.
  - All tests sets run in isolated working directories.
- Added an (experimental) Fortran 2003 solver dummy.

## 1.3.0
- Update of build procedure for python bindings (see [`precice/src/bindings/python/README.md`](https://github.com/precice/precice/blob/develop/src/precice/bindings/python/README.md) for instructions). Note: you do not have to add `PySolverInterface.so` to `PYTHONPATH` manually anymore, if you want to use it in your adapter. Python should be able to find it automatically.   
- Make naming of log files consistent, following the pattern `precice-SOLVERNAME-logtype.log`, example: `precice-FLUID-eventTimings.log`
- Enable boost.geometry based preallocation. Speeds up initialization of PetRBF based mapping.
- Actions can now specify a `MeshRequirement`, such as the `ScaleByAreaAction`.
- Many events have been reworked and are now uniformly named. 
- There is a `syncMode` for events (for detailed performance measurements), configurable and off by default. 

## 1.2.0
- Make `polynomial=separate` the default setting for PetRBF.
- Removed ExportVRML functionality
- Build system:
  - Make `python=off` default.
- Building with Conda:
  - The helper scripts are now placed in the directory `tools/conda_building`. All the terms refering to `Anaconda` have been changed to `Conda`.
- Sending data exchange is now fully asynchronous, so that the sending participant never waits for the receiving one.
- Rename `src/precice/adapters` to `src/precice/bindings`
- adding `libprefix` option in scons build process to allow for non-standard library paths

## 1.1.1
- Fix SConstruct symlink build target failing when using lowercase build (debug, release) names.

## 1.1.0
- Build system:
  - Remove the `staticlib` and `bin` from the default targets to reduce the building time and storage requirements.
  - Change build types to mixed case, i.e. ```Debug``` and ```Release```. Old versions are retained for backward compatibility.
  - Make `mpicxx` default setting for compiler.
  - Experiemental support for building with Conda, see `tools/anaconda_building`
  - Use NumPy to figure out Python include paths.
  - Search for PETSc in more paths
  - Add experimental CMake build control files.

- Add a job command file for the SuperMUC HPC system in `tools`.
- `compileAndTest.py` Change the `-b` option to `-t`, do not crash when ./tests do no exist, make `mpirun` command configurable
- Use `libxml2` for XML parsing, this makes `libxml2-dev` a dependency.
- Update EventTimings framework.
- Add python script to plot Events on a timeline.
- PETSc RBF mapping now supports conservative mapping with a separated polynomial
- Converted all tests to the new, boost test based, unit testing framework.
- Removed the `tarch` legacy library.
- Use `boost::signal2` for implement observer pattern for the Mesh class.
- Add contributer guidelines.


## 1.0.3
- Fix compilation for boost 1.66, see issue #93.

## 1.0.2
- Fix bug in the mesh repartitioning for plane-like coupling interfaces and small gaps between both sides.

## 1.0.1
- Fix compilation issue with the python interface.<|MERGE_RESOLUTION|>--- conflicted
+++ resolved
@@ -6,13 +6,6 @@
 
 - More "pythonic" python bindings `precice_future` are introduced. The python bindings `precice` are deprecated and will be removed in preCICE Version 2.0.0. If you still want to use them, please install `precice` and `precice_future`. Our recommendation, if you want to use the new bindings: Use `import precice_future as precice`.
 
-<<<<<<< HEAD
-## develop
-
-- More "pythonic" python bindings `precice_future` are introduced. The python bindings `precice` are deprecated and will be removed in preCICE Version 2.0.0. If you still want to use them, please install `precice` and `precice_future`. Our recommendation, if you want to use the new bindings: Use `import precice_future as precice`.
-
-=======
->>>>>>> 872c52fc
 ## 1.5.0
 
 - Added CMake alias `precice::precice` which mimics the namespaced library name after calling `find_package(precice)`. This allows seamless use as a subproject.
@@ -50,6 +43,9 @@
 - Removed ancient `PRECIE_NO_SOCKETS` definition.
 - Removed dead configuration code.
 - Sending data between participants is now fully asynchronous. This is relevant in one-way coupling scenarios, where the sending participant doesn't need to wait for the receiving one.
+- Python bindings offer all preCICE API functions (except `get_mesh_handle`)
+- `bindings/fortran` do not use `precice::impl::SolverInterfaceImpl` anymore, but `precice::SolverInterface`.
+- When exporting meshes with `<export:vtk ...>` the target directories are automatically created.
 
 ## 1.4.1
 
