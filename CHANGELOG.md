--- conflicted
+++ resolved
@@ -31,11 +31,8 @@
   - CPack configuration of target `package` to generate binary debian, tar and zip packages.
   - Add `CMakeLists.txt` to `tools/solverdummy/cpp`. It is an example of how to link to precice with CMake.
   - Extend the displayed information when configuring.
-<<<<<<< HEAD
 - Extend `updateSourceFiles.py` to verify the sources using `git ls-files --full-name` if available.
-=======
 - Fix the VTK XML exporter not to write VertexNormals
->>>>>>> bdeb0152
 
 ## 1.3.0
 - Update of build procedure for python bindings (see [`precice/src/bindings/python/README.md`](https://github.com/precice/precice/blob/develop/src/precice/bindings/python/README.md) for instructions). Note: you do not have to add `PySolverInterface.so` to `PYTHONPATH` manually anymore, if you want to use it in your adapter. Python should be able to find it automatically.   
