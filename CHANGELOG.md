# preCICE Change Log

All notable changes to this project will be documented in this file. For future plans, see our [Roadmap](https://github.com/precice/precice/wiki/Roadmap).

## develop

<<<<<<< HEAD
- Simplify parallel configuration
  - automatically add `master:mpi-single` for parallel participant if necessary
  - no longer require `gather-scatter` distribution type for a `m2n` with at least one serial participant
  - automatically choose suitable RBF implementation based on whether preCICE was built with PETSc and whether the participant is serial or parallel 
=======
- Added a generator for markdown references `binprecice md`.
- Refactored the XML documentation generation out of the `xml::XMLAttribute` and `xml::XMLTag` classes into `xml/Printer.[ch]pp`.
>>>>>>> efeebbfe
- drop official python2 support for python bindings ([remove tests](https://github.com/precice/systemtests/commit/dba924447996574967b2295cf652fb32bec58020)).
- Move python bindings to independent repository: [`precice/python-bindings`](https://github.com/precice/python-bindings)
- End support for deprecated python bindings [`precice`](https://github.com/precice/precice/tree/v1.6.1/src/precice/bindings/python) and [`PySolverInterface`](https://github.com/precice/precice/tree/v1.6.1/src/precice/bindings/PySolverInterface). 
- Only support a single version of the python bindings from now on provided in [`precice/python-bindings`](https://github.com/precice/python-bindings). Package [`precice_future`](https://github.com/precice/precice/blob/v1.6.1/src/precice/bindings/python_future/setup.py#L14) (previous to `v2.0.0`) is renamed to [`precice`](https://github.com/precice/python-bindings/blob/3b9aec6c529814e6904a6a4697cf92388d4c4bf0/setup.py#L18) (from `v2.0.0`).

## 1.6.1

- Fixed a platform-dependent issue with boost.

## 1.6.0

- Added CMake target to uninstall the project.
- Added `INFO` log output of the connection build-up during the instantiation. This dramatically simplifies the identification of connection-related problems.
- Added `precice::getVersionInformation()` to the interface. This returns a semicolon separated list of information containing the version, configuration, compiler and flags used to compile the library.
- Added additional checks for wrong user input in SolverInterface.
- Added basic index validation of user input to the SolverInterface
- Added events for mapping internals such as the computation of the mapping and the index-generation.
- Added more "pythonic" python bindings `precice_future`. More: [here](https://github.com/precice/precice/pull/379) and [here](https://github.com/precice/precice/issues/458)
- Added overrides for dependencies, allowing users to force CMake to use a given version. [Read more](https://github.com/precice/precice/wiki/Building:-Using-CMake#xsdk-compliance)
- Added support for the `CPP` and `CPPFLAGS` environment variables. [Read more](https://github.com/precice/precice/wiki/Building:-Using-CMake#xsdk-compliance)
- Added support for the xsdk default mode. [Read more](https://github.com/precice/precice/wiki/Building:-Using-CMake#xsdk-compliance)
- Added the CMake variable `PRECICE_CTEST_MPI_FLAGS` which can be used to pass additional flags to `mpirun`. A common use-case is to enable oversubscribing on machines with only 2 cores by passing `--oversubscribe`.
- Added the possibility to pass a custom `MPI_Comm` to preCICE via a new SolverInterface constructor. The passed communicator is then used as the global internal communicator. The user has to ensure that the mpi implementations of preCICE and the caller code are consistent and compatible.
- Added the result of `git describe --tags --dirty` to the library, which is now displayed during the configuration of preCICE. This allows quickly check what commit you are actually using and whether there were local changes.
- Added tests for python bindings using a mocked preCICE C++ Interface. [Read more](https://github.com/precice/precice/pull/420)
- Added validation of dependencies in the CMake script.
- Changed the connection publishing to a hash-based approach. This method is faster, more robust and NFS-friendly. The files are rooted in the folder `precice-run`, deleting this folder resolves most connection problems.
- Changed the errors in the configuration stage to throw `std::runtime_error`.
- Changed the id management from `std::set` to `boost::container::flat_set`. This reduces the peak memory consumption of meshes by about 9%.
- Changed the log output for filtered vertices. Log level `INFO` prints the total number of filtered vertices. The detailed information was moved to `DEBUG`.
- Changed the scope of the generated `version.[ch]pp` files to `precice/impl`. This prevents collisions with other random version headers.
- Changed and optimized the index generation for an individual speed up of 10-20x.
- Changed and optimized some complexity issues in the generation of communication maps for an individual speedup of around 1000x for bigger meshes.
- Changed and optimized some complexity issues in `NearestNeighbour::tagFirstRound` leading to an individual speedup of around 100x.
- Deprecated the python bindings `precice`, which will be removed in preCICE Version 2.0.0. If you still want to use them, please install `precice` and `precice_future`. Our recommendation, if you want to use the new bindings: Use `import precice_future as precice`.
- Fixed a bug in the python bindings which ignored the memory layout of numpy array. We now use `numpy.ascontiguousarray` to guarantee a C-compatible layout of data structures. [Read more](https://github.com/precice/precice/pull/448)
- Fixed a major memory issue due to excessive logger instantiations. This reduced peak memory consumption and allocation count of meshes by 50%.
- Fixed compatibility with Eigen versions `>3.3.7`.
- Fixed macro namespace by using the `PRECICE_` prefix. This prevents collisions with foreign macros.
- Fixed the index-based version of the nearest projection mapping and reintegrated it.
- Fixed wrong user input in Triangle creation to trigger assertions instead of a comprehensive user error.
- Fixed a bug in MPI initialization when using PETRBF mappings.
- Fixed a warning message in `ReceivedPartition` displaying a wrong vertex count.

## 1.5.2

- Fixed faulty communication in `master:sockets` leading to crashes.

## 1.5.1

- Fixed the exposure of `boost::asio` implementation details leading to version incompatibilities
- Fixed the CMake linkage of Boost to become compatible with the generated CMake config of Boost 1.70.0

## 1.5.0

- Added CMake alias `precice::precice` which mimics the namespaced library name after calling `find_package(precice)`. This allows seamless use as a subproject.
- Added state-awareness to the SolverInterface to keep track of the Mesh states. This results more informative error messages for mesh related functions.
- Added faster `PetRadialBasisFctMapping` tagging using RTree queries.
- Added potentially missing signal `SIGXCPU`.
- Added sanitization of IDs to the SolverInterface and harden it against misconfiguration using a consistent mechanism to express requirements.
- Added support for using preCICE directly from the binary tree using `precice_DIR` in other projects.
- Added target `test_install`, which can be used to test the install. It configures builds and runs the cpp solverdummy using the installed preCICE library.
- Added the ability to send a mesh to multiple participants.
- Added the attribute `Participant` to the logger, which is now available in format and filter expressions.
- Added the automatic creation of target directories, when exporting meshes with `<export:vtk ...>`.
- Added the data name to the log output of convergence measures.
- Added the generation of a pkg-config file for preCICE, which is usable after installing.
- Added the generation of code coverage reports.
- Changed the tested build-system in CI from SCons to CMake.
- Fixed a **critical bug** in the nearest projection mapping rooting in the variant index tree. We decided to roll-back to the old implementation until there is a fix.
- Fixed PETSc complaining about unused arguments when running tests.
- Fixed `bindings/fortran` to use `precice::SolverInterface` instead of `precice::impl::SolverInterfaceImpl`
- Fixed a potential integer overflow when parsing huge numbers in the configuration code.
- Fixed a potential overflow in the computation of the side length of bounding boxes.
- Fixed bug in preconditioner when we have convergence in the first iteration.
- Fixed integration tests resetting the log-level by calling `configure`.
- Fixed missing includes for Eigen
- Fixed overuse of `std::endl` in code, file generation should be noticeably faster now.
- Fixed the `const`ness of passed pointer arguments as well as some member functions of the `SolverInterface`.
- Fixed the default safety factor for nearest projection mapping by increasing it from 0.1 to 0.5.
- Fixed Python bindings now offer all preCICE API functions (except `get_mesh_handle`)
- Fixed CMake now properly detects PETSc on systems with a directory-scoped MPI installation (`include/openmpi/mpi.h`) when the compiler was not set to the MPI compiler wrapper.
- Refactored `Mesh::computeState` into two logical units, improving the trace information.
- Refactored `computePartitions` using the stl.
- Refactored logger which dramatically reduces compile times.
- Refactored the M2N handling code, which improves the available trace information for issues related to the M2N initialization.
- Removed [`#395`](https://github.com/precice/precice/pull/395) API functions `nameConfiguration(), dataDisplacements(), dataForces(), dataVelocities(), actionPlotOutput(), exportVTK(), exportAll()` from CPP API and all language bindings.
- Removed ancient `PRECIE_NO_SOCKETS` definition.
- Removed dead configuration code.
- Sending data between participants is now fully asynchronous. This is relevant in one-way coupling scenarios, where the sending participant doesn't need to wait for the receiving one.

## 1.4.1

- Bug in re-partitioning fixed, occured for OpenFOAM and empty ranks in parallel. 

## 1.4.0
- The python modules are now proper packages tracking dependencies etc.
- Fix CMake now importable from binary directory.
- The Python module for the preCICE bindings `PySolverInterface` is renamed to `precice`. This change does not break old code. Please refer to [`src/precice/bindings/python/README.md`](src/precice/bindings/python/README.md) for more information.
- Add a pkg-config for preCICE (`libprecice.pc`).
- Use the Boost stacktrace library for cross-platform stacktrace printing. **This requires Boost 1.65.1**.
- Added explicit linking to `libdl` for `boost::stacktrace`.
- Reimplemented the internals of the nearest-projection mapping to significantly reduce its initialization time.
- The EventTimings now do a time normalization among all ranks, i.e., the first event is considered to happen at t=0, all other events are adapted thereto.
- The old CSV format of the EventTimings log files, split among two files was replaced by a single file, in structured JSON format.
- Fixed memory leaks in the `xml::XMLAttributes` and `xml::Validator*`.
- Removed the `xml::Validator*` classes and replaced them in `xml::XMLAttribute` with a set of "options".
- Made `xml::XMLAttribute` and `xml::XMLTag` chainable.
- Added manpages for binprecice and testprecice.
- Fixed memory leaks in `mesh::Mesh`.
- Fixed mapping classes not flushing the underlying caches on `clear()`.
- Fixed format of version logging (first preCICE log message).
- Added tolerance of iterations in quasi-Newton tests.
- CMake overhaul:
  - Converted to target-based system: precice, testprecice, binprecice
  - New options:
    - `PRECICE_Packages` (default ON) to configure CPack,
    - `PRECICE_InstallTest` (default ON) to configure installation of tests.  
      This includes the binary `testprecice` and necessary files.
      Use `PREFIX/share/precice` as `PRECICE_ROOT`.
  - Moved CMake files from `tools/cmake-modules` to `cmake/` (general scripts) and `cmake/modules` (find modules).
  - Migrated from file-globing to explicit source/interface/test-file lists.  
    Use `tools/updateSourceFiles.py` from project-root to update all necessary files.
  - `install` target installs:
     - the library `PREFIX/lib`.
     - the binaries `PREFIX/bin` and their manfiles into `PREFIX/share/man/man1`.
     - the CMake configuration files into `PREFIX/lib/cmake/precice`.
     - the pkg-config configuration files into `PREFIX/lib/pkgconfig`
     - the necessary files to run testprecice into `PREFIX/share/precice`. Use this as `PRECICE_ROOT` on installed system.
  - CTest definition of tests run in isolated working directories:
    - `precice.Base` for the base test suite
    - `precice.MPI2` run on 2 MPI ranks
    - `precice.MPI4` run on 4 MPI ranks
  - CPack configuration of target `package` to generate binary debian, tar and zip packages.
  - Added `CMakeLists.txt` to `tools/solverdummy/cpp`. It is an example of how to link to preCICE with CMake.
  - Extended the displayed information when configuring.
- Extended `updateSourceFiles.py` to verify the sources using `git ls-files --full-name` if available.
- Fixed the `io::VTKXMLExporter` not to write VertexNormals.
- Improved the user-friendliness of the tests.
  - `make test` will run all tests.
  - `make test_base` only a unproblematic base-set.
  - A timeout will kill hanging tests.
  - All tests sets run in isolated working directories.
- Added an (experimental) Fortran 2003 solver dummy.

## 1.3.0
- Update of build procedure for python bindings (see [`precice/src/bindings/python/README.md`](https://github.com/precice/precice/blob/develop/src/precice/bindings/python/README.md) for instructions). Note: you do not have to add `PySolverInterface.so` to `PYTHONPATH` manually anymore, if you want to use it in your adapter. Python should be able to find it automatically.   
- Make naming of log files consistent, following the pattern `precice-SOLVERNAME-logtype.log`, example: `precice-FLUID-eventTimings.log`
- Enable boost.geometry based preallocation. Speeds up initialization of PetRBF based mapping.
- Actions can now specify a `MeshRequirement`, such as the `ScaleByAreaAction`.
- Many events have been reworked and are now uniformly named. 
- There is a `syncMode` for events (for detailed performance measurements), configurable and off by default. 

## 1.2.0
- Make `polynomial=separate` the default setting for PetRBF.
- Removed ExportVRML functionality
- Build system:
  - Make `python=off` default.
- Building with Conda:
  - The helper scripts are now placed in the directory `tools/conda_building`. All the terms refering to `Anaconda` have been changed to `Conda`.
- Sending data exchange is now fully asynchronous, so that the sending participant never waits for the receiving one.
- Rename `src/precice/adapters` to `src/precice/bindings`
- adding `libprefix` option in scons build process to allow for non-standard library paths

## 1.1.1
- Fix SConstruct symlink build target failing when using lowercase build (debug, release) names.

## 1.1.0
- Build system:
  - Remove the `staticlib` and `bin` from the default targets to reduce the building time and storage requirements.
  - Change build types to mixed case, i.e. ```Debug``` and ```Release```. Old versions are retained for backward compatibility.
  - Make `mpicxx` default setting for compiler.
  - Experiemental support for building with Conda, see `tools/anaconda_building`
  - Use NumPy to figure out Python include paths.
  - Search for PETSc in more paths
  - Add experimental CMake build control files.

- Add a job command file for the SuperMUC HPC system in `tools`.
- `compileAndTest.py` Change the `-b` option to `-t`, do not crash when ./tests do no exist, make `mpirun` command configurable
- Use `libxml2` for XML parsing, this makes `libxml2-dev` a dependency.
- Update EventTimings framework.
- Add python script to plot Events on a timeline.
- PETSc RBF mapping now supports conservative mapping with a separated polynomial
- Converted all tests to the new, boost test based, unit testing framework.
- Removed the `tarch` legacy library.
- Use `boost::signal2` for implement observer pattern for the Mesh class.
- Add contributer guidelines.


## 1.0.3
- Fix compilation for boost 1.66, see issue #93.

## 1.0.2
- Fix bug in the mesh repartitioning for plane-like coupling interfaces and small gaps between both sides.

## 1.0.1
- Fix compilation issue with the python interface.<|MERGE_RESOLUTION|>--- conflicted
+++ resolved
@@ -4,15 +4,12 @@
 
 ## develop
 
-<<<<<<< HEAD
 - Simplify parallel configuration
   - automatically add `master:mpi-single` for parallel participant if necessary
   - no longer require `gather-scatter` distribution type for a `m2n` with at least one serial participant
   - automatically choose suitable RBF implementation based on whether preCICE was built with PETSc and whether the participant is serial or parallel 
-=======
 - Added a generator for markdown references `binprecice md`.
 - Refactored the XML documentation generation out of the `xml::XMLAttribute` and `xml::XMLTag` classes into `xml/Printer.[ch]pp`.
->>>>>>> efeebbfe
 - drop official python2 support for python bindings ([remove tests](https://github.com/precice/systemtests/commit/dba924447996574967b2295cf652fb32bec58020)).
 - Move python bindings to independent repository: [`precice/python-bindings`](https://github.com/precice/python-bindings)
 - End support for deprecated python bindings [`precice`](https://github.com/precice/precice/tree/v1.6.1/src/precice/bindings/python) and [`PySolverInterface`](https://github.com/precice/precice/tree/v1.6.1/src/precice/bindings/PySolverInterface). 
