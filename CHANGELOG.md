# preCICE Change Log

All notable changes to this project will be documented in this file. For future plans, see our [Roadmap](https://github.com/precice/precice/wiki/Roadmap).

## develop
- The SolverInterface is now hardened against invalid IDs and misconfiguration using a consitent mechanism to express requirements.
- The SolverInterface now keeps track of the Mesh states, which results more informative error messages for mesh related functions.
- Sending data between participants is now fully asynchronous. This is relevant in one-way coupling scenarios, where the sending participant doesn't need to wait for the receiving one.
<<<<<<< HEAD
- More "pythonic" python bindings `precice_future` are introduced. The python bindings `precice` are deprecated and will be removed in preCICE Version 2.0.0. If you still want to use them, please install `precice` and `precice_future`. Our recommendation, if you want to use the new bindings: Use `import precice_future as precice`.
=======
- Python bindings offer all preCICE API functions (except `get_mesh_handle`)
- `bindings/fortran` do not use `precice::impl::SolverInterfaceImpl` anymore, but `precice::SolverInterface`.
- When exporting meshes with `<export:vtk ...>` the target directories are automatically created.
>>>>>>> 8517fab1

## 1.4.1

- Bug in re-partitioning fixed, occured for OpenFOAM and empty ranks in parallel. 

## 1.4.0
- The python modules are now proper packages tracking dependencies etc.
- Fix CMake now importable from binary directory.
- The Python module for the preCICE bindings `PySolverInterface` is renamed to `precice`. This change does not break old code. Please refer to [`src/precice/bindings/python/README.md`](src/precice/bindings/python/README.md) for more information.
- Add a pkg-config for preCICE (`libprecice.pc`).
- Use the Boost stacktrace library for cross-platform stacktrace printing. **This requires Boost 1.65.1**.
- Added explicit linking to `libdl` for `boost::stacktrace`.
- Reimplemented the internals of the nearest-projection mapping to significantly reduce its initialization time.
- The EventTimings now do a time normalization among all ranks, i.e., the first event is considered to happen at t=0, all other events are adapted thereto.
- The old CSV format of the EventTimings log files, split among two files was replaced by a single file, in structured JSON format.
- Fixed memory leaks in the `xml::XMLAttributes` and `xml::Validator*`.
- Removed the `xml::Validator*` classes and replaced them in `xml::XMLAttribute` with a set of "options".
- Made `xml::XMLAttribute` and `xml::XMLTag` chainable.
- Added manpages for binprecice and testprecice.
- Fixed memory leaks in `mesh::Mesh`.
- Fixed mapping classes not flushing the underlying caches on `clear()`.
- Fixed format of version logging (first preCICE log message).
- Added tolerance of iterations in quasi-Newton tests.
- CMake overhaul:
  - Converted to target-based system: precice, testprecice, binprecice
  - New options:
    - `PRECICE_Packages` (default ON) to configure CPack,
    - `PRECICE_InstallTest` (default ON) to configure installation of tests.  
      This includes the binary `testprecice` and necessary files.
      Use `PREFIX/share/precice` as `PRECICE_ROOT`.
  - Moved CMake files from `tools/cmake-modules` to `cmake/` (general scripts) and `cmake/modules` (find modules).
  - Migrated from file-globing to explicit source/interface/test-file lists.  
    Use `tools/updateSourceFiles.py` from project-root to update all necessary files.
  - `install` target installs:
     - the library `PREFIX/lib`.
     - the binaries `PREFIX/bin` and their manfiles into `PREFIX/share/man/man1`.
     - the CMake configuration files into `PREFIX/lib/cmake/precice`.
     - the pkg-config configuration files into `PREFIX/lib/pkgconfig`
     - the necessary files to run testprecice into `PREFIX/share/precice`. Use this as `PRECICE_ROOT` on installed system.
  - CTest definition of tests run in isolated working directories:
    - `precice.Base` for the base test suite
    - `precice.MPI2` run on 2 MPI ranks
    - `precice.MPI4` run on 4 MPI ranks
  - CPack configuration of target `package` to generate binary debian, tar and zip packages.
  - Added `CMakeLists.txt` to `tools/solverdummy/cpp`. It is an example of how to link to preCICE with CMake.
  - Extended the displayed information when configuring.
- Extended `updateSourceFiles.py` to verify the sources using `git ls-files --full-name` if available.
- Fixed the `io::VTKXMLExporter` not to write VertexNormals.
- Improved the user-friendliness of the tests.
  - `make test` will run all tests.
  - `make test_base` only a unproblematic base-set.
  - A timeout will kill hanging tests.
  - All tests sets run in isolated working directories.
- Added an (experimental) Fortran 2003 solver dummy.

## 1.3.0
- Update of build procedure for python bindings (see [`precice/src/bindings/python/README.md`](https://github.com/precice/precice/blob/develop/src/precice/bindings/python/README.md) for instructions). Note: you do not have to add `PySolverInterface.so` to `PYTHONPATH` manually anymore, if you want to use it in your adapter. Python should be able to find it automatically.   
- Make naming of log files consistent, following the pattern `precice-SOLVERNAME-logtype.log`, example: `precice-FLUID-eventTimings.log`
- Enable boost.geometry based preallocation. Speeds up initialization of PetRBF based mapping.
- Actions can now specify a `MeshRequirement`, such as the `ScaleByAreaAction`.
- Many events have been reworked and are now uniformly named. 
- There is a `syncMode` for events (for detailed performance measurements), configurable and off by default. 

## 1.2.0
- Make `polynomial=separate` the default setting for PetRBF.
- Removed ExportVRML functionality
- Build system:
  - Make `python=off` default.
- Building with Conda:
  - The helper scripts are now placed in the directory `tools/conda_building`. All the terms refering to `Anaconda` have been changed to `Conda`.
- Sending data exchange is now fully asynchronous, so that the sending participant never waits for the receiving one.
- Rename `src/precice/adapters` to `src/precice/bindings`
- adding `libprefix` option in scons build process to allow for non-standard library paths

## 1.1.1
- Fix SConstruct symlink build target failing when using lowercase build (debug, release) names.

## 1.1.0
- Build system:
  - Remove the `staticlib` and `bin` from the default targets to reduce the building time and storage requirements.
  - Change build types to mixed case, i.e. ```Debug``` and ```Release```. Old versions are retained for backward compatibility.
  - Make `mpicxx` default setting for compiler.
  - Experiemental support for building with Conda, see `tools/anaconda_building`
  - Use NumPy to figure out Python include paths.
  - Search for PETSc in more paths
  - Add experimental CMake build control files.

- Add a job command file for the SuperMUC HPC system in `tools`.
- `compileAndTest.py` Change the `-b` option to `-t`, do not crash when ./tests do no exist, make `mpirun` command configurable
- Use `libxml2` for XML parsing, this makes `libxml2-dev` a dependency.
- Update EventTimings framework.
- Add python script to plot Events on a timeline.
- PETSc RBF mapping now supports conservative mapping with a separated polynomial
- Converted all tests to the new, boost test based, unit testing framework.
- Removed the `tarch` legacy library.
- Use `boost::signal2` for implement observer pattern for the Mesh class.
- Add contributer guidelines.


## 1.0.3
- Fix compilation for boost 1.66, see issue #93.

## 1.0.2
- Fix bug in the mesh repartitioning for plane-like coupling interfaces and small gaps between both sides.

## 1.0.1
- Fix compilation issue with the python interface.<|MERGE_RESOLUTION|>--- conflicted
+++ resolved
@@ -6,13 +6,10 @@
 - The SolverInterface is now hardened against invalid IDs and misconfiguration using a consitent mechanism to express requirements.
 - The SolverInterface now keeps track of the Mesh states, which results more informative error messages for mesh related functions.
 - Sending data between participants is now fully asynchronous. This is relevant in one-way coupling scenarios, where the sending participant doesn't need to wait for the receiving one.
-<<<<<<< HEAD
 - More "pythonic" python bindings `precice_future` are introduced. The python bindings `precice` are deprecated and will be removed in preCICE Version 2.0.0. If you still want to use them, please install `precice` and `precice_future`. Our recommendation, if you want to use the new bindings: Use `import precice_future as precice`.
-=======
 - Python bindings offer all preCICE API functions (except `get_mesh_handle`)
 - `bindings/fortran` do not use `precice::impl::SolverInterfaceImpl` anymore, but `precice::SolverInterface`.
 - When exporting meshes with `<export:vtk ...>` the target directories are automatically created.
->>>>>>> 8517fab1
 
 ## 1.4.1
 
