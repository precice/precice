#include "ParticipantConfiguration.hpp"
#include <algorithm>
#include <list>
#include <memory>
#include <stdexcept>
#include <utility>

#include "action/Action.hpp"
#include "action/config/ActionConfiguration.hpp"
#include "com/MPIDirectCommunication.hpp"
#include "com/SharedPointer.hpp"
#include "com/config/CommunicationConfiguration.hpp"
#include "io/ExportContext.hpp"
#include "io/ExportVTK.hpp"
#include "io/ExportVTKXML.hpp"
#include "io/SharedPointer.hpp"
#include "io/config/ExportConfiguration.hpp"
#include "logging/LogMacros.hpp"
#include "mapping/Mapping.hpp"
#include "mesh/Data.hpp"
#include "mesh/Mesh.hpp"
#include "mesh/config/MeshConfiguration.hpp"
#include "partition/ReceivedPartition.hpp"
#include "precice/impl/DataContext.hpp"
#include "precice/impl/MappingContext.hpp"
#include "precice/impl/MeshContext.hpp"
#include "precice/impl/Participant.hpp"
#include "precice/impl/WatchIntegral.hpp"
#include "precice/impl/WatchPoint.hpp"
#include "utils/MasterSlave.hpp"
#include "utils/PointerVector.hpp"
#include "utils/assertion.hpp"
#include "utils/networking.hpp"
#include "xml/ConfigParser.hpp"
#include "xml/XMLAttribute.hpp"

namespace precice {
namespace config {

ParticipantConfiguration::ParticipantConfiguration(
    xml::XMLTag &              parent,
    mesh::PtrMeshConfiguration meshConfiguration)
    : _meshConfig(std::move(meshConfiguration))
{
  PRECICE_ASSERT(_meshConfig);
  using namespace xml;
  std::string doc;
  XMLTag      tag(*this, TAG, XMLTag::OCCUR_ONCE_OR_MORE);
  doc = "Represents one solver using preCICE. At least two ";
  doc += "participants have to be defined.";
  tag.setDocumentation(doc);

  auto attrName = XMLAttribute<std::string>(ATTR_NAME)
                      .setDocumentation(
                          "Name of the participant. Has to match the name given on construction "
                          "of the precice::SolverInterface object used by the participant.");
  tag.addAttribute(attrName);

  XMLTag tagWriteData(*this, TAG_WRITE, XMLTag::OCCUR_ARBITRARY);
  doc = "Sets data to be written by the participant to preCICE. ";
  doc += "Data is defined by using the <data> tag.";
  tagWriteData.setDocumentation(doc);
  XMLTag tagReadData(*this, TAG_READ, XMLTag::OCCUR_ARBITRARY);
  doc = "Sets data to be read by the participant from preCICE. ";
  doc += "Data is defined by using the <data> tag.";
  tagReadData.setDocumentation(doc);
  auto attrDataName = XMLAttribute<std::string>(ATTR_NAME)
                          .setDocumentation("Name of the data.");
  tagWriteData.addAttribute(attrDataName);
  tagReadData.addAttribute(attrDataName);
  auto attrMesh = XMLAttribute<std::string>(ATTR_MESH)
                      .setDocumentation(
                          "Mesh the data belongs to. If data should be read/written to several "
                          "meshes, this has to be specified separately for each mesh.");
  tagWriteData.addAttribute(attrMesh);
  tagReadData.addAttribute(attrMesh);
  tag.addSubtag(tagWriteData);
  tag.addSubtag(tagReadData);

  _mappingConfig = std::make_shared<mapping::MappingConfiguration>(
      tag, _meshConfig);

  _actionConfig = std::make_shared<action::ActionConfiguration>(
      tag, _meshConfig);

  _exportConfig = std::make_shared<io::ExportConfiguration>(tag);

  XMLTag tagWatchPoint(*this, TAG_WATCH_POINT, XMLTag::OCCUR_ARBITRARY);
  doc = "A watch point can be used to follow the transient changes of data ";
  doc += "and mesh vertex coordinates at a given point";
  tagWatchPoint.setDocumentation(doc);
  doc = "Name of the watch point. Is taken in combination with the participant ";
  doc += "name to construct the filename the watch point data is written to.";
  attrName.setDocumentation(doc);
  tagWatchPoint.addAttribute(attrName);
  doc = "Mesh to be watched.";
  attrMesh.setDocumentation(doc);
  tagWatchPoint.addAttribute(attrMesh);
  auto attrCoordinate = XMLAttribute<Eigen::VectorXd>(ATTR_COORDINATE)
                            .setDocumentation(
                                "The coordinates of the watch point. If the watch point is not put exactly "
                                "on the mesh to observe, the closest projection of the point onto the "
                                "mesh is considered instead, and values/coordinates are interpolated "
                                "linearly to that point.");
  tagWatchPoint.addAttribute(attrCoordinate);
  tag.addSubtag(tagWatchPoint);

  auto attrScaleWitConn = XMLAttribute<bool>(ATTR_SCALE_WITH_CONN)
                              .setDocumentation("Whether the vertex data is scaled with the element area before "
                                                "summing up or not. In 2D, vertex data is scaled with the average length of "
                                                "neighboring edges. In 3D, vertex data is scaled with the average surface of "
                                                "neighboring triangles. If false, vertex data is directly summed up.");
  XMLTag tagWatchIntegral(*this, TAG_WATCH_INTEGRAL, XMLTag::OCCUR_ARBITRARY);
  doc = "A watch integral can be used to follow the transient change of integral data ";
  doc += "and surface area for a given coupling mesh.";
  tagWatchIntegral.setDocumentation(doc);
  doc = "Name of the watch integral. Is taken in combination with the participant ";
  doc += "name to construct the filename the watch integral data is written to.";
  attrName.setDocumentation(doc);
  tagWatchIntegral.addAttribute(attrName);
  doc = "Mesh to be watched.";
  attrMesh.setDocumentation(doc);
  tagWatchIntegral.addAttribute(attrMesh);
  tagWatchIntegral.addAttribute(attrScaleWitConn);
  tag.addSubtag(tagWatchIntegral);

  XMLTag tagUseMesh(*this, TAG_USE_MESH, XMLTag::OCCUR_ARBITRARY);
  doc = "Makes a mesh (see tag <mesh> available to a participant.";
  tagUseMesh.setDocumentation(doc);
  attrName.setDocumentation("Name of the mesh.");
  tagUseMesh.addAttribute(attrName);
  //  XMLAttribute<Eigen::VectorXd> attrLocalOffset(ATTR_LOCAL_OFFSET);
  //  doc = "The mesh can have an offset only applied for the local participant. ";
  //  doc += "Vector-valued example: '1.0; 0.0; 0.0'";
  //  attrLocalOffset.setDocumentation(doc);
  //  attrLocalOffset.setDefaultValue(Eigen::VectorXd::Constant(3, 0));
  //  tagUseMesh.addAttribute(attrLocalOffset);

  auto attrFrom = XMLAttribute<std::string>(ATTR_FROM, "")
                      .setDocumentation(
                          "If a created mesh should be used by "
                          "another solver, this attribute has to specify the creating participant's"
                          " name. The creator has to use the attribute \"provide\" to signal he is "
                          "providing the mesh geometry.");
  tagUseMesh.addAttribute(attrFrom);
  auto attrSafetyFactor = makeXMLAttribute(ATTR_SAFETY_FACTOR, 0.5)
                              .setDocumentation(
                                  "If a mesh is received from another partipant (see tag <from>), it needs to be"
                                  "decomposed at the receiving participant. To speed up this process, "
                                  "a geometric filter (see tag <geometric-filter>), i.e. filtering by bounding boxes around the local mesh, can be used. "
                                  "This safety factor defines by which factor this local information is "
                                  "increased. An example: 0.5 means that the bounding box is 150% of its original size.");
  tagUseMesh.addAttribute(attrSafetyFactor);

  auto attrGeoFilter = XMLAttribute<std::string>(ATTR_GEOMETRIC_FILTER)
                           .setDocumentation(
                               "If a mesh is received from another partipant (see tag <from>), it needs to be"
                               "decomposed at the receiving participant. To speed up this process, "
                               "a geometric filter, i.e. filtering by bounding boxes around the local mesh, can be used. "
                               "Two different variants are implemented: a filter \"on-master\" strategy, "
                               "which is beneficial for a huge mesh and a low number of processors, and a filter "
                               "\"on-slaves\" strategy, which performs better for a very high number of "
                               "processors. Both result in the same distribution (if the safety factor is sufficiently large). "
                               "\"on-master\" is not supported if you use two-level initialization. "
                               "For very asymmetric cases, the filter can also be switched off completely (\"no-filter\").")
                           .setOptions({VALUE_FILTER_ON_MASTER, VALUE_FILTER_ON_SLAVES, VALUE_NO_FILTER})
                           .setDefaultValue(VALUE_FILTER_ON_SLAVES);
  tagUseMesh.addAttribute(attrGeoFilter);

  auto attrPartitionBy = XMLAttribute<std::string>(ATTR_PARTITION_BY)
                             .setDocumentation(
                                 "If a mesh is received from another partipant (see tag <from>), it needs to be"
                                 "decomposed at the receiving participant. In case a mapping is defined, the "
                                 "mesh is decomposed according to the local provided mesh associated to the mapping. "
                                 "(partition-by=\"default\"). In case no mapping has been defined (you want to access "
                                 "the mesh and related data direct), there is no obvious way on how to decompose the "
                                 "mesh, since no mesh needs to be provided by the participant. For this purpose, bounding "
                                 "boxes can be defined (see API function \"setBoundingBoxes\") and used by selecting "
                                 "the option partition-by=\"bounding-box\".")
                             .setOptions({VALUE_DEFAULT, VALUE_BOUNDING_BOX})
                             .setDefaultValue(VALUE_DEFAULT);
  tagUseMesh.addAttribute(attrPartitionBy);

  auto attrProvide = makeXMLAttribute(ATTR_PROVIDE, false)
                         .setDocumentation(
                             "If this attribute is set to \"on\", the "
                             "participant has to create the mesh geometry before initializing preCICE.");
  tagUseMesh.addAttribute(attrProvide);
  tag.addSubtag(tagUseMesh);

  std::list<XMLTag>  masterTags;
  XMLTag::Occurrence masterOcc = XMLTag::OCCUR_NOT_OR_ONCE;
  {
    XMLTag tagMaster(*this, "sockets", masterOcc, TAG_MASTER);
    doc = "A solver in parallel needs a communication between its ranks. ";
    doc += "By default, the participant's MPI_COM_WORLD is reused.";
    doc += "Use this tag to use TCP/IP sockets instead.";
    tagMaster.setDocumentation(doc);

    auto attrPort = makeXMLAttribute("port", 0)
                        .setDocumentation(
                            "Port number (16-bit unsigned integer) to be used for socket "
                            "communiation. The default is \"0\", what means that OS will "
                            "dynamically search for a free port (if at least one exists) and "
                            "bind it automatically.");
    tagMaster.addAttribute(attrPort);

    auto attrNetwork = makeXMLAttribute(ATTR_NETWORK, utils::networking::loopbackInterfaceName())
                           .setDocumentation(
                               "Interface name to be used for socket communiation. "
                               "Default is the cannonical name of the loopback interface of your platform. "
                               "Might be different on supercomputing systems, e.g. \"ib0\" "
                               "for the InfiniBand on SuperMUC. ");
    tagMaster.addAttribute(attrNetwork);

    auto attrExchangeDirectory = makeXMLAttribute(ATTR_EXCHANGE_DIRECTORY, "")
                                     .setDocumentation(
                                         "Directory where connection information is exchanged. By default, the "
                                         "directory of startup is chosen.");
    tagMaster.addAttribute(attrExchangeDirectory);

    masterTags.push_back(tagMaster);
  }
  {
    XMLTag tagMaster(*this, "mpi", masterOcc, TAG_MASTER);
    doc = "A solver in parallel needs a communication between its ranks. ";
    doc += "By default, the participant's MPI_COM_WORLD is reused.";
    doc += "Use this tag to use MPI with separated communication spaces instead instead.";
    tagMaster.setDocumentation(doc);

    auto attrExchangeDirectory = makeXMLAttribute(ATTR_EXCHANGE_DIRECTORY, "")
                                     .setDocumentation(
                                         "Directory where connection information is exchanged. By default, the "
                                         "directory of startup is chosen.");
    tagMaster.addAttribute(attrExchangeDirectory);

    masterTags.push_back(tagMaster);
  }
  {
    XMLTag tagMaster(*this, "mpi-single", masterOcc, TAG_MASTER);
    doc = "A solver in parallel needs a communication between its ranks. ";
    doc += "By default (which is this option), the participant's MPI_COM_WORLD is reused.";
    doc += "This tag is only used to ensure backwards compatibility.";
    tagMaster.setDocumentation(doc);

    masterTags.push_back(tagMaster);
  }
  for (XMLTag &tagMaster : masterTags) {
    tag.addSubtag(tagMaster);
  }

  parent.addSubtag(tag);
}

void ParticipantConfiguration::setDimensions(
    int dimensions)
{
  PRECICE_TRACE(dimensions);
  PRECICE_ASSERT((dimensions == 2) || (dimensions == 3), dimensions);
  _dimensions = dimensions;
}

void ParticipantConfiguration::xmlTagCallback(
    const xml::ConfigurationContext &context,
    xml::XMLTag &                    tag)
{
  PRECICE_TRACE(tag.getName());
  if (tag.getName() == TAG) {
    const std::string &  name = tag.getStringAttributeValue(ATTR_NAME);
    impl::PtrParticipant p(new impl::Participant(name, _meshConfig));
    _participants.push_back(p);
  } else if (tag.getName() == TAG_USE_MESH) {
    PRECICE_ASSERT(_dimensions != 0); // setDimensions() has been called
    std::string     name = tag.getStringAttributeValue(ATTR_NAME);
    Eigen::VectorXd offset(_dimensions);
    /// @todo offset currently not supported
    //offset = tag.getEigenVectorXdAttributeValue(ATTR_LOCAL_OFFSET, _dimensions);
<<<<<<< HEAD
    std::string                                   from                   = tag.getStringAttributeValue(ATTR_FROM);
    double                                        safetyFactor           = tag.getDoubleAttributeValue(ATTR_SAFETY_FACTOR);
    partition::ReceivedPartition::GeometricFilter geoFilter              = getGeoFilter(tag.getStringAttributeValue(ATTR_GEOMETRIC_FILTER));
    const bool                                    partitionByBoundingBox = (tag.getStringAttributeValue(ATTR_PARTITION_BY) == VALUE_BOUNDING_BOX);
    if (partitionByBoundingBox)
      PRECICE_WARN("You configured the received mesh \"" << name << "\" using the option partition-by=\"bounding-box\", which is experimental.");
    PRECICE_CHECK(safetyFactor >= 0, "Participant \"" << context.name << "\" uses mesh \"" << name << "\" with safety-factor=\"" << safetyFactor << "\". Please use a positive or zero safety-factor instead.")
=======
    const std::string &                           from         = tag.getStringAttributeValue(ATTR_FROM);
    double                                        safetyFactor = tag.getDoubleAttributeValue(ATTR_SAFETY_FACTOR);
    partition::ReceivedPartition::GeometricFilter geoFilter    = getGeoFilter(tag.getStringAttributeValue(ATTR_GEOMETRIC_FILTER));
    PRECICE_CHECK(safetyFactor >= 0,
                  "Participant \"{}\" uses mesh \"{}\" with safety-factor=\"{}\". "
                  "Please use a positive or zero safety-factor instead.",
                  context.name, name, safetyFactor);
>>>>>>> e1265675
    bool provide = tag.getBooleanAttributeValue(ATTR_PROVIDE);
    if (_participants.back()->getName() == from) {
      PRECICE_CHECK(provide,
                    "Participant \"{}\" cannot use mesh \"{}\" from itself. "
                    "Use the \"from\"-field to specify which participant has to communicate the mesh to \"{}\".",
                    context.name, name, context.name);
    }
    mesh::PtrMesh mesh = _meshConfig->getMesh(name);
    PRECICE_CHECK(mesh,
                  "Participant \"{}\" uses mesh \"{}\" which is not defined. "
                  "Please check the use-mesh node with name=\"{}\" or define the mesh.",
                  _participants.back()->getName(), name, name);
    if ((geoFilter != partition::ReceivedPartition::GeometricFilter::ON_SLAVES || safetyFactor != 0.5) && from == "") {
      PRECICE_ERROR(
          "Participant \"{}\" uses mesh \"{}\", which is not received (no \"from\"), but has a geometric-filter and/or a safety factor defined. "
          "Please extend the use-mesh tag as follows: <use-mesh name=\"{}\" from=\"(other participant)\" />",
          _participants.back()->getName(), name, name);
    }

    // TODO: Maybe merge later with the config check above
    if ((partitionByBoundingBox == true) && from == "") {
      PRECICE_CHECK(false, "Participant \"" << _participants.back()->getName()
                                            << "\" uses mesh \"" << name << "\", which is not received (no \"from\"), but has a bounding-box partitioning "
                                            << " defined. Please extend the use-mesh tag as follows: <use-mesh name=\"" << name << "\" from=\"(other participant)\" />");
    }

    _participants.back()->useMesh(mesh, offset, false, from, safetyFactor, provide, geoFilter, partitionByBoundingBox);
  } else if (tag.getName() == TAG_WRITE) {
    const std::string &dataName = tag.getStringAttributeValue(ATTR_NAME);
    std::string        meshName = tag.getStringAttributeValue(ATTR_MESH);
    mesh::PtrMesh      mesh     = _meshConfig->getMesh(meshName);
    PRECICE_CHECK(mesh,
                  "Participant \"{}\" has to use mesh \"{}\" in order to write data to it. Please add a use-mesh node with name=\"{}\".",
                  _participants.back()->getName(), meshName, meshName);
    mesh::PtrData data = getData(mesh, dataName);
    _participants.back()->addWriteData(data, mesh);
  } else if (tag.getName() == TAG_READ) {
    const std::string &dataName = tag.getStringAttributeValue(ATTR_NAME);
    std::string        meshName = tag.getStringAttributeValue(ATTR_MESH);
    mesh::PtrMesh      mesh     = _meshConfig->getMesh(meshName);
    PRECICE_CHECK(mesh,
                  "Participant \"{}\" has to use mesh \"{}\" in order to read data from it. Please add a use-mesh node with name=\"{}\".",
                  _participants.back()->getName(), meshName, meshName);
    mesh::PtrData data = getData(mesh, dataName);
    _participants.back()->addReadData(data, mesh);
  } else if (tag.getName() == TAG_WATCH_POINT) {
    PRECICE_ASSERT(_dimensions != 0); // setDimensions() has been called
    WatchPointConfig config;
    config.name        = tag.getStringAttributeValue(ATTR_NAME);
    config.nameMesh    = tag.getStringAttributeValue(ATTR_MESH);
    config.coordinates = tag.getEigenVectorXdAttributeValue(ATTR_COORDINATE, _dimensions);
    _watchPointConfigs.push_back(config);
  } else if (tag.getName() == TAG_WATCH_INTEGRAL) {
    PRECICE_ASSERT(_dimensions != 0);
    WatchIntegralConfig config;
    config.name        = tag.getStringAttributeValue(ATTR_NAME);
    config.nameMesh    = tag.getStringAttributeValue(ATTR_MESH);
    config.isScalingOn = tag.getBooleanAttributeValue(ATTR_SCALE_WITH_CONN);
    _watchIntegralConfigs.push_back(config);
  } else if (tag.getNamespace() == TAG_MASTER) {
    com::CommunicationConfiguration comConfig;
    com::PtrCommunication           com = comConfig.createCommunication(tag);
    utils::MasterSlave::_communication  = com;
    _isMasterDefined                    = true;
    _participants.back()->setUseMaster(true);
  }
}

void ParticipantConfiguration::xmlEndTagCallback(
    const xml::ConfigurationContext &context,
    xml::XMLTag &                    tag)
{
  if (tag.getName() == TAG) {
    finishParticipantConfiguration(context, _participants.back());
  }
}

const std::vector<impl::PtrParticipant> &
ParticipantConfiguration::getParticipants() const
{
  return _participants;
}

partition::ReceivedPartition::GeometricFilter ParticipantConfiguration::getGeoFilter(const std::string &geoFilter) const
{
  if (geoFilter == VALUE_FILTER_ON_MASTER) {
    return partition::ReceivedPartition::GeometricFilter::ON_MASTER;
  } else if (geoFilter == VALUE_FILTER_ON_SLAVES) {
    return partition::ReceivedPartition::GeometricFilter::ON_SLAVES;
  } else {
    PRECICE_ASSERT(geoFilter == VALUE_NO_FILTER);
    return partition::ReceivedPartition::GeometricFilter::NO_FILTER;
  }
}

/// @todo remove
mesh::PtrMesh ParticipantConfiguration::copy(
    const mesh::PtrMesh &mesh) const
{
  int         dim = mesh->getDimensions();
  std::string name(mesh->getName());
  bool        flipNormals = mesh->isFlipNormals();
  mesh::Mesh *meshCopy    = new mesh::Mesh("Local_" + name, dim, flipNormals, mesh::Mesh::MESH_ID_UNDEFINED);
  for (const mesh::PtrData &data : mesh->data()) {
    meshCopy->createData(data->getName(), data->getDimensions());
  }
  return mesh::PtrMesh(meshCopy);
}

const mesh::PtrData &ParticipantConfiguration::getData(
    const mesh::PtrMesh &mesh,
    const std::string &  nameData) const
{
  for (const mesh::PtrData &data : mesh->data()) {
    if (data->getName() == nameData) {
      return data;
    }
  }
  PRECICE_ERROR("Participant \"{}\" asks for data \"{}\" from mesh \"{}\", but this mesh does not use such data. "
                "Please add a use-data tag with name=\"{}\" to this mesh.",
                _participants.back()->getName(), nameData, mesh->getName(), nameData);
}

void ParticipantConfiguration::finishParticipantConfiguration(
    const xml::ConfigurationContext &context,
    const impl::PtrParticipant &     participant)
{
  PRECICE_TRACE(participant->getName());

  // Set input/output meshes for data mappings and mesh requirements
  using ConfMapping = mapping::MappingConfiguration::ConfiguredMapping;
  for (const ConfMapping &confMapping : _mappingConfig->mappings()) {

    checkIllDefinedMappings(confMapping, participant);

    int fromMeshID = confMapping.fromMesh->getID();
    int toMeshID   = confMapping.toMesh->getID();

    PRECICE_CHECK(participant->isMeshUsed(fromMeshID),
                  "Participant \"{}\" has mapping from mesh \"{}\", without using this mesh. "
                  "Please add a use-mesh tag with name=\"{}\"",
                  participant->getName(), confMapping.fromMesh->getName(), confMapping.fromMesh->getName());
    PRECICE_CHECK(participant->isMeshUsed(toMeshID),
                  "Participant \"{}\" has mapping to mesh \"{}\", without using this mesh. "
                  "Please add a use-mesh tag with name=\"{}\"",
                  participant->getName(), confMapping.toMesh->getName(), confMapping.toMesh->getName());
    PRECICE_CHECK((participant->isMeshProvided(fromMeshID) || participant->isMeshProvided(toMeshID)),
                  "Participant \"{}\" has mapping from mesh \"{}\",  to mesh \"{}\", but neither are provided. "
                  "Please mark the mesh provided by this participant by configuring its use-mesh tag with provided=\"true\".",
                  participant->getName(), confMapping.fromMesh->getName(), confMapping.toMesh->getName());

    if (context.size > 1) {
      if ((confMapping.direction == mapping::MappingConfiguration::WRITE &&
           confMapping.mapping->getConstraint() == mapping::Mapping::CONSISTENT) ||
          (confMapping.direction == mapping::MappingConfiguration::READ &&
           confMapping.mapping->getConstraint() == mapping::Mapping::CONSERVATIVE)) {
        PRECICE_ERROR("For a parallel participant, only the mapping combinations read-consistent and write-conservative are allowed");
      } else if (confMapping.mapping->getConstraint() == mapping::Mapping::SCALEDCONSISTENT) {
        PRECICE_ERROR("Scaled consistent mapping is not yet supported for a parallel participant. "
                      "You could run in serial or use a plain (read-)consistent mapping instead.");
      }
    }

    impl::MeshContext &fromMeshContext = participant->meshContext(fromMeshID);
    impl::MeshContext &toMeshContext   = participant->meshContext(toMeshID);

    if (confMapping.direction == mapping::MappingConfiguration::READ) {
      PRECICE_CHECK(toMeshContext.provideMesh,
                    "A read mapping of participant \"{}\" needs to map TO a provided mesh. Mesh \"{}\" is not provided. "
                    "Please add a provide=\"yes\" attribute to the participant's use-mesh tag.",
                    participant->getName(), confMapping.toMesh->getName());
      PRECICE_CHECK(not fromMeshContext.receiveMeshFrom.empty(),
                    "A read mapping of participant \"{}\" needs to map FROM a received mesh. Mesh \"{}\" is not received. "
                    "Please add a from=\"(participant)\" attribute to the participant's use-mesh tag.",
                    participant->getName(), confMapping.fromMesh->getName());
    } else {
      PRECICE_CHECK(fromMeshContext.provideMesh,
                    "A write mapping of participant \"{}\" needs to map FROM a provided mesh. Mesh \"{}\" is not provided. "
                    "Please add a provide=\"yes\" attribute to the participant's use-mesh tag.",
                    participant->getName(), confMapping.fromMesh->getName());
      PRECICE_CHECK(not toMeshContext.receiveMeshFrom.empty(),
                    "A write mapping of participant \"{}\" needs to map TO a received mesh. Mesh \"{}\" is not received. "
                    "Please add a from=\"(participant)\" attribute to the participant's use-mesh tag.",
                    participant->getName(), confMapping.toMesh->getName());
    }

    if (confMapping.isRBF) {
      fromMeshContext.geoFilter = partition::ReceivedPartition::GeometricFilter::NO_FILTER;
      toMeshContext.geoFilter   = partition::ReceivedPartition::GeometricFilter::NO_FILTER;
    }

    precice::impl::MappingContext *mappingContext = new precice::impl::MappingContext();
    mappingContext->fromMeshID                    = fromMeshID;
    mappingContext->toMeshID                      = toMeshID;
    mappingContext->timing                        = confMapping.timing;

    mapping::PtrMapping &map = mappingContext->mapping;
    PRECICE_ASSERT(map.get() == nullptr);
    map = confMapping.mapping;

    const mesh::PtrMesh &input  = fromMeshContext.mesh;
    const mesh::PtrMesh &output = toMeshContext.mesh;
    PRECICE_DEBUG("Configure mapping for input={}, output={}", input->getName(), output->getName());
    map->setMeshes(input, output);

    if (confMapping.direction == mapping::MappingConfiguration::WRITE) {
      participant->addWriteMappingContext(mappingContext);
    } else {
      PRECICE_ASSERT(confMapping.direction == mapping::MappingConfiguration::READ);
      participant->addReadMappingContext(mappingContext);
    }

    fromMeshContext.meshRequirement = std::max(
        fromMeshContext.meshRequirement, map->getInputRequirement());
    toMeshContext.meshRequirement = std::max(
        toMeshContext.meshRequirement, map->getOutputRequirement());

    fromMeshContext.fromMappingContexts.push_back(*mappingContext);
    toMeshContext.toMappingContexts.push_back(*mappingContext);
  }
  _mappingConfig->resetMappings();

  // Set participant data for data contexts
  for (impl::DataContext &dataContext : participant->writeDataContexts()) {
    int fromMeshID = dataContext.mesh->getID();
<<<<<<< HEAD
    //    PRECICE_CHECK(participant->isMeshProvided(fromMeshID),
    //                  "Participant \"" << participant->getName() << "\" has to use and provide mesh \""
    //                                   << dataContext.mesh->getName() << "\" to be able to write data to it. "
    //                                   << "Please add a use-mesh node with name=\"" << dataContext.mesh->getName() << "\" and provide=\"true\".");
=======
    PRECICE_CHECK(participant->isMeshProvided(fromMeshID),
                  "Participant \"{}\" has to use and provide mesh \"{}\" to be able to write data to it. "
                  "Please add a use-mesh node with name=\"{}\" and provide=\"true\".",
                  participant->getName(), dataContext.mesh->getName(), dataContext.mesh->getName());
>>>>>>> e1265675

    for (impl::MappingContext &mappingContext : participant->writeMappingContexts()) {
      if (mappingContext.fromMeshID == fromMeshID) {
        dataContext.mappingContext     = mappingContext;
        impl::MeshContext &meshContext = participant->meshContext(mappingContext.toMeshID);
        for (const mesh::PtrData &data : meshContext.mesh->data()) {
          if (data->getName() == dataContext.fromData->getName()) {
            dataContext.toData = data;
          }
        }
        PRECICE_CHECK(dataContext.fromData != dataContext.toData,
                      "Mesh \"{}\" needs to use data \"{}\" to allow a write mapping to it. "
                      "Please add a use-data node with name=\"{}\" to this mesh.",
                      meshContext.mesh->getName(), dataContext.fromData->getName(), dataContext.fromData->getName());
      }
    }
  }

  for (impl::DataContext &dataContext : participant->readDataContexts()) {
    int toMeshID = dataContext.mesh->getID();
    PRECICE_CHECK(participant->isMeshProvided(toMeshID),
                  "Participant \"{}\" has to use and provide mesh \"{}\" in order to read data from it. "
                  "Please add a use-mesh node with name=\"{}\" and provide=\"true\".",
                  participant->getName(), dataContext.mesh->getName(), dataContext.mesh->getName());

    for (impl::MappingContext &mappingContext : participant->readMappingContexts()) {
      if (mappingContext.toMeshID == toMeshID) {
        dataContext.mappingContext     = mappingContext;
        impl::MeshContext &meshContext = participant->meshContext(mappingContext.fromMeshID);
        for (const mesh::PtrData &data : meshContext.mesh->data()) {
          if (data->getName() == dataContext.toData->getName()) {
            dataContext.fromData = data;
          }
        }
        PRECICE_CHECK(dataContext.toData != dataContext.fromData,
                      "Mesh \"{}\" needs to use data \"{}\" to allow a read mapping to it. "
                      "Please add a use-data node with name=\"{}\" to this mesh.",
                      meshContext.mesh->getName(), dataContext.toData->getName(), dataContext.toData->getName());
      }
    }
  }

  // Add actions
  for (const action::PtrAction &action : _actionConfig->actions()) {
    bool used = _participants.back()->isMeshUsed(action->getMesh()->getID());
    PRECICE_CHECK(used,
                  "Data action of participant \"{}\" uses mesh \"{}\", which is not used by the participant. "
                  "Please add a use-mesh node with name=\"{}\".",
                  _participants.back()->getName(), action->getMesh()->getName(), action->getMesh()->getName());
  }
  for (action::PtrAction &action : _actionConfig->extractActions()) {
    _participants.back()->addAction(std::move(action));
  }

  // Add export contexts
  for (io::ExportContext &exportContext : _exportConfig->exportContexts()) {
    io::PtrExport exporter;
    if (exportContext.type == VALUE_VTK) {
      if (context.size > 1) {
        exporter = io::PtrExport(new io::ExportVTKXML(exportContext.plotNormals));
      } else {
        exporter = io::PtrExport(new io::ExportVTK(exportContext.plotNormals));
      }
    } else {
      PRECICE_ERROR("Participant {} defines an <export/> tag of unknown type \"{}\".",
                    _participants.back()->getName(), exportContext.type);
    }
    exportContext.exporter = exporter;

    _participants.back()->addExportContext(exportContext);
  }
  _exportConfig->resetExports();

  // Create watch points
  for (const WatchPointConfig &config : _watchPointConfigs) {
    PRECICE_CHECK(participant->isMeshUsed(config.nameMesh),
                  "Participant \"{}\" defines watchpoint \"{}\" for mesh \"{}\" which is not used by the participant. "
                  "Please add a use-mesh node with name=\"{}\".",
                  participant->getName(), config.name, config.nameMesh, config.nameMesh);
    const auto &meshContext = participant->usedMeshContext(config.nameMesh);
    PRECICE_CHECK(meshContext.provideMesh,
                  "Participant \"{}\" defines watchpoint \"{}\" for the received mesh \"{}\", which is not allowed. "
                  "Please move the watchpoint definition to the participant providing mesh \"{}\".",
                  participant->getName(), config.name, config.nameMesh, config.nameMesh);

    std::string         filename = "precice-" + participant->getName() + "-watchpoint-" + config.name + ".log";
    impl::PtrWatchPoint watchPoint(new impl::WatchPoint(config.coordinates, meshContext.mesh, filename));
    participant->addWatchPoint(watchPoint);
  }
  _watchPointConfigs.clear();

  // Create watch integrals
  for (const WatchIntegralConfig &config : _watchIntegralConfigs) {
    PRECICE_CHECK(participant->isMeshUsed(config.nameMesh),
                  "Participant \"{}\" defines watch integral \"{}\" for mesh \"{}\" which is not used by the participant. "
                  "Please add a use-mesh node with name=\"{}\".",
                  participant->getName(), config.name, config.nameMesh, config.nameMesh);
    const auto &meshContext = participant->usedMeshContext(config.nameMesh);
    PRECICE_CHECK(meshContext.provideMesh,
                  "Participant \"{}\" defines watch integral \"{}\" for the received mesh \"{}\", which is not allowed. "
                  "Please move the watchpoint definition to the participant providing mesh \"{}\".",
                  participant->getName(), config.name, config.nameMesh, config.nameMesh);

    std::string            filename = "precice-" + participant->getName() + "-watchintegral-" + config.name + ".log";
    impl::PtrWatchIntegral watchIntegral(new impl::WatchIntegral(meshContext.mesh, filename, config.isScalingOn));
    participant->addWatchIntegral(watchIntegral);
  }
  _watchIntegralConfigs.clear();

  // create default master communication if needed
  if (context.size > 1 && not _isMasterDefined && participant->getName() == context.name) {
#ifdef PRECICE_NO_MPI
    PRECICE_ERROR("Implicit master communications for parallel participants are only available if preCICE was built with MPI. "
                  "Either explicitly define a master communication for each parallel participant or rebuild preCICE with \"PRECICE_MPICommunication=ON\".");
#else
    com::PtrCommunication com          = std::make_shared<com::MPIDirectCommunication>();
    utils::MasterSlave::_communication = com;
    participant->setUseMaster(true);
#endif
  }
  _isMasterDefined = false; // to not mess up with previous participant
}

void ParticipantConfiguration::checkIllDefinedMappings(
    const mapping::MappingConfiguration::ConfiguredMapping &mapping,
    const impl::PtrParticipant &                            participant)
{
  PRECICE_TRACE();
  using ConfMapping = mapping::MappingConfiguration::ConfiguredMapping;

  for (const ConfMapping &configuredMapping : _mappingConfig->mappings()) {
    bool sameToMesh   = mapping.toMesh->getName() == configuredMapping.toMesh->getName();
    bool sameFromMesh = mapping.fromMesh->getName() == configuredMapping.fromMesh->getName();
    if (sameToMesh && sameFromMesh) {
      // It's really the same mapping, not a duplicated one. Those are already checked for in MappingConfiguration.
      return;
    }

    if (sameToMesh) {
      for (const mesh::PtrData &data : mapping.fromMesh->data()) {
        for (const mesh::PtrData &configuredData : configuredMapping.fromMesh->data()) {
          bool sameFromData = data->getName() == configuredData->getName();

          if (not sameFromData) {
            continue;
          }

          bool sameDirection = false;

          if (mapping.direction == mapping::MappingConfiguration::WRITE) {
            for (const impl::DataContext &dataContext : participant->writeDataContexts()) {
              sameDirection |= data->getName() == dataContext.getName();
            }
          }
          if (mapping.direction == mapping::MappingConfiguration::READ) {
            for (const impl::DataContext &dataContext : participant->readDataContexts()) {
              sameDirection |= data->getName() == dataContext.getName();
            }
          }
          PRECICE_CHECK(!sameDirection,
                        "There cannot be two mappings to mesh \"{}\" if the meshes from which is mapped contain "
                        "duplicated data fields that are also actually mapped on this participant. "
                        "Here, both from meshes contain data \"{}\". "
                        "The mapping is not well defined. "
                        "Which data \"{}\" should be mapped to mesh \"{}\"?",
                        mapping.toMesh->getName(), data->getName(), data->getName(), mapping.toMesh->getName());
        }
      }
    }
  }
}

} // namespace config
} // namespace precice<|MERGE_RESOLUTION|>--- conflicted
+++ resolved
@@ -275,23 +275,17 @@
     Eigen::VectorXd offset(_dimensions);
     /// @todo offset currently not supported
     //offset = tag.getEigenVectorXdAttributeValue(ATTR_LOCAL_OFFSET, _dimensions);
-<<<<<<< HEAD
     std::string                                   from                   = tag.getStringAttributeValue(ATTR_FROM);
     double                                        safetyFactor           = tag.getDoubleAttributeValue(ATTR_SAFETY_FACTOR);
     partition::ReceivedPartition::GeometricFilter geoFilter              = getGeoFilter(tag.getStringAttributeValue(ATTR_GEOMETRIC_FILTER));
     const bool                                    partitionByBoundingBox = (tag.getStringAttributeValue(ATTR_PARTITION_BY) == VALUE_BOUNDING_BOX);
     if (partitionByBoundingBox)
-      PRECICE_WARN("You configured the received mesh \"" << name << "\" using the option partition-by=\"bounding-box\", which is experimental.");
-    PRECICE_CHECK(safetyFactor >= 0, "Participant \"" << context.name << "\" uses mesh \"" << name << "\" with safety-factor=\"" << safetyFactor << "\". Please use a positive or zero safety-factor instead.")
-=======
-    const std::string &                           from         = tag.getStringAttributeValue(ATTR_FROM);
-    double                                        safetyFactor = tag.getDoubleAttributeValue(ATTR_SAFETY_FACTOR);
-    partition::ReceivedPartition::GeometricFilter geoFilter    = getGeoFilter(tag.getStringAttributeValue(ATTR_GEOMETRIC_FILTER));
+      PRECICE_WARN("You configured the received mesh \" {} \" using the option partition-by=\"bounding-box\", which is experimental.", name);
     PRECICE_CHECK(safetyFactor >= 0,
                   "Participant \"{}\" uses mesh \"{}\" with safety-factor=\"{}\". "
                   "Please use a positive or zero safety-factor instead.",
                   context.name, name, safetyFactor);
->>>>>>> e1265675
+
     bool provide = tag.getBooleanAttributeValue(ATTR_PROVIDE);
     if (_participants.back()->getName() == from) {
       PRECICE_CHECK(provide,
@@ -313,9 +307,9 @@
 
     // TODO: Maybe merge later with the config check above
     if ((partitionByBoundingBox == true) && from == "") {
-      PRECICE_CHECK(false, "Participant \"" << _participants.back()->getName()
-                                            << "\" uses mesh \"" << name << "\", which is not received (no \"from\"), but has a bounding-box partitioning "
-                                            << " defined. Please extend the use-mesh tag as follows: <use-mesh name=\"" << name << "\" from=\"(other participant)\" />");
+      PRECICE_ERROR("Participant \"{}\" uses mesh \"{}\", which is not received (no \"from\"), but has a bounding-box partitioning defined. "
+                    "Please extend the use-mesh tag as follows: <use-mesh name=\"{}\" from=\"(other participant)\" />",
+                    _participants.back()->getName(), name, name);
     }
 
     _participants.back()->useMesh(mesh, offset, false, from, safetyFactor, provide, geoFilter, partitionByBoundingBox);
@@ -517,17 +511,11 @@
   // Set participant data for data contexts
   for (impl::DataContext &dataContext : participant->writeDataContexts()) {
     int fromMeshID = dataContext.mesh->getID();
-<<<<<<< HEAD
+
     //    PRECICE_CHECK(participant->isMeshProvided(fromMeshID),
-    //                  "Participant \"" << participant->getName() << "\" has to use and provide mesh \""
-    //                                   << dataContext.mesh->getName() << "\" to be able to write data to it. "
-    //                                   << "Please add a use-mesh node with name=\"" << dataContext.mesh->getName() << "\" and provide=\"true\".");
-=======
-    PRECICE_CHECK(participant->isMeshProvided(fromMeshID),
-                  "Participant \"{}\" has to use and provide mesh \"{}\" to be able to write data to it. "
-                  "Please add a use-mesh node with name=\"{}\" and provide=\"true\".",
-                  participant->getName(), dataContext.mesh->getName(), dataContext.mesh->getName());
->>>>>>> e1265675
+    //                  "Participant \"{}\" has to use and provide mesh \"{}\" to be able to write data to it. "
+    //                  "Please add a use-mesh node with name=\"{}\" and provide=\"true\".",
+    //                  participant->getName(), dataContext.mesh->getName(), dataContext.mesh->getName());
 
     for (impl::MappingContext &mappingContext : participant->writeMappingContexts()) {
       if (mappingContext.fromMeshID == fromMeshID) {
