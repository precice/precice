#include "ParticipantConfiguration.hpp"
#include <algorithm>
#include <list>
#include <memory>
#include <stdexcept>
#include <utility>

#include "action/Action.hpp"
#include "action/config/ActionConfiguration.hpp"
#include "com/MPIDirectCommunication.hpp"
#include "com/SharedPointer.hpp"
#include "com/config/CommunicationConfiguration.hpp"
#include "io/ExportCSV.hpp"
#include "io/ExportContext.hpp"
#include "io/ExportVTK.hpp"
#include "io/ExportVTP.hpp"
#include "io/ExportVTU.hpp"
#include "io/SharedPointer.hpp"
#include "io/config/ExportConfiguration.hpp"
#include "logging/LogMacros.hpp"
#include "mapping/Mapping.hpp"
#include "mesh/Data.hpp"
#include "mesh/Mesh.hpp"
#include "mesh/config/MeshConfiguration.hpp"
#include "partition/ReceivedPartition.hpp"
#include "precice/impl/MappingContext.hpp"
#include "precice/impl/MeshContext.hpp"
#include "precice/impl/Participant.hpp"
#include "precice/impl/WatchIntegral.hpp"
#include "precice/impl/WatchPoint.hpp"
#include "utils/IntraComm.hpp"
#include "utils/PointerVector.hpp"
#include "utils/assertion.hpp"
#include "utils/networking.hpp"
#include "xml/ConfigParser.hpp"
#include "xml/XMLAttribute.hpp"

namespace precice {
namespace config {

ParticipantConfiguration::ParticipantConfiguration(
    xml::XMLTag &              parent,
    mesh::PtrMeshConfiguration meshConfiguration)
    : _meshConfig(std::move(meshConfiguration))
{
  PRECICE_ASSERT(_meshConfig);
  using namespace xml;
  std::string doc;
  XMLTag      tag(*this, TAG, XMLTag::OCCUR_ONCE_OR_MORE);
  doc = "Represents one solver using preCICE. At least two ";
  doc += "participants have to be defined.";
  tag.setDocumentation(doc);

  auto attrName = XMLAttribute<std::string>(ATTR_NAME)
                      .setDocumentation(
                          "Name of the participant. Has to match the name given on construction "
                          "of the precice::SolverInterface object used by the participant.");
  tag.addAttribute(attrName);

  XMLTag tagWriteData(*this, TAG_WRITE, XMLTag::OCCUR_ARBITRARY);
  doc = "Sets data to be written by the participant to preCICE. ";
  doc += "Data is defined by using the <data> tag.";
  tagWriteData.setDocumentation(doc);
  XMLTag tagReadData(*this, TAG_READ, XMLTag::OCCUR_ARBITRARY);
  doc = "Sets data to be read by the participant from preCICE. ";
  doc += "Data is defined by using the <data> tag.";
  tagReadData.setDocumentation(doc);
  auto attrDataName = XMLAttribute<std::string>(ATTR_NAME)
                          .setDocumentation("Name of the data.");
  tagWriteData.addAttribute(attrDataName);
  tagReadData.addAttribute(attrDataName);
  auto attrMesh = XMLAttribute<std::string>(ATTR_MESH)
                      .setDocumentation(
                          "Mesh the data belongs to. If data should be read/written to several "
                          "meshes, this has to be specified separately for each mesh.");
  tagWriteData.addAttribute(attrMesh);
  tagReadData.addAttribute(attrMesh);
  tag.addSubtag(tagWriteData);
  tag.addSubtag(tagReadData);

  _mappingConfig = std::make_shared<mapping::MappingConfiguration>(
      tag, _meshConfig);

  _actionConfig = std::make_shared<action::ActionConfiguration>(
      tag, _meshConfig);

  _exportConfig = std::make_shared<io::ExportConfiguration>(tag);

  XMLTag tagWatchPoint(*this, TAG_WATCH_POINT, XMLTag::OCCUR_ARBITRARY);
  doc = "A watch point can be used to follow the transient changes of data ";
  doc += "and mesh vertex coordinates at a given point";
  tagWatchPoint.setDocumentation(doc);
  doc = "Name of the watch point. Is taken in combination with the participant ";
  doc += "name to construct the filename the watch point data is written to.";
  attrName.setDocumentation(doc);
  tagWatchPoint.addAttribute(attrName);
  doc = "Mesh to be watched.";
  attrMesh.setDocumentation(doc);
  tagWatchPoint.addAttribute(attrMesh);
  auto attrCoordinate = XMLAttribute<Eigen::VectorXd>(ATTR_COORDINATE)
                            .setDocumentation(
                                "The coordinates of the watch point. If the watch point is not put exactly "
                                "on the mesh to observe, the closest projection of the point onto the "
                                "mesh is considered instead, and values/coordinates are interpolated "
                                "linearly to that point.");
  tagWatchPoint.addAttribute(attrCoordinate);
  tag.addSubtag(tagWatchPoint);

  auto attrScaleWitConn = XMLAttribute<bool>(ATTR_SCALE_WITH_CONN)
                              .setDocumentation("Whether the vertex data is scaled with the element area before "
                                                "summing up or not. In 2D, vertex data is scaled with the average length of "
                                                "neighboring edges. In 3D, vertex data is scaled with the average surface of "
                                                "neighboring triangles. If false, vertex data is directly summed up.");
  XMLTag tagWatchIntegral(*this, TAG_WATCH_INTEGRAL, XMLTag::OCCUR_ARBITRARY);
  doc = "A watch integral can be used to follow the transient change of integral data ";
  doc += "and surface area for a given coupling mesh.";
  tagWatchIntegral.setDocumentation(doc);
  doc = "Name of the watch integral. Is taken in combination with the participant ";
  doc += "name to construct the filename the watch integral data is written to.";
  attrName.setDocumentation(doc);
  tagWatchIntegral.addAttribute(attrName);
  doc = "Mesh to be watched.";
  attrMesh.setDocumentation(doc);
  tagWatchIntegral.addAttribute(attrMesh);
  tagWatchIntegral.addAttribute(attrScaleWitConn);
  tag.addSubtag(tagWatchIntegral);

  XMLTag tagUseMesh(*this, TAG_USE_MESH, XMLTag::OCCUR_ARBITRARY);
  doc = "Makes a mesh (see tag <mesh> available to a participant.";
  tagUseMesh.setDocumentation(doc);
  attrName.setDocumentation("Name of the mesh.");
  tagUseMesh.addAttribute(attrName);
  //  XMLAttribute<Eigen::VectorXd> attrLocalOffset(ATTR_LOCAL_OFFSET);
  //  doc = "The mesh can have an offset only applied for the local participant. ";
  //  doc += "Vector-valued example: '1.0; 0.0; 0.0'";
  //  attrLocalOffset.setDocumentation(doc);
  //  attrLocalOffset.setDefaultValue(Eigen::VectorXd::Constant(3, 0));
  //  tagUseMesh.addAttribute(attrLocalOffset);

  auto attrFrom = XMLAttribute<std::string>(ATTR_FROM, "")
                      .setDocumentation(
                          "If a created mesh should be used by "
                          "another solver, this attribute has to specify the creating participant's"
                          " name. The creator has to use the attribute \"provide\" to signal he is "
                          "providing the mesh geometry.");
  tagUseMesh.addAttribute(attrFrom);
  auto attrSafetyFactor = makeXMLAttribute(ATTR_SAFETY_FACTOR, 0.5)
                              .setDocumentation(
                                  "If a mesh is received from another partipant (see tag <from>), it needs to be"
                                  "decomposed at the receiving participant. To speed up this process, "
                                  "a geometric filter (see tag <geometric-filter>), i.e. filtering by bounding boxes around the local mesh, can be used. "
                                  "This safety factor defines by which factor this local information is "
                                  "increased. An example: 0.5 means that the bounding box is 150% of its original size.");
  tagUseMesh.addAttribute(attrSafetyFactor);

  auto attrGeoFilter = XMLAttribute<std::string>(ATTR_GEOMETRIC_FILTER)
                           .setDocumentation(
                               "If a mesh is received from another partipant (see tag <from>), it needs to be"
                               "decomposed at the receiving participant. To speed up this process, "
                               "a geometric filter, i.e. filtering by bounding boxes around the local mesh, can be used. "
                               "Two different variants are implemented: a filter \"on-master\" strategy, "
                               "which is beneficial for a huge mesh and a low number of processors, and a filter "
                               "\"on-slaves\" strategy, which performs better for a very high number of "
                               "processors. Both result in the same distribution (if the safety factor is sufficiently large). "
                               "\"on-master\" is not supported if you use two-level initialization. "
                               "For very asymmetric cases, the filter can also be switched off completely (\"no-filter\").")
                           .setOptions({VALUE_FILTER_ON_PRIMARY, VALUE_FILTER_ON_SECONDARIES, VALUE_NO_FILTER})
                           .setDefaultValue(VALUE_FILTER_ON_SECONDARIES);
  tagUseMesh.addAttribute(attrGeoFilter);

  auto attrDirectAccess = makeXMLAttribute(ATTR_DIRECT_ACCESS, false)
                              .setDocumentation(
                                  "If a mesh is received from another partipant (see tag <from>), it needs to be"
                                  "decomposed at the receiving participant. In case a mapping is defined, the "
                                  "mesh is decomposed according to the local provided mesh associated to the mapping. "
                                  "In case no mapping has been defined (you want to access "
                                  "the mesh and related data direct), there is no obvious way on how to decompose the "
                                  "mesh, since no mesh needs to be provided by the participant. For this purpose, bounding "
                                  "boxes can be defined (see API function \"setMeshAccessRegion\") and used by selecting "
                                  "the option direct-access=\"true\".");

  tagUseMesh.addAttribute(attrDirectAccess);

  auto attrProvide = makeXMLAttribute(ATTR_PROVIDE, false)
                         .setDocumentation(
                             "If this attribute is set to \"on\", the "
                             "participant has to create the mesh geometry before initializing preCICE.");
  tagUseMesh.addAttribute(attrProvide);
  tag.addSubtag(tagUseMesh);

  std::list<XMLTag>  masterTags;
  XMLTag::Occurrence masterOcc = XMLTag::OCCUR_NOT_OR_ONCE;
  {
    XMLTag tagPrimary(*this, "sockets", masterOcc, TAG_PRIMARY);
    doc = "A solver in parallel needs a communication between its ranks. ";
    doc += "By default, the participant's MPI_COM_WORLD is reused.";
    doc += "Use this tag to use TCP/IP sockets instead.";
    tagPrimary.setDocumentation(doc);

    auto attrPort = makeXMLAttribute("port", 0)
                        .setDocumentation(
                            "Port number (16-bit unsigned integer) to be used for socket "
                            "communication. The default is \"0\", what means that OS will "
                            "dynamically search for a free port (if at least one exists) and "
                            "bind it automatically.");
    tagPrimary.addAttribute(attrPort);

    auto attrNetwork = makeXMLAttribute(ATTR_NETWORK, utils::networking::loopbackInterfaceName())
                           .setDocumentation(
                               "Interface name to be used for socket communication. "
                               "Default is the canonical name of the loopback interface of your platform. "
                               "Might be different on supercomputing systems, e.g. \"ib0\" "
                               "for the InfiniBand on SuperMUC. ");
    tagPrimary.addAttribute(attrNetwork);

    auto attrExchangeDirectory = makeXMLAttribute(ATTR_EXCHANGE_DIRECTORY, "")
                                     .setDocumentation(
                                         "Directory where connection information is exchanged. By default, the "
                                         "directory of startup is chosen.");
    tagPrimary.addAttribute(attrExchangeDirectory);

    masterTags.push_back(tagPrimary);
  }
  {
    XMLTag tagPrimary(*this, "mpi", masterOcc, TAG_PRIMARY);
    doc = "A solver in parallel needs a communication between its ranks. ";
    doc += "By default, the participant's MPI_COM_WORLD is reused.";
    doc += "Use this tag to use MPI with separated communication spaces instead instead.";
    tagPrimary.setDocumentation(doc);

    auto attrExchangeDirectory = makeXMLAttribute(ATTR_EXCHANGE_DIRECTORY, "")
                                     .setDocumentation(
                                         "Directory where connection information is exchanged. By default, the "
                                         "directory of startup is chosen.");
    tagPrimary.addAttribute(attrExchangeDirectory);

    masterTags.push_back(tagPrimary);
  }
  {
    XMLTag tagPrimary(*this, "mpi-single", masterOcc, TAG_PRIMARY);
    doc = "A solver in parallel needs a communication between its ranks. ";
    doc += "By default (which is this option), the participant's MPI_COM_WORLD is reused.";
    doc += "This tag is only used to ensure backwards compatibility.";
    tagPrimary.setDocumentation(doc);

    masterTags.push_back(tagPrimary);
  }
  for (XMLTag &tagPrimary : masterTags) {
    tag.addSubtag(tagPrimary);
  }

  parent.addSubtag(tag);
}

void ParticipantConfiguration::setDimensions(
    int dimensions)
{
  PRECICE_TRACE(dimensions);
  PRECICE_ASSERT((dimensions == 2) || (dimensions == 3), dimensions);
  _dimensions = dimensions;
}

void ParticipantConfiguration::xmlTagCallback(
    const xml::ConfigurationContext &context,
    xml::XMLTag &                    tag)
{
  PRECICE_TRACE(tag.getName());
  if (tag.getName() == TAG) {
    const std::string &  name = tag.getStringAttributeValue(ATTR_NAME);
    impl::PtrParticipant p(new impl::Participant(name, _meshConfig));
    _participants.push_back(p);
  } else if (tag.getName() == TAG_USE_MESH) {
    PRECICE_ASSERT(_dimensions != 0); // setDimensions() has been called
    std::string     name = tag.getStringAttributeValue(ATTR_NAME);
    Eigen::VectorXd offset(_dimensions);
    /// @todo offset currently not supported
    //offset = tag.getEigenVectorXdAttributeValue(ATTR_LOCAL_OFFSET, _dimensions);
    std::string                                   from              = tag.getStringAttributeValue(ATTR_FROM);
    double                                        safetyFactor      = tag.getDoubleAttributeValue(ATTR_SAFETY_FACTOR);
    partition::ReceivedPartition::GeometricFilter geoFilter         = getGeoFilter(tag.getStringAttributeValue(ATTR_GEOMETRIC_FILTER));
    const bool                                    allowDirectAccess = tag.getBooleanAttributeValue(ATTR_DIRECT_ACCESS);

    if (allowDirectAccess) {
      PRECICE_WARN("You configured the received mesh \"{}\" to use the option access-direct=\"true\", which is currently still experimental. Use with care.", name);
    }

    PRECICE_CHECK(safetyFactor >= 0,
                  "Participant \"{}\" uses mesh \"{}\" with safety-factor=\"{}\". "
                  "Please use a positive or zero safety-factor instead.",
                  context.name, name, safetyFactor);

    bool provide = tag.getBooleanAttributeValue(ATTR_PROVIDE);
    if (_participants.back()->getName() == from) {
      PRECICE_CHECK(provide,
                    "Participant \"{}\" cannot use mesh \"{}\" from itself. "
                    "Use the \"from\"-field to specify which participant has to communicate the mesh to \"{}\".",
                    context.name, name, context.name);
    }
    mesh::PtrMesh mesh = _meshConfig->getMesh(name);
    PRECICE_CHECK(mesh,
                  "Participant \"{}\" uses mesh \"{}\" which is not defined. "
                  "Please check the use-mesh node with name=\"{}\" or define the mesh.",
                  _participants.back()->getName(), name, name);
    if ((geoFilter != partition::ReceivedPartition::GeometricFilter::ON_SECONDARIES || safetyFactor != 0.5) && from == "") {
      PRECICE_ERROR(
          "Participant \"{}\" uses mesh \"{}\", which is not received (no \"from\"), but has a geometric-filter and/or a safety factor defined. "
          "Please extend the use-mesh tag as follows: <use-mesh name=\"{}\" from=\"(other participant)\" />",
          _participants.back()->getName(), name, name);
    }

    PRECICE_CHECK(!(allowDirectAccess && from.empty()),
                  "Participant \"{}\" uses mesh \"{}\", which is not received (no \"from\"), but has a direct access defined. "
                  "This combination of options is not allowed. "
                  "Please extend the use-mesh tag as follows: <use-mesh name=\"{}\" from=\"(other participant)\" />"
                  " or remove the direct access option.",
                  _participants.back()->getName(), name, name);

    _participants.back()->useMesh(mesh, offset, false, from, safetyFactor, provide, geoFilter, allowDirectAccess);
  } else if (tag.getName() == TAG_WRITE) {
    const std::string &dataName = tag.getStringAttributeValue(ATTR_NAME);
    std::string        meshName = tag.getStringAttributeValue(ATTR_MESH);
    mesh::PtrMesh      mesh     = _meshConfig->getMesh(meshName);
    PRECICE_CHECK(mesh,
                  "Participant \"{}\" has to use mesh \"{}\" in order to write data to it. Please add a use-mesh node with name=\"{}\".",
                  _participants.back()->getName(), meshName, meshName);
    mesh::PtrData data = getData(mesh, dataName);
    _participants.back()->addWriteData(data, mesh);
  } else if (tag.getName() == TAG_READ) {
    const std::string &dataName = tag.getStringAttributeValue(ATTR_NAME);
    std::string        meshName = tag.getStringAttributeValue(ATTR_MESH);
    mesh::PtrMesh      mesh     = _meshConfig->getMesh(meshName);
    PRECICE_CHECK(mesh,
                  "Participant \"{}\" has to use mesh \"{}\" in order to read data from it. Please add a use-mesh node with name=\"{}\".",
                  _participants.back()->getName(), meshName, meshName);
    mesh::PtrData data = getData(mesh, dataName);
    _participants.back()->addReadData(data, mesh);
  } else if (tag.getName() == TAG_WATCH_POINT) {
    PRECICE_ASSERT(_dimensions != 0); // setDimensions() has been called
    WatchPointConfig config;
    config.name        = tag.getStringAttributeValue(ATTR_NAME);
    config.nameMesh    = tag.getStringAttributeValue(ATTR_MESH);
    config.coordinates = tag.getEigenVectorXdAttributeValue(ATTR_COORDINATE, _dimensions);
    _watchPointConfigs.push_back(config);
  } else if (tag.getName() == TAG_WATCH_INTEGRAL) {
    PRECICE_ASSERT(_dimensions != 0);
    WatchIntegralConfig config;
    config.name        = tag.getStringAttributeValue(ATTR_NAME);
    config.nameMesh    = tag.getStringAttributeValue(ATTR_MESH);
    config.isScalingOn = tag.getBooleanAttributeValue(ATTR_SCALE_WITH_CONN);
    _watchIntegralConfigs.push_back(config);
<<<<<<< HEAD
  } else if (tag.getNamespace() == TAG_PRIMARY) {
=======
  } else if (tag.getNamespace() == TAG_MASTER || tag.getNamespace() == TAG_PRIMARY) {
    if (tag.getNamespace() == TAG_MASTER) {
      PRECICE_WARN("<master> tag is deprecated and will be removed in v3.0.0! Please use <primary> tag instead");
    }
>>>>>>> 55bb651e
    com::CommunicationConfiguration comConfig;
    com::PtrCommunication           com  = comConfig.createCommunication(tag);
    utils::IntraComm::getCommunication() = com;
    _isPrimaryDefined                    = true;
    _participants.back()->setUsePrimary(true);
  }
}

void ParticipantConfiguration::xmlEndTagCallback(
    const xml::ConfigurationContext &context,
    xml::XMLTag &                    tag)
{
  if (tag.getName() == TAG) {
    finishParticipantConfiguration(context, _participants.back());
  }
}

const std::vector<impl::PtrParticipant> &
ParticipantConfiguration::getParticipants() const
{
  return _participants;
}

partition::ReceivedPartition::GeometricFilter ParticipantConfiguration::getGeoFilter(const std::string &geoFilter) const
{
  if (geoFilter == VALUE_FILTER_ON_PRIMARY) {
    return partition::ReceivedPartition::GeometricFilter::ON_PRIMARY;
  } else if (geoFilter == VALUE_FILTER_ON_SECONDARIES) {
    return partition::ReceivedPartition::GeometricFilter::ON_SECONDARIES;
  } else {
    PRECICE_ASSERT(geoFilter == VALUE_NO_FILTER);
    return partition::ReceivedPartition::GeometricFilter::NO_FILTER;
  }
}

const mesh::PtrData &ParticipantConfiguration::getData(
    const mesh::PtrMesh &mesh,
    const std::string &  nameData) const
{
  PRECICE_CHECK(mesh->hasDataName(nameData),
                "Participant \"{}\" asks for data \"{}\" from mesh \"{}\", but this mesh does not use such data. "
                "Please add a use-data tag with name=\"{}\" to this mesh.",
                _participants.back()->getName(), nameData, mesh->getName(), nameData);
  return mesh->data(nameData);
}

void ParticipantConfiguration::finishParticipantConfiguration(
    const xml::ConfigurationContext &context,
    const impl::PtrParticipant &     participant)
{
  PRECICE_TRACE(participant->getName());

  // Set input/output meshes for data mappings and mesh requirements
  using ConfMapping = mapping::MappingConfiguration::ConfiguredMapping;
  for (const ConfMapping &confMapping : _mappingConfig->mappings()) {

    checkIllDefinedMappings(confMapping, participant);

    int fromMeshID = confMapping.fromMesh->getID();
    int toMeshID   = confMapping.toMesh->getID();

    PRECICE_CHECK(participant->isMeshUsed(fromMeshID),
                  "Participant \"{}\" has mapping from mesh \"{}\", without using this mesh. "
                  "Please add a use-mesh tag with name=\"{}\"",
                  participant->getName(), confMapping.fromMesh->getName(), confMapping.fromMesh->getName());
    PRECICE_CHECK(participant->isMeshUsed(toMeshID),
                  "Participant \"{}\" has mapping to mesh \"{}\", without using this mesh. "
                  "Please add a use-mesh tag with name=\"{}\"",
                  participant->getName(), confMapping.toMesh->getName(), confMapping.toMesh->getName());
    PRECICE_CHECK((participant->isMeshProvided(fromMeshID) || participant->isMeshProvided(toMeshID)),
                  "Participant \"{}\" has mapping from mesh \"{}\",  to mesh \"{}\", but neither are provided. "
                  "Please mark the mesh provided by this participant by configuring its use-mesh tag with provided=\"true\".",
                  participant->getName(), confMapping.fromMesh->getName(), confMapping.toMesh->getName());

    if (context.size > 1) {
      if ((confMapping.direction == mapping::MappingConfiguration::WRITE &&
           confMapping.mapping->getConstraint() == mapping::Mapping::CONSISTENT) ||
          (confMapping.direction == mapping::MappingConfiguration::READ &&
           confMapping.mapping->getConstraint() == mapping::Mapping::CONSERVATIVE)) {
        PRECICE_ERROR("For a parallel participant, only the mapping combinations read-consistent and write-conservative are allowed");
      } else if (confMapping.mapping->getConstraint() == mapping::Mapping::SCALEDCONSISTENT) {
        PRECICE_ERROR("Scaled consistent mapping is not yet supported for a parallel participant. "
                      "You could run in serial or use a plain (read-)consistent mapping instead.");
      }
    }

    impl::MeshContext &fromMeshContext = participant->meshContext(fromMeshID);
    impl::MeshContext &toMeshContext   = participant->meshContext(toMeshID);

    if (confMapping.direction == mapping::MappingConfiguration::READ) {
      PRECICE_CHECK(toMeshContext.provideMesh,
                    "A read mapping of participant \"{}\" needs to map TO a provided mesh. Mesh \"{}\" is not provided. "
                    "Please add a provide=\"yes\" attribute to the participant's use-mesh tag.",
                    participant->getName(), confMapping.toMesh->getName());
      PRECICE_CHECK(not fromMeshContext.receiveMeshFrom.empty(),
                    "A read mapping of participant \"{}\" needs to map FROM a received mesh. Mesh \"{}\" is not received. "
                    "Please add a from=\"(participant)\" attribute to the participant's use-mesh tag.",
                    participant->getName(), confMapping.fromMesh->getName());
    } else {
      PRECICE_CHECK(fromMeshContext.provideMesh,
                    "A write mapping of participant \"{}\" needs to map FROM a provided mesh. Mesh \"{}\" is not provided. "
                    "Please add a provide=\"yes\" attribute to the participant's use-mesh tag.",
                    participant->getName(), confMapping.fromMesh->getName());
      PRECICE_CHECK(not toMeshContext.receiveMeshFrom.empty(),
                    "A write mapping of participant \"{}\" needs to map TO a received mesh. Mesh \"{}\" is not received. "
                    "Please add a from=\"(participant)\" attribute to the participant's use-mesh tag.",
                    participant->getName(), confMapping.toMesh->getName());
    }

    if (confMapping.isRBF) {
      fromMeshContext.geoFilter = partition::ReceivedPartition::GeometricFilter::NO_FILTER;
      toMeshContext.geoFilter   = partition::ReceivedPartition::GeometricFilter::NO_FILTER;
    }

    precice::impl::MappingContext *mappingContext = new precice::impl::MappingContext();
    mappingContext->fromMeshID                    = fromMeshID;
    mappingContext->toMeshID                      = toMeshID;
    mappingContext->timing                        = confMapping.timing;

    mapping::PtrMapping &map = mappingContext->mapping;
    PRECICE_ASSERT(map.get() == nullptr);
    map = confMapping.mapping;

    const mesh::PtrMesh &input  = fromMeshContext.mesh;
    const mesh::PtrMesh &output = toMeshContext.mesh;
    PRECICE_DEBUG("Configure mapping for input={}, output={}", input->getName(), output->getName());
    map->setMeshes(input, output);

    if (confMapping.direction == mapping::MappingConfiguration::WRITE) {
      participant->addWriteMappingContext(mappingContext);
    } else {
      PRECICE_ASSERT(confMapping.direction == mapping::MappingConfiguration::READ);
      participant->addReadMappingContext(mappingContext);
    }

    fromMeshContext.meshRequirement = std::max(
        fromMeshContext.meshRequirement, map->getInputRequirement());
    toMeshContext.meshRequirement = std::max(
        toMeshContext.meshRequirement, map->getOutputRequirement());

    fromMeshContext.fromMappingContexts.push_back(*mappingContext);
    toMeshContext.toMappingContexts.push_back(*mappingContext);
  }
  _mappingConfig->resetMappings();

  // Set participant data for data contexts
  for (auto &dataContext : participant->writeDataContexts()) {
    int fromMeshID = dataContext.getMeshID();
    PRECICE_CHECK(participant->isMeshProvided(fromMeshID) || participant->isDirectAccessAllowed(fromMeshID),
                  "Participant \"{}\" has to use and provide mesh \"{}\" to be able to write data to it. "
                  "Please add a use-mesh node with name=\"{}\" and provide=\"true\".",
                  participant->getName(), dataContext.getMeshName(), dataContext.getMeshName());

    for (impl::MappingContext &mappingContext : participant->writeMappingContexts()) {
      if (mappingContext.fromMeshID == fromMeshID) {
        impl::MeshContext &meshContext = participant->meshContext(mappingContext.toMeshID);
        PRECICE_CHECK(meshContext.mesh->hasDataName(dataContext.getDataName()),
                      "Mesh \"{}\" needs to use data \"{}\" to allow a write mapping to it. "
                      "Please add a use-data node with name=\"{}\" to this mesh.",
                      meshContext.mesh->getName(), dataContext.getDataName(), dataContext.getDataName());
        dataContext.configureMapping(mappingContext, meshContext);
      }
    }
  }

  for (auto &dataContext : participant->readDataContexts()) {
    int toMeshID = dataContext.getMeshID();
    PRECICE_CHECK(participant->isMeshProvided(toMeshID) || participant->isDirectAccessAllowed(toMeshID),
                  "Participant \"{}\" has to use and provide mesh \"{}\" in order to read data from it. "
                  "Please add a use-mesh node with name=\"{}\" and provide=\"true\".",
                  participant->getName(), dataContext.getMeshName(), dataContext.getMeshName());

    for (impl::MappingContext &mappingContext : participant->readMappingContexts()) {
      if (mappingContext.toMeshID == toMeshID) {
        impl::MeshContext &meshContext = participant->meshContext(mappingContext.fromMeshID);
        PRECICE_CHECK(meshContext.mesh->hasDataName(dataContext.getDataName()),
                      "Mesh \"{}\" needs to use data \"{}\" to allow a read mapping to it. "
                      "Please add a use-data node with name=\"{}\" to this mesh.",
                      meshContext.mesh->getName(), dataContext.getDataName(), dataContext.getDataName());
        dataContext.configureMapping(mappingContext, meshContext);
      }
    }
  }

  // Add actions
  for (const action::PtrAction &action : _actionConfig->actions()) {
    bool used = _participants.back()->isMeshUsed(action->getMesh()->getID());
    PRECICE_CHECK(used,
                  "Data action of participant \"{}\" uses mesh \"{}\", which is not used by the participant. "
                  "Please add a use-mesh node with name=\"{}\".",
                  _participants.back()->getName(), action->getMesh()->getName(), action->getMesh()->getName());
  }
  for (action::PtrAction &action : _actionConfig->extractActions()) {
    _participants.back()->addAction(std::move(action));
  }

  // Add export contexts
  for (io::ExportContext &exportContext : _exportConfig->exportContexts()) {
    io::PtrExport exporter;
    if (exportContext.type == VALUE_VTK) {
      // This is handled with respect to the current configuration context.
      // Hence, this is potentially wrong for every participant other than context.name.
      if (context.size > 1) {
        // Only display the warning message if this participant configuration is the current one.
        if (context.name == participant->getName()) {
          PRECICE_WARN("You are using the VTK exporter in the parallel participant {}. "
                       "Note that this will export as PVTU instead. For consistency, prefer \"<export:vtu ... />\" instead.",
                       participant->getName());
        }
        exporter = io::PtrExport(new io::ExportVTU());
      } else {
        exporter = io::PtrExport(new io::ExportVTK());
      }
    } else if (exportContext.type == VALUE_VTU) {
      exporter = io::PtrExport(new io::ExportVTU());
    } else if (exportContext.type == VALUE_VTP) {
      exporter = io::PtrExport(new io::ExportVTP());
    } else if (exportContext.type == VALUE_CSV) {
      exporter = io::PtrExport(new io::ExportCSV());
    } else {
      PRECICE_ERROR("Participant {} defines an <export/> tag of unknown type \"{}\".",
                    _participants.back()->getName(), exportContext.type);
    }
    exportContext.exporter = exporter;

    _participants.back()->addExportContext(exportContext);
  }
  _exportConfig->resetExports();

  // Create watch points
  for (const WatchPointConfig &config : _watchPointConfigs) {
    PRECICE_CHECK(participant->isMeshUsed(config.nameMesh),
                  "Participant \"{}\" defines watchpoint \"{}\" for mesh \"{}\" which is not used by the participant. "
                  "Please add a use-mesh node with name=\"{}\".",
                  participant->getName(), config.name, config.nameMesh, config.nameMesh);
    const auto &meshContext = participant->usedMeshContext(config.nameMesh);
    PRECICE_CHECK(meshContext.provideMesh,
                  "Participant \"{}\" defines watchpoint \"{}\" for the received mesh \"{}\", which is not allowed. "
                  "Please move the watchpoint definition to the participant providing mesh \"{}\".",
                  participant->getName(), config.name, config.nameMesh, config.nameMesh);

    std::string         filename = "precice-" + participant->getName() + "-watchpoint-" + config.name + ".log";
    impl::PtrWatchPoint watchPoint(new impl::WatchPoint(config.coordinates, meshContext.mesh, filename));
    participant->addWatchPoint(watchPoint);
  }
  _watchPointConfigs.clear();

  // Create watch integrals
  for (const WatchIntegralConfig &config : _watchIntegralConfigs) {
    PRECICE_CHECK(participant->isMeshUsed(config.nameMesh),
                  "Participant \"{}\" defines watch integral \"{}\" for mesh \"{}\" which is not used by the participant. "
                  "Please add a use-mesh node with name=\"{}\".",
                  participant->getName(), config.name, config.nameMesh, config.nameMesh);
    const auto &meshContext = participant->usedMeshContext(config.nameMesh);
    PRECICE_CHECK(meshContext.provideMesh,
                  "Participant \"{}\" defines watch integral \"{}\" for the received mesh \"{}\", which is not allowed. "
                  "Please move the watchpoint definition to the participant providing mesh \"{}\".",
                  participant->getName(), config.name, config.nameMesh, config.nameMesh);

    std::string            filename = "precice-" + participant->getName() + "-watchintegral-" + config.name + ".log";
    impl::PtrWatchIntegral watchIntegral(new impl::WatchIntegral(meshContext.mesh, filename, config.isScalingOn));
    participant->addWatchIntegral(watchIntegral);
  }
  _watchIntegralConfigs.clear();

  // create default master communication if needed
  if (context.size > 1 && not _isPrimaryDefined && participant->getName() == context.name) {
#ifdef PRECICE_NO_MPI
    PRECICE_ERROR("Implicit master communications for parallel participants are only available if preCICE was built with MPI. "
                  "Either explicitly define a master communication for each parallel participant or rebuild preCICE with \"PRECICE_MPICommunication=ON\".");
#else
    com::PtrCommunication com            = std::make_shared<com::MPIDirectCommunication>();
    utils::IntraComm::getCommunication() = com;
    participant->setUsePrimary(true);
#endif
  }
  _isPrimaryDefined = false; // to not mess up with previous participant
}

void ParticipantConfiguration::checkIllDefinedMappings(
    const mapping::MappingConfiguration::ConfiguredMapping &mapping,
    const impl::PtrParticipant &                            participant)
{
  PRECICE_TRACE();
  using ConfMapping = mapping::MappingConfiguration::ConfiguredMapping;

  for (const ConfMapping &configuredMapping : _mappingConfig->mappings()) {
    bool sameToMesh   = mapping.toMesh->getName() == configuredMapping.toMesh->getName();
    bool sameFromMesh = mapping.fromMesh->getName() == configuredMapping.fromMesh->getName();
    if (sameToMesh && sameFromMesh) {
      // It's really the same mapping, not a duplicated one. Those are already checked for in MappingConfiguration.
      return;
    }

    if (sameToMesh) {
      for (const mesh::PtrData &data : mapping.fromMesh->data()) {
        for (const mesh::PtrData &configuredData : configuredMapping.fromMesh->data()) {
          bool sameFromData = data->getName() == configuredData->getName();

          if (not sameFromData) {
            continue;
          }

          bool sameDirection = false;

          if (mapping.direction == mapping::MappingConfiguration::WRITE) {
            for (const auto &dataContext : participant->writeDataContexts()) {
              sameDirection |= data->getName() == dataContext.getDataName();
            }
          }
          if (mapping.direction == mapping::MappingConfiguration::READ) {
            for (const auto &dataContext : participant->readDataContexts()) {
              sameDirection |= data->getName() == dataContext.getDataName();
            }
          }
          PRECICE_CHECK(!sameDirection,
                        "There cannot be two mappings to mesh \"{}\" if the meshes from which is mapped contain "
                        "duplicated data fields that are also actually mapped on this participant. "
                        "Here, both from meshes contain data \"{}\". "
                        "The mapping is not well defined. "
                        "Which data \"{}\" should be mapped to mesh \"{}\"?",
                        mapping.toMesh->getName(), data->getName(), data->getName(), mapping.toMesh->getName());
        }
      }
    }
  }
}

} // namespace config
} // namespace precice<|MERGE_RESOLUTION|>--- conflicted
+++ resolved
@@ -348,14 +348,10 @@
     config.nameMesh    = tag.getStringAttributeValue(ATTR_MESH);
     config.isScalingOn = tag.getBooleanAttributeValue(ATTR_SCALE_WITH_CONN);
     _watchIntegralConfigs.push_back(config);
-<<<<<<< HEAD
-  } else if (tag.getNamespace() == TAG_PRIMARY) {
-=======
   } else if (tag.getNamespace() == TAG_MASTER || tag.getNamespace() == TAG_PRIMARY) {
     if (tag.getNamespace() == TAG_MASTER) {
       PRECICE_WARN("<master> tag is deprecated and will be removed in v3.0.0! Please use <primary> tag instead");
     }
->>>>>>> 55bb651e
     com::CommunicationConfiguration comConfig;
     com::PtrCommunication           com  = comConfig.createCommunication(tag);
     utils::IntraComm::getCommunication() = com;
