--- conflicted
+++ resolved
@@ -26,7 +26,6 @@
 #include "precice/impl/MappingContext.hpp"
 #include "precice/impl/MeshContext.hpp"
 #include "precice/impl/Participant.hpp"
-#include "precice/impl/ValidationMacros.hpp"
 #include "precice/impl/WatchIntegral.hpp"
 #include "precice/impl/WatchPoint.hpp"
 #include "utils/IntraComm.hpp"
@@ -78,11 +77,7 @@
   tagReadData.addAttribute(attrMesh);
 
   XMLAttribute<int> attrOrder = makeXMLAttribute(ATTR_ORDER, time::Time::DEFAULT_INTERPOLATION_ORDER)
-<<<<<<< HEAD
-                                    .setDocumentation("Sets interpolation order used by waveform iteration.");
-=======
                                     .setDocumentation("Interpolation order used by waveform iteration when reading data.");
->>>>>>> e9074f1b
   tagReadData.addAttribute(attrOrder);
   tag.addSubtag(tagWriteData);
   tag.addSubtag(tagReadData);
@@ -297,14 +292,10 @@
     const bool                                    allowDirectAccess = tag.getBooleanAttributeValue(ATTR_DIRECT_ACCESS);
 
     if (allowDirectAccess) {
-<<<<<<< HEAD
-      PRECICE_WARN("You configured the received mesh \"{}\" to use the option access-direct=\"true\", which is currently still experimental. Use with care.", name); //@todo should use PRECICE_EXPERIMENTAL_ATTRIBUTE?
-=======
       if (!_experimental) {
         PRECICE_ERROR("You tried to configure the received mesh \"{}\" to use the option access-direct=\"true\", which is currently still experimental. Please set experimental=\"true\", if you want to use this feature.", name);
       }
       PRECICE_WARN("You configured the received mesh \"{}\" to use the option access-direct=\"true\", which is currently still experimental. Use with care.", name);
->>>>>>> e9074f1b
     }
 
     PRECICE_CHECK(safetyFactor >= 0,
@@ -361,12 +352,9 @@
       if (!_experimental) {
         PRECICE_ERROR("You tried to configure the read data with name \"{}\" to use the waveform-order=\"{}\", which is currently still experimental. Please set experimental=\"true\", if you want to use this feature.", dataName, waveformOrder);
       }
-<<<<<<< HEAD
-=======
       if (waveformOrder < time::Time::MIN_INTERPOLATION_ORDER || waveformOrder > time::Time::MAX_INTERPOLATION_ORDER) {
         PRECICE_ERROR("You tried to configure the read data with name \"{}\" to use the waveform-order=\"{}\", but the order must be between \"{}\" and \"{}\". Please use an order in the allowed range.", dataName, waveformOrder, time::Time::MIN_INTERPOLATION_ORDER, time::Time::MAX_INTERPOLATION_ORDER);
       }
->>>>>>> e9074f1b
       PRECICE_WARN("You configured the read data with name \"{}\" to use the waveform-order=\"{}\", which is currently still experimental. Use with care.", dataName, waveformOrder);
     }
     _participants.back()->addReadData(data, mesh, waveformOrder);
