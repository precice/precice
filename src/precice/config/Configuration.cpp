--- conflicted
+++ resolved
@@ -39,18 +39,15 @@
                               .setDocumentation("Enable experimental features.");
   _tag.addAttribute(attrExperimental);
 
-<<<<<<< HEAD
   auto attrMinTimeStepSize = xml::makeXMLAttribute("min-time-step-size", math::NUMERICAL_ZERO_DIFFERENCE)
                                  .setDocumentation("The smallest maximal time step that preCICE will return."
                                                    "This means that preCICE will round up the end of the time window by min-time-step-size, which will  "
                                                    " introduce an extra coupling error. For more details see https://github.com/precice/precice/issues/1832.");
   _tag.addAttribute(attrMinTimeStepSize);
-=======
+
   auto attrWaitInFinalize = xml::makeXMLAttribute("wait-in-finalize", false)
                                 .setDocumentation("Connected participants wait for each other in finalize, which can be helpful in SLURM sessions.");
   _tag.addAttribute(attrWaitInFinalize);
->>>>>>> b7899c11
-
   _dataConfiguration = std::make_shared<mesh::DataConfiguration>(
       _tag);
   _meshConfiguration = std::make_shared<mesh::MeshConfiguration>(
@@ -74,15 +71,10 @@
   if (tag.getName() == "precice-configuration") {
     _experimental = tag.getBooleanAttributeValue("experimental");
     _participantConfiguration->setExperimental(_experimental);
-<<<<<<< HEAD
-
-    _minTimeStepSize = tag.getDoubleAttributeValue("min-time-step-size");
+   _minTimeStepSize = tag.getDoubleAttributeValue("min-time-step-size");
     PRECICE_CHECK(_minTimeStepSize >= math::NUMERICAL_ZERO_DIFFERENCE, "The minimal time step has to be larger or equal to {}. Please adjust the tag min-time-step-size in the config file.", math::NUMERICAL_ZERO_DIFFERENCE);
     _couplingSchemeConfiguration->setMinTimeStepSize(_minTimeStepSize);
-
-=======
     _waitInFinalize = tag.getBooleanAttributeValue("wait-in-finalize");
->>>>>>> b7899c11
   } else {
     PRECICE_UNREACHABLE("Received callback from unknown tag '{}'.", tag.getName());
   }
