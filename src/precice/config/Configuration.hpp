--- conflicted
+++ resolved
@@ -56,17 +56,16 @@
     return _experimental;
   }
 
-<<<<<<< HEAD
   /// @brief Returns the minimal time step that preCICE allows
   double minTimeStepSize()
   {
     return _minTimeStepSize;
-=======
+  }
+  
   /// @brief Returns whether participants wait for each other in finalize
   bool waitInFinalize() const
   {
     return _waitInFinalize;
->>>>>>> b7899c11
   }
 
   const mesh::PtrDataConfiguration getDataConfiguration() const
@@ -121,13 +120,11 @@
   /// Allow the use of experimental features
   bool _experimental = false;
 
-<<<<<<< HEAD
   /// minimal time step allowed by preCICE
   double _minTimeStepSize = math::NUMERICAL_ZERO_DIFFERENCE;
-=======
+
   /// Synchronize participants in finalize
   bool _waitInFinalize;
->>>>>>> b7899c11
 
   // @brief Root tag of preCICE configuration.
   xml::XMLTag _tag;
