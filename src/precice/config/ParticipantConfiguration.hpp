#pragma once

#include <Eigen/Core>
#include <string>
#include <vector>
#include "action/SharedPointer.hpp"
#include "io/SharedPointer.hpp"
#include "logging/Logger.hpp"
#include "mapping/SharedPointer.hpp"
#include "mapping/config/MappingConfiguration.hpp"
#include "mesh/SharedPointer.hpp"
#include "partition/ReceivedPartition.hpp"
#include "precice/impl/Participant.hpp"
#include "precice/impl/SharedPointer.hpp"
#include "utils/networking.hpp"
#include "xml/XMLTag.hpp"

namespace precice {
namespace config {

/**
 * @brief Performs XML configuration of a participant.
 */
class ParticipantConfiguration : public xml::XMLTag::Listener {
public:
  ParticipantConfiguration(
      xml::XMLTag &              parent,
      mesh::PtrMeshConfiguration meshConfiguration);

  void setDimensions(int dimensions);

  /**
   * @brief Callback function required for use of automatic configuration.
   *
   * @return True, if successful.
   */
  virtual void xmlTagCallback(
      const xml::ConfigurationContext &context,
      xml::XMLTag &                    callingTag);

  /**
   * @brief Callback function required for use of automatic configuration.
   *
   * @return True, if successful.
   */
  virtual void xmlEndTagCallback(
      const xml::ConfigurationContext &context,
      xml::XMLTag &                    callingTag);

  /// Returns all configured participants.
  const std::vector<impl::PtrParticipant> &getParticipants() const;

private:
  struct WatchPointConfig {
    std::string     name;
    std::string     nameMesh;
    Eigen::VectorXd coordinates;
  };

  struct WatchIntegralConfig {
    std::string name;
    std::string nameMesh;
    bool        isScalingOn;
  };

  mutable logging::Logger _log{"config::ParticipantConfiguration"};

  const std::string TAG                = "participant";
  const std::string TAG_WRITE          = "write-data";
  const std::string TAG_READ           = "read-data";
  const std::string TAG_DATA_ACTION    = "data-action";
  const std::string TAG_USE_MESH       = "use-mesh";
  const std::string TAG_WATCH_INTEGRAL = "watch-integral";
  const std::string TAG_WATCH_POINT    = "watch-point";
<<<<<<< HEAD
  const std::string TAG_PRIMARY        = "master";
=======
  const std::string TAG_MASTER         = "master";
  const std::string TAG_PRIMARY        = "primary";
>>>>>>> 55bb651e

  const std::string ATTR_NAME               = "name";
  const std::string ATTR_SOURCE_DATA        = "source-data";
  const std::string ATTR_TARGET_DATA        = "target-data";
  const std::string ATTR_TIMING             = "timing";
  const std::string ATTR_LOCAL_OFFSET       = "offset";
  const std::string ATTR_ACTION_TYPE        = "type";
  const std::string ATTR_FROM               = "from";
  const std::string ATTR_SAFETY_FACTOR      = "safety-factor";
  const std::string ATTR_GEOMETRIC_FILTER   = "geometric-filter";
  const std::string ATTR_DIRECT_ACCESS      = "direct-access";
  const std::string ATTR_PROVIDE            = "provide";
  const std::string ATTR_MESH               = "mesh";
  const std::string ATTR_COORDINATE         = "coordinate";
  const std::string ATTR_COMMUNICATION      = "communication";
  const std::string ATTR_CONTEXT            = "context";
  const std::string ATTR_NETWORK            = "network";
  const std::string ATTR_EXCHANGE_DIRECTORY = "exchange-directory";
  const std::string ATTR_SCALE_WITH_CONN    = "scale-with-connectivity";

  const std::string VALUE_FILTER_ON_SECONDARIES = "on-slaves";
  const std::string VALUE_FILTER_ON_PRIMARY     = "on-master";
  const std::string VALUE_NO_FILTER             = "no-filter";

  const std::string VALUE_VTK = "vtk";
  const std::string VALUE_VTU = "vtu";
  const std::string VALUE_VTP = "vtp";
  const std::string VALUE_CSV = "csv";

  int _dimensions = 0;

  mesh::PtrMeshConfiguration _meshConfig;

  mapping::PtrMappingConfiguration _mappingConfig;

  action::PtrActionConfiguration _actionConfig;

  io::PtrExportConfiguration _exportConfig;

  std::vector<impl::PtrParticipant> _participants;

  std::vector<WatchPointConfig> _watchPointConfigs;

  std::vector<WatchIntegralConfig> _watchIntegralConfigs;

  partition::ReceivedPartition::GeometricFilter getGeoFilter(const std::string &geoFilter) const;

  mesh::PtrMesh copy(const mesh::PtrMesh &mesh) const;

  const mesh::PtrData &getData(
      const mesh::PtrMesh &mesh,
      const std::string &  nameData) const;

  mapping::PtrMapping getMapping(const std::string &mappingName);

  // Does this participant already define a master tag?
  // This context information is needed in xmlEndTagCallback to create a default
  // master com if required (i.e. no solution yet defined and parallel).
  bool _isPrimaryDefined = false;

  void finishParticipantConfiguration(
      const xml::ConfigurationContext &context,
      const impl::PtrParticipant &     participant);

  /// Check whether a mapping to the same mesh and with similar data fields already exists
  void checkIllDefinedMappings(
      const mapping::MappingConfiguration::ConfiguredMapping &mapping,
      const impl::PtrParticipant &                            participant);
};

} // namespace config
} // namespace precice<|MERGE_RESOLUTION|>--- conflicted
+++ resolved
@@ -72,12 +72,8 @@
   const std::string TAG_USE_MESH       = "use-mesh";
   const std::string TAG_WATCH_INTEGRAL = "watch-integral";
   const std::string TAG_WATCH_POINT    = "watch-point";
-<<<<<<< HEAD
-  const std::string TAG_PRIMARY        = "master";
-=======
   const std::string TAG_MASTER         = "master";
   const std::string TAG_PRIMARY        = "primary";
->>>>>>> 55bb651e
 
   const std::string ATTR_NAME               = "name";
   const std::string ATTR_SOURCE_DATA        = "source-data";
