#pragma once

#include <Eigen/Core>
#include <string>
#include <vector>
#include "action/SharedPointer.hpp"
#include "io/SharedPointer.hpp"
#include "logging/Logger.hpp"
#include "mapping/SharedPointer.hpp"
#include "mapping/config/MappingConfiguration.hpp"
#include "mesh/SharedPointer.hpp"
#include "partition/ReceivedPartition.hpp"
#include "precice/config/SolverInterfaceConfiguration.hpp"
#include "precice/impl/Participant.hpp"
#include "precice/impl/SharedPointer.hpp"
#include "time/Time.hpp"
#include "utils/networking.hpp"
#include "xml/XMLTag.hpp"

namespace precice {
namespace config {

/**
 * @brief Performs XML configuration of a participant.
 */
class ParticipantConfiguration : public xml::XMLTag::Listener {
public:
  ParticipantConfiguration(
      xml::XMLTag &              parent,
      mesh::PtrMeshConfiguration meshConfiguration);

  void setDimensions(int dimensions);

  void setExperimental(bool experimental);

  /**
   * @brief Callback function required for use of automatic configuration.
   *
   * @return True, if successful.
   */
  virtual void xmlTagCallback(
      const xml::ConfigurationContext &context,
      xml::XMLTag &                    callingTag);

  /**
   * @brief Callback function required for use of automatic configuration.
   *
   * @return True, if successful.
   */
  virtual void xmlEndTagCallback(
      const xml::ConfigurationContext &context,
      xml::XMLTag &                    callingTag);

  /// Returns all configured participants.
  const std::vector<impl::PtrParticipant> &getParticipants() const;

private:
  struct WatchPointConfig {
    std::string     name;
    std::string     nameMesh;
    Eigen::VectorXd coordinates;
  };

  struct WatchIntegralConfig {
    std::string name;
    std::string nameMesh;
    bool        isScalingOn;
  };

  mutable logging::Logger _log{"config::ParticipantConfiguration"};

  const std::string TAG                = "participant";
  const std::string TAG_WRITE          = "write-data";
  const std::string TAG_READ           = "read-data";
  const std::string TAG_DATA_ACTION    = "data-action";
  const std::string TAG_USE_MESH       = "use-mesh";
  const std::string TAG_WATCH_INTEGRAL = "watch-integral";
  const std::string TAG_WATCH_POINT    = "watch-point";
  const std::string TAG_MASTER         = "master";
  const std::string TAG_PRIMARY        = "primary";

  const std::string ATTR_NAME               = "name";
  const std::string ATTR_SOURCE_DATA        = "source-data";
  const std::string ATTR_TARGET_DATA        = "target-data";
  const std::string ATTR_TIMING             = "timing";
  const std::string ATTR_LOCAL_OFFSET       = "offset";
  const std::string ATTR_ACTION_TYPE        = "type";
  const std::string ATTR_FROM               = "from";
  const std::string ATTR_SAFETY_FACTOR      = "safety-factor";
  const std::string ATTR_GEOMETRIC_FILTER   = "geometric-filter";
  const std::string ATTR_DIRECT_ACCESS      = "direct-access";
  const std::string ATTR_PROVIDE            = "provide";
  const std::string ATTR_MESH               = "mesh";
  const std::string ATTR_COORDINATE         = "coordinate";
  const std::string ATTR_COMMUNICATION      = "communication";
  const std::string ATTR_CONTEXT            = "context";
  const std::string ATTR_NETWORK            = "network";
  const std::string ATTR_EXCHANGE_DIRECTORY = "exchange-directory";
  const std::string ATTR_SCALE_WITH_CONN    = "scale-with-connectivity";
  const std::string ATTR_ORDER              = "waveform-order";

  const std::string VALUE_FILTER_ON_SLAVES = "on-slaves";
  const std::string VALUE_FILTER_ON_SECONDARIES = "on-secondaries";
  const std::string VALUE_FILTER_ON_MASTER     = "on-master";
  const std::string VALUE_FILTER_ON_PRIMARY     = "on-primary";
  const std::string VALUE_NO_FILTER             = "no-filter";

  const std::string VALUE_VTK = "vtk";
  const std::string VALUE_VTU = "vtu";
  const std::string VALUE_VTP = "vtp";
  const std::string VALUE_CSV = "csv";

  int _dimensions = 0;

  bool _experimental = false;

  mesh::PtrMeshConfiguration _meshConfig;

  mapping::PtrMappingConfiguration _mappingConfig;

  action::PtrActionConfiguration _actionConfig;

  io::PtrExportConfiguration _exportConfig;

  std::vector<impl::PtrParticipant> _participants;

  std::vector<WatchPointConfig> _watchPointConfigs;

  std::vector<WatchIntegralConfig> _watchIntegralConfigs;

  partition::ReceivedPartition::GeometricFilter getGeoFilter(const std::string &geoFilter) const;

  mesh::PtrMesh copy(const mesh::PtrMesh &mesh) const;

  const mesh::PtrData &getData(
      const mesh::PtrMesh &mesh,
      const std::string &  nameData) const;

  mapping::PtrMapping getMapping(const std::string &mappingName);

  // Does this participant already define a primary tag?
  // This context information is needed in xmlEndTagCallback to create a default
<<<<<<< HEAD
  // master com if required (i.e. no solution yet defined and parallel).
  bool _isPrimaryDefined = false;
=======
  // primary com if required (i.e. no solution yet defined and parallel).
  bool _isIntraCommDefined = false;
>>>>>>> a6f2fd91

  void finishParticipantConfiguration(
      const xml::ConfigurationContext &context,
      const impl::PtrParticipant &     participant);

  /// Check whether a mapping to the same mesh and with similar data fields already exists
  void checkIllDefinedMappings(
      const mapping::MappingConfiguration::ConfiguredMapping &mapping,
      const impl::PtrParticipant &                            participant);
};

} // namespace config
} // namespace precice<|MERGE_RESOLUTION|>--- conflicted
+++ resolved
@@ -140,13 +140,8 @@
 
   // Does this participant already define a primary tag?
   // This context information is needed in xmlEndTagCallback to create a default
-<<<<<<< HEAD
-  // master com if required (i.e. no solution yet defined and parallel).
-  bool _isPrimaryDefined = false;
-=======
   // primary com if required (i.e. no solution yet defined and parallel).
   bool _isIntraCommDefined = false;
->>>>>>> a6f2fd91
 
   void finishParticipantConfiguration(
       const xml::ConfigurationContext &context,
