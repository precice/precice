--- conflicted
+++ resolved
@@ -781,7 +781,7 @@
       const double *values);
 
   /**
-   * * @brief Writes scalar gradient data given as block.
+   * @brief Writes scalar gradient data given as block.
    *
    * This function writes values of specified vertices to a dataID.
    * Values are provided as a block of continuous memory.
@@ -837,9 +837,6 @@
       double value);
 
   /**
-<<<<<<< HEAD
-   * @brief Reads vector data values given as block from a mesh. Values correspond to the end of the current time window.
-=======
    * @brief Writes scalar gradient data to a vertex
    *
    * This function writes a the corresponding gradient value of a specified vertex to a dataID.
@@ -862,8 +859,7 @@
       const double *gradientValues);
 
   /**
-   * @brief Reads vector data into a provided block.
->>>>>>> 20c4f716
+   * @brief Reads vector data values given as block from a mesh. Values correspond to the end of the current time window.
    *
    * This function reads values of specified vertices from a dataID.
    * Values are read into a block of continuous memory.
