--- conflicted
+++ resolved
@@ -72,9 +72,6 @@
   }
 }
 
-<<<<<<< HEAD
-=======
-
 BOOST_AUTO_TEST_SUITE(Lifecycle)
 
 // Test representing the full explicit lifecycle of a SolverInterface
@@ -170,9 +167,7 @@
 
 BOOST_AUTO_TEST_SUITE_END()
 
-#ifndef PRECICE_NO_PETSC
-
->>>>>>> 0bda0af9
+
 BOOST_AUTO_TEST_CASE(GlobalRBFPartitioning)
 {
   PRECICE_TEST("SolverOne"_on(3_ranks), "SolverTwo"_on(1_rank));
