#ifndef PRECICE_NO_MPI
#include "testing/Fixtures.hpp"
#include "testing/Testing.hpp"

#include "precice/SolverInterface.hpp"
#include "precice/config/Configuration.hpp"
#include "precice/impl/Participant.hpp"
#include "precice/impl/SolverInterfaceImpl.hpp"
#include "utils/Event.hpp"
#include "utils/MasterSlave.hpp"
#include "utils/Parallel.hpp"
#include "utils/Petsc.hpp"

using namespace precice;

<<<<<<< HEAD
struct ParallelTestFixture : testing::SlimConfigurator {
=======
void reset()
{
  mesh::Data::resetDataCount();
  impl::Participant::resetParticipantCount();
  utils::MasterSlave::reset();
}

struct ParallelTestFixture : testing::WhiteboxAccessor {
>>>>>>> 3525725a

  std::string _pathToTests;

  ParallelTestFixture()
  {
    _pathToTests = testing::getPathToSources() + "/precice/tests/";
  }
};

BOOST_AUTO_TEST_SUITE(PreciceTests)
BOOST_FIXTURE_TEST_SUITE(Parallel, ParallelTestFixture)

BOOST_AUTO_TEST_CASE(TestMasterSlaveSetup, *testing::OnSize(4))
{
<<<<<<< HEAD
  PRECICE_TEST("SolverOne"_on(4_ranks));
  SolverInterface interface(context.name, context.rank, context.size);
=======
>>>>>>> 3525725a
  std::string     configFilename = _pathToTests + "config1.xml";
  SolverInterface interface("SolverOne", configFilename, utils::Parallel::getProcessRank(), 4);
  BOOST_TEST(interface.getDimensions() == 3);

  if (context.rank == 0) {
    BOOST_TEST(utils::MasterSlave::isMaster() == true);
    BOOST_TEST(utils::MasterSlave::isSlave() == false);
  } else {
    BOOST_TEST(utils::MasterSlave::isMaster() == false);
    BOOST_TEST(utils::MasterSlave::isSlave() == true);
  }

  BOOST_TEST(utils::MasterSlave::getRank() == context.rank);
  BOOST_TEST(utils::MasterSlave::getSize() == context.size);
  BOOST_TEST(utils::MasterSlave::_communication.use_count() > 0);
  BOOST_TEST(utils::MasterSlave::_communication->isConnected());

  //necessary as this test does not call finalize
  utils::MasterSlave::_communication = nullptr;
  utils::Parallel::clearGroups();
}

BOOST_AUTO_TEST_CASE(TestFinalize, *testing::OnSize(4))
{
  std::string configFilename = _pathToTests + "config1.xml";
  if (utils::Parallel::getProcessRank() <= 1) {
    SolverInterface interface("SolverOne", configFilename, utils::Parallel::getProcessRank(), 2);
    int             meshID = interface.getMeshID("MeshOne");
    double          xCoord = 0.0 + utils::Parallel::getProcessRank();
    interface.setMeshVertex(meshID, Eigen::Vector3d(xCoord, 0.0, 0.0).data());
    interface.initialize();
    BOOST_TEST(impl(interface).mesh("MeshOne").vertices().size() == 1);
    BOOST_TEST(impl(interface).mesh("MeshTwo").vertices().size() == 1);
    interface.finalize();
  } else {
    SolverInterface interface("SolverTwo", configFilename, utils::Parallel::getProcessRank() - 2, 2);
    int             meshID = interface.getMeshID("MeshTwo");
    double          xCoord = -2.0 + utils::Parallel::getProcessRank();
    interface.setMeshVertex(meshID, Eigen::Vector3d(xCoord, 0.0, 0.0).data());
    interface.initialize();
    BOOST_TEST(impl(interface).mesh("MeshTwo").vertices().size() == 1);
    interface.finalize();
  }
}

#ifndef PRECICE_NO_PETSC
BOOST_AUTO_TEST_CASE(GlobalRBFPartitioning, *testing::OnSize(4))
{
  std::string configFilename = _pathToTests + "globalRBFPartitioning.xml";

  if (utils::Parallel::getProcessRank() <= 2) {
    utils::Parallel::splitCommunicator("SolverOne");
    utils::Parallel::setGlobalCommunicator(utils::Parallel::getLocalCommunicator()); //needed since this test uses PETSc
    BOOST_TEST(utils::Parallel::getCommunicatorSize() == 3);
    utils::Parallel::clearGroups();

    SolverInterface interface("SolverOne", configFilename, utils::Parallel::getProcessRank(), 3);
    int             meshID = interface.getMeshID("MeshOne");
    int             dataID = interface.getDataID("Data2", meshID);

    int    vertexIDs[2];
    double xCoord       = utils::Parallel::getProcessRank() * 0.4;
    double positions[4] = {xCoord, 0.0, xCoord + 0.2, 0.0};
    interface.setMeshVertices(meshID, 2, positions, vertexIDs);
    interface.initialize();
    double values[2];
    interface.advance(1.0);
    interface.readBlockScalarData(dataID, 2, vertexIDs, values);
    //    std::cout << utils::Parallel::getProcessRank() <<": " << values << '\n';
    interface.finalize();
  } else {
    utils::Parallel::splitCommunicator("SolverTwo");
    utils::Parallel::setGlobalCommunicator(utils::Parallel::getLocalCommunicator());
    BOOST_TEST(utils::Parallel::getCommunicatorSize() == 1);
    utils::Parallel::clearGroups();

    SolverInterface interface("SolverTwo", configFilename, 0, 1);
    int             meshID = interface.getMeshID("MeshTwo");
    int             vertexIDs[6];
    double          positions[12] = {0.0, 0.0, 0.2, 0.0, 0.4, 0.0, 0.6, 0.0, 0.8, 0.0, 1.0, 0.0};
    interface.setMeshVertices(meshID, 6, positions, vertexIDs);
    interface.initialize();
    int    dataID    = interface.getDataID("Data2", meshID);
    double values[6] = {1.0, 2.0, 3.0, 4.0, 5.0, 6.0};
    interface.writeBlockScalarData(dataID, 6, vertexIDs, values);
    interface.advance(1.0);
    interface.finalize();
  }
}

BOOST_AUTO_TEST_CASE(LocalRBFPartitioning)
{
  PRECICE_TEST("SolverOne"_on(3_ranks), "SolverTwo"_on(1_rank));
  std::string configFilename = _pathToTests + "localRBFPartitioning.xml";

  if (context.name == "SolverOne") {
    utils::Parallel::splitCommunicator(context.name);
    utils::Parallel::setGlobalCommunicator(utils::Parallel::getLocalCommunicator());
    BOOST_TEST(context.size);
    utils::Parallel::clearGroups();

<<<<<<< HEAD
    SolverInterface interface(context.name, context.rank, context.size);
    slimConfigure(interface, configFilename);
    int meshID = interface.getMeshID("MeshOne");
    int dataID = interface.getDataID("Data2", meshID);
=======
    SolverInterface interface("SolverOne", configFilename, utils::Parallel::getProcessRank(), 3);
    int             meshID = interface.getMeshID("MeshOne");
    int             dataID = interface.getDataID("Data2", meshID);
>>>>>>> 3525725a

    int    vertexIDs[2];
    double xCoord       = utils::Parallel::getProcessRank() * 0.4;
    double positions[4] = {xCoord, 0.0, xCoord + 0.2, 0.0};
    interface.setMeshVertices(meshID, 2, positions, vertexIDs);
    interface.initialize();
    double values[2];
    interface.advance(1.0);
    interface.readBlockScalarData(dataID, 2, vertexIDs, values);
    interface.finalize();
  } else {
    utils::Parallel::splitCommunicator("SolverTwo");
    utils::Parallel::setGlobalCommunicator(utils::Parallel::getLocalCommunicator());
    BOOST_TEST(utils::Parallel::getCommunicatorSize() == 1);
    utils::Parallel::clearGroups();

    SolverInterface interface("SolverTwo", configFilename, 0, 1);
    int             meshID = interface.getMeshID("MeshTwo");
    int             vertexIDs[6];
    double          positions[12] = {0.0, 0.0, 0.2, 0.0, 0.4, 0.0, 0.6, 0.0, 0.8, 0.0, 1.0, 0.0};
    interface.setMeshVertices(meshID, 6, positions, vertexIDs);
    interface.initialize();
    int    dataID    = interface.getDataID("Data2", meshID);
    double values[6] = {1.0, 2.0, 3.0, 4.0, 5.0, 6.0};
    interface.writeBlockScalarData(dataID, 6, vertexIDs, values);
    interface.advance(1.0);
    interface.finalize();
  }
}

#endif // PRECICE_NO_PETSC

/// This testcase is based on a bug reported by Thorsten for acoustic FASTEST-Ateles coupling
BOOST_AUTO_TEST_CASE(CouplingOnLine, *testing::OnSize(4))
{
  std::string configFilename = _pathToTests + "line-coupling.xml";

  if (utils::Parallel::getProcessRank() <= 2) {
    utils::Parallel::splitCommunicator("Ateles");
    utils::Parallel::setGlobalCommunicator(utils::Parallel::getLocalCommunicator());
    BOOST_TEST(utils::Parallel::getCommunicatorSize() == 3);
    utils::Parallel::clearGroups();
    SolverInterface interface("Ateles", configFilename, utils::Parallel::getProcessRank(), 3);
    int             meshID = interface.getMeshID("Ateles_Mesh");

    int    vertexIDs[4];
    double offset        = utils::Parallel::getProcessRank() * 0.4;
    double xCoord        = 0.0;
    double yCoord        = 1.0;
    double positions[12] = {xCoord, yCoord, 0.1 + offset,
                            xCoord, yCoord, 0.2 + offset,
                            xCoord, yCoord, 0.3 + offset,
                            xCoord, yCoord, 0.4 + offset};
    interface.setMeshVertices(meshID, 4, positions, vertexIDs);
    interface.initialize();
    interface.advance(1.0);
    interface.finalize();
  } else {
    utils::Parallel::splitCommunicator("FASTEST");
    utils::Parallel::setGlobalCommunicator(utils::Parallel::getLocalCommunicator());
    BOOST_TEST(utils::Parallel::getCommunicatorSize() == 1);
    utils::Parallel::clearGroups();
    SolverInterface interface("FASTEST", configFilename, 0, 1);
    int             meshID = interface.getMeshID("FASTEST_Mesh");
    int             vertexIDs[10];
    double          xCoord        = -0.0001;
    double          yCoord        = 1.00001;
    double          positions[30] = {xCoord, yCoord, 0.12,
                            xCoord, yCoord, 0.24,
                            xCoord, yCoord, 0.36,
                            xCoord, yCoord, 0.48,
                            xCoord, yCoord, 0.60,
                            xCoord, yCoord, 0.72,
                            xCoord, yCoord, 0.84,
                            xCoord, yCoord, 0.96,
                            xCoord, yCoord, 1.08,
                            xCoord, yCoord, 1.2};
    interface.setMeshVertices(meshID, 10, positions, vertexIDs);
    interface.initialize();
    interface.advance(1.0);
    interface.finalize();
  }
}

/// tests for various QN settings if correct number of iterations is returned
BOOST_AUTO_TEST_CASE(TestQN, *testing::OnSize(4))
{
  int                      numberOfTests = 3;
  std::vector<std::string> configs;
  configs.resize(numberOfTests);
  configs[0] = _pathToTests + "QN1.xml";
  configs[1] = _pathToTests + "QN2.xml";
  configs[2] = _pathToTests + "QN3.xml";

  int correctIterations[3] = {29, 17, 15};

  std::string solverName, meshName, writeDataName, readDataName;
  int         rank, size;

  if (utils::Parallel::getProcessRank() == 0) {
    solverName    = "SolverOne";
    meshName      = "MeshOne";
    writeDataName = "Data1";
    readDataName  = "Data2";
    rank          = 0;
    size          = 1;
  } else {
    solverName    = "SolverTwo";
    meshName      = "MeshTwo";
    writeDataName = "Data2";
    readDataName  = "Data1";
    rank          = utils::Parallel::getProcessRank() - 1;
    size          = 3;
  }

  utils::Parallel::splitCommunicator(solverName);
  utils::Parallel::setGlobalCommunicator(utils::Parallel::getLocalCommunicator());
  BOOST_TEST(utils::Parallel::getCommunicatorSize() == size);
  utils::Parallel::clearGroups();

  for (int k = 0; k < numberOfTests; k++) {
    reset();

    SolverInterface interface(solverName, configs[k], rank, size);
    int             meshID      = interface.getMeshID(meshName);
    int             writeDataID = interface.getDataID(writeDataName, meshID);
    int             readDataID  = interface.getDataID(readDataName, meshID);

    int vertexIDs[4];

    if (utils::Parallel::getProcessRank() == 0) {
      double positions[8] = {2.0, 0.0, 2.0, 0.5, 2.0, 1.0, 2.5, 1.0};
      interface.setMeshVertices(meshID, 4, positions, vertexIDs);
    } else if (utils::Parallel::getProcessRank() == 1) {
      double positions[8] = {2.0, 0.1, 2.0, 0.25, 2.0, 0.4, 2.0, 0.5};
      interface.setMeshVertices(meshID, 4, positions, vertexIDs);
    } else if (utils::Parallel::getProcessRank() == 2) {
      double positions[8] = {2.0, 0.6, 2.0, 0.75, 2.0, 0.9, 2.0, 1.0};
      interface.setMeshVertices(meshID, 4, positions, vertexIDs);
    } else if (utils::Parallel::getProcessRank() == 3) {
      double positions[8] = {2.1, 1.0, 2.25, 1.0, 2.4, 1.0, 2.5, 1.0};
      interface.setMeshVertices(meshID, 4, positions, vertexIDs);
    }

    interface.initialize();
    double inValues[4]  = {0.0, 0.0, 0.0, 0.0};
    double outValues[4] = {0.0, 0.0, 0.0, 0.0};

    int iterations = 0;

    while (interface.isCouplingOngoing()) {
      if (interface.isActionRequired(precice::constants::actionWriteIterationCheckpoint())) {
        interface.fulfilledAction(precice::constants::actionWriteIterationCheckpoint());
      }

      if (utils::Parallel::getProcessRank() == 0) {
        for (int i = 0; i < 4; i++) {
          outValues[i] = inValues[i] * inValues[i] - 30.0;
        }
      } else {
        for (int i = 0; i < 4; i++) {
          outValues[i] = inValues[(i + 1) % 4] * inValues[(i + 2) % 4] - 2.0;
        }
      }

      interface.writeBlockScalarData(writeDataID, 4, vertexIDs, outValues);
      interface.advance(1.0);
      interface.readBlockScalarData(readDataID, 4, vertexIDs, inValues);

      if (interface.isActionRequired(precice::constants::actionReadIterationCheckpoint())) {
        interface.fulfilledAction(precice::constants::actionReadIterationCheckpoint());
        iterations++;
      }
    }
    interface.finalize();
    // Depending on the hardware, QN can be slighly faster or slower leading to an iteration more or less.
    BOOST_TEST(iterations <= correctIterations[k] + 1);
    BOOST_TEST(iterations >= correctIterations[k] - 1);
  }
}

// This test does not restrict the communicator per participant, since otherwise MPI ports do not work for Open-MPI
/// Tests various distributed communication schemes.
BOOST_AUTO_TEST_CASE(testDistributedCommunications, *testing::OnSize(4))
{
  std::vector<std::string> fileNames({"point-to-point-sockets.xml",
                                      "point-to-point-mpi.xml",
                                      "gather-scatter-mpi.xml"});

  for (auto fileName : fileNames) {
    reset();

    std::string solverName;
    int         rank = -1, size = -1;
    std::string meshName;
    int         i1 = -1, i2 = -1; //indices for data and positions

    std::vector<Eigen::VectorXd> positions;
    std::vector<Eigen::VectorXd> data;
    std::vector<Eigen::VectorXd> expectedData;

    Eigen::Vector3d position;
    Eigen::Vector3d datum;

    for (int i = 0; i < 4; i++) {
      position[0] = i * 1.0;
      position[1] = 0.0;
      position[2] = 0.0;
      positions.push_back(position);
      datum[0] = i * 1.0;
      datum[1] = i * 1.0;
      datum[2] = 0.0;
      data.push_back(datum);
      datum[0] = i * 2.0 + 1.0;
      datum[1] = i * 2.0 + 1.0;
      datum[2] = 1.0;
      expectedData.push_back(datum);
    }

    if (utils::Parallel::getProcessRank() == 0) {
      solverName = "Fluid";
      rank       = 0;
      size       = 2;
      meshName   = "FluidMesh";
      i1         = 0;
      i2         = 2;
    } else if (utils::Parallel::getProcessRank() == 1) {
      solverName = "Fluid";
      rank       = 1;
      size       = 2;
      meshName   = "FluidMesh";
      i1         = 2;
      i2         = 4;
    } else if (utils::Parallel::getProcessRank() == 2) {
      solverName = "Structure";
      rank       = 0;
      size       = 2;
      meshName   = "StructureMesh";
      i1         = 0;
      i2         = 1;
    } else if (utils::Parallel::getProcessRank() == 3) {
      solverName = "Structure";
      rank       = 1;
      size       = 2;
      meshName   = "StructureMesh";
      i1         = 1;
      i2         = 4;
    }

    SolverInterface precice(solverName, _pathToTests + fileName, rank, size);
    int             meshID   = precice.getMeshID(meshName);
    int             forcesID = precice.getDataID("Forces", meshID);
    int             velocID  = precice.getDataID("Velocities", meshID);

    std::vector<int> vertexIDs;
    for (int i = i1; i < i2; i++) {
      int vertexID = precice.setMeshVertex(meshID, positions[i].data());
      vertexIDs.push_back(vertexID);
    }

    precice.initialize();

    if (utils::Parallel::getProcessRank() <= 1) { //Fluid
      for (size_t i = 0; i < vertexIDs.size(); i++) {
        precice.writeVectorData(forcesID, vertexIDs[i], data[i + i1].data());
      }
    } else if (utils::Parallel::getProcessRank() >= 2) { //Structure
      for (size_t i = 0; i < vertexIDs.size(); i++) {
        precice.readVectorData(forcesID, vertexIDs[i], data[i].data());
        data[i] = (data[i] * 2).array() + 1.0;
        precice.writeVectorData(velocID, vertexIDs[i], data[i].data());
      }
    }

    precice.advance(1.0);

    if (utils::Parallel::getProcessRank() <= 1) { //Fluid
      for (size_t i = 0; i < vertexIDs.size(); i++) {
        precice.readVectorData(velocID, vertexIDs[i], data[i + i1].data());
        for (size_t d = 0; d < 3; d++) {
          BOOST_TEST(expectedData[i + i1][d] == data[i + i1][d]);
        }
      }
    }

    precice.finalize();
  }
}

/// This testcase is based on a bug documented in issue #371
BOOST_AUTO_TEST_CASE(NearestProjectionRePartitioning, *testing::OnSize(4))
{
  std::string configFilename = _pathToTests + "np-repartitioning.xml";

  if (utils::Parallel::getProcessRank() <= 2) {
    utils::Parallel::splitCommunicator("FluidSolver");
    utils::Parallel::setGlobalCommunicator(utils::Parallel::getLocalCommunicator());
    BOOST_TEST(utils::Parallel::getCommunicatorSize() == 3);
    utils::Parallel::clearGroups();
    SolverInterface interface("FluidSolver", configFilename, utils::Parallel::getProcessRank(), 3);

    if (utils::Parallel::getProcessRank() == 1) {

      const int meshID     = interface.getMeshID("CellCenters");
      const int dimensions = 3;
      BOOST_TEST(interface.getDimensions() == dimensions);

      const int                 numberOfVertices = 65;
      const double              yCoord           = 0.0;
      const double              zCoord           = 0.005;
      const std::vector<double> positions{
          0.00124795, yCoord, zCoord,
          0.00375646, yCoord, zCoord,
          0.00629033, yCoord, zCoord,
          0.00884982, yCoord, zCoord,
          0.0114352, yCoord, zCoord,
          0.0140467, yCoord, zCoord,
          0.0166846, yCoord, zCoord,
          0.0193492, yCoord, zCoord,
          0.0220407, yCoord, zCoord,
          0.0247594, yCoord, zCoord,
          0.0275056, yCoord, zCoord,
          0.0302796, yCoord, zCoord,
          0.0330816, yCoord, zCoord,
          0.0359119, yCoord, zCoord,
          0.0387709, yCoord, zCoord,
          0.0416588, yCoord, zCoord,
          0.0445758, yCoord, zCoord,
          0.0475224, yCoord, zCoord,
          0.0504987, yCoord, zCoord,
          0.0535051, yCoord, zCoord,
          0.0565419, yCoord, zCoord,
          0.0596095, yCoord, zCoord,
          0.062708, yCoord, zCoord,
          0.0658378, yCoord, zCoord,
          0.0689993, yCoord, zCoord,
          0.0721928, yCoord, zCoord,
          0.0754186, yCoord, zCoord,
          0.0786769, yCoord, zCoord,
          0.0819682, yCoord, zCoord,
          0.0852928, yCoord, zCoord,
          0.088651, yCoord, zCoord,
          0.0920431, yCoord, zCoord,
          0.0954695, yCoord, zCoord,
          0.0989306, yCoord, zCoord,
          0.102427, yCoord, zCoord,
          0.105958, yCoord, zCoord,
          0.109525, yCoord, zCoord,
          0.113128, yCoord, zCoord,
          0.116768, yCoord, zCoord,
          0.120444, yCoord, zCoord,
          0.124158, yCoord, zCoord,
          0.127909, yCoord, zCoord,
          0.131698, yCoord, zCoord,
          0.135525, yCoord, zCoord,
          0.139391, yCoord, zCoord,
          0.143296, yCoord, zCoord,
          0.147241, yCoord, zCoord,
          0.151226, yCoord, zCoord,
          0.15525, yCoord, zCoord,
          0.159316, yCoord, zCoord,
          0.163422, yCoord, zCoord,
          0.16757, yCoord, zCoord,
          0.17176, yCoord, zCoord,
          0.175993, yCoord, zCoord,
          0.180268, yCoord, zCoord,
          0.184586, yCoord, zCoord,
          0.188948, yCoord, zCoord,
          0.193354, yCoord, zCoord,
          0.197805, yCoord, zCoord,
          0.202301, yCoord, zCoord,
          0.206842, yCoord, zCoord,
          0.211429, yCoord, zCoord,
          0.216062, yCoord, zCoord,
          0.220742, yCoord, zCoord,
          0.22547, yCoord, zCoord};
      BOOST_TEST(numberOfVertices * dimensions == positions.size());
      std::vector<int> vertexIDs(numberOfVertices);
      interface.setMeshVertices(meshID, numberOfVertices, positions.data(), vertexIDs.data());
      interface.initialize();
      BOOST_TEST(impl(interface).mesh("Nodes").triangles().size() == 15);
      interface.advance(1.0);
      interface.finalize();
    } else {
      interface.initialize();
      interface.advance(1.0);
      interface.finalize();
    }
  } else {
    utils::Parallel::splitCommunicator("SolidSolver");
    utils::Parallel::setGlobalCommunicator(utils::Parallel::getLocalCommunicator());
    BOOST_TEST(utils::Parallel::getCommunicatorSize() == 1);
    utils::Parallel::clearGroups();
    SolverInterface interface("SolidSolver", configFilename, 0, 1);
    const int       meshID     = interface.getMeshID("Nodes");
    const int       dimensions = 3;
    BOOST_TEST(interface.getDimensions() == dimensions);
    const int                 numberOfVertices = 34;
    const double              yCoord           = 0.0;
    const double              zCoord1          = 0.0;
    const double              zCoord2          = 0.01;
    const std::vector<double> positions{
        0.0, yCoord, zCoord2,
        0.0, yCoord, zCoord1,
        0.03125, yCoord, zCoord2,
        0.03125, yCoord, zCoord1,
        0.0625, yCoord, zCoord2,
        0.0625, yCoord, zCoord1,
        0.09375, yCoord, zCoord2,
        0.09375, yCoord, zCoord1,
        0.125, yCoord, zCoord2,
        0.125, yCoord, zCoord1,
        0.15625, yCoord, zCoord2,
        0.15625, yCoord, zCoord1,
        0.1875, yCoord, zCoord2,
        0.1875, yCoord, zCoord1,
        0.21875, yCoord, zCoord2,
        0.21875, yCoord, zCoord1,
        0.25, yCoord, zCoord2,
        0.25, yCoord, zCoord1,
        0.28125, yCoord, zCoord2,
        0.28125, yCoord, zCoord1,
        0.3125, yCoord, zCoord2,
        0.3125, yCoord, zCoord1,
        0.34375, yCoord, zCoord2,
        0.34375, yCoord, zCoord1,
        0.375, yCoord, zCoord2,
        0.375, yCoord, zCoord1,
        0.40625, yCoord, zCoord2,
        0.40625, yCoord, zCoord1,
        0.4375, yCoord, zCoord2,
        0.4375, yCoord, zCoord1,
        0.46875, yCoord, zCoord2,
        0.46875, yCoord, zCoord1,
        0.5, yCoord, zCoord2,
        0.5, yCoord, zCoord1};
    BOOST_TEST(numberOfVertices * dimensions == positions.size());
    std::vector<int> vertexIDs(numberOfVertices);
    interface.setMeshVertices(meshID, numberOfVertices, positions.data(), vertexIDs.data());

    const int        numberOfCells = numberOfVertices / 2 - 1;
    const int        numberOfEdges = numberOfCells * 4 + 1;
    std::vector<int> edgeIDs(numberOfEdges);

    for (int i = 0; i < numberOfCells; i++) {
      edgeIDs.at(4 * i)     = interface.setMeshEdge(meshID, vertexIDs.at(i * 2), vertexIDs.at(i * 2 + 1));     //left
      edgeIDs.at(4 * i + 1) = interface.setMeshEdge(meshID, vertexIDs.at(i * 2), vertexIDs.at(i * 2 + 2));     //top
      edgeIDs.at(4 * i + 2) = interface.setMeshEdge(meshID, vertexIDs.at(i * 2 + 1), vertexIDs.at(i * 2 + 3)); //bottom
      edgeIDs.at(4 * i + 3) = interface.setMeshEdge(meshID, vertexIDs.at(i * 2), vertexIDs.at(i * 2 + 3));     //diagonal
    }
    edgeIDs.at(numberOfEdges - 1) = interface.setMeshEdge(meshID, vertexIDs.at(numberOfVertices - 2), vertexIDs.at(numberOfVertices - 1)); //very right

    for (int i = 0; i < numberOfCells; i++) {
      interface.setMeshTriangle(meshID, edgeIDs.at(4 * i), edgeIDs.at(4 * i + 3), edgeIDs.at(4 * i + 2));     //left-diag-bottom
      interface.setMeshTriangle(meshID, edgeIDs.at(4 * i + 1), edgeIDs.at(4 * i + 3), edgeIDs.at(4 * i + 4)); //top-diag-right
    }

    interface.initialize();
    interface.advance(1.0);
    interface.finalize();
  }
}

BOOST_AUTO_TEST_CASE(MasterSockets, *testing::OnSize(4))
{
  std::string configFilename = _pathToTests + "master-sockets.xml";
  std::string myName, myMeshName;
  int         myRank, mySize;
  if (utils::Parallel::getProcessRank() <= 2) {
    myName     = "ParallelSolver";
    myRank     = utils::Parallel::getProcessRank();
    mySize     = 3;
    myMeshName = "ParallelMesh";
  } else {
    myName     = "SerialSolver";
    myRank     = 0;
    mySize     = 1;
    myMeshName = "SerialMesh";
  }
  SolverInterface interface(myName, configFilename, myRank, mySize);
  int             meshID      = interface.getMeshID(myMeshName);
  double          position[2] = {0, 0};
  interface.setMeshVertex(meshID, position);
  interface.initialize();
  interface.advance(1.0);
  interface.finalize();
}

// Tests SolverInterface() with a user-defined MPI communicator.
BOOST_AUTO_TEST_CASE(UserDefinedMPICommunicator, *testing::OnSize(4))
{
  std::string configFilename = _pathToTests + "userDefinedMPICommunicator.xml";

  if (utils::Parallel::getProcessRank() <= 2) {
    utils::Parallel::splitCommunicator("SolverOne");
    MPI_Comm myComm = utils::Parallel::getLocalCommunicator();
    int      myCommSize;
    MPI_Comm_size(myComm, &myCommSize);
    BOOST_TEST(myCommSize == 3);
    utils::Parallel::clearGroups();

    SolverInterface interface("SolverOne", configFilename, utils::Parallel::getProcessRank(), 3, &myComm);
    int             meshID = interface.getMeshID("MeshOne");

    int    vertexIDs[2];
    double xCoord       = utils::Parallel::getProcessRank() * 0.4;
    double positions[4] = {xCoord, 0.0, xCoord + 0.2, 0.0};
    interface.setMeshVertices(meshID, 2, positions, vertexIDs);
    interface.initialize();
    interface.finalize();
  } else {
    utils::Parallel::splitCommunicator("SolverTwo");
    utils::Parallel::setGlobalCommunicator(utils::Parallel::getLocalCommunicator());
    BOOST_TEST(utils::Parallel::getCommunicatorSize() == 1);
    utils::Parallel::clearGroups();

    SolverInterface interface("SolverTwo", configFilename, 0, 1);
    int             meshID = interface.getMeshID("MeshTwo");
    int             vertexIDs[6];
    double          positions[12] = {0.0, 0.0, 0.2, 0.0, 0.4, 0.0, 0.6, 0.0, 0.8, 0.0, 1.0, 0.0};
    interface.setMeshVertices(meshID, 6, positions, vertexIDs);
    interface.initialize();
    interface.finalize();
  }
}

#ifndef PRECICE_NO_PETSC
// Tests SolverInterface() with a user-defined MPI communicator.
// Since PETSc also uses MPI, we use petrbf mapping here.
BOOST_AUTO_TEST_CASE(UserDefinedMPICommunicatorPetRBF, *testing::OnSize(4))
{
  std::string           configFilename = _pathToTests + "userDefinedMPICommunicatorPetRBF.xml";
  config::Configuration config;

  if (utils::Parallel::getProcessRank() <= 2) {
    utils::Parallel::splitCommunicator("SolverOne");
    MPI_Comm myComm = utils::Parallel::getLocalCommunicator();
    int      myCommSize;
    MPI_Comm_size(myComm, &myCommSize);
    BOOST_TEST(myCommSize == 3);
    utils::Parallel::clearGroups();

    SolverInterface interface("SolverOne", configFilename, utils::Parallel::getProcessRank(), 3, &myComm);
    int             meshID = interface.getMeshID("MeshOne");

    int    vertexIDs[2];
    double xCoord       = utils::Parallel::getProcessRank() * 0.4;
    double positions[4] = {xCoord, 0.0, xCoord + 0.2, 0.0};
    interface.setMeshVertices(meshID, 2, positions, vertexIDs);
    interface.initialize();
    interface.finalize();
  } else {
    utils::Parallel::splitCommunicator("SolverTwo");
    utils::Parallel::setGlobalCommunicator(utils::Parallel::getLocalCommunicator());
    BOOST_TEST(utils::Parallel::getCommunicatorSize() == 1);
    utils::Parallel::clearGroups();

    SolverInterface interface("SolverTwo", configFilename, 0, 1);
    int             meshID = interface.getMeshID("MeshTwo");
    int             vertexIDs[6];
    double          positions[12] = {0.0, 0.0, 0.2, 0.0, 0.4, 0.0, 0.6, 0.0, 0.8, 0.0, 1.0, 0.0};
    interface.setMeshVertices(meshID, 6, positions, vertexIDs);
    interface.initialize();
    interface.finalize();
  }
}
#endif // PRECICE_NO_PETSC

BOOST_AUTO_TEST_SUITE_END()
BOOST_AUTO_TEST_SUITE_END()
#endif // PRECICE_NO_MPI<|MERGE_RESOLUTION|>--- conflicted
+++ resolved
@@ -13,18 +13,7 @@
 
 using namespace precice;
 
-<<<<<<< HEAD
-struct ParallelTestFixture : testing::SlimConfigurator {
-=======
-void reset()
-{
-  mesh::Data::resetDataCount();
-  impl::Participant::resetParticipantCount();
-  utils::MasterSlave::reset();
-}
-
 struct ParallelTestFixture : testing::WhiteboxAccessor {
->>>>>>> 3525725a
 
   std::string _pathToTests;
 
@@ -39,13 +28,9 @@
 
 BOOST_AUTO_TEST_CASE(TestMasterSlaveSetup, *testing::OnSize(4))
 {
-<<<<<<< HEAD
   PRECICE_TEST("SolverOne"_on(4_ranks));
-  SolverInterface interface(context.name, context.rank, context.size);
-=======
->>>>>>> 3525725a
   std::string     configFilename = _pathToTests + "config1.xml";
-  SolverInterface interface("SolverOne", configFilename, utils::Parallel::getProcessRank(), 4);
+  SolverInterface interface(context.name, configFilename, context.rank, context.size);
   BOOST_TEST(interface.getDimensions() == 3);
 
   if (context.rank == 0) {
@@ -145,16 +130,9 @@
     BOOST_TEST(context.size);
     utils::Parallel::clearGroups();
 
-<<<<<<< HEAD
-    SolverInterface interface(context.name, context.rank, context.size);
-    slimConfigure(interface, configFilename);
-    int meshID = interface.getMeshID("MeshOne");
-    int dataID = interface.getDataID("Data2", meshID);
-=======
-    SolverInterface interface("SolverOne", configFilename, utils::Parallel::getProcessRank(), 3);
+    SolverInterface interface(context.name, configFilename, context.rank, context.size);
     int             meshID = interface.getMeshID("MeshOne");
     int             dataID = interface.getDataID("Data2", meshID);
->>>>>>> 3525725a
 
     int    vertexIDs[2];
     double xCoord       = utils::Parallel::getProcessRank() * 0.4;
