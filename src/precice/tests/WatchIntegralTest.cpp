#include <Eigen/Core>
#include <algorithm>
#include <istream>
#include <iterator>
#include <memory>
#include <string>
#include <vector>
#include "../impl/WatchIntegral.hpp"
#include "mesh/Data.hpp"
#include "mesh/Mesh.hpp"
#include "mesh/SharedPointer.hpp"
#include "precice/impl/SharedPointer.hpp"
#include "testing/TestContext.hpp"
#include "testing/Testing.hpp"
#include "utils/IntraComm.hpp"
#include "utils/assertion.hpp"

namespace precice {
namespace mesh {
class Vertex;
} // namespace mesh
} // namespace precice

using namespace precice;

namespace {
std::vector<double> readDoublesFromTXTFile(std::string const &filename, int skip = 0)
{
  std::ifstream is{filename};
  if (skip > 0) {
    std::string ignore;
    while (skip--) {
      is >> ignore;
    }
  }
  return {std::istream_iterator<double>{is}, std::istream_iterator<double>{}};
}
} // namespace

BOOST_AUTO_TEST_SUITE(PreciceTests)
BOOST_AUTO_TEST_SUITE(WatchIntegral)

BOOST_AUTO_TEST_CASE(ScalarDataNoConnectivity)
{
  PRECICE_TEST(1_rank);
  using namespace mesh;
  // Setup geometry
  std::string name("rectangle");
  int         dimensions = 2;
  PtrMesh     mesh(new Mesh(name, dimensions, testing::nextMeshID()));

  mesh->createVertex(Eigen::Vector2d(0.0, 0.0));
  mesh->createVertex(Eigen::Vector2d(0.0, 1.0));
  mesh->createVertex(Eigen::Vector2d(1.0, 0.0));
  mesh->createVertex(Eigen::Vector2d(1.0, 1.0));

  PtrData doubleData   = mesh->createData("DoubleData", 1, 0_dataID);
  auto &  doubleValues = doubleData->values();

  mesh->allocateDataValues();

  doubleValues(0) = 1.0;
  doubleValues(1) = 2.0;
  doubleValues(2) = 3.0;
  doubleValues(3) = 4.0;

  std::string fileName("precice-WatchIntegralTest-scalarData-noConnectivity.log");

  {
    impl::WatchIntegral watchIntegral(mesh, fileName, true);
    watchIntegral.initialize();

    // Write output
    watchIntegral.exportIntegralData(0.0);

    // Change data (next timestep)
    doubleValues(0) = 2.0;
    doubleValues(1) = 3.0;
    doubleValues(2) = 4.0;
    doubleValues(3) = 5.0;

    // Write output again
    watchIntegral.exportIntegralData(1.0);

    watchIntegral.exportIntegralData(2.0);
  }
  // File Format: Time  DoubleData
  BOOST_TEST_CONTEXT("Validating WatchIntegral ScalarData NoConnectivity")
  {
    auto result   = readDoublesFromTXTFile(fileName, 2);
    auto expected = std::vector<double>{
        0.0, 10.0,
        1.0, 14.0,
        2.0, 14.0};
    BOOST_TEST(result.size() == expected.size());
    for (size_t i = 0; i < result.size(); ++i) {
      BOOST_TEST_CONTEXT("entry index: " << i)
      {
        using testing::equals;
        BOOST_TEST(equals(result.at(i), expected.at(i)));
      }
    }
  }
}

BOOST_AUTO_TEST_CASE(VectorDataNoConnectivity)
{
  PRECICE_TEST(1_rank);
  using namespace mesh;
  // Setup geometry
  std::string name("rectangle");
  int         dimensions = 2;
  PtrMesh     mesh(new Mesh(name, dimensions, testing::nextMeshID()));

  mesh->createVertex(Eigen::Vector2d(0.0, 0.0));
  mesh->createVertex(Eigen::Vector2d(0.0, 1.0));
  mesh->createVertex(Eigen::Vector2d(1.0, 0.0));
  mesh->createVertex(Eigen::Vector2d(1.0, 1.0));

  PtrData doubleData   = mesh->createData("DoubleData", 2, 0_dataID);
  auto &  doubleValues = doubleData->values();

  mesh->allocateDataValues();

  doubleValues(0) = 1.0;
  doubleValues(1) = 2.0;
  doubleValues(2) = 3.0;
  doubleValues(3) = 4.0;
  doubleValues(4) = 5.0;
  doubleValues(5) = 6.0;
  doubleValues(6) = 7.0;
  doubleValues(7) = 8.0;

  std::string fileName("precice-WatchIntegralTest-vectorData-noConnectivity.log");

  {
    impl::WatchIntegral watchIntegral(mesh, fileName, true);
    watchIntegral.initialize();

    // Write output
    watchIntegral.exportIntegralData(0.0);

    // Change data (next timestep)
    doubleValues(0) = 2.0;
    doubleValues(1) = 3.0;
    doubleValues(2) = 4.0;
    doubleValues(3) = 5.0;
    doubleValues(4) = 6.0;
    doubleValues(5) = 7.0;
    doubleValues(6) = 8.0;
    doubleValues(7) = 9.0;

    // Write output again
    watchIntegral.exportIntegralData(1.0);

    watchIntegral.exportIntegralData(2.0);
  }
  // File Format: Time  DoubleData0 DoubleData1
  BOOST_TEST_CONTEXT("Validating WatchIntegral VectorData NoConnectivity")
  {
    auto result   = readDoublesFromTXTFile(fileName, 3);
    auto expected = std::vector<double>{
        0.0, 16.0, 20.0,
        1.0, 20.0, 24.0,
        2.0, 20.0, 24.0};
    BOOST_TEST(result.size() == expected.size());
    for (size_t i = 0; i < result.size(); ++i) {
      BOOST_TEST_CONTEXT("entry index: " << i)
      {
        using testing::equals;
        BOOST_TEST(equals(result.at(i), expected.at(i)));
      }
    }
  }
}

BOOST_AUTO_TEST_CASE(ScalarDataEdgeConnectivity)
{
  PRECICE_TEST(1_rank);
  using namespace mesh;
  // Setup geometry
  std::string name("rectangle");
  int         dimensions = 2;
  PtrMesh     mesh(new Mesh(name, dimensions, testing::nextMeshID()));

  mesh::Vertex &v1 = mesh->createVertex(Eigen::Vector2d(0.0, 0.0));
  mesh::Vertex &v2 = mesh->createVertex(Eigen::Vector2d(1.0, 0.0));
  mesh::Vertex &v3 = mesh->createVertex(Eigen::Vector2d(1.0, 2.0));

  mesh->createEdge(v1, v2);
  mesh->createEdge(v2, v3);

  PtrData doubleData   = mesh->createData("DoubleData", 1, 0_dataID);
  auto &  doubleValues = doubleData->values();

  mesh->allocateDataValues();

  doubleValues(0) = 1.0;
  doubleValues(1) = 2.0;
  doubleValues(2) = 3.0;

  std::string fileName("precice-WatchIntegralTest-scalarData-edgeConnectivity.log");

  {
    impl::WatchIntegral watchIntegral(mesh, fileName, true);
    watchIntegral.initialize();

    // Write output
    watchIntegral.exportIntegralData(0.0);

    // Change data (next timestep)
    doubleValues(0) = 2.0;
    doubleValues(1) = 3.0;
    doubleValues(2) = 4.0;

    // Write output again
    watchIntegral.exportIntegralData(1.0);

    watchIntegral.exportIntegralData(2.0);
  }
  // File Format: Time  DoubleData  SurfaceArea
  BOOST_TEST_CONTEXT("Validating WatchIntegral ScalarData EdgeConnectivity")
  {
    auto result   = readDoublesFromTXTFile(fileName, 3);
    auto expected = std::vector<double>{
        0.0, 6.5, 3.0,
        1.0, 9.5, 3.0,
        2.0, 9.5, 3.0};
    BOOST_TEST(result.size() == expected.size());
    for (size_t i = 0; i < result.size(); ++i) {
      BOOST_TEST_CONTEXT("entry index: " << i)
      {
        using testing::equals;
        BOOST_TEST(equals(result.at(i), expected.at(i)));
      }
    }
  }
}

BOOST_AUTO_TEST_CASE(ScalarDataEdgeConnectivityNoScale)
{
  PRECICE_TEST(1_rank);
  using namespace mesh;
  // Setup geometry
  std::string name("rectangle");
  int         dimensions = 2;
  PtrMesh     mesh(new Mesh(name, dimensions, testing::nextMeshID()));

  mesh::Vertex &v1 = mesh->createVertex(Eigen::Vector2d(0.0, 0.0));
  mesh::Vertex &v2 = mesh->createVertex(Eigen::Vector2d(1.0, 0.0));
  mesh::Vertex &v3 = mesh->createVertex(Eigen::Vector2d(1.0, 2.0));

  mesh->createEdge(v1, v2);
  mesh->createEdge(v2, v3);

  PtrData doubleData   = mesh->createData("DoubleData", 1, 0_dataID);
  auto &  doubleValues = doubleData->values();

  mesh->allocateDataValues();

  doubleValues(0) = 1.0;
  doubleValues(1) = 2.0;
  doubleValues(2) = 3.0;

  std::string fileName("precice-WatchIntegralTest-scalarData-edgeConnectivity-noScale.log");

  {
    impl::WatchIntegral watchIntegral(mesh, fileName, false);
    watchIntegral.initialize();

    // Write output
    watchIntegral.exportIntegralData(0.0);

    // Change data (next timestep)
    doubleValues(0) = 2.0;
    doubleValues(1) = 3.0;
    doubleValues(2) = 4.0;

    // Write output again
    watchIntegral.exportIntegralData(1.0);

    watchIntegral.exportIntegralData(2.0);
  }
  // File Format: Time  DoubleData  SurfaceArea
  BOOST_TEST_CONTEXT("Validating WatchIntegral ScalarData EdgeConnectivity NoScale")
  {
    auto result   = readDoublesFromTXTFile(fileName, 3);
    auto expected = std::vector<double>{
        0.0, 6.0, 3.0,
        1.0, 9.0, 3.0,
        2.0, 9.0, 3.0};
    BOOST_TEST(result.size() == expected.size());
    for (size_t i = 0; i < result.size(); ++i) {
      BOOST_TEST_CONTEXT("entry index: " << i)
      {
        using testing::equals;
        BOOST_TEST(equals(result.at(i), expected.at(i)));
      }
    }
  }
}

BOOST_AUTO_TEST_CASE(VectorDataEdgeConnectivity)
{
  PRECICE_TEST(1_rank);
  using namespace mesh;
  // Setup geometry
  std::string name("rectangle");
  int         dimensions = 2;
  PtrMesh     mesh(new Mesh(name, dimensions, testing::nextMeshID()));

  mesh::Vertex &v1 = mesh->createVertex(Eigen::Vector2d(0.0, 0.0));
  mesh::Vertex &v2 = mesh->createVertex(Eigen::Vector2d(1.0, 0.0));
  mesh::Vertex &v3 = mesh->createVertex(Eigen::Vector2d(1.0, 2.0));

  mesh->createEdge(v1, v2);
  mesh->createEdge(v2, v3);

  PtrData doubleData   = mesh->createData("DoubleData", 2, 0_dataID);
  auto &  doubleValues = doubleData->values();

  mesh->allocateDataValues();

  doubleValues(0) = 1.0;
  doubleValues(1) = 2.0;
  doubleValues(2) = 3.0;
  doubleValues(3) = 4.0;
  doubleValues(4) = 5.0;
  doubleValues(5) = 6.0;

  std::string fileName("precice-WatchIntegralTest-scalarData-edgeConnectivity.log");

  {
    impl::WatchIntegral watchIntegral(mesh, fileName, true);
    watchIntegral.initialize();

    // Write output
    watchIntegral.exportIntegralData(0.0);

    // Change data (next timestep)
    doubleValues(0) = 2.0;
    doubleValues(1) = 3.0;
    doubleValues(2) = 4.0;
    doubleValues(3) = 5.0;
    doubleValues(4) = 6.0;
    doubleValues(5) = 7.0;

    // Write output again
    watchIntegral.exportIntegralData(1.0);

    watchIntegral.exportIntegralData(2.0);
  }
  // File Format: Time  DoubleData0 DoubleData1  SurfaceArea
  BOOST_TEST_CONTEXT("Validating WatchIntegral VectorData EdgeConnectivity")
  {
<<<<<<< HEAD
    if (utils::IntraComm::isPrimary()) {
=======
    if (utils::MasterSlave::isPrimary()) {
>>>>>>> a6f2fd91
      auto result   = readDoublesFromTXTFile(fileName, 4);
      auto expected = std::vector<double>{
          0.0, 10.0, 13.0, 3.0,
          1.0, 13.0, 56.0, 3.0,
          2.0, 13.0, 56.0, 3.0};
      BOOST_TEST(result.size() == expected.size());
      for (size_t i = 0; i < result.size(); ++i) {
        BOOST_TEST_CONTEXT("entry index: " << i)
        {
          using testing::equals;
          BOOST_TEST(equals(result.at(i), expected.at(i)));
        }
      }
    }
  }
}

BOOST_AUTO_TEST_CASE(VectorDataEdgeConnectivityNoScale)
{
  PRECICE_TEST(1_rank);
  using namespace mesh;
  // Setup geometry
  std::string name("rectangle");
  int         dimensions = 2;
  PtrMesh     mesh(new Mesh(name, dimensions, testing::nextMeshID()));

  mesh::Vertex &v1 = mesh->createVertex(Eigen::Vector2d(0.0, 0.0));
  mesh::Vertex &v2 = mesh->createVertex(Eigen::Vector2d(1.0, 0.0));
  mesh::Vertex &v3 = mesh->createVertex(Eigen::Vector2d(1.0, 2.0));

  mesh->createEdge(v1, v2);
  mesh->createEdge(v2, v3);

  PtrData doubleData   = mesh->createData("DoubleData", 2, 0_dataID);
  auto &  doubleValues = doubleData->values();

  mesh->allocateDataValues();

  doubleValues(0) = 1.0;
  doubleValues(1) = 2.0;
  doubleValues(2) = 3.0;
  doubleValues(3) = 4.0;
  doubleValues(4) = 5.0;
  doubleValues(5) = 6.0;

  std::string fileName("precice-WatchIntegralTest-scalarData-edgeConnectivity-noScale.log");

  {
    impl::WatchIntegral watchIntegral(mesh, fileName, false);
    watchIntegral.initialize();

    // Write output
    watchIntegral.exportIntegralData(0.0);

    // Change data (next timestep)
    doubleValues(0) = 2.0;
    doubleValues(1) = 3.0;
    doubleValues(2) = 4.0;
    doubleValues(3) = 5.0;
    doubleValues(4) = 6.0;
    doubleValues(5) = 7.0;

    // Write output again
    watchIntegral.exportIntegralData(1.0);

    watchIntegral.exportIntegralData(2.0);
  }
  // File Format: Time  DoubleData0 DoubleData1  SurfaceArea
  BOOST_TEST_CONTEXT("Validating WatchIntegral VectorData EdgeConnectivity NoScale")
  {
<<<<<<< HEAD
    if (utils::IntraComm::isPrimary()) {
=======
    if (utils::MasterSlave::isPrimary()) {
>>>>>>> a6f2fd91
      auto result   = readDoublesFromTXTFile(fileName, 4);
      auto expected = std::vector<double>{
          0.0, 9.0, 12.0, 3.0,
          1.0, 12.0, 15.0, 3.0,
          2.0, 12.0, 15.0, 3.0};
      BOOST_TEST(result.size() == expected.size());
      for (size_t i = 0; i < result.size(); ++i) {
        BOOST_TEST_CONTEXT("entry index: " << i)
        {
          using testing::equals;
          BOOST_TEST(equals(result.at(i), expected.at(i)));
        }
      }
    }
  }
}

BOOST_AUTO_TEST_CASE(ScalarDataFaceConnectivity)
{
  PRECICE_TEST(1_rank);
  using namespace mesh;
  // Setup geometry
  std::string name("rectangle");
  int         dimensions = 3;
  PtrMesh     mesh(new Mesh(name, dimensions, testing::nextMeshID()));

  mesh::Vertex &v1 = mesh->createVertex(Eigen::Vector3d(0.0, 0.0, 0.0));
  mesh::Vertex &v2 = mesh->createVertex(Eigen::Vector3d(3.0, 0.0, 0.0));
  mesh::Vertex &v3 = mesh->createVertex(Eigen::Vector3d(3.0, 4.0, 0.0));
  mesh::Vertex &v4 = mesh->createVertex(Eigen::Vector3d(0.0, 4.0, 0.0));

  mesh::Edge &e1 = mesh->createEdge(v1, v2);
  mesh::Edge &e2 = mesh->createEdge(v2, v3);
  mesh::Edge &e3 = mesh->createEdge(v3, v4);
  mesh::Edge &e4 = mesh->createEdge(v4, v1);
  mesh::Edge &e5 = mesh->createEdge(v1, v3);

  mesh->createTriangle(e1, e2, e5);
  mesh->createTriangle(e3, e4, e5);

  PtrData doubleData   = mesh->createData("DoubleData", 1, 0_dataID);
  auto &  doubleValues = doubleData->values();

  mesh->allocateDataValues();

  doubleValues(0) = 1.0;
  doubleValues(1) = 2.0;
  doubleValues(2) = 3.0;
  doubleValues(3) = 4.0;

  std::string fileName("precice-WatchIntegralTest-scalarData-faceConnectivity.log");

  {
    impl::WatchIntegral watchIntegral(mesh, fileName, true);
    watchIntegral.initialize();

    // Write output
    watchIntegral.exportIntegralData(0.0);

    // Change data (next timestep)
    doubleValues(0) = 2.0;
    doubleValues(1) = 3.0;
    doubleValues(2) = 4.0;
    doubleValues(3) = 5.0;

    // Write output again
    watchIntegral.exportIntegralData(1.0);

    watchIntegral.exportIntegralData(2.0);
  }
  // File Format: Time  DoubleData SurfaceArea
  BOOST_TEST_CONTEXT("Validating WatchIntegral ScalarData FaceConnectivity")
  {
    auto result   = readDoublesFromTXTFile(fileName, 3);
    auto expected = std::vector<double>{
        0.0, 28.0, 12.0,
        1.0, 40.0, 12.0,
        2.0, 40.0, 12.0};
    BOOST_TEST(result.size() == expected.size());
    for (size_t i = 0; i < result.size(); ++i) {
      BOOST_TEST_CONTEXT("entry index: " << i)
      {
        using testing::equals;
        BOOST_TEST(equals(result.at(i), expected.at(i)));
      }
    }
  }
}

BOOST_AUTO_TEST_CASE(ScalarDataFaceConnectivityNoScale)
{
  PRECICE_TEST(1_rank);
  using namespace mesh;
  // Setup geometry
  std::string name("rectangle");
  int         dimensions = 3;
  PtrMesh     mesh(new Mesh(name, dimensions, testing::nextMeshID()));

  mesh::Vertex &v1 = mesh->createVertex(Eigen::Vector3d(0.0, 0.0, 0.0));
  mesh::Vertex &v2 = mesh->createVertex(Eigen::Vector3d(3.0, 0.0, 0.0));
  mesh::Vertex &v3 = mesh->createVertex(Eigen::Vector3d(3.0, 4.0, 0.0));
  mesh::Vertex &v4 = mesh->createVertex(Eigen::Vector3d(0.0, 4.0, 0.0));

  mesh::Edge &e1 = mesh->createEdge(v1, v2);
  mesh::Edge &e2 = mesh->createEdge(v2, v3);
  mesh::Edge &e3 = mesh->createEdge(v3, v4);
  mesh::Edge &e4 = mesh->createEdge(v4, v1);
  mesh::Edge &e5 = mesh->createEdge(v1, v3);

  mesh->createTriangle(e1, e2, e5);
  mesh->createTriangle(e3, e4, e5);

  PtrData doubleData   = mesh->createData("DoubleData", 1, 0_dataID);
  auto &  doubleValues = doubleData->values();

  mesh->allocateDataValues();

  doubleValues(0) = 1.0;
  doubleValues(1) = 2.0;
  doubleValues(2) = 3.0;
  doubleValues(3) = 4.0;

  std::string fileName("precice-WatchIntegralTest-scalarData-faceConnectivity-noScale.log");

  {
    impl::WatchIntegral watchIntegral(mesh, fileName, false);
    watchIntegral.initialize();

    // Write output
    watchIntegral.exportIntegralData(0.0);

    // Change data (next timestep)
    doubleValues(0) = 2.0;
    doubleValues(1) = 3.0;
    doubleValues(2) = 4.0;
    doubleValues(3) = 5.0;

    // Write output again
    watchIntegral.exportIntegralData(1.0);

    watchIntegral.exportIntegralData(2.0);
  }
  // File Format: Time  DoubleData SurfaceArea
  BOOST_TEST_CONTEXT("Validating WatchIntegral ScalarData FaceConnectivity NoScale")
  {
    auto result   = readDoublesFromTXTFile(fileName, 3);
    auto expected = std::vector<double>{
        0.0, 10.0, 12.0,
        1.0, 14.0, 12.0,
        2.0, 14.0, 12.0};
    BOOST_TEST(result.size() == expected.size());
    for (size_t i = 0; i < result.size(); ++i) {
      BOOST_TEST_CONTEXT("entry index: " << i)
      {
        using testing::equals;
        BOOST_TEST(equals(result.at(i), expected.at(i)));
      }
    }
  }
}

BOOST_AUTO_TEST_CASE(VectorDataFaceConnectivity)
{
  PRECICE_TEST(1_rank);
  using namespace mesh;
  // Setup geometry
  std::string name("rectangle");
  int         dimensions = 3;
  PtrMesh     mesh(new Mesh(name, dimensions, testing::nextMeshID()));

  mesh::Vertex &v1 = mesh->createVertex(Eigen::Vector3d(0.0, 0.0, 0.0));
  mesh::Vertex &v2 = mesh->createVertex(Eigen::Vector3d(3.0, 0.0, 0.0));
  mesh::Vertex &v3 = mesh->createVertex(Eigen::Vector3d(3.0, 4.0, 0.0));
  mesh::Vertex &v4 = mesh->createVertex(Eigen::Vector3d(0.0, 4.0, 0.0));

  mesh::Edge &e1 = mesh->createEdge(v1, v2);
  mesh::Edge &e2 = mesh->createEdge(v2, v3);
  mesh::Edge &e3 = mesh->createEdge(v3, v4);
  mesh::Edge &e4 = mesh->createEdge(v4, v1);
  mesh::Edge &e5 = mesh->createEdge(v1, v3);

  mesh->createTriangle(e1, e2, e5);
  mesh->createTriangle(e3, e4, e5);

  PtrData doubleData   = mesh->createData("DoubleData", 2, 0_dataID);
  auto &  doubleValues = doubleData->values();

  mesh->allocateDataValues();

  doubleValues(0) = 1.0;
  doubleValues(1) = 2.0;
  doubleValues(2) = 3.0;
  doubleValues(3) = 4.0;
  doubleValues(4) = 5.0;
  doubleValues(5) = 6.0;
  doubleValues(6) = 7.0;
  doubleValues(7) = 8.0;

  std::string fileName("precice-WatchIntegralTest-vectorData-faceConnectivity.log");

  {
    impl::WatchIntegral watchIntegral(mesh, fileName, true);
    watchIntegral.initialize();

    // Write output
    watchIntegral.exportIntegralData(0.0);

    // Change data (next timestep)
    doubleValues(0) = 2.0;
    doubleValues(1) = 3.0;
    doubleValues(2) = 4.0;
    doubleValues(3) = 5.0;
    doubleValues(4) = 6.0;
    doubleValues(5) = 7.0;
    doubleValues(6) = 8.0;
    doubleValues(7) = 9.0;

    // Write output again
    watchIntegral.exportIntegralData(1.0);

    watchIntegral.exportIntegralData(2.0);
  }
  // File Format: Time  DoubleData0 DoubleData1  SurfaceArea
  BOOST_TEST_CONTEXT("Validating WatchIntegral VectorData FaceConnectivity")
  {
    auto result   = readDoublesFromTXTFile(fileName, 4);
    auto expected = std::vector<double>{
        0.0, 44.0, 56.0, 12.0,
        1.0, 56.0, 68.0, 12.0,
        2.0, 56.0, 68.0, 12.0};
    BOOST_TEST(result.size() == expected.size());
    for (size_t i = 0; i < result.size(); ++i) {
      BOOST_TEST_CONTEXT("entry index: " << i)
      {
        using testing::equals;
        BOOST_TEST(equals(result.at(i), expected.at(i)));
      }
    }
  }
}

BOOST_AUTO_TEST_CASE(VectorDataFaceConnectivityNoScale)
{
  PRECICE_TEST(1_rank);
  using namespace mesh;
  // Setup geometry
  std::string name("rectangle");
  int         dimensions = 3;
  PtrMesh     mesh(new Mesh(name, dimensions, testing::nextMeshID()));

  mesh::Vertex &v1 = mesh->createVertex(Eigen::Vector3d(0.0, 0.0, 0.0));
  mesh::Vertex &v2 = mesh->createVertex(Eigen::Vector3d(3.0, 0.0, 0.0));
  mesh::Vertex &v3 = mesh->createVertex(Eigen::Vector3d(3.0, 4.0, 0.0));
  mesh::Vertex &v4 = mesh->createVertex(Eigen::Vector3d(0.0, 4.0, 0.0));

  mesh::Edge &e1 = mesh->createEdge(v1, v2);
  mesh::Edge &e2 = mesh->createEdge(v2, v3);
  mesh::Edge &e3 = mesh->createEdge(v3, v4);
  mesh::Edge &e4 = mesh->createEdge(v4, v1);
  mesh::Edge &e5 = mesh->createEdge(v1, v3);

  mesh->createTriangle(e1, e2, e5);
  mesh->createTriangle(e3, e4, e5);

  PtrData doubleData   = mesh->createData("DoubleData", 2, 0_dataID);
  auto &  doubleValues = doubleData->values();

  mesh->allocateDataValues();

  doubleValues(0) = 1.0;
  doubleValues(1) = 2.0;
  doubleValues(2) = 3.0;
  doubleValues(3) = 4.0;
  doubleValues(4) = 5.0;
  doubleValues(5) = 6.0;
  doubleValues(6) = 7.0;
  doubleValues(7) = 8.0;

  std::string fileName("precice-WatchIntegralTest-vectorData-faceConnectivity-noScale.log");

  {
    impl::WatchIntegral watchIntegral(mesh, fileName, false);
    watchIntegral.initialize();

    // Write output
    watchIntegral.exportIntegralData(0.0);

    // Change data (next timestep)
    doubleValues(0) = 2.0;
    doubleValues(1) = 3.0;
    doubleValues(2) = 4.0;
    doubleValues(3) = 5.0;
    doubleValues(4) = 6.0;
    doubleValues(5) = 7.0;
    doubleValues(6) = 8.0;
    doubleValues(7) = 9.0;

    // Write output again
    watchIntegral.exportIntegralData(1.0);

    watchIntegral.exportIntegralData(2.0);
  }
  // File Format: Time  DoubleData0 DoubleData1  SurfaceArea
  BOOST_TEST_CONTEXT("Validating WatchIntegral VectorData FaceConnectivity NoScale")
  {
    auto result   = readDoublesFromTXTFile(fileName, 4);
    auto expected = std::vector<double>{
        0.0, 16.0, 20.0, 12.0,
        1.0, 20.0, 24.0, 12.0,
        2.0, 20.0, 24.0, 12.0};
    BOOST_TEST(result.size() == expected.size());
    for (size_t i = 0; i < result.size(); ++i) {
      BOOST_TEST_CONTEXT("entry index: " << i)
      {
        using testing::equals;
        BOOST_TEST(equals(result.at(i), expected.at(i)));
      }
    }
  }
}

BOOST_AUTO_TEST_CASE(MeshChangeFaceConnectivity)
{
  PRECICE_TEST(1_rank);
  using namespace mesh;
  // Setup geometry
  std::string name("rectangle");
  int         dimensions = 3;
  PtrMesh     mesh(new Mesh(name, dimensions, testing::nextMeshID()));

  mesh::Vertex &v1 = mesh->createVertex(Eigen::Vector3d(0.0, 0.0, 0.0));
  mesh::Vertex &v2 = mesh->createVertex(Eigen::Vector3d(3.0, 0.0, 0.0));
  mesh::Vertex &v3 = mesh->createVertex(Eigen::Vector3d(3.0, 4.0, 0.0));
  mesh::Vertex &v4 = mesh->createVertex(Eigen::Vector3d(0.0, 4.0, 0.0));

  mesh::Edge &e1 = mesh->createEdge(v1, v2);
  mesh::Edge &e2 = mesh->createEdge(v2, v3);
  mesh::Edge &e3 = mesh->createEdge(v3, v4);
  mesh::Edge &e4 = mesh->createEdge(v4, v1);
  mesh::Edge &e5 = mesh->createEdge(v1, v3);

  mesh->createTriangle(e1, e2, e5);
  mesh->createTriangle(e3, e4, e5);

  PtrData doubleData   = mesh->createData("DoubleData", 1, 0_dataID);
  auto &  doubleValues = doubleData->values();

  mesh->allocateDataValues();

  doubleValues(0) = 1.0;
  doubleValues(1) = 2.0;
  doubleValues(2) = 3.0;
  doubleValues(3) = 4.0;

  std::string fileName("precice-WatchIntegralTest-meshChange-faceConnectivity.log");

  {
    impl::WatchIntegral watchIntegral(mesh, fileName, true);
    watchIntegral.initialize();

    // Write output
    watchIntegral.exportIntegralData(0.0);

    // Change data (next timestep)
    v2.setCoords(Eigen::Vector3d(3.0, -4.0, 0.0));

    // Write output again
    watchIntegral.exportIntegralData(1.0);

    watchIntegral.exportIntegralData(2.0);
  }
  // File Format: Time  DoubleData SurfaceArea
  BOOST_TEST_CONTEXT("Validating WatchIntegral MeshChange FaceConnectivity")
  {
    auto result   = readDoublesFromTXTFile(fileName, 3);
    auto expected = std::vector<double>{
        0.0, 28.0, 12.0,
        1.0, 40.0, 18.0,
        2.0, 40.0, 18.0};
    BOOST_TEST(result.size() == expected.size());
    for (size_t i = 0; i < result.size(); ++i) {
      BOOST_TEST_CONTEXT("entry index: " << i)
      {
        using testing::equals;
        BOOST_TEST(equals(result.at(i), expected.at(i)));
      }
    }
  }
}

BOOST_AUTO_TEST_CASE(ScalarDataNoConnectivityParallel)
{
<<<<<<< HEAD
  PRECICE_TEST(""_on(4_ranks).setupIntraComms());
=======
  PRECICE_TEST(""_on(4_ranks).setupIntraComm());
>>>>>>> a6f2fd91
  using namespace mesh;
  // Setup geometry
  std::string name("rectangle");
  int         dimensions = 2;
  PtrMesh     mesh(new Mesh(name, dimensions, testing::nextMeshID()));
  PtrData     doubleData   = mesh->createData("DoubleData", 1, 0_dataID);
  auto &      doubleValues = doubleData->values();

<<<<<<< HEAD
  if (utils::IntraComm::isPrimary()) {
=======
  if (utils::MasterSlave::isPrimary()) {
>>>>>>> a6f2fd91
    mesh->createVertex(Eigen::Vector2d(0.0, 0.0));
    mesh->createVertex(Eigen::Vector2d(0.0, 1.0));
  } else if (context.isRank(1)) {
    mesh->createVertex(Eigen::Vector2d(1.0, 0.0));
    mesh->createVertex(Eigen::Vector2d(1.0, 1.0));
  } else if (context.isRank(2)) {
    mesh->createVertex(Eigen::Vector2d(2.0, 0.0));
    mesh->createVertex(Eigen::Vector2d(0.0, 0.0));
  } else if (context.isRank(3)) {
    mesh->createVertex(Eigen::Vector2d(3.0, 0.0));
    mesh->createVertex(Eigen::Vector2d(0.0, 1.0));
  }

  mesh->allocateDataValues();

<<<<<<< HEAD
  if (utils::IntraComm::isPrimary()) {
=======
  if (utils::MasterSlave::isPrimary()) {
>>>>>>> a6f2fd91
    doubleValues(0) = 1.0;
    doubleValues(1) = 2.0;
  } else if (context.isRank(1)) {
    doubleValues(0) = 3.0;
    doubleValues(1) = 4.0;
  } else if (context.isRank(2)) {
    doubleValues(0) = 5.0;
    doubleValues(1) = 6.0;
  } else if (context.isRank(3)) {
    doubleValues(0) = 7.0;
    doubleValues(1) = 8.0;
  }

  std::string fileName("precice-WatchIntegralTest-scalarData-noConnectivity-parallel.log");

  {
    impl::WatchIntegral watchIntegral(mesh, fileName, true);
    watchIntegral.initialize();

    // Write output
    watchIntegral.exportIntegralData(0.0);

    // Change data (next timestep)
<<<<<<< HEAD
    if (utils::IntraComm::isPrimary()) {
=======
    if (utils::MasterSlave::isPrimary()) {
>>>>>>> a6f2fd91
      doubleValues(0) = 2.0;
      doubleValues(1) = 3.0;
    } else if (context.isRank(1)) {
      doubleValues(0) = 4.0;
      doubleValues(1) = 5.0;
    } else if (context.isRank(2)) {
      doubleValues(0) = 6.0;
      doubleValues(1) = 7.0;
    } else if (context.isRank(3)) {
      doubleValues(0) = 8.0;
      doubleValues(1) = 9.0;
    }

    // Write output again
    watchIntegral.exportIntegralData(1.0);

    watchIntegral.exportIntegralData(2.0);
  }
  // File Format: Time  DoubleData
  BOOST_TEST_CONTEXT("Validating WatchIntegral ScalarData NoConnectivity Parallel")
  {
<<<<<<< HEAD
    if (utils::IntraComm::isPrimary()) {
=======
    if (utils::MasterSlave::isPrimary()) {
>>>>>>> a6f2fd91
      auto result   = readDoublesFromTXTFile(fileName, 2);
      auto expected = std::vector<double>{
          0.0, 36.0,
          1.0, 44.0,
          2.0, 44.0};
      BOOST_TEST(result.size() == expected.size());
      for (size_t i = 0; i < result.size(); ++i) {
        BOOST_TEST_CONTEXT("entry index: " << i)
        {
          using testing::equals;
          BOOST_TEST(equals(result.at(i), expected.at(i)));
        }
      }
    }
  }
}

BOOST_AUTO_TEST_CASE(VectorDataNoConnectivityParallel)
{
<<<<<<< HEAD
  PRECICE_TEST(""_on(4_ranks).setupIntraComms());
=======
  PRECICE_TEST(""_on(4_ranks).setupIntraComm());
>>>>>>> a6f2fd91
  using namespace mesh;
  // Setup geometry
  std::string name("rectangle");
  int         dimensions = 2;
  PtrMesh     mesh(new Mesh(name, dimensions, testing::nextMeshID()));
  PtrData     doubleData   = mesh->createData("DoubleData", 2, 0_dataID);
  auto &      doubleValues = doubleData->values();

<<<<<<< HEAD
  if (utils::IntraComm::isPrimary()) {
=======
  if (utils::MasterSlave::isPrimary()) {
>>>>>>> a6f2fd91
    mesh->createVertex(Eigen::Vector2d(0.0, 0.0));
    mesh->createVertex(Eigen::Vector2d(0.0, 1.0));
  } else if (context.isRank(1)) {
    mesh->createVertex(Eigen::Vector2d(1.0, 0.0));
    mesh->createVertex(Eigen::Vector2d(1.0, 1.0));
  } else if (context.isRank(2)) {
    mesh->createVertex(Eigen::Vector2d(2.0, 0.0));
    mesh->createVertex(Eigen::Vector2d(0.0, 0.0));
  } else if (context.isRank(3)) {
    mesh->createVertex(Eigen::Vector2d(3.0, 0.0));
    mesh->createVertex(Eigen::Vector2d(0.0, 1.0));
  }

  mesh->allocateDataValues();

<<<<<<< HEAD
  if (utils::IntraComm::isPrimary()) {
=======
  if (utils::MasterSlave::isPrimary()) {
>>>>>>> a6f2fd91
    doubleValues(0) = 1.0;
    doubleValues(1) = 2.0;
    doubleValues(2) = 3.0;
    doubleValues(3) = 4.0;
  } else if (context.isRank(1)) {
    doubleValues(0) = 5.0;
    doubleValues(1) = 6.0;
    doubleValues(2) = 7.0;
    doubleValues(3) = 8.0;
  } else if (context.isRank(2)) {
    doubleValues(0) = 9.0;
    doubleValues(1) = 10.0;
    doubleValues(2) = 11.0;
    doubleValues(3) = 12.0;
  } else if (context.isRank(3)) {
    doubleValues(0) = 13.0;
    doubleValues(1) = 14.0;
    doubleValues(2) = 15.0;
    doubleValues(3) = 16.0;
  }

  std::string fileName("precice-WatchIntegralTest-vectorData-noConnectivity-parallel.log");

  {
    impl::WatchIntegral watchIntegral(mesh, fileName, true);
    watchIntegral.initialize();

    // Write output
    watchIntegral.exportIntegralData(0.0);

    // Change data (next timestep)
<<<<<<< HEAD
    if (utils::IntraComm::isPrimary()) {
=======
    if (utils::MasterSlave::isPrimary()) {
>>>>>>> a6f2fd91
      doubleValues(0) = 2.0;
      doubleValues(1) = 3.0;
      doubleValues(2) = 4.0;
      doubleValues(3) = 5.0;
    } else if (context.isRank(1)) {
      doubleValues(0) = 6.0;
      doubleValues(1) = 7.0;
      doubleValues(2) = 8.0;
      doubleValues(3) = 9.0;
    } else if (context.isRank(2)) {
      doubleValues(0) = 10.0;
      doubleValues(1) = 11.0;
      doubleValues(2) = 12.0;
      doubleValues(3) = 13.0;
    } else if (context.isRank(3)) {
      doubleValues(0) = 14.0;
      doubleValues(1) = 15.0;
      doubleValues(2) = 16.0;
      doubleValues(3) = 17.0;
    }

    // Write output again
    watchIntegral.exportIntegralData(1.0);

    watchIntegral.exportIntegralData(2.0);
  }
  // File Format: Time  DoubleData
  BOOST_TEST_CONTEXT("Validating WatchIntegral VectorData NoConnectivity Parallel")
  {
<<<<<<< HEAD
    if (utils::IntraComm::isPrimary()) {
=======
    if (utils::MasterSlave::isPrimary()) {
>>>>>>> a6f2fd91
      auto result   = readDoublesFromTXTFile(fileName, 3);
      auto expected = std::vector<double>{
          0.0, 64.0, 72.0,
          1.0, 72.0, 80.0,
          2.0, 72.0, 80.0};
      BOOST_TEST(result.size() == expected.size());
      for (size_t i = 0; i < result.size(); ++i) {
        BOOST_TEST_CONTEXT("entry index: " << i)
        {
          using testing::equals;
          BOOST_TEST(equals(result.at(i), expected.at(i)));
        }
      }
    }
  }
}

BOOST_AUTO_TEST_CASE(ScalarDataEdgeConnectivityParallel)
{
<<<<<<< HEAD
  PRECICE_TEST(""_on(4_ranks).setupIntraComms());
=======
  PRECICE_TEST(""_on(4_ranks).setupIntraComm());
>>>>>>> a6f2fd91
  using namespace mesh;
  // Setup geometry
  std::string name("rectangle");
  int         dimensions = 2;
  PtrMesh     mesh(new Mesh(name, dimensions, testing::nextMeshID()));

<<<<<<< HEAD
  if (utils::IntraComm::isPrimary()) {
=======
  if (utils::MasterSlave::isPrimary()) {
>>>>>>> a6f2fd91
    mesh::Vertex &v1 = mesh->createVertex(Eigen::Vector2d(0.0, 0.0));
    mesh::Vertex &v2 = mesh->createVertex(Eigen::Vector2d(1.0, 0.0));
    mesh->createEdge(v1, v2);
  }
  if (context.isRank(1)) {
    mesh::Vertex &v3 = mesh->createVertex(Eigen::Vector2d(1.0, 1.0));
    mesh::Vertex &v4 = mesh->createVertex(Eigen::Vector2d(1.0, 2.0));
    mesh->createEdge(v3, v4);
  }
  if (context.isRank(2)) {
    mesh::Vertex &v5 = mesh->createVertex(Eigen::Vector2d(2.0, 1.0));
    mesh::Vertex &v6 = mesh->createVertex(Eigen::Vector2d(2.0, 2.0));
    mesh->createEdge(v5, v6);
  }
  if (context.isRank(3)) {
    mesh::Vertex &v7 = mesh->createVertex(Eigen::Vector2d(3.0, 1.0));
    mesh::Vertex &v8 = mesh->createVertex(Eigen::Vector2d(3.0, 3.0));
    mesh->createEdge(v7, v8);
  }

  PtrData doubleData   = mesh->createData("DoubleData", 1, 0_dataID);
  auto &  doubleValues = doubleData->values();

  mesh->allocateDataValues();

<<<<<<< HEAD
  if (utils::IntraComm::isPrimary()) {
=======
  if (utils::MasterSlave::isPrimary()) {
>>>>>>> a6f2fd91
    doubleValues(0) = 1.0;
    doubleValues(1) = 2.0;
  }
  if (context.isRank(1)) {
    doubleValues(0) = 3.0;
    doubleValues(1) = 4.0;
  }
  if (context.isRank(2)) {
    doubleValues(0) = 5.0;
    doubleValues(1) = 6.0;
  }
  if (context.isRank(3)) {
    doubleValues(0) = 7.0;
    doubleValues(1) = 8.0;
  }

  std::string fileName("precice-WatchIntegralTest-scalarData-edgeConnectivity-parallel.log");

  {
    impl::WatchIntegral watchIntegral(mesh, fileName, true);
    watchIntegral.initialize();

    // Write output
    watchIntegral.exportIntegralData(0.0);

    // Change data (next timestep)
<<<<<<< HEAD
    if (utils::IntraComm::isPrimary()) {
=======
    if (utils::MasterSlave::isPrimary()) {
>>>>>>> a6f2fd91
      doubleValues(0) = 2.0;
      doubleValues(1) = 3.0;
    }
    if (context.isRank(1)) {
      doubleValues(0) = 4.0;
      doubleValues(1) = 5.0;
    }
    if (context.isRank(2)) {
      doubleValues(0) = 6.0;
      doubleValues(1) = 7.0;
    }
    if (context.isRank(3)) {
      doubleValues(0) = 8.0;
      doubleValues(1) = 9.0;
    }

    // Write output again
    watchIntegral.exportIntegralData(1.0);

    watchIntegral.exportIntegralData(2.0);
  }
  // File Format: Time  DoubleData  SurfaceArea
  BOOST_TEST_CONTEXT("Validating WatchIntegral ScalarData EdgeConnectivity Parallel")
  {
<<<<<<< HEAD
    if (utils::IntraComm::isPrimary()) {
=======
    if (utils::MasterSlave::isPrimary()) {
>>>>>>> a6f2fd91
      auto result   = readDoublesFromTXTFile(fileName, 3);
      auto expected = std::vector<double>{
          0.0, 25.5, 5.0,
          1.0, 30.5, 5.0,
          2.0, 30.5, 5.0};
      BOOST_TEST(result.size() == expected.size());
      for (size_t i = 0; i < result.size(); ++i) {
        BOOST_TEST_CONTEXT("entry index: " << i)
        {
          using testing::equals;
          BOOST_TEST(equals(result.at(i), expected.at(i)));
        }
      }
    }
  }
}

BOOST_AUTO_TEST_CASE(VectorDataEdgeConnectivityParallel)
{
<<<<<<< HEAD
  PRECICE_TEST(""_on(4_ranks).setupIntraComms());
=======
  PRECICE_TEST(""_on(4_ranks).setupIntraComm());
>>>>>>> a6f2fd91
  using namespace mesh;
  // Setup geometry
  std::string name("rectangle");
  int         dimensions = 2;
  PtrMesh     mesh(new Mesh(name, dimensions, testing::nextMeshID()));

<<<<<<< HEAD
  if (utils::IntraComm::isPrimary()) {
=======
  if (utils::MasterSlave::isPrimary()) {
>>>>>>> a6f2fd91
    mesh::Vertex &v1 = mesh->createVertex(Eigen::Vector2d(0.0, 0.0));
    mesh::Vertex &v2 = mesh->createVertex(Eigen::Vector2d(1.0, 0.0));
    mesh->createEdge(v1, v2);
  }
  if (context.isRank(1)) {
    mesh::Vertex &v3 = mesh->createVertex(Eigen::Vector2d(1.0, 1.0));
    mesh::Vertex &v4 = mesh->createVertex(Eigen::Vector2d(1.0, 2.0));
    mesh->createEdge(v3, v4);
  }
  if (context.isRank(2)) {
    mesh::Vertex &v5 = mesh->createVertex(Eigen::Vector2d(2.0, 1.0));
    mesh::Vertex &v6 = mesh->createVertex(Eigen::Vector2d(2.0, 2.0));
    mesh->createEdge(v5, v6);
  }
  if (context.isRank(3)) {
    mesh::Vertex &v7 = mesh->createVertex(Eigen::Vector2d(3.0, 1.0));
    mesh::Vertex &v8 = mesh->createVertex(Eigen::Vector2d(3.0, 3.0));
    mesh->createEdge(v7, v8);
  }

  PtrData doubleData   = mesh->createData("DoubleData", 2, 0_dataID);
  auto &  doubleValues = doubleData->values();

  mesh->allocateDataValues();

<<<<<<< HEAD
  if (utils::IntraComm::isPrimary()) {
=======
  if (utils::MasterSlave::isPrimary()) {
>>>>>>> a6f2fd91
    doubleValues(0) = 1.0;
    doubleValues(1) = 2.0;
    doubleValues(2) = 3.0;
    doubleValues(3) = 4.0;
  }
  if (context.isRank(1)) {
    doubleValues(0) = 5.0;
    doubleValues(1) = 6.0;
    doubleValues(2) = 7.0;
    doubleValues(3) = 8.0;
  }
  if (context.isRank(2)) {
    doubleValues(0) = 9.0;
    doubleValues(1) = 10.0;
    doubleValues(2) = 11.0;
    doubleValues(3) = 12.0;
  }
  if (context.isRank(3)) {
    doubleValues(0) = 13.0;
    doubleValues(1) = 14.0;
    doubleValues(2) = 15.0;
    doubleValues(3) = 16.0;
  }

  std::string fileName("precice-WatchIntegralTest-scalarData-edgeConnectivity-parallel.log");

  {
    impl::WatchIntegral watchIntegral(mesh, fileName, true);
    watchIntegral.initialize();

    // Write output
    watchIntegral.exportIntegralData(0.0);

    // Change data (next timestep)
<<<<<<< HEAD
    if (utils::IntraComm::isPrimary()) {
=======
    if (utils::MasterSlave::isPrimary()) {
>>>>>>> a6f2fd91
      doubleValues(0) = 2.0;
      doubleValues(1) = 3.0;
      doubleValues(2) = 4.0;
      doubleValues(3) = 5.0;
    }
    if (context.isRank(1)) {
      doubleValues(0) = 6.0;
      doubleValues(1) = 7.0;
      doubleValues(2) = 8.0;
      doubleValues(3) = 9.0;
    }
    if (context.isRank(2)) {
      doubleValues(0) = 10.0;
      doubleValues(1) = 11.0;
      doubleValues(2) = 12.0;
      doubleValues(3) = 13.0;
    }
    if (context.isRank(3)) {
      doubleValues(0) = 14.0;
      doubleValues(1) = 15.0;
      doubleValues(2) = 16.0;
      doubleValues(3) = 17.0;
    }

    // Write output again
    watchIntegral.exportIntegralData(1.0);

    watchIntegral.exportIntegralData(2.0);
  }
  // File Format: Time  DoubleData0 DoubleData1  SurfaceArea
  BOOST_TEST_CONTEXT("Validating WatchIntegral VectorData EdgeConnectivity Parallel")
  {
<<<<<<< HEAD
    if (utils::IntraComm::isPrimary()) {
=======
    if (utils::MasterSlave::isPrimary()) {
>>>>>>> a6f2fd91
      auto result   = readDoublesFromTXTFile(fileName, 4);
      auto expected = std::vector<double>{
          0.0, 46.0, 51.0, 5.0,
          1.0, 51.0, 56.0, 5.0,
          2.0, 51.0, 56.0, 5.0};
      BOOST_TEST(result.size() == expected.size());
      for (size_t i = 0; i < result.size(); ++i) {
        BOOST_TEST_CONTEXT("entry index: " << i)
        {
          using testing::equals;
          BOOST_TEST(equals(result.at(i), expected.at(i)));
        }
      }
    }
  }
}

BOOST_AUTO_TEST_CASE(ScalarDataFaceConnectivityParallel)
{
<<<<<<< HEAD
  PRECICE_TEST(""_on(4_ranks).setupIntraComms());
=======
  PRECICE_TEST(""_on(4_ranks).setupIntraComm());
>>>>>>> a6f2fd91
  using namespace mesh;
  // Setup geometry
  std::string name("rectangle");
  int         dimensions = 3;
  PtrMesh     mesh(new Mesh(name, dimensions, testing::nextMeshID()));

<<<<<<< HEAD
  if (utils::IntraComm::isPrimary()) {
=======
  if (utils::MasterSlave::isPrimary()) {
>>>>>>> a6f2fd91
    mesh::Vertex &v1 = mesh->createVertex(Eigen::Vector3d(0.0, 0.0, 0.0));
    mesh::Vertex &v2 = mesh->createVertex(Eigen::Vector3d(3.0, 0.0, 0.0));
    mesh::Vertex &v3 = mesh->createVertex(Eigen::Vector3d(3.0, 4.0, 0.0));
    mesh::Edge &  e1 = mesh->createEdge(v1, v2);
    mesh::Edge &  e2 = mesh->createEdge(v2, v3);
    mesh::Edge &  e5 = mesh->createEdge(v1, v3);
    mesh->createTriangle(e1, e2, e5);
  }
  if (context.isRank(1)) {
  }
  if (context.isRank(2)) {
  }
  if (context.isRank(3)) {
    mesh::Vertex &v1 = mesh->createVertex(Eigen::Vector3d(0.0, 0.0, 0.0));
    mesh::Vertex &v3 = mesh->createVertex(Eigen::Vector3d(3.0, 4.0, 0.0));
    mesh::Vertex &v4 = mesh->createVertex(Eigen::Vector3d(0.0, 4.0, 0.0));
    mesh::Edge &  e3 = mesh->createEdge(v3, v4);
    mesh::Edge &  e4 = mesh->createEdge(v4, v1);
    mesh::Edge &  e5 = mesh->createEdge(v1, v3);
    mesh->createTriangle(e3, e4, e5);
  }

  PtrData doubleData   = mesh->createData("DoubleData", 1, 0_dataID);
  auto &  doubleValues = doubleData->values();

  mesh->allocateDataValues();

<<<<<<< HEAD
  if (utils::IntraComm::isPrimary()) {
=======
  if (utils::MasterSlave::isPrimary()) {
>>>>>>> a6f2fd91
    doubleValues(0) = 1.0;
    doubleValues(1) = 2.0;
    doubleValues(2) = 3.0;
  }
  if (context.isRank(1)) {
  }
  if (context.isRank(2)) {
  }
  if (context.isRank(3)) {
    doubleValues(0) = 1.0;
    doubleValues(1) = 3.0;
    doubleValues(2) = 4.0;
  }

  std::string fileName("precice-WatchIntegralTest-scalarData-faceConnectivity-parallel.log");

  {
    impl::WatchIntegral watchIntegral(mesh, fileName, true);
    watchIntegral.initialize();

    // Write output
    watchIntegral.exportIntegralData(0.0);

    // Change data (next timestep)
<<<<<<< HEAD
    if (utils::IntraComm::isPrimary()) {
=======
    if (utils::MasterSlave::isPrimary()) {
>>>>>>> a6f2fd91
      doubleValues(0) = 2.0;
      doubleValues(1) = 3.0;
      doubleValues(2) = 4.0;
    }
    if (context.isRank(1)) {
    }
    if (context.isRank(2)) {
    }
    if (context.isRank(3)) {
      doubleValues(0) = 2.0;
      doubleValues(1) = 4.0;
      doubleValues(2) = 5.0;
    }

    // Write output again
    watchIntegral.exportIntegralData(1.0);

    watchIntegral.exportIntegralData(2.0);
  }
  // File Format: Time  DoubleData SurfaceArea
  BOOST_TEST_CONTEXT("Validating WatchIntegral ScalarData FaceConnectivity Parallel")
  {
<<<<<<< HEAD
    if (utils::IntraComm::isPrimary()) {
=======
    if (utils::MasterSlave::isPrimary()) {
>>>>>>> a6f2fd91
      auto result   = readDoublesFromTXTFile(fileName, 3);
      auto expected = std::vector<double>{
          0.0, 28.0, 12.0,
          1.0, 40.0, 12.0,
          2.0, 40.0, 12.0};
      BOOST_TEST(result.size() == expected.size());
      for (size_t i = 0; i < result.size(); ++i) {
        BOOST_TEST_CONTEXT("entry index: " << i)
        {
          using testing::equals;
          BOOST_TEST(equals(result.at(i), expected.at(i)));
        }
      }
    }
  }
}

BOOST_AUTO_TEST_CASE(VectorDataFaceConnectivityParallel)
{
<<<<<<< HEAD
  PRECICE_TEST(""_on(4_ranks).setupIntraComms());
=======
  PRECICE_TEST(""_on(4_ranks).setupIntraComm());
>>>>>>> a6f2fd91
  using namespace mesh;
  // Setup geometry
  std::string name("rectangle");
  int         dimensions = 3;
  PtrMesh     mesh(new Mesh(name, dimensions, testing::nextMeshID()));

<<<<<<< HEAD
  if (utils::IntraComm::isPrimary()) {
=======
  if (utils::MasterSlave::isPrimary()) {
>>>>>>> a6f2fd91
    mesh::Vertex &v1 = mesh->createVertex(Eigen::Vector3d(0.0, 0.0, 0.0));
    mesh::Vertex &v2 = mesh->createVertex(Eigen::Vector3d(3.0, 0.0, 0.0));
    mesh::Vertex &v3 = mesh->createVertex(Eigen::Vector3d(3.0, 4.0, 0.0));
    mesh::Edge &  e1 = mesh->createEdge(v1, v2);
    mesh::Edge &  e2 = mesh->createEdge(v2, v3);
    mesh::Edge &  e5 = mesh->createEdge(v1, v3);
    mesh->createTriangle(e1, e2, e5);
  }
  if (context.isRank(1)) {
  }
  if (context.isRank(2)) {
  }
  if (context.isRank(3)) {
    mesh::Vertex &v1 = mesh->createVertex(Eigen::Vector3d(0.0, 0.0, 0.0));
    mesh::Vertex &v3 = mesh->createVertex(Eigen::Vector3d(3.0, 4.0, 0.0));
    mesh::Vertex &v4 = mesh->createVertex(Eigen::Vector3d(0.0, 4.0, 0.0));
    mesh::Edge &  e3 = mesh->createEdge(v3, v4);
    mesh::Edge &  e4 = mesh->createEdge(v4, v1);
    mesh::Edge &  e5 = mesh->createEdge(v1, v3);
    mesh->createTriangle(e3, e4, e5);
  }

  PtrData doubleData   = mesh->createData("DoubleData", 2, 0_dataID);
  auto &  doubleValues = doubleData->values();

  mesh->allocateDataValues();

<<<<<<< HEAD
  if (utils::IntraComm::isPrimary()) {
=======
  if (utils::MasterSlave::isPrimary()) {
>>>>>>> a6f2fd91
    doubleValues(0) = 1.0;
    doubleValues(1) = 2.0;
    doubleValues(2) = 3.0;
    doubleValues(3) = 4.0;
    doubleValues(4) = 5.0;
    doubleValues(5) = 6.0;
  }
  if (context.isRank(1)) {
  }
  if (context.isRank(2)) {
  }
  if (context.isRank(3)) {
    doubleValues(0) = 1.0;
    doubleValues(1) = 2.0;
    doubleValues(2) = 5.0;
    doubleValues(3) = 6.0;
    doubleValues(4) = 7.0;
    doubleValues(5) = 8.0;
  }

  std::string fileName("precice-WatchIntegralTest-vectorData-faceConnectivity-parallel.log");

  {
    impl::WatchIntegral watchIntegral(mesh, fileName, true);
    watchIntegral.initialize();

    // Write output
    watchIntegral.exportIntegralData(0.0);

    // Change data (next timestep)
<<<<<<< HEAD
    if (utils::IntraComm::isPrimary()) {
=======
    if (utils::MasterSlave::isPrimary()) {
>>>>>>> a6f2fd91
      doubleValues(0) = 2.0;
      doubleValues(1) = 3.0;
      doubleValues(2) = 4.0;
      doubleValues(3) = 5.0;
      doubleValues(4) = 6.0;
      doubleValues(5) = 7.0;
    }
    if (context.isRank(1)) {
    }
    if (context.isRank(2)) {
    }
    if (context.isRank(3)) {
      doubleValues(0) = 2.0;
      doubleValues(1) = 3.0;
      doubleValues(2) = 6.0;
      doubleValues(3) = 7.0;
      doubleValues(4) = 8.0;
      doubleValues(5) = 9.0;
    }

    // Write output again
    watchIntegral.exportIntegralData(1.0);

    watchIntegral.exportIntegralData(2.0);
  }
  // File Format: Time  DoubleData SurfaceArea
  BOOST_TEST_CONTEXT("Validating WatchIntegral VectorData FaceConnectivity Parallel")
  {
<<<<<<< HEAD
    if (utils::IntraComm::isPrimary()) {
=======
    if (utils::MasterSlave::isPrimary()) {
>>>>>>> a6f2fd91
      auto result   = readDoublesFromTXTFile(fileName, 4);
      auto expected = std::vector<double>{
          0.0, 44.0, 56.0, 12.0,
          1.0, 56.0, 68.0, 12.0,
          2.0, 56.0, 68.0, 12.0};
      BOOST_TEST(result.size() == expected.size());
      for (size_t i = 0; i < result.size(); ++i) {
        BOOST_TEST_CONTEXT("entry index: " << i)
        {
          using testing::equals;
          BOOST_TEST(equals(result.at(i), expected.at(i)));
        }
      }
    }
  }
}

BOOST_AUTO_TEST_SUITE_END()
BOOST_AUTO_TEST_SUITE_END() // Precice<|MERGE_RESOLUTION|>--- conflicted
+++ resolved
@@ -353,11 +353,7 @@
   // File Format: Time  DoubleData0 DoubleData1  SurfaceArea
   BOOST_TEST_CONTEXT("Validating WatchIntegral VectorData EdgeConnectivity")
   {
-<<<<<<< HEAD
     if (utils::IntraComm::isPrimary()) {
-=======
-    if (utils::MasterSlave::isPrimary()) {
->>>>>>> a6f2fd91
       auto result   = readDoublesFromTXTFile(fileName, 4);
       auto expected = std::vector<double>{
           0.0, 10.0, 13.0, 3.0,
@@ -428,11 +424,7 @@
   // File Format: Time  DoubleData0 DoubleData1  SurfaceArea
   BOOST_TEST_CONTEXT("Validating WatchIntegral VectorData EdgeConnectivity NoScale")
   {
-<<<<<<< HEAD
     if (utils::IntraComm::isPrimary()) {
-=======
-    if (utils::MasterSlave::isPrimary()) {
->>>>>>> a6f2fd91
       auto result   = readDoublesFromTXTFile(fileName, 4);
       auto expected = std::vector<double>{
           0.0, 9.0, 12.0, 3.0,
@@ -825,11 +817,7 @@
 
 BOOST_AUTO_TEST_CASE(ScalarDataNoConnectivityParallel)
 {
-<<<<<<< HEAD
-  PRECICE_TEST(""_on(4_ranks).setupIntraComms());
-=======
   PRECICE_TEST(""_on(4_ranks).setupIntraComm());
->>>>>>> a6f2fd91
   using namespace mesh;
   // Setup geometry
   std::string name("rectangle");
@@ -838,11 +826,7 @@
   PtrData     doubleData   = mesh->createData("DoubleData", 1, 0_dataID);
   auto &      doubleValues = doubleData->values();
 
-<<<<<<< HEAD
   if (utils::IntraComm::isPrimary()) {
-=======
-  if (utils::MasterSlave::isPrimary()) {
->>>>>>> a6f2fd91
     mesh->createVertex(Eigen::Vector2d(0.0, 0.0));
     mesh->createVertex(Eigen::Vector2d(0.0, 1.0));
   } else if (context.isRank(1)) {
@@ -858,11 +842,7 @@
 
   mesh->allocateDataValues();
 
-<<<<<<< HEAD
   if (utils::IntraComm::isPrimary()) {
-=======
-  if (utils::MasterSlave::isPrimary()) {
->>>>>>> a6f2fd91
     doubleValues(0) = 1.0;
     doubleValues(1) = 2.0;
   } else if (context.isRank(1)) {
@@ -886,11 +866,7 @@
     watchIntegral.exportIntegralData(0.0);
 
     // Change data (next timestep)
-<<<<<<< HEAD
     if (utils::IntraComm::isPrimary()) {
-=======
-    if (utils::MasterSlave::isPrimary()) {
->>>>>>> a6f2fd91
       doubleValues(0) = 2.0;
       doubleValues(1) = 3.0;
     } else if (context.isRank(1)) {
@@ -912,11 +888,7 @@
   // File Format: Time  DoubleData
   BOOST_TEST_CONTEXT("Validating WatchIntegral ScalarData NoConnectivity Parallel")
   {
-<<<<<<< HEAD
     if (utils::IntraComm::isPrimary()) {
-=======
-    if (utils::MasterSlave::isPrimary()) {
->>>>>>> a6f2fd91
       auto result   = readDoublesFromTXTFile(fileName, 2);
       auto expected = std::vector<double>{
           0.0, 36.0,
@@ -936,11 +908,7 @@
 
 BOOST_AUTO_TEST_CASE(VectorDataNoConnectivityParallel)
 {
-<<<<<<< HEAD
-  PRECICE_TEST(""_on(4_ranks).setupIntraComms());
-=======
   PRECICE_TEST(""_on(4_ranks).setupIntraComm());
->>>>>>> a6f2fd91
   using namespace mesh;
   // Setup geometry
   std::string name("rectangle");
@@ -949,11 +917,7 @@
   PtrData     doubleData   = mesh->createData("DoubleData", 2, 0_dataID);
   auto &      doubleValues = doubleData->values();
 
-<<<<<<< HEAD
   if (utils::IntraComm::isPrimary()) {
-=======
-  if (utils::MasterSlave::isPrimary()) {
->>>>>>> a6f2fd91
     mesh->createVertex(Eigen::Vector2d(0.0, 0.0));
     mesh->createVertex(Eigen::Vector2d(0.0, 1.0));
   } else if (context.isRank(1)) {
@@ -969,11 +933,7 @@
 
   mesh->allocateDataValues();
 
-<<<<<<< HEAD
   if (utils::IntraComm::isPrimary()) {
-=======
-  if (utils::MasterSlave::isPrimary()) {
->>>>>>> a6f2fd91
     doubleValues(0) = 1.0;
     doubleValues(1) = 2.0;
     doubleValues(2) = 3.0;
@@ -1005,11 +965,7 @@
     watchIntegral.exportIntegralData(0.0);
 
     // Change data (next timestep)
-<<<<<<< HEAD
     if (utils::IntraComm::isPrimary()) {
-=======
-    if (utils::MasterSlave::isPrimary()) {
->>>>>>> a6f2fd91
       doubleValues(0) = 2.0;
       doubleValues(1) = 3.0;
       doubleValues(2) = 4.0;
@@ -1039,11 +995,7 @@
   // File Format: Time  DoubleData
   BOOST_TEST_CONTEXT("Validating WatchIntegral VectorData NoConnectivity Parallel")
   {
-<<<<<<< HEAD
     if (utils::IntraComm::isPrimary()) {
-=======
-    if (utils::MasterSlave::isPrimary()) {
->>>>>>> a6f2fd91
       auto result   = readDoublesFromTXTFile(fileName, 3);
       auto expected = std::vector<double>{
           0.0, 64.0, 72.0,
@@ -1063,22 +1015,14 @@
 
 BOOST_AUTO_TEST_CASE(ScalarDataEdgeConnectivityParallel)
 {
-<<<<<<< HEAD
-  PRECICE_TEST(""_on(4_ranks).setupIntraComms());
-=======
   PRECICE_TEST(""_on(4_ranks).setupIntraComm());
->>>>>>> a6f2fd91
   using namespace mesh;
   // Setup geometry
   std::string name("rectangle");
   int         dimensions = 2;
   PtrMesh     mesh(new Mesh(name, dimensions, testing::nextMeshID()));
 
-<<<<<<< HEAD
   if (utils::IntraComm::isPrimary()) {
-=======
-  if (utils::MasterSlave::isPrimary()) {
->>>>>>> a6f2fd91
     mesh::Vertex &v1 = mesh->createVertex(Eigen::Vector2d(0.0, 0.0));
     mesh::Vertex &v2 = mesh->createVertex(Eigen::Vector2d(1.0, 0.0));
     mesh->createEdge(v1, v2);
@@ -1104,11 +1048,7 @@
 
   mesh->allocateDataValues();
 
-<<<<<<< HEAD
   if (utils::IntraComm::isPrimary()) {
-=======
-  if (utils::MasterSlave::isPrimary()) {
->>>>>>> a6f2fd91
     doubleValues(0) = 1.0;
     doubleValues(1) = 2.0;
   }
@@ -1135,11 +1075,7 @@
     watchIntegral.exportIntegralData(0.0);
 
     // Change data (next timestep)
-<<<<<<< HEAD
     if (utils::IntraComm::isPrimary()) {
-=======
-    if (utils::MasterSlave::isPrimary()) {
->>>>>>> a6f2fd91
       doubleValues(0) = 2.0;
       doubleValues(1) = 3.0;
     }
@@ -1164,11 +1100,7 @@
   // File Format: Time  DoubleData  SurfaceArea
   BOOST_TEST_CONTEXT("Validating WatchIntegral ScalarData EdgeConnectivity Parallel")
   {
-<<<<<<< HEAD
     if (utils::IntraComm::isPrimary()) {
-=======
-    if (utils::MasterSlave::isPrimary()) {
->>>>>>> a6f2fd91
       auto result   = readDoublesFromTXTFile(fileName, 3);
       auto expected = std::vector<double>{
           0.0, 25.5, 5.0,
@@ -1188,22 +1120,14 @@
 
 BOOST_AUTO_TEST_CASE(VectorDataEdgeConnectivityParallel)
 {
-<<<<<<< HEAD
-  PRECICE_TEST(""_on(4_ranks).setupIntraComms());
-=======
   PRECICE_TEST(""_on(4_ranks).setupIntraComm());
->>>>>>> a6f2fd91
   using namespace mesh;
   // Setup geometry
   std::string name("rectangle");
   int         dimensions = 2;
   PtrMesh     mesh(new Mesh(name, dimensions, testing::nextMeshID()));
 
-<<<<<<< HEAD
   if (utils::IntraComm::isPrimary()) {
-=======
-  if (utils::MasterSlave::isPrimary()) {
->>>>>>> a6f2fd91
     mesh::Vertex &v1 = mesh->createVertex(Eigen::Vector2d(0.0, 0.0));
     mesh::Vertex &v2 = mesh->createVertex(Eigen::Vector2d(1.0, 0.0));
     mesh->createEdge(v1, v2);
@@ -1229,11 +1153,7 @@
 
   mesh->allocateDataValues();
 
-<<<<<<< HEAD
   if (utils::IntraComm::isPrimary()) {
-=======
-  if (utils::MasterSlave::isPrimary()) {
->>>>>>> a6f2fd91
     doubleValues(0) = 1.0;
     doubleValues(1) = 2.0;
     doubleValues(2) = 3.0;
@@ -1268,11 +1188,7 @@
     watchIntegral.exportIntegralData(0.0);
 
     // Change data (next timestep)
-<<<<<<< HEAD
     if (utils::IntraComm::isPrimary()) {
-=======
-    if (utils::MasterSlave::isPrimary()) {
->>>>>>> a6f2fd91
       doubleValues(0) = 2.0;
       doubleValues(1) = 3.0;
       doubleValues(2) = 4.0;
@@ -1305,11 +1221,7 @@
   // File Format: Time  DoubleData0 DoubleData1  SurfaceArea
   BOOST_TEST_CONTEXT("Validating WatchIntegral VectorData EdgeConnectivity Parallel")
   {
-<<<<<<< HEAD
     if (utils::IntraComm::isPrimary()) {
-=======
-    if (utils::MasterSlave::isPrimary()) {
->>>>>>> a6f2fd91
       auto result   = readDoublesFromTXTFile(fileName, 4);
       auto expected = std::vector<double>{
           0.0, 46.0, 51.0, 5.0,
@@ -1329,22 +1241,14 @@
 
 BOOST_AUTO_TEST_CASE(ScalarDataFaceConnectivityParallel)
 {
-<<<<<<< HEAD
-  PRECICE_TEST(""_on(4_ranks).setupIntraComms());
-=======
   PRECICE_TEST(""_on(4_ranks).setupIntraComm());
->>>>>>> a6f2fd91
   using namespace mesh;
   // Setup geometry
   std::string name("rectangle");
   int         dimensions = 3;
   PtrMesh     mesh(new Mesh(name, dimensions, testing::nextMeshID()));
 
-<<<<<<< HEAD
   if (utils::IntraComm::isPrimary()) {
-=======
-  if (utils::MasterSlave::isPrimary()) {
->>>>>>> a6f2fd91
     mesh::Vertex &v1 = mesh->createVertex(Eigen::Vector3d(0.0, 0.0, 0.0));
     mesh::Vertex &v2 = mesh->createVertex(Eigen::Vector3d(3.0, 0.0, 0.0));
     mesh::Vertex &v3 = mesh->createVertex(Eigen::Vector3d(3.0, 4.0, 0.0));
@@ -1372,11 +1276,7 @@
 
   mesh->allocateDataValues();
 
-<<<<<<< HEAD
   if (utils::IntraComm::isPrimary()) {
-=======
-  if (utils::MasterSlave::isPrimary()) {
->>>>>>> a6f2fd91
     doubleValues(0) = 1.0;
     doubleValues(1) = 2.0;
     doubleValues(2) = 3.0;
@@ -1401,11 +1301,7 @@
     watchIntegral.exportIntegralData(0.0);
 
     // Change data (next timestep)
-<<<<<<< HEAD
     if (utils::IntraComm::isPrimary()) {
-=======
-    if (utils::MasterSlave::isPrimary()) {
->>>>>>> a6f2fd91
       doubleValues(0) = 2.0;
       doubleValues(1) = 3.0;
       doubleValues(2) = 4.0;
@@ -1428,11 +1324,7 @@
   // File Format: Time  DoubleData SurfaceArea
   BOOST_TEST_CONTEXT("Validating WatchIntegral ScalarData FaceConnectivity Parallel")
   {
-<<<<<<< HEAD
     if (utils::IntraComm::isPrimary()) {
-=======
-    if (utils::MasterSlave::isPrimary()) {
->>>>>>> a6f2fd91
       auto result   = readDoublesFromTXTFile(fileName, 3);
       auto expected = std::vector<double>{
           0.0, 28.0, 12.0,
@@ -1452,22 +1344,14 @@
 
 BOOST_AUTO_TEST_CASE(VectorDataFaceConnectivityParallel)
 {
-<<<<<<< HEAD
-  PRECICE_TEST(""_on(4_ranks).setupIntraComms());
-=======
   PRECICE_TEST(""_on(4_ranks).setupIntraComm());
->>>>>>> a6f2fd91
   using namespace mesh;
   // Setup geometry
   std::string name("rectangle");
   int         dimensions = 3;
   PtrMesh     mesh(new Mesh(name, dimensions, testing::nextMeshID()));
 
-<<<<<<< HEAD
   if (utils::IntraComm::isPrimary()) {
-=======
-  if (utils::MasterSlave::isPrimary()) {
->>>>>>> a6f2fd91
     mesh::Vertex &v1 = mesh->createVertex(Eigen::Vector3d(0.0, 0.0, 0.0));
     mesh::Vertex &v2 = mesh->createVertex(Eigen::Vector3d(3.0, 0.0, 0.0));
     mesh::Vertex &v3 = mesh->createVertex(Eigen::Vector3d(3.0, 4.0, 0.0));
@@ -1495,11 +1379,7 @@
 
   mesh->allocateDataValues();
 
-<<<<<<< HEAD
   if (utils::IntraComm::isPrimary()) {
-=======
-  if (utils::MasterSlave::isPrimary()) {
->>>>>>> a6f2fd91
     doubleValues(0) = 1.0;
     doubleValues(1) = 2.0;
     doubleValues(2) = 3.0;
@@ -1530,11 +1410,7 @@
     watchIntegral.exportIntegralData(0.0);
 
     // Change data (next timestep)
-<<<<<<< HEAD
     if (utils::IntraComm::isPrimary()) {
-=======
-    if (utils::MasterSlave::isPrimary()) {
->>>>>>> a6f2fd91
       doubleValues(0) = 2.0;
       doubleValues(1) = 3.0;
       doubleValues(2) = 4.0;
@@ -1563,11 +1439,7 @@
   // File Format: Time  DoubleData SurfaceArea
   BOOST_TEST_CONTEXT("Validating WatchIntegral VectorData FaceConnectivity Parallel")
   {
-<<<<<<< HEAD
     if (utils::IntraComm::isPrimary()) {
-=======
-    if (utils::MasterSlave::isPrimary()) {
->>>>>>> a6f2fd91
       auto result   = readDoublesFromTXTFile(fileName, 4);
       auto expected = std::vector<double>{
           0.0, 44.0, 56.0, 12.0,
