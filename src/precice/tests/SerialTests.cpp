#ifndef PRECICE_NO_MPI

#include <Eigen/Core>
#include <algorithm>
#include <deque>
#include <fstream>
#include <istream>
#include <iterator>
#include <memory>
#include <ostream>
#include <string>
#include <vector>

#include "action/RecorderAction.hpp"
#include "logging/LogMacros.hpp"
#include "math/constants.hpp"
#include "math/geometry.hpp"
#include "mesh/Data.hpp"
#include "mesh/Mesh.hpp"
#include "mesh/SharedPointer.hpp"
#include "mesh/Utils.hpp"
#include "mesh/Vertex.hpp"
#include "precice/SolverInterface.hpp"
#include "precice/impl/MeshContext.hpp"
#include "precice/impl/Participant.hpp"
#include "precice/impl/SharedPointer.hpp"
#include "precice/impl/SolverInterfaceImpl.hpp"
#include "precice/types.hpp"
#include "testing/TestContext.hpp"
#include "testing/Testing.hpp"

using namespace precice;
using precice::testing::TestContext;

struct SerialTestFixture : testing::WhiteboxAccessor {

  std::string _pathToTests;

  void reset()
  {
    mesh::Data::resetDataCount();
  }

  SerialTestFixture()
  {
    _pathToTests = testing::getPathToSources() + "/precice/tests/";
    reset();
  }
};

namespace {
std::vector<double> readDoublesFromTXTFile(const std::string &filename, int skip = 0)
{
  std::ifstream is{filename};
  if (skip > 0) {
    std::string ignore;
    while (skip--) {
      is >> ignore;
    }
  }
  return {std::istream_iterator<double>{is}, std::istream_iterator<double>{}};
}
} // namespace

BOOST_AUTO_TEST_SUITE(PreciceTests)
BOOST_FIXTURE_TEST_SUITE(Serial, SerialTestFixture)

/// Test reading of a full features coupling configuration file.
BOOST_AUTO_TEST_CASE(TestConfigurationPeano)
{
  PRECICE_TEST(1_rank);
  std::string filename = _pathToTests + "configuration.xml";

  // Test configuration for accessor "Peano"
  SolverInterface interfacePeano("Peano", filename, 0, 1);

  BOOST_TEST(impl(interfacePeano)._participants.size() == 2);
  BOOST_TEST(interfacePeano.getDimensions() == 2);

  impl::PtrParticipant peano = impl(interfacePeano)._participants.at(0);
  BOOST_TEST(peano);
  BOOST_TEST(peano->getName() == "Peano");

  std::vector<impl::MeshContext *> meshContexts = peano->_meshContexts;
  BOOST_TEST(meshContexts.size() == 2);
  BOOST_TEST(peano->_usedMeshContexts.size() == 2);

  BOOST_TEST(meshContexts.at(0)->mesh->getName() == std::string("PeanoNodes"));
  BOOST_TEST(meshContexts.at(1)->mesh->getName() == std::string("ComsolNodes"));
}

BOOST_AUTO_TEST_CASE(TestConfigurationComsol)
{
  PRECICE_TEST(1_rank);
  std::string filename = _pathToTests + "configuration.xml";

  // Test configuration for accessor "Comsol"
  SolverInterface interfaceComsol("Comsol", filename, 0, 1);
  BOOST_TEST(impl(interfaceComsol)._participants.size() == 2);
  BOOST_TEST(interfaceComsol.getDimensions() == 2);

  impl::PtrParticipant comsol = impl(interfaceComsol)._participants.at(1);
  BOOST_TEST(comsol);
  BOOST_TEST(comsol->getName() == "Comsol");

  std::vector<impl::MeshContext *> meshContexts = comsol->_meshContexts;
  BOOST_TEST(meshContexts.size() == 2);
  BOOST_TEST(meshContexts.at(0) == static_cast<void *>(nullptr));
  BOOST_TEST(meshContexts.at(1)->mesh->getName() == std::string("ComsolNodes"));
  BOOST_TEST(comsol->_usedMeshContexts.size() == 1);
}

BOOST_AUTO_TEST_SUITE(MeshRequirements)

BOOST_AUTO_TEST_CASE(NN_A)
{
  PRECICE_TEST(1_rank);
  std::string     filename = _pathToTests + "meshrequirements-nn.xml";
  SolverInterface interface("A", filename, 0, 1);
  auto            meshID = interface.getMeshID("MeshA");
  BOOST_TEST(!interface.isMeshConnectivityRequired(meshID));
}

BOOST_AUTO_TEST_CASE(NN_B)
{
  PRECICE_TEST(1_rank);
  std::string     filename = _pathToTests + "meshrequirements-nn.xml";
  SolverInterface interface("B", filename, 0, 1);
  auto            meshID = interface.getMeshID("MeshB");
  BOOST_TEST(!interface.isMeshConnectivityRequired(meshID));
}

BOOST_AUTO_TEST_CASE(NP2D_A)
{
  PRECICE_TEST(1_rank);
  std::string     filename = _pathToTests + "meshrequirements-np.xml";
  SolverInterface interface("A", filename, 0, 1);
  auto            meshID = interface.getMeshID("MeshA");
  BOOST_TEST(interface.isMeshConnectivityRequired(meshID));
}

BOOST_AUTO_TEST_CASE(NP2D_B)
{
  PRECICE_TEST(1_rank);
  std::string     filename = _pathToTests + "meshrequirements-np.xml";
  SolverInterface interface("B", filename, 0, 1);
  auto            meshID = interface.getMeshID("MeshB");
  BOOST_TEST(!interface.isMeshConnectivityRequired(meshID));
}

BOOST_AUTO_TEST_SUITE_END()

BOOST_AUTO_TEST_SUITE(Lifecycle)

// Test representing the full explicit lifecycle of a SolverInterface
BOOST_AUTO_TEST_CASE(Full)
{
  PRECICE_TEST("SolverOne"_on(1_rank), "SolverTwo"_on(1_rank));
  std::string config = _pathToTests + "lifecycle.xml";

  SolverInterface interface(context.name, config, context.rank, context.size);

  if (context.isNamed("SolverOne")) {
    auto   meshid   = interface.getMeshID("MeshOne");
    double coords[] = {0.1, 1.2, 2.3};
    auto   vertexid = interface.setMeshVertex(meshid, coords);

    auto   dataid = interface.getDataID("DataOne", meshid);
    double data[] = {3.4, 4.5, 5.6};
    interface.writeVectorData(dataid, vertexid, data);
  } else {
    auto   meshid   = interface.getMeshID("MeshTwo");
    double coords[] = {0.12, 1.21, 2.2};
    auto   vertexid = interface.setMeshVertex(meshid, coords);

    auto dataid = interface.getDataID("DataTwo", meshid);
    interface.writeScalarData(dataid, vertexid, 7.8);
  }
  interface.initialize();
  BOOST_TEST(interface.isCouplingOngoing());
  interface.finalize();
}

// Test representing the full lifecycle of a SolverInterface
// Finalize is not called explicitly here.
// The destructor has to cleanup.
BOOST_AUTO_TEST_CASE(ImplicitFinalize)
{
  PRECICE_TEST("SolverOne"_on(1_rank), "SolverTwo"_on(1_rank));
  std::string config = _pathToTests + "lifecycle.xml";

  SolverInterface interface(context.name, config, context.rank, context.size);

  if (context.isNamed("SolverOne")) {
    auto   meshid   = interface.getMeshID("MeshOne");
    double coords[] = {0.1, 1.2, 2.3};
    auto   vertexid = interface.setMeshVertex(meshid, coords);

    auto   dataid = interface.getDataID("DataOne", meshid);
    double data[] = {3.4, 4.5, 5.6};
    interface.writeVectorData(dataid, vertexid, data);
  } else {
    auto   meshid   = interface.getMeshID("MeshTwo");
    double coords[] = {0.12, 1.21, 2.2};
    auto   vertexid = interface.setMeshVertex(meshid, coords);

    auto dataid = interface.getDataID("DataTwo", meshid);
    interface.writeScalarData(dataid, vertexid, 7.8);
  }
  interface.initialize();
  BOOST_TEST(interface.isCouplingOngoing());
}

// Test representing the minimal lifecylce, which consists out of construction only.
// The destructor has to cleanup correctly.
BOOST_AUTO_TEST_CASE(ConstructOnly)
{
  PRECICE_TEST("SolverOne"_on(1_rank), "SolverTwo"_on(1_rank));
  std::string config = _pathToTests + "lifecycle.xml";

  SolverInterface interface(context.name, config, context.rank, context.size);
}

// Test representing the minimal lifecylce with explicit finalization.
// This shows how to manually finalize MPI etc without using the SolverInterface.
BOOST_AUTO_TEST_CASE(ConstructAndExplicitFinalize)
{
  PRECICE_TEST("SolverOne"_on(1_rank), "SolverTwo"_on(1_rank));
  std::string config = _pathToTests + "lifecycle.xml";

  SolverInterface interface(context.name, config, context.rank, context.size);

  interface.finalize();
}

BOOST_AUTO_TEST_SUITE_END()

/// Test to run simple "do nothing" coupling between two solvers.
void runTestExplicit(std::string const &configurationFileName, TestContext const &context)
{
  BOOST_TEST_MESSAGE("Config: " << configurationFileName);

  int    timesteps = 0;
  double time      = 0.0;

  SolverInterface couplingInterface(context.name, configurationFileName, 0, 1);

  //was necessary to replace pre-defined geometries
  if (context.isNamed("SolverOne") && couplingInterface.hasMesh("MeshOne")) {
    MeshID meshID = couplingInterface.getMeshID("MeshOne");
    couplingInterface.setMeshVertex(meshID, Eigen::Vector3d(0.0, 0.0, 0.0).data());
    couplingInterface.setMeshVertex(meshID, Eigen::Vector3d(1.0, 0.0, 0.0).data());
  }
  if (context.isNamed("SolverTwo") && couplingInterface.hasMesh("Test-Square")) {
    MeshID meshID = couplingInterface.getMeshID("Test-Square");
    couplingInterface.setMeshVertex(meshID, Eigen::Vector3d(0.0, 0.0, 0.0).data());
    couplingInterface.setMeshVertex(meshID, Eigen::Vector3d(1.0, 0.0, 0.0).data());
  }

  BOOST_TEST(couplingInterface.getDimensions() == 3);
  double dt = couplingInterface.initialize();
  while (couplingInterface.isCouplingOngoing()) {
    time += dt;
    dt = couplingInterface.advance(dt);
    timesteps++;
  }
  couplingInterface.finalize();

  BOOST_TEST(time == 10.0);
  BOOST_TEST(timesteps == 10);
}

BOOST_AUTO_TEST_CASE(TestExplicitMPISingle)
{
  PRECICE_TEST("SolverOne"_on(1_rank), "SolverTwo"_on(1_rank));
  std::string config = _pathToTests + "explicit-mpi-single.xml";
  runTestExplicit(config, context);
}

BOOST_AUTO_TEST_CASE(TestExplicitMPI)
{
  PRECICE_TEST("SolverOne"_on(1_rank), "SolverTwo"_on(1_rank));
  std::string config = _pathToTests + "explicit-mpi.xml";
  runTestExplicit(config, context);
}

BOOST_AUTO_TEST_CASE(TestExplicitSockets)
{
  PRECICE_TEST("SolverOne"_on(1_rank), "SolverTwo"_on(1_rank));
  std::string config = _pathToTests + "explicit-sockets.xml";
  runTestExplicit(config, context);
}

BOOST_AUTO_TEST_SUITE(Time)
BOOST_AUTO_TEST_SUITE(Explicit)

/// Test to run a simple "do nothing" coupling with subcycling solvers.
BOOST_AUTO_TEST_CASE(testExplicitWithSubcycling)
{
  PRECICE_TEST("SolverOne"_on(1_rank), "SolverTwo"_on(1_rank));

  SolverInterface precice(context.name, _pathToTests + "explicit-mpi-single.xml", 0, 1);
  if (context.isNamed("SolverOne")) {
    double maxDt     = precice.initialize();
    int    timestep  = 0;
    double dt        = maxDt / 2.0; // Timestep length desired by solver
    double currentDt = dt;          // Timestep length used by solver
    while (precice.isCouplingOngoing()) {
      maxDt     = precice.advance(currentDt);
      currentDt = dt > maxDt ? maxDt : dt;
      timestep++;
    }
    precice.finalize();
    BOOST_TEST(timestep == 20);
  } else {
    BOOST_TEST(context.isNamed("SolverTwo"));
    MeshID meshID = precice.getMeshID("Test-Square");
    precice.setMeshVertex(meshID, Eigen::Vector3d(0.0, 0.0, 0.0).data());
    precice.setMeshVertex(meshID, Eigen::Vector3d(1.0, 0.0, 0.0).data());
    double maxDt     = precice.initialize();
    int    timestep  = 0;
    double dt        = maxDt / 3.0; // Timestep length desired by solver
    double currentDt = dt;          // Timestep length used by solver
    while (precice.isCouplingOngoing()) {
      maxDt     = precice.advance(currentDt);
      currentDt = dt > maxDt ? maxDt : dt;
      timestep++;
    }
    precice.finalize();
    BOOST_TEST(timestep == 30);
  }
}

<<<<<<< HEAD
=======
/// Test to run a simple coupling with subcycling.
/// Ensures that each time step provides its own data, but preCICE will only exchange data at the end of the window.
BOOST_AUTO_TEST_CASE(testExplicitReadWriteScalarDataWithSubcycling)
{
  PRECICE_TEST("SolverOne"_on(1_rank), "SolverTwo"_on(1_rank));

  SolverInterface precice(context.name, _pathToTests + "explicit-scalar-data-init.xml", 0, 1); // serial coupling, SolverOne first

  MeshID meshID;
  DataID writeDataID;
  DataID readDataID;

  typedef double (*DataFunction)(double, int);

  DataFunction dataOneFunction = [](double t, int idx) -> double {
    return (double) (2 + t + idx);
  };
  DataFunction dataTwoFunction = [](double t, int idx) -> double {
    return (double) (10 + t + idx);
  };
  DataFunction writeFunction;
  DataFunction readFunction;

  if (context.isNamed("SolverOne")) {
    meshID        = precice.getMeshID("MeshOne");
    writeDataID   = precice.getDataID("DataOne", meshID);
    writeFunction = dataOneFunction;
    readDataID    = precice.getDataID("DataTwo", meshID);
    readFunction  = dataTwoFunction;
  } else {
    BOOST_TEST(context.isNamed("SolverTwo"));
    meshID        = precice.getMeshID("MeshTwo");
    writeDataID   = precice.getDataID("DataTwo", meshID);
    writeFunction = dataTwoFunction;
    readDataID    = precice.getDataID("DataOne", meshID);
    readFunction  = dataOneFunction;
  }

  int n_vertices = 1;

  std::vector<VertexID> vertexIDs(n_vertices, 0);
  std::vector<double>   writeData(n_vertices, 0);
  std::vector<double>   readData(n_vertices, 0);
  double                oldWriteData, oldReadData;

  vertexIDs[0] = precice.setMeshVertex(meshID, Eigen::Vector3d(0.0, 0.0, 0.0).data());

  int    nSubsteps     = 4; // perform subcycling on solvers. 4 steps happen in each window.
  int    nWindows      = 5; // perform 5 windows.
  double maxDt         = precice.initialize();
  double windowDt      = maxDt;
  int    timestep      = 0;
  int    timewindow    = 0;
  double dt            = windowDt / (nSubsteps - 0.5); // Timestep length desired by solver. E.g. 4 steps with size 2/7. Fourth step will be restricted to 1/7 via preCICE steering to fit into the window.
  double expectedDts[] = {4.0 / 7.0, 4.0 / 7.0, 4.0 / 7.0, 2.0 / 7.0};
  double currentDt     = dt; // Timestep length used by solver
  double time          = timestep * dt;

  if (precice.isActionRequired(precice::constants::actionWriteInitialData())) {
    for (int i = 0; i < n_vertices; i++) {
      writeData[i] = writeFunction(time, i);
      precice.writeScalarData(writeDataID, vertexIDs[i], writeData[i]);
    }
    precice.markActionFulfilled(precice::constants::actionWriteInitialData());
  }

  precice.initializeData();

  while (precice.isCouplingOngoing()) {
    double readTime;
    if (context.isNamed("SolverOne")) {
      readTime = timewindow * windowDt; // SolverOne lags one window behind SolverTwo for serial-explicit coupling.
    } else {
      readTime = (timewindow + 1) * windowDt;
    }
    BOOST_TEST(readData.size() == n_vertices);
    for (int i = 0; i < n_vertices; i++) {
      oldReadData = readData[i];
      precice.readScalarData(readDataID, vertexIDs[i], readData[i]);
      if (precice.isTimeWindowComplete() ||
          (timestep == 0)) {                      // exception: First timestep will also have different data, even though formally no time window is completed.
        BOOST_TEST((readData[i] != oldReadData)); // ensure that read data changes from one step to the next, if a new window is entered
      } else {
        BOOST_TEST((readData[i] == oldReadData)); // ensure that read data stays the same from one step to the next, if not a new window is entered
      }
      BOOST_TEST(readData[i] == readFunction(readTime, i));
    }

    // solve usually goes here. Dummy solve: Just sampling the writeFunction.
    BOOST_TEST(currentDt == expectedDts[timestep % nSubsteps]);
    time += currentDt;

    BOOST_TEST(writeData.size() == n_vertices);
    for (int i = 0; i < n_vertices; i++) {
      oldWriteData = writeData[i];
      writeData[i] = writeFunction(time, i);
      BOOST_TEST(writeData[i] != oldWriteData); // ensure that write data differs from one step to the next
      precice.writeScalarData(writeDataID, vertexIDs[i], writeData[i]);
    }
    maxDt     = precice.advance(currentDt);
    currentDt = dt > maxDt ? maxDt : dt;
    timestep++;
    if (precice.isTimeWindowComplete()) {
      timewindow++;
    }
  }

  precice.finalize();
  BOOST_TEST(timestep == nWindows * nSubsteps);
}
BOOST_AUTO_TEST_SUITE_END()

BOOST_AUTO_TEST_SUITE(Implicit)

/// Test to run a simple coupling with subcycling.
/// Ensures that each time step provides its own data, but preCICE will only exchange data at the end of the window.
BOOST_AUTO_TEST_CASE(testImplicitReadWriteScalarDataWithSubcycling)
{
  PRECICE_TEST("SolverOne"_on(1_rank), "SolverTwo"_on(1_rank));

  SolverInterface precice(context.name, _pathToTests + "implicit-scalar-data-init.xml", 0, 1); // serial coupling, SolverOne first

  MeshID meshID;
  DataID writeDataID;
  DataID readDataID;

  typedef double (*DataFunction)(double, int);

  DataFunction dataOneFunction = [](double t, int idx) -> double {
    return (double) (2 + t + idx);
  };
  DataFunction dataTwoFunction = [](double t, int idx) -> double {
    return (double) (10 + t + idx);
  };
  DataFunction writeFunction;
  DataFunction readFunction;

  if (context.isNamed("SolverOne")) {
    meshID        = precice.getMeshID("MeshOne");
    writeDataID   = precice.getDataID("DataOne", meshID);
    writeFunction = dataOneFunction;
    readDataID    = precice.getDataID("DataTwo", meshID);
    readFunction  = dataTwoFunction;
  } else {
    BOOST_TEST(context.isNamed("SolverTwo"));
    meshID        = precice.getMeshID("MeshTwo");
    writeDataID   = precice.getDataID("DataTwo", meshID);
    writeFunction = dataTwoFunction;
    readDataID    = precice.getDataID("DataOne", meshID);
    readFunction  = dataOneFunction;
  }

  int n_vertices = 1;

  std::vector<VertexID> vertexIDs(n_vertices, 0);
  std::vector<double>   writeData(n_vertices, 0);
  std::vector<double>   readData(n_vertices, 0);
  double                oldWriteData, oldReadData;

  vertexIDs[0] = precice.setMeshVertex(meshID, Eigen::Vector3d(0.0, 0.0, 0.0).data());

  int    nSubsteps       = 4; // perform subcycling on solvers. 4 steps happen in each window.
  int    nWindows        = 5; // perform 5 windows.
  double maxDt           = precice.initialize();
  double windowDt        = maxDt;
  int    timestep        = 0;
  int    timewindow      = 0;
  double startTime       = 0;
  double windowStartTime = 0;
  int    windowStartStep = 0;
  int    iterations      = 0;
  double dt              = windowDt / (nSubsteps - 0.5); // Timestep length desired by solver. E.g. 4 steps with size 4/7. Fourth step will be restricted to 2/7 via preCICE steering to fit into the window.
  double expectedDts[]   = {4.0 / 7.0, 4.0 / 7.0, 4.0 / 7.0, 2.0 / 7.0};
  double currentDt       = dt; // Timestep length used by solver
  double time            = timestep * dt;

  if (precice.isActionRequired(precice::constants::actionWriteInitialData())) {
    for (int i = 0; i < n_vertices; i++) {
      writeData[i] = writeFunction(time, i);
      precice.writeScalarData(writeDataID, vertexIDs[i], writeData[i]);
    }
    precice.markActionFulfilled(precice::constants::actionWriteInitialData());
  }

  precice.initializeData();

  while (precice.isCouplingOngoing()) {
    if (precice.isActionRequired(precice::constants::actionWriteIterationCheckpoint())) {
      windowStartTime = time;
      windowStartStep = timestep;
      precice.markActionFulfilled(precice::constants::actionWriteIterationCheckpoint());
    }

    BOOST_TEST(readData.size() == n_vertices);
    for (int i = 0; i < n_vertices; i++) {
      oldReadData = readData[i];
      precice.readScalarData(readDataID, vertexIDs[i], readData[i]);
      std::cout << context.name << " at time " << time << " reads " << readData[i] << " for time window = " << timewindow << ", time step " << timestep << ", it = " << iterations << std::endl;
      if (iterations == 0 && timestep == 0 && context.isNamed("SolverOne")) {                      // special situation: SolverOne in its very first time window, first iteration, first time step
        BOOST_TEST(readData[i] != oldReadData);                                                    // update from uninitialized to initial data.
        BOOST_TEST(readData[i] == readFunction(startTime, i));                                     // use initial data only.
      } else if (iterations == 0 && context.isNamed("SolverOne")) {                                // special situation: SolverOne gets the old data its first iteration for all time windows.
        BOOST_TEST(readData[i] == oldReadData);                                                    // ensure that read data stays the same from one step to the next, if not a new window is entered
        BOOST_TEST(readData[i] == readFunction(startTime + (timewindow) *windowDt, i));            // data at end of window was written by other solver.
      } else if (iterations == 1 && timestep == windowStartStep && context.isNamed("SolverOne")) { // special situation: SolverOne in its second iteration, first timestep of window
        BOOST_TEST(readData[i] != oldReadData);                                                    // ensure that read data stays the same from one step to the next, if not a new window is entered
        BOOST_TEST(readData[i] == readFunction(startTime + (timewindow + 1) * windowDt, i));       // data at end of window was written by other solver.
      } else if (iterations == 0 && timestep == 0 && context.isNamed("SolverTwo")) {               // special situation: SolverTwo in its very first time window, first iteration, first time step
        BOOST_TEST(readData[i] != oldReadData);                                                    // update from uninitialized to initial data.
        BOOST_TEST(readData[i] == readFunction(startTime + (timewindow + 1) * windowDt, i));       // data at end of window was written by other solver.
      } else if (precice.isTimeWindowComplete()) {                                                 // moving to next window
        BOOST_TEST(readData[i] != oldReadData);                                                    // ensure that read data changes from one step to the next, if a new window is entered
        BOOST_TEST(readData[i] == readFunction(startTime + (timewindow + 1) * windowDt, i));       // data at end of window was written by other solver.
      } else if (not precice.isTimeWindowComplete()) {                                             // still iterating in the same window
        BOOST_TEST(readData[i] == oldReadData);                                                    // ensure that read data stays the same from one step to the next, if not a new window is entered
        BOOST_TEST(readData[i] == readFunction(startTime + (timewindow + 1) * windowDt, i));       // data at end of window was written by other solver.
      } else {                                                                                     // we should not enter this branch, because this would skip all tests.
        BOOST_TEST(false);
      }
    }

    // solve usually goes here. Dummy solve: Just sampling the writeFunction.
    BOOST_TEST(currentDt == expectedDts[timestep % nSubsteps]);
    time += currentDt;

    BOOST_TEST(writeData.size() == n_vertices);
    for (int i = 0; i < n_vertices; i++) {
      oldWriteData = writeData[i];
      writeData[i] = writeFunction(time, i);
      //std::cout << context.name << " at time " << time << " writes " << writeData[i] << " for time window = " << timewindow << ", time step " << timestep << ", it = " << iterations << std::endl;
      BOOST_TEST(writeData[i] != oldWriteData); // ensure that write data differs from one step to the next
      precice.writeScalarData(writeDataID, vertexIDs[i], writeData[i]);
    }
    maxDt     = precice.advance(currentDt);
    currentDt = dt > maxDt ? maxDt : dt;
    timestep++;
    if (precice.isActionRequired(precice::constants::actionReadIterationCheckpoint())) { // at end of window and we have to repeat it.
      iterations++;
      timestep = windowStartStep;
      time     = windowStartTime;
      precice.markActionFulfilled(precice::constants::actionReadIterationCheckpoint()); // this test does not care about checkpointing, but we have to make the action
    }
    if (precice.isTimeWindowComplete()) {
      timewindow++;
      iterations = 0;
    }
  }

  precice.finalize();
  BOOST_TEST(timestep == nWindows * nSubsteps);
}

BOOST_AUTO_TEST_SUITE_END()
BOOST_AUTO_TEST_SUITE_END()

>>>>>>> b784b384
/// One solver uses incremental position set, read/write methods.
/// @todo This test uses resetmesh. How did this ever work?
#if 0
BOOST_AUTO_TEST_CASE(testExplicitWithDataExchange)
{
  PRECICE_TEST("SolverOne"_on(1_rank), "SolverTwo"_on(1_rank));

  double counter = 0.0;
  using Eigen::Vector3d;

  SolverInterface cplInterface(context.name, _pathToTests + "explicit-mpi-single.xml", 0, 1);
  if (context.isNamed("SolverOne")) {
    int meshOneID = cplInterface.getMeshID("MeshOne");
    /* int squareID = */ cplInterface.getMeshID("Test-Square");
    int              forcesID     = cplInterface.getDataID("Forces", meshOneID);
    int              velocitiesID = cplInterface.getDataID("Velocities", meshOneID);
    std::vector<int> indices(8);
    int              i = 0;

    //need one vertex to start
    Vector3d vertex = Vector3d::Zero();
    cplInterface.setMeshVertex(meshOneID, vertex.data());
    double maxDt = cplInterface.initialize();

    const auto &vertices = impl(cplInterface).mesh("Test-Square").vertices();
    while (cplInterface.isCouplingOngoing()) {
      impl(cplInterface).resetMesh(meshOneID);

      i = 0;
      for (auto &vertex : vertices) {
        int index = cplInterface.setMeshVertex(meshOneID, vertex.getCoords().data());
        BOOST_TEST(index == vertex.getID());
        indices.at(i) = index;
        i++;
      }
      //for (VertexIterator it = vertices.begin(); it != vertices.end(); it++) {
      for (auto &vertex : vertices) {
        Vector3d force(Vector3d::Constant(counter) + vertex.getCoords());
        cplInterface.writeVectorData(forcesID, vertex.getID(), force.data());
      }
      maxDt = cplInterface.advance(maxDt);
      if (cplInterface.isCouplingOngoing()) {
        i = 0;
        for (auto &vertex : vertices) {
          Vector3d vel   = Vector3d::Zero();
          int      index = indices.at(i);
          i++;
          cplInterface.readVectorData(velocitiesID, index, vel.data());
          BOOST_TEST(vel == Vector3d::Constant(counter) + vertex.getCoords());
        }
        counter += 1.0;
      }
    }
    cplInterface.finalize();
  } else {
    BOOST_TEST(context.isNamed("SolverTwo"));
    MeshID meshID = cplInterface.getMeshID("Test-Square");
    cplInterface.setMeshVertex(meshID, Eigen::Vector3d(0.0, 0.0, 0.0).data());
    cplInterface.setMeshVertex(meshID, Eigen::Vector3d(1.0, 0.0, 0.0).data());
    cplInterface.setMeshVertex(meshID, Eigen::Vector3d(0.0, 1.0, 0.0).data());
    cplInterface.setMeshVertex(meshID, Eigen::Vector3d(1.0, 1.0, 0.0).data());
    int    forcesID     = cplInterface.getDataID("Forces", meshID);
    int    velocitiesID = cplInterface.getDataID("Velocities", meshID);
    double maxDt        = cplInterface.initialize();
    auto & vertices     = impl(cplInterface).mesh("Test-Square").vertices();
    // SolverTwo does not start the coupled simulation and has, hence,
    // already received the first data to be validated.
    for (auto &vertex : vertices) {
      Vector3d force = Vector3d::Zero();
      cplInterface.readVectorData(forcesID, vertex.getID(), force.data());
      BOOST_TEST(force == Vector3d::Constant(counter) + vertex.getCoords());
    }
    counter += 1.0;

    while (cplInterface.isCouplingOngoing()) {
      for (auto &vertex : vertices) {
        Vector3d vel(Vector3d::Constant(counter - 1.0) + vertex.getCoords());
        cplInterface.writeVectorData(velocitiesID, vertex.getID(), vel.data());
      }
      maxDt = cplInterface.advance(maxDt);
      if (cplInterface.isCouplingOngoing()) {
        for (auto &vertex : vertices) {
          Vector3d force = Vector3d::Zero();
          cplInterface.readVectorData(forcesID, vertex.getID(), force.data());
          BOOST_TEST(force == Vector3d::Constant(counter) + vertex.getCoords());
        }
        counter += 1.0;
      }
    }
    cplInterface.finalize();
  }
}
#endif

BOOST_AUTO_TEST_SUITE(InitializeData)

/**
 * @brief helper function for a simple test with data initialization
 */
void testDataInitialization(precice::testing::TestContext context, std::string config)
{
  using Eigen::Vector3d;

  SolverInterface cplInterface(context.name, config, 0, 1);
  if (context.isNamed("SolverOne")) {
    int      meshOneID = cplInterface.getMeshID("MeshOne");
    Vector3d pos       = Vector3d::Zero();
    cplInterface.setMeshVertex(meshOneID, pos.data());
    double maxDt      = cplInterface.initialize();
    int    dataID     = cplInterface.getDataID("Data", meshOneID);
    double valueDataB = 0.0;
    cplInterface.initializeData();
    cplInterface.readScalarData(dataID, 0, valueDataB);
    BOOST_TEST(2.0 == valueDataB);
    cplInterface.finalize();
  } else {
    BOOST_TEST(context.isNamed("SolverTwo"));
    int      meshTwoID = cplInterface.getMeshID("MeshTwo");
    Vector3d pos       = Vector3d::Zero();
    cplInterface.setMeshVertex(meshTwoID, pos.data());
    double maxDt  = cplInterface.initialize();
    int    dataID = cplInterface.getDataID("Data", meshTwoID);
    cplInterface.writeScalarData(dataID, 0, 2.0);
    //tell preCICE that data has been written and call initializeData
    cplInterface.markActionFulfilled(precice::constants::actionWriteInitialData());
    cplInterface.initializeData();
    cplInterface.finalize();
  }
}

/**
 * @brief The second solver initializes the data of the first. Use write mapping for data.
 */
BOOST_AUTO_TEST_CASE(testDataInitializationWriteMapping)
{
  PRECICE_TEST("SolverOne"_on(1_rank), "SolverTwo"_on(1_rank));

  testDataInitialization(context, _pathToTests + "oneway-data-init-write-mapping.xml");
}

/**
 * @brief The second solver initializes the data of the first. Use read mapping for data.
 */
BOOST_AUTO_TEST_CASE(testDataInitializationReadMapping)
{
  PRECICE_TEST("SolverOne"_on(1_rank), "SolverTwo"_on(1_rank));

  testDataInitialization(context, _pathToTests + "oneway-data-init-read-mapping.xml");
}

/**
<<<<<<< HEAD
=======
 * @brief The second solver initializes the data of the first.
 *
 * A mapping is employed for the second solver, i.e., at the end of
 * initializeData(), the mapping needs to be invoked.
 */
BOOST_AUTO_TEST_CASE(testExplicitWithDataInitialization)
{
  PRECICE_TEST("SolverOne"_on(1_rank), "SolverTwo"_on(1_rank));

  using Eigen::Vector3d;

  SolverInterface cplInterface(context.name, _pathToTests + "explicit-data-init.xml", 0, 1);
  if (context.isNamed("SolverOne")) {
    int meshOneID = cplInterface.getMeshID("MeshOne");
    cplInterface.setMeshVertex(meshOneID, Vector3d(1.0, 2.0, 3.0).data());
    double maxDt      = cplInterface.initialize();
    int    dataAID    = cplInterface.getDataID("DataOne", meshOneID);
    int    dataBID    = cplInterface.getDataID("DataTwo", meshOneID);
    double valueDataB = 0.0;
    cplInterface.initializeData();
    cplInterface.readScalarData(dataBID, 0, valueDataB);
    BOOST_TEST(2.0 == valueDataB);
    while (cplInterface.isCouplingOngoing()) {
      Vector3d valueDataA(1.0, 1.0, 1.0);
      cplInterface.writeVectorData(dataAID, 0, valueDataA.data());
      maxDt = cplInterface.advance(maxDt);
      cplInterface.readScalarData(dataBID, 0, valueDataB);
      BOOST_TEST(2.5 == valueDataB);
    }
    cplInterface.finalize();
  } else {
    BOOST_TEST(context.isNamed("SolverTwo"));
    int      meshTwoID = cplInterface.getMeshID("MeshTwo");
    Vector3d pos       = Vector3d::Zero();
    cplInterface.setMeshVertex(meshTwoID, pos.data());
    double maxDt   = cplInterface.initialize();
    int    dataAID = cplInterface.getDataID("DataOne", meshTwoID);
    int    dataBID = cplInterface.getDataID("DataTwo", meshTwoID);
    cplInterface.writeScalarData(dataBID, 0, 2.0);
    //tell preCICE that data has been written and call initializeData
    cplInterface.markActionFulfilled(precice::constants::actionWriteInitialData());
    cplInterface.initializeData();
    Vector3d valueDataA;
    cplInterface.readVectorData(dataAID, 0, valueDataA.data());
    Vector3d expected(1.0, 1.0, 1.0);
    BOOST_TEST(valueDataA == expected);
    while (cplInterface.isCouplingOngoing()) {
      cplInterface.writeScalarData(dataBID, 0, 2.5);
      maxDt = cplInterface.advance(maxDt);
      cplInterface.readVectorData(dataAID, 0, valueDataA.data());
      BOOST_TEST(valueDataA == expected);
    }
    cplInterface.finalize();
  }
}
BOOST_AUTO_TEST_SUITE_END()

/**
>>>>>>> b784b384
 * @brief Tests the reading and writing of data multiple times within one timestep.
 *
 * The first solver performs multiple consistent readings of data sent by the second solver.
 * The second solver performs multiple sendings, of which the last is expected by the first solver.
 */
BOOST_AUTO_TEST_CASE(testExplicitWithDataMultipleReadWrite)
{
  PRECICE_TEST("SolverOne"_on(1_rank), "SolverTwo"_on(1_rank));

  using Eigen::Vector3d;

  SolverInterface cplInterface(context.name, _pathToTests + "explicit-data-multiple-read-write.xml", 0, 1);
  if (context.isNamed("SolverOne")) {
    int             meshOneID = cplInterface.getMeshID("MeshOne");
    int             size      = 1;
    Eigen::VectorXi vertexIDs(size);
    Eigen::VectorXd readDataA(size * 3);
    Eigen::VectorXd readDataB(size);
    Eigen::VectorXd readPositions(size * 3);
    vertexIDs[0] = cplInterface.setMeshVertex(meshOneID, readPositions.data());

    double maxDt   = cplInterface.initialize();
    int    dataAID = cplInterface.getDataID("DataOne", meshOneID);
    int    dataBID = cplInterface.getDataID("DataTwo", meshOneID);
    cplInterface.initializeData();

    // multiple readBlockScalarData
    cplInterface.readBlockScalarData(dataBID, 1, vertexIDs.data(), readDataB.data());
    // expected data value received
    BOOST_TEST(3.0 == readDataB[0]);
    // change value at read destination
    readDataB[0] = -1.11;
    BOOST_TEST(-1.11 == readDataB[0]);
    cplInterface.readBlockScalarData(dataBID, 1, vertexIDs.data(), readDataB.data());
    // expected data value received
    BOOST_TEST(3.0 == readDataB[0]);
    // change value at read destination
    readDataB[0] = -1.12;
    BOOST_TEST(-1.12 == readDataB[0]);

    // multiple readScalarData
    cplInterface.readScalarData(dataBID, vertexIDs[0], readDataB[0]);
    // expected data value received
    BOOST_TEST(3.0 == readDataB[0]);
    // change value at read destination
    readDataB[0] = -1.21;
    BOOST_TEST(-1.21 == readDataB[0]);
    cplInterface.readScalarData(dataBID, vertexIDs[0], readDataB[0]);
    // expected data value received
    BOOST_TEST(3.0 == readDataB[0]);

    // multiple readBlockVectorData
    cplInterface.readBlockVectorData(dataAID, 1, vertexIDs.data(), readDataA.data());
    // expected data value received
    BOOST_TEST(Vector3d(7.0, 7.0, 7.0) == readDataA);
    // change value at read destination
    readDataA[0] = -1.31;
    readDataA[1] = -1.31;
    readDataA[2] = -1.31;
    BOOST_TEST(Vector3d(-1.31, -1.31, -1.31) == readDataA);
    cplInterface.readBlockVectorData(dataAID, 1, vertexIDs.data(), readDataA.data());
    // expected data value received
    BOOST_TEST(Vector3d(7.0, 7.0, 7.0) == readDataA);
    // change value at read destination
    readDataA[0] = -1.32;
    readDataA[1] = -1.32;
    readDataA[2] = -1.32;
    BOOST_TEST(Vector3d(-1.32, -1.32, -1.32) == readDataA);

    // multiple readVectorData
    cplInterface.readVectorData(dataAID, vertexIDs[0], readDataA.data());
    // expected data value received
    BOOST_TEST(Vector3d(7.0, 7.0, 7.0) == readDataA);
    // change value at read destination
    readDataA[0] = -1.41;
    readDataA[1] = -1.41;
    readDataA[2] = -1.41;
    BOOST_TEST(Vector3d(-1.41, -1.41, -1.41) == readDataA);
    // multiple readVectorData
    cplInterface.readVectorData(dataAID, vertexIDs[0], readDataA.data());
    // expected data value received
    BOOST_TEST(Vector3d(7.0, 7.0, 7.0) == readDataA);

    while (cplInterface.isCouplingOngoing()) {
      maxDt = cplInterface.advance(maxDt);

      // multiple readBlockScalarData
      cplInterface.readBlockScalarData(dataBID, 1, vertexIDs.data(), readDataB.data());
      // expected data value received
      BOOST_TEST(5.0 == readDataB[0]);
      // change value at read destination
      readDataB[0] = -1.51;
      BOOST_TEST(-1.51 == readDataB[0]);
      cplInterface.readBlockScalarData(dataBID, 1, vertexIDs.data(), readDataB.data());
      // expected data value received
      BOOST_TEST(5.0 == readDataB[0]);
      // change value at read destination
      readDataB[0] = -1.52;
      BOOST_TEST(-1.52 == readDataB[0]);

      // multiple readScalarData
      cplInterface.readScalarData(dataBID, 0, readDataB[0]);
      // expected data value received
      BOOST_TEST(5.0 == readDataB[0]);
      // change value at read destination
      readDataB[0] = -1.61;
      BOOST_TEST(-1.61 == readDataB[0]);
      cplInterface.readScalarData(dataBID, 0, readDataB[0]);
      // expected data value received
      BOOST_TEST(5.0 == readDataB[0]);

      // multiple readBlockVectorData
      cplInterface.readBlockVectorData(dataAID, 1, vertexIDs.data(), readDataA.data());
      // expected data value received
      BOOST_TEST(Vector3d(9.0, 9.0, 9.0) == readDataA);
      // change value at read destination
      readDataA[0] = -1.71;
      readDataA[1] = -1.71;
      readDataA[2] = -1.71;
      BOOST_TEST(Vector3d(-1.71, -1.71, -1.71) == readDataA);
      cplInterface.readBlockVectorData(dataAID, 1, vertexIDs.data(), readDataA.data());
      // expected data value received
      BOOST_TEST(Vector3d(9.0, 9.0, 9.0) == readDataA);
      // change value at read destination
      readDataA[0] = -1.72;
      readDataA[1] = -1.72;
      readDataA[2] = -1.72;
      BOOST_TEST(Vector3d(-1.72, -1.72, -1.72) == readDataA);

      // multiple readVectorData
      cplInterface.readVectorData(dataAID, vertexIDs[0], readDataA.data());
      // expected data value received
      BOOST_TEST(Vector3d(9.0, 9.0, 9.0) == readDataA);
      // change value at read destination
      readDataA[0] = -1.81;
      readDataA[1] = -1.81;
      readDataA[2] = -1.81;
      BOOST_TEST(Vector3d(-1.81, -1.81, -1.81) == readDataA);
      cplInterface.readVectorData(dataAID, vertexIDs[0], readDataA.data());
      // expected data value received
      BOOST_TEST(Vector3d(9.0, 9.0, 9.0) == readDataA);
    }
    cplInterface.finalize();
  } else {
    BOOST_TEST(context.isNamed("SolverTwo"));
    int             meshTwoID = cplInterface.getMeshID("MeshTwo");
    int             size      = 1;
    Eigen::VectorXi vertexIDs(size);
    Eigen::VectorXd writeDataA(size * 3);
    Eigen::VectorXd writeDataB(size);
    Eigen::VectorXd writePositions(size * 3);
    vertexIDs[0] = cplInterface.setMeshVertex(meshTwoID, writePositions.data());

    double maxDt   = cplInterface.initialize();
    int    dataAID = cplInterface.getDataID("DataOne", meshTwoID);
    int    dataBID = cplInterface.getDataID("DataTwo", meshTwoID);

    // multiple writeBlockScalarData
    writeDataB[0] = -2.11;
    BOOST_TEST(-2.11 == writeDataB[0]);
    cplInterface.writeBlockScalarData(dataBID, 1, vertexIDs.data(), writeDataB.data());
    // changed data value sent, overwriting previous one
    writeDataB[0] = -2.12;
    BOOST_TEST(-2.12 == writeDataB[0]);
    cplInterface.writeBlockScalarData(dataBID, 1, vertexIDs.data(), writeDataB.data());
    // changed data value sent, overwriting previous one
    writeDataB[0] = -2.13;
    BOOST_TEST(-2.13 == writeDataB[0]);

    // multiple writeScalarData
    cplInterface.writeScalarData(dataBID, vertexIDs[0], writeDataB[0]);
    // expected data value sent, overwriting previous ones
    writeDataB[0] = 3.0;
    BOOST_TEST(3.0 == writeDataB[0]);
    cplInterface.writeScalarData(dataBID, vertexIDs[0], writeDataB[0]);

    // multiple writeBlockVectorData
    writeDataA[0] = -2.31;
    writeDataA[1] = -2.31;
    writeDataA[2] = -2.31;
    BOOST_TEST(Vector3d(-2.31, -2.31, -2.31) == writeDataA);
    cplInterface.writeBlockVectorData(dataAID, 1, vertexIDs.data(), writeDataA.data());
    // changed data value sent, overwriting previous one
    writeDataA[0] = -2.32;
    writeDataA[1] = -2.32;
    writeDataA[2] = -2.32;
    BOOST_TEST(Vector3d(-2.32, -2.32, -2.32) == writeDataA);
    cplInterface.writeBlockVectorData(dataAID, 1, vertexIDs.data(), writeDataA.data());
    // changed data value sent, overwriting previous one
    writeDataA[0] = -2.33;
    writeDataA[1] = -2.33;
    writeDataA[2] = -2.33;
    BOOST_TEST(Vector3d(-2.33, -2.33, -2.33) == writeDataA);

    // multiple writeVectorData
    cplInterface.writeVectorData(dataAID, vertexIDs[0], writeDataA.data());
    // expected data value sent, overwriting previous one
    writeDataA[0] = 7.0;
    writeDataA[1] = 7.0;
    writeDataA[2] = 7.0;
    BOOST_TEST(Vector3d(7.0, 7.0, 7.0) == writeDataA);
    cplInterface.writeVectorData(dataAID, vertexIDs[0], writeDataA.data());

    cplInterface.markActionFulfilled(precice::constants::actionWriteInitialData());
    cplInterface.initializeData();
    while (cplInterface.isCouplingOngoing()) {
      // multiple writeBlockScalarData
      writeDataB[0] = -2.51;
      BOOST_TEST(-2.51 == writeDataB[0]);
      cplInterface.writeBlockScalarData(dataBID, 1, vertexIDs.data(), writeDataB.data());
      // changed data value sent, overwriting previous one
      writeDataB[0] = -2.52;
      BOOST_TEST(-2.52 == writeDataB[0]);
      cplInterface.writeBlockScalarData(dataBID, 1, vertexIDs.data(), writeDataB.data());
      // changed data value sent, overwriting previous one
      writeDataB[0] = -2.53;
      BOOST_TEST(-2.53 == writeDataB[0]);

      // multiple writeScalarData
      cplInterface.writeScalarData(dataBID, vertexIDs[0], writeDataB[0]);
      // expected data value sent, overwriting previous one
      writeDataB[0] = 5.0;
      BOOST_TEST(5.0 == writeDataB[0]);
      cplInterface.writeScalarData(dataBID, vertexIDs[0], writeDataB[0]);

      // multiple writeBlockVectorData
      writeDataA[0] = -2.71;
      writeDataA[1] = -2.71;
      writeDataA[2] = -2.71;
      BOOST_TEST(Vector3d(-2.71, -2.71, -2.71) == writeDataA);
      cplInterface.writeBlockVectorData(dataAID, 1, vertexIDs.data(), writeDataA.data());
      // changed data value sent, overwriting previous one
      writeDataA[0] = -2.72;
      writeDataA[1] = -2.72;
      writeDataA[2] = -2.72;
      BOOST_TEST(Vector3d(-2.72, -2.72, -2.72) == writeDataA);
      cplInterface.writeBlockVectorData(dataAID, 1, vertexIDs.data(), writeDataA.data());
      // changed data value sent, overwriting previous one
      writeDataA[0] = -2.73;
      writeDataA[1] = -2.73;
      writeDataA[2] = -2.73;
      BOOST_TEST(Vector3d(-2.73, -2.73, -2.73) == writeDataA);

      // multiple writeVectorData
      cplInterface.writeVectorData(dataAID, vertexIDs[0], writeDataA.data());
      // expected data value sent, overwriting previous one
      writeDataA[0] = 9.0;
      writeDataA[1] = 9.0;
      writeDataA[2] = 9.0;
      BOOST_TEST(Vector3d(9.0, 9.0, 9.0) == writeDataA);
      cplInterface.writeVectorData(dataAID, vertexIDs[0], writeDataA.data());

      maxDt = cplInterface.advance(maxDt);
    }
    cplInterface.finalize();
  }
}

/// One solver uses block set/get/read/write methods.
/// @todo This test uses resetmesh. How did this ever work?
#if 0
BOOST_AUTO_TEST_CASE(testExplicitWithBlockDataExchange)
{
  PRECICE_TEST("SolverOne"_on(1_rank), "SolverTwo"_on(1_rank));

  double counter = 0.0;
  using Eigen::Vector3d;

  SolverInterface cplInterface(context.name, _pathToTests + "explicit-mpi-single-non-inc.xml", 0, 1);
  if (context.isNamed("SolverOne")) {
    int             meshOneID      = cplInterface.getMeshID("MeshOne");
    double          maxDt          = cplInterface.initialize();
    int             forcesID       = cplInterface.getDataID("Forces", meshOneID);
    int             pressuresID    = cplInterface.getDataID("Pressures", meshOneID);
    int             velocitiesID   = cplInterface.getDataID("Velocities", meshOneID);
    int             temperaturesID = cplInterface.getDataID("Temperatures", meshOneID);
    auto &          vertices       = impl(cplInterface).mesh("Test-Square").vertices();
    int             size           = vertices.size();
    Eigen::VectorXd writePositions(size * 3);
    Eigen::VectorXd getWritePositions(size * 3);
    Eigen::VectorXd forces(size * 3);
    Eigen::VectorXd pressures(size);
    Eigen::VectorXi writeIDs(size);
    Eigen::VectorXi getWriteIDs(size);
    Eigen::VectorXd readPositions(size * 3);
    Eigen::VectorXd getReadPositions(size * 3);
    Eigen::VectorXd velocities(size * 3);
    Eigen::VectorXd temperatures(size);
    Eigen::VectorXd expectedVelocities(size * 3);
    Eigen::VectorXd expectedTemperatures(size);
    Eigen::VectorXi readIDs(size);
    Eigen::VectorXi getReadIDs(size);

    while (cplInterface.isCouplingOngoing()) {
      impl(cplInterface).resetMesh(meshOneID);
      for (auto &vertex : vertices) {
        for (int dim = 0; dim < 3; dim++) {
          writePositions(vertex.getID() * 3 + dim) = vertex.getCoords()(dim);
        }
      }
      cplInterface.setMeshVertices(meshOneID, size, writePositions.data(),
                                   writeIDs.data());
      for (auto &vertex : vertices) {
        // Vector3d force ( Vector3D(counter) + wrap<3,double>(vertex.getCoords()) );
        Vector3d force(Vector3d::Constant(counter) + vertex.getCoords());
        for (int dim = 0; dim < 3; dim++)
          forces(vertex.getID() * 3 + dim) = force(dim);
        pressures(vertex.getID()) = counter + vertex.getCoords()(0);
      }
      cplInterface.writeBlockVectorData(forcesID, size, writeIDs.data(), forces.data());
      cplInterface.writeBlockScalarData(pressuresID, size, writeIDs.data(), pressures.data());

      cplInterface.getMeshVertices(meshOneID, size, writeIDs.data(),
                                   getWritePositions.data());
      BOOST_TEST(writePositions == getWritePositions);

      cplInterface.getMeshVertexIDsFromPositions(meshOneID, size, writePositions.data(),
                                                 getWriteIDs.data());
      BOOST_TEST(writeIDs == getWriteIDs);
      //cplInterface.mapWrittenData(meshID);
      maxDt = cplInterface.advance(maxDt);
      if (cplInterface.isCouplingOngoing()) {
        for (auto &vertex : vertices) {
          for (int dim = 0; dim < 3; dim++) {
            int index                 = vertex.getID() * 3 + dim;
            readPositions(index)      = vertex.getCoords()(dim);
            expectedVelocities(index) = counter + vertex.getCoords()(dim);
          }
          expectedTemperatures(vertex.getID()) = counter + vertex.getCoords()(0);
        }
        impl(cplInterface).resetMesh(meshOneID);
        cplInterface.setMeshVertices(meshOneID, size, readPositions.data(), readIDs.data());
        cplInterface.mapReadDataTo(meshOneID);
        cplInterface.readBlockVectorData(velocitiesID, size, readIDs.data(),
                                         velocities.data());
        cplInterface.readBlockScalarData(temperaturesID, size, readIDs.data(),
                                         temperatures.data());
        BOOST_TEST(velocities == expectedVelocities);
        BOOST_TEST(temperatures == expectedTemperatures);

        counter += 1.0;
      }
    }
    cplInterface.finalize();
  } else {
    BOOST_TEST(context.isNamed("SolverTwo"));

    int    squareID       = cplInterface.getMeshID("Test-Square");
    int    forcesID       = cplInterface.getDataID("Forces", squareID);
    int    pressuresID    = cplInterface.getDataID("Pressures", squareID);
    int    velocitiesID   = cplInterface.getDataID("Velocities", squareID);
    int    temperaturesID = cplInterface.getDataID("Temperatures", squareID);
    MeshID meshID         = cplInterface.getMeshID("Test-Square");
    cplInterface.setMeshVertex(meshID, Eigen::Vector3d(0.0, 0.0, 0.0).data());
    cplInterface.setMeshVertex(meshID, Eigen::Vector3d(1.0, 0.0, 0.0).data());
    cplInterface.setMeshVertex(meshID, Eigen::Vector3d(0.0, 1.0, 0.0).data());
    cplInterface.setMeshVertex(meshID, Eigen::Vector3d(1.0, 1.0, 0.0).data());
    double      maxDt    = cplInterface.initialize();
    const auto &vertices = impl(cplInterface).mesh("Test-Square").vertices();
    // SolverTwo does not start the coupled simulation and has, hence,
    // already received the first data to be validated.
    for (auto &vertex : vertices) {
      Vector3d force    = Vector3d::Zero();
      double   pressure = 0.0;
      cplInterface.readVectorData(forcesID, vertex.getID(), force.data());
      cplInterface.readScalarData(pressuresID, vertex.getID(), pressure);
      BOOST_TEST(force == Vector3d::Constant(counter) + vertex.getCoords());
      BOOST_TEST(pressure == counter + vertex.getCoords()(0));
    }
    counter += 1.0;

    while (cplInterface.isCouplingOngoing()) {
      for (auto &vertex : vertices) {
        Vector3d vel(Vector3d::Constant(counter - 1.0) + vertex.getCoords());
        cplInterface.writeVectorData(velocitiesID, vertex.getID(), vel.data());
        double temperature = counter - 1.0 + vertex.getCoords()(0);
        cplInterface.writeScalarData(temperaturesID, vertex.getID(), temperature);
      }
      maxDt = cplInterface.advance(maxDt);
      if (cplInterface.isCouplingOngoing()) {
        for (auto &vertex : vertices) {
          Vector3d force    = Vector3d::Zero();
          double   pressure = 0.0;
          cplInterface.readVectorData(forcesID, vertex.getID(), force.data());
          cplInterface.readScalarData(pressuresID, vertex.getID(), pressure);
          BOOST_TEST(force == Vector3d::Constant(counter) + vertex.getCoords());
          BOOST_TEST(pressure == counter + vertex.getCoords()(0));
        }
        counter += 1.0;
      }
    }
    cplInterface.finalize();
  }
}
#endif

/**
  * @brief Runs a coupled simulation where one solver supplies a geometry.
  *
  * SolverOne only reads the displacements of the geometry and checks whether
  * they are equals to the coordinates of SolverTwo. SolverTwo creates and
  * displaces the coordinates.
  *
  * @todo Maybe remove this test.
  */
BOOST_AUTO_TEST_CASE(testExplicitWithSolverGeometry)
{
  PRECICE_TEST("SolverOne"_on(1_rank), "SolverTwo"_on(1_rank));

  int    timesteps = 0;
  double time      = 0;

  SolverInterface couplingInterface(context.name, _pathToTests + "explicit-solvergeometry.xml", 0, 1);
  BOOST_TEST(couplingInterface.getDimensions() == 3);
  if (context.isNamed("SolverOne")) {
    //was necessary to replace pre-defined geometries
    MeshID meshID = couplingInterface.getMeshID("MeshOne");
    couplingInterface.setMeshVertex(meshID, Eigen::Vector3d(0.0, 0.0, 0.0).data());
    couplingInterface.setMeshVertex(meshID, Eigen::Vector3d(1.0, 0.0, 0.0).data());

    double dt = couplingInterface.initialize();
    while (couplingInterface.isCouplingOngoing()) {
      time += dt;
      dt = couplingInterface.advance(dt);
      timesteps++;
    }
    couplingInterface.finalize();
  } else {
    BOOST_TEST(context.isNamed("SolverTwo"));
    MeshID meshID = couplingInterface.getMeshID("SolverGeometry");
    int    i0     = couplingInterface.setMeshVertex(meshID, Eigen::Vector3d(0.0, 0.0, 0.0).data());
    int    i1     = couplingInterface.setMeshVertex(meshID, Eigen::Vector3d(1.0, 0.0, 0.0).data());
    int    i2     = couplingInterface.setMeshVertex(meshID, Eigen::Vector3d(0.0, 1.0, 0.0).data());
    int    e0     = couplingInterface.setMeshEdge(meshID, i0, i1);
    int    e1     = couplingInterface.setMeshEdge(meshID, i1, i2);
    int    e2     = couplingInterface.setMeshEdge(meshID, i2, i0);
    couplingInterface.setMeshTriangle(meshID, e0, e1, e2);
    double dt = couplingInterface.initialize();

    int size = couplingInterface.getMeshVertexSize(meshID);
    BOOST_TEST(size == 3);

    while (couplingInterface.isCouplingOngoing()) {
      time += dt;
      dt = couplingInterface.advance(dt);
      timesteps++;
    }
    couplingInterface.finalize();
  }
}

/**
 * @brief Runs a coupled sim. with data scaling applied.
 *
 * SolverOne writes vector data on a cube geometry. The data values are defined
 * and stay constant over the coupling cycles. SolverTwo has a scaling of the
 * values activated and reads the scaled values.
 */
BOOST_AUTO_TEST_CASE(testExplicitWithDataScaling)
{
  PRECICE_TEST("SolverOne"_on(1_rank), "SolverTwo"_on(1_rank));

  SolverInterface cplInterface(context.name, _pathToTests + "explicit-datascaling.xml", 0, 1);
  BOOST_TEST(cplInterface.getDimensions() == 2);

  std::vector<double> positions = {0.0, 0.0, 0.0, 0.1, 0.1, 0.1, 0.1, 0.0};
  std::vector<int>    ids       = {0, 0, 0, 0};

  if (context.isNamed("SolverOne")) {
    MeshID meshID = cplInterface.getMeshID("Test-Square-One");
    cplInterface.setMeshVertices(meshID, 4, positions.data(), ids.data());
    for (int i = 0; i < 4; i++)
      cplInterface.setMeshEdge(meshID, ids.at(i), ids.at((i + 1) % 4));

    double dt = cplInterface.initialize();

    int velocitiesID = cplInterface.getDataID("Velocities", meshID);
    while (cplInterface.isCouplingOngoing()) {
      for (size_t i = 0; i < impl(cplInterface).mesh("Test-Square-One").vertices().size(); ++i) {
        Eigen::Vector2d data = Eigen::Vector2d::Constant(i);
        cplInterface.writeVectorData(velocitiesID, i, data.data());
      }
      dt = cplInterface.advance(dt);
    }
    cplInterface.finalize();
  } else {
    BOOST_TEST(context.isNamed("SolverTwo"));
    MeshID meshID = cplInterface.getMeshID("Test-Square-Two");
    cplInterface.setMeshVertices(meshID, 4, positions.data(), ids.data());
    for (int i = 0; i < 4; i++)
      cplInterface.setMeshEdge(meshID, ids.at(i), ids.at((i + 1) % 4));

    double dt = cplInterface.initialize();

    int velocitiesID = cplInterface.getDataID("Velocities", meshID);
    while (cplInterface.isCouplingOngoing()) {
      const auto size = impl(cplInterface).mesh("Test-Square-Two").vertices().size();
      for (size_t i = 0; i < size; ++i) {
        Eigen::Vector2d readData;
        cplInterface.readVectorData(velocitiesID, i, readData.data());
        Eigen::Vector2d expectedData = Eigen::Vector2d::Constant(i * 10.0);
        BOOST_TEST(readData(0) == expectedData(0));
        BOOST_TEST(readData(1) == expectedData(1));
      }
      dt = cplInterface.advance(dt);
    }
    cplInterface.finalize();
  }
}

// Test case for a direct mesh access on one participant to a mesh defined
// by another participant. The region of interest is defined thorugh a
// boundingBox. The test case here is the most basic variant in order
// use such a feature. SolverTwo defines the mesh whereas SolverOne writes
// directly on this mesh.
BOOST_AUTO_TEST_CASE(AccessReceivedMeshExplicit)
{
  PRECICE_TEST("SolverOne"_on(1_rank), "SolverTwo"_on(1_rank));

  // Set up Solverinterface
  SolverInterface couplingInterface(context.name, _pathToTests + "explicit-direct-access.xml", 0, 1);
  BOOST_TEST(couplingInterface.getDimensions() == 2);

  std::vector<double> positions = {0.0, 0.0, 0.0, 0.05, 0.1, 0.1, 0.1, 0.0};
  std::vector<int>    ids(4, 0);

  constexpr int               dim         = 2;
  std::array<double, dim * 2> boundingBox = {0.0, 1.0, 0.0, 1.0};

  if (context.isNamed("SolverOne")) {
    const int otherMeshID = couplingInterface.getMeshID("MeshTwo");
    const int dataID      = couplingInterface.getDataID("Velocities", otherMeshID);

    // Define region of interest, where we could obtain direct write access
    couplingInterface.setMeshAccessRegion(otherMeshID, boundingBox.data());

    double dt = couplingInterface.initialize();
    // Get the size of the filtered mesh within the bounding box
    // (provided by the coupling participant)
    const int meshSize = couplingInterface.getMeshVertexSize(otherMeshID);
    BOOST_TEST(meshSize == (ids.size()));

    // Allocate a vector containing the vertices
    std::vector<double> solverTwoMesh(meshSize * dim);
    couplingInterface.getMeshVerticesAndIDs(otherMeshID, meshSize, ids.data(), solverTwoMesh.data());
    // Some dummy writeData
    std::array<double, 4> writeData({1, 2, 3, 4});

    // Expected data = positions of the other participant's mesh
    const std::vector<double> expectedData = positions;
    BOOST_TEST(testing::equals(solverTwoMesh, expectedData));

    while (couplingInterface.isCouplingOngoing()) {
      // Write data
      couplingInterface.writeBlockScalarData(dataID, meshSize,
                                             ids.data(), writeData.data());
      dt = couplingInterface.advance(dt);
    }

  } else {
    BOOST_TEST(context.isNamed("SolverTwo"));
    // Query IDs
    const int meshID = couplingInterface.getMeshID("MeshTwo");
    const int dataID = couplingInterface.getDataID("Velocities", meshID);

    // Define the mesh
    couplingInterface.setMeshVertices(meshID, ids.size(), positions.data(), ids.data());
    // Allocate data to read
    std::vector<double> readData(4, std::numeric_limits<double>::max());

    // Initialize
    double dt = couplingInterface.initialize();
    while (couplingInterface.isCouplingOngoing()) {

      dt = couplingInterface.advance(dt);
      couplingInterface.readBlockScalarData(dataID, ids.size(),
                                            ids.data(), readData.data());
      // Expected data according to the writeData
      std::vector<double> expectedData({1, 2, 3, 4});
      BOOST_TEST(testing::equals(expectedData, readData));
    }
  }
}

// Test case for a direct mesh access on one participant to a mesh defined
// by another participant. The region of interest is defined thorugh a
// boundingBox. The test case here is the most basic variant in order
// use such a feature. SolverTwo defines the mesh whereas SolverOne reads
// directly from this mesh.
BOOST_AUTO_TEST_CASE(AccessReceivedMeshExplicitRead)
{
  PRECICE_TEST("SolverOne"_on(1_rank), "SolverTwo"_on(1_rank));

  // Set up Solverinterface
  SolverInterface couplingInterface(context.name, _pathToTests + "explicit-direct-access-read.xml", 0, 1);
  BOOST_TEST(couplingInterface.getDimensions() == 2);

  std::vector<double> positions = {0.0, 0.0, 0.0, 0.05, 0.1, 0.1, 0.1, 0.0};
  std::vector<int>    ids(4, 0);

  constexpr int               dim         = 2;
  std::array<double, dim * 2> boundingBox = {0.0, 1.0, 0.0, 1.0};

  if (context.isNamed("SolverOne")) {
    const int otherMeshID = couplingInterface.getMeshID("MeshTwo");
    const int dataID      = couplingInterface.getDataID("Velocities", otherMeshID);

    // Define region of interest, where we could obtain direct write access
    couplingInterface.setMeshAccessRegion(otherMeshID, boundingBox.data());

    double dt = couplingInterface.initialize();
    // Get the size of the filtered mesh within the bounding box
    // (provided by the coupling participant)
    const int meshSize = couplingInterface.getMeshVertexSize(otherMeshID);
    BOOST_TEST(meshSize == (ids.size()));

    // Allocate a vector containing the vertices
    std::vector<double> solverTwoMesh(meshSize * dim);
    couplingInterface.getMeshVerticesAndIDs(otherMeshID, meshSize, ids.data(), solverTwoMesh.data());

    // Allocate data to read
    std::vector<double> readData(4, std::numeric_limits<double>::max());

    // Expected data = positions of the other participant's mesh
    const std::vector<double> expectedData = positions;
    BOOST_TEST(testing::equals(solverTwoMesh, expectedData));

    while (couplingInterface.isCouplingOngoing()) {

      dt = couplingInterface.advance(dt);
      // Write data
      couplingInterface.readBlockScalarData(dataID, meshSize,
                                            ids.data(), readData.data());
      // Expected data according to the writeData
      std::vector<double> expectedData({1, 2, 3, 4});
      BOOST_TEST(testing::equals(expectedData, readData));
    }

  } else {
    BOOST_TEST(context.isNamed("SolverTwo"));
    // Query IDs
    const int meshID = couplingInterface.getMeshID("MeshTwo");
    const int dataID = couplingInterface.getDataID("Velocities", meshID);

    // Define the mesh
    couplingInterface.setMeshVertices(meshID, ids.size(), positions.data(), ids.data());
    // Some dummy readData
    std::array<double, 4> writeData({1, 2, 3, 4});

    // Initialize
    double dt = couplingInterface.initialize();
    while (couplingInterface.isCouplingOngoing()) {

      couplingInterface.writeBlockScalarData(dataID, ids.size(),
                                             ids.data(), writeData.data());
      dt = couplingInterface.advance(dt);
    }
  }
}

// Test case for a direct mesh access on one participant to a mesh defined
// by another participant (see above). In addition to the direct mesh access
// and data writing in one direction, an additional mapping (NN) is defined
// in the other direction.
// TODO: This test would fail if we choose the bounding box smaller than
// the owned mesh(?) due to the current implementation of
// 'prepareBoundingBoxes' during the partitioning step in preCICE.
BOOST_AUTO_TEST_CASE(AccessReceivedMeshAndMapping)
{
  PRECICE_TEST("SolverOne"_on(1_rank), "SolverTwo"_on(1_rank));

  // Set up Solverinterface
  SolverInterface interface(context.name, _pathToTests + "explicit-direct-access-mapping.xml", 0, 1);
  BOOST_TEST(interface.getDimensions() == 2);
  constexpr int dim = 2;

  if (context.isNamed("SolverOne")) {
    const int ownMeshID   = interface.getMeshID("MeshOne");
    const int otherMeshID = interface.getMeshID("MeshTwo");
    const int readDataID  = interface.getDataID("Forces", ownMeshID);
    const int writeDataID = interface.getDataID("Velocities", otherMeshID);

    std::vector<double> positions = {0.2, 0.2, 0.1, 0.6, 0.1, 0.0, 0.1, 0.0};
    std::vector<int>    ownIDs(4, 0);
    interface.setMeshVertices(ownMeshID, ownIDs.size(), positions.data(), ownIDs.data());

    std::array<double, dim * 2> boundingBox = {0.0, 1.0, 0.0, 1.0};
    // Define region of interest, where we could obtain direct write access
    interface.setMeshAccessRegion(otherMeshID, boundingBox.data());

    double dt = interface.initialize();
    // Get the size of the filtered mesh within the bounding box
    // (provided by the coupling participant)
    const int otherMeshSize = interface.getMeshVertexSize(otherMeshID);
    BOOST_TEST(otherMeshSize == 5);

    // Allocate a vector containing the vertices
    std::vector<double> solverTwoMesh(otherMeshSize * dim);
    std::vector<int>    otherIDs(otherMeshSize, 0);
    interface.getMeshVerticesAndIDs(otherMeshID, otherMeshSize, otherIDs.data(), solverTwoMesh.data());
    // Some dummy writeData
    std::array<double, 5> writeData({1, 2, 3, 4, 5});

    std::vector<double> readData(ownIDs.size(), 0);
    // Expected data = positions of the other participant's mesh
    const std::vector<double> expectedData = {0.0, 0.0, 0.0, 0.05, 0.1, 0.1, 0.1, 0.0, 0.5, 0.5};
    BOOST_TEST(solverTwoMesh == expectedData);

    while (interface.isCouplingOngoing()) {
      // Write data
      interface.writeBlockScalarData(writeDataID, otherMeshSize,
                                     otherIDs.data(), writeData.data());
      dt = interface.advance(dt);
      interface.readBlockScalarData(readDataID, ownIDs.size(),
                                    ownIDs.data(), readData.data());
      BOOST_TEST(readData == (std::vector<double>{2, 4, 3, 3}));
    }

  } else {
    BOOST_TEST(context.isNamed("SolverTwo"));
    std::vector<double> positions = {0.0, 0.0, 0.0, 0.05, 0.1, 0.1, 0.1, 0.0, 0.5, 0.5};
    std::vector<int>    ids(positions.size() / dim, 0);

    // Query IDs
    const int meshID      = interface.getMeshID("MeshTwo");
    const int writeDataID = interface.getDataID("Forces", meshID);
    const int readDataID  = interface.getDataID("Velocities", meshID);

    // Define the mesh
    interface.setMeshVertices(meshID, ids.size(), positions.data(), ids.data());
    // Allocate data to read
    std::vector<double> readData(ids.size(), -10);
    std::vector<double> writeData;
    for (unsigned int i = 0; i < ids.size(); ++i)
      writeData.emplace_back(i);

    // Initialize
    double dt = interface.initialize();
    while (interface.isCouplingOngoing()) {

      interface.writeBlockScalarData(writeDataID, ids.size(),
                                     ids.data(), writeData.data());
      dt = interface.advance(dt);
      interface.readBlockScalarData(readDataID, ids.size(),
                                    ids.data(), readData.data());
      // Expected data according to the writeData
      std::vector<double> expectedData({1, 2, 3, 4, 5});
      BOOST_TEST(testing::equals(expectedData, readData));
    }
  }
}

// Test case for a direct mesh access on one participant to a mesh defined
// by another participant. The region of interest is defined thorugh a
// boundingBox. As opposed to the 'boundingBoxExplicit' test case, this
// test case uses the same feature in an implicit setup.

BOOST_AUTO_TEST_CASE(AccessReceivedMeshImplicit)
{
  PRECICE_TEST("SolverOne"_on(1_rank), "SolverTwo"_on(1_rank));

  // Set up Solverinterface
  SolverInterface couplingInterface(context.name, _pathToTests + "implicit-direct-access.xml", 0, 1);
  BOOST_TEST(couplingInterface.getDimensions() == 2);
  constexpr int dim = 2;

  if (context.isNamed("SolverOne")) {
    std::vector<double>         positions   = {0.1, 0.1, 0.2, 0.05, 0.1, 0.0, 0.3, 0.9};
    std::array<double, dim * 2> boundingBox = {0.0, 1.0, 0.0, 1.0};
    std::vector<int>            ownIDs(4, 0);

    const int ownMeshID   = couplingInterface.getMeshID("MeshOne");
    const int otherMeshID = couplingInterface.getMeshID("MeshTwo");
    const int ownDataID   = couplingInterface.getDataID("Forces", ownMeshID);
    const int otherDataID = couplingInterface.getDataID("Velocities", otherMeshID);

    // Define the own mesh
    couplingInterface.setMeshVertices(ownMeshID, ownIDs.size(), positions.data(), ownIDs.data());
    // TODO: Implement something in order to derive the bounding box from the mesh

    // Define region of interest, where we could obtain direct write access
    couplingInterface.setMeshAccessRegion(otherMeshID, boundingBox.data());

    double dt = couplingInterface.initialize();
    // Get the size of the filtered mesh within the bounding box
    // (provided by the coupling participant)
    const int meshSize = couplingInterface.getMeshVertexSize(otherMeshID);
    BOOST_TEST(meshSize == 3);

    // Allocate a vector containing the vertices
    std::vector<double> solverTwoMesh(meshSize * dim);
    std::vector<int>    otherIDs(meshSize);

    couplingInterface.getMeshVerticesAndIDs(otherMeshID, meshSize, otherIDs.data(), solverTwoMesh.data());
    // Some dummy writeData
    std::array<double, 3> writeData({1, 2, 3});

    // Expected data = positions of the other participant's mesh
    const std::vector<double> expectedData = {0.0, 0.0, 0.2, 0.3, 0.1, 0.1};
    BOOST_TEST(solverTwoMesh == expectedData);

    std::vector<double> readData(ownIDs.size(), -10);
    while (couplingInterface.isCouplingOngoing()) {
      if (couplingInterface.isActionRequired(precice::constants::actionWriteIterationCheckpoint())) {
        couplingInterface.markActionFulfilled(precice::constants::actionWriteIterationCheckpoint());
      }

      // Write data
      couplingInterface.writeBlockScalarData(otherDataID, meshSize,
                                             otherIDs.data(), writeData.data());
      dt = couplingInterface.advance(dt);
      couplingInterface.readBlockScalarData(ownDataID, ownIDs.size(),
                                            ownIDs.data(), readData.data());
      if (couplingInterface.isActionRequired(precice::constants::actionReadIterationCheckpoint())) {
        couplingInterface.markActionFulfilled(precice::constants::actionReadIterationCheckpoint());
      }

      // Expected data according to the writeData
      std::vector<double> expectedData({10, 11, 12, 13});
      BOOST_TEST(testing::equals(expectedData, readData));
    }
  } else {
    BOOST_TEST(context.isNamed("SolverTwo"));
    std::vector<double>         positions = {0.0, 0.0, 0.2, 0.3, 0.1, 0.1};
    std::vector<int>            ownIDs(3, 0);
    std::array<double, dim * 2> boundingBox = {0.0, 2.0, 0.0, 2.0};

    // Query IDs
    const int ownMeshID   = couplingInterface.getMeshID("MeshTwo");
    const int otherMeshID = couplingInterface.getMeshID("MeshOne");
    const int ownDataID   = couplingInterface.getDataID("Velocities", ownMeshID);
    const int otherDataID = couplingInterface.getDataID("Forces", otherMeshID);

    // Define the mesh
    couplingInterface.setMeshVertices(ownMeshID, ownIDs.size(), positions.data(), ownIDs.data());
    // Define region of interest, where we could obtain direct write access
    couplingInterface.setMeshAccessRegion(otherMeshID, boundingBox.data());
    // Initialize
    double dt = couplingInterface.initialize();

    const int meshSize = couplingInterface.getMeshVertexSize(otherMeshID);
    BOOST_TEST(meshSize == 4);

    // Allocate a vector containing the vertices
    std::vector<double> solverOneMesh(meshSize * dim);
    std::vector<int>    otherIDs(meshSize);

    couplingInterface.getMeshVerticesAndIDs(otherMeshID, meshSize, otherIDs.data(), solverOneMesh.data());
    // Some dummy writeData
    std::array<double, 4> writeData({10, 11, 12, 13});

    // Allocate data to read
    std::vector<double> readData(ownIDs.size(), -10);

    while (couplingInterface.isCouplingOngoing()) {
      if (couplingInterface.isActionRequired(precice::constants::actionWriteIterationCheckpoint())) {
        couplingInterface.markActionFulfilled(precice::constants::actionWriteIterationCheckpoint());
      }

      // Write data
      couplingInterface.writeBlockScalarData(otherDataID, meshSize,
                                             otherIDs.data(), writeData.data());
      dt = couplingInterface.advance(dt);
      couplingInterface.readBlockScalarData(ownDataID, ownIDs.size(),
                                            ownIDs.data(), readData.data());
      if (couplingInterface.isActionRequired(precice::constants::actionReadIterationCheckpoint())) {
        couplingInterface.markActionFulfilled(precice::constants::actionReadIterationCheckpoint());
      }

      // Expected data according to the writeData
      std::vector<double> expectedData({1, 2, 3});
      BOOST_TEST(testing::equals(expectedData, readData));
    }
  }
}

/// Test simple coupled simulation with coupling iterations.
BOOST_AUTO_TEST_CASE(testImplicit)
{
  PRECICE_TEST("SolverOne"_on(1_rank), "SolverTwo"_on(1_rank));

  double state              = 0.0;
  double checkpoint         = 0.0;
  int    iterationCount     = 0;
  double initialStateChange = 5.0;
  double stateChange        = initialStateChange;
  int    computedTimesteps  = 0;
  using namespace precice::constants;

  SolverInterface couplingInterface(context.name, _pathToTests + "implicit.xml", 0, 1);

  if (context.isNamed("SolverOne")) {
    int    meshID = couplingInterface.getMeshID("Square");
    double pos[3];
    // Set mesh positions
    pos[0] = 0.0;
    pos[1] = 0.0;
    pos[2] = 0.0;
    couplingInterface.setMeshVertex(meshID, pos);
    pos[0] = 1.0;
    pos[1] = 0.0;
    pos[2] = 0.0;
    couplingInterface.setMeshVertex(meshID, pos);
    pos[0] = 1.0;
    pos[1] = 1.0;
    pos[2] = 0.0;
    couplingInterface.setMeshVertex(meshID, pos);
    pos[0] = 0.0;
    pos[1] = 1.0;
    pos[2] = 0.0;
    couplingInterface.setMeshVertex(meshID, pos);

    double maxDt = couplingInterface.initialize();
    while (couplingInterface.isCouplingOngoing()) {
      if (couplingInterface.isActionRequired(actionWriteIterationCheckpoint())) {
        couplingInterface.markActionFulfilled(actionWriteIterationCheckpoint());
        checkpoint     = state;
        iterationCount = 1;
      }
      if (couplingInterface.isActionRequired(actionReadIterationCheckpoint())) {
        couplingInterface.markActionFulfilled(actionReadIterationCheckpoint());
        state = checkpoint;
      }
      iterationCount++;
      stateChange = initialStateChange / (double) iterationCount;
      state += stateChange;
      maxDt = couplingInterface.advance(maxDt);
      if (couplingInterface.isTimeWindowComplete()) {
        computedTimesteps++;
      }
    }
    couplingInterface.finalize();
    BOOST_TEST(computedTimesteps == 4);
  } else {
    BOOST_TEST(context.isNamed("SolverTwo"));
    double maxDt = couplingInterface.initialize();
    while (couplingInterface.isCouplingOngoing()) {
      if (couplingInterface.isActionRequired(actionWriteIterationCheckpoint())) {
        couplingInterface.markActionFulfilled(actionWriteIterationCheckpoint());
        checkpoint     = state;
        iterationCount = 1;
      }
      if (couplingInterface.isActionRequired(actionReadIterationCheckpoint())) {
        couplingInterface.markActionFulfilled(actionReadIterationCheckpoint());
        state = checkpoint;
        iterationCount++;
      }
      stateChange = initialStateChange / (double) iterationCount;
      state += stateChange;
      maxDt = couplingInterface.advance(maxDt);
      if (couplingInterface.isTimeWindowComplete()) {
        computedTimesteps++;
      }
    }
    couplingInterface.finalize();
    BOOST_TEST(computedTimesteps == 4);
  }
}

<<<<<<< HEAD
=======
BOOST_AUTO_TEST_SUITE(InitializeData)
/// Test simple coupled simulation with iterations, data initialization and without acceleration
BOOST_AUTO_TEST_CASE(testImplicitWithDataInitialization)
{
  PRECICE_TEST("SolverOne"_on(1_rank), "SolverTwo"_on(1_rank));

  using namespace precice::constants;

  SolverInterface couplingInterface(context.name, _pathToTests + "implicit-data-init.xml", 0, 1);

  int         dimensions = couplingInterface.getDimensions();
  std::string meshName;
  std::string writeDataName;
  std::string readDataName;
  double      writeValue, expectedReadValue;

  if (context.isNamed("SolverOne")) {
    meshName          = "MeshOne";
    writeDataName     = "Forces";
    readDataName      = "Velocities";
    writeValue        = 1;
    expectedReadValue = 2;
  } else {
    BOOST_TEST(context.isNamed("SolverTwo"));
    meshName          = "MeshTwo";
    writeDataName     = "Velocities";
    readDataName      = "Forces";
    writeValue        = 2;
    expectedReadValue = 1;
  }
  int                 meshID      = couplingInterface.getMeshID(meshName);
  int                 writeDataID = couplingInterface.getDataID(writeDataName, meshID);
  int                 readDataID  = couplingInterface.getDataID(readDataName, meshID);
  std::vector<double> vertex(dimensions, 0);
  int                 vertexID = couplingInterface.setMeshVertex(meshID, vertex.data());

  double dt = 0;
  dt        = couplingInterface.initialize();
  std::vector<double> writeData(dimensions, writeValue);
  std::vector<double> readData(dimensions, -1);
  const std::string & cowid = actionWriteInitialData();

  if (couplingInterface.isActionRequired(cowid)) {
    BOOST_TEST(context.isNamed("SolverTwo"));
    couplingInterface.writeVectorData(writeDataID, vertexID, writeData.data());
    couplingInterface.markActionFulfilled(cowid);
  }

  couplingInterface.initializeData();

  while (couplingInterface.isCouplingOngoing()) {
    if (couplingInterface.isActionRequired(actionWriteIterationCheckpoint())) {
      couplingInterface.markActionFulfilled(actionWriteIterationCheckpoint());
    }
    couplingInterface.readVectorData(readDataID, vertexID, readData.data());
    BOOST_TEST(expectedReadValue == readData.at(0));
    BOOST_TEST(expectedReadValue == readData.at(1));
    couplingInterface.writeVectorData(writeDataID, vertexID, writeData.data());
    dt = couplingInterface.advance(dt);
    if (couplingInterface.isActionRequired(actionReadIterationCheckpoint())) {
      couplingInterface.markActionFulfilled(actionReadIterationCheckpoint());
    }
  }
  couplingInterface.finalize();
}

BOOST_AUTO_TEST_SUITE_END()

>>>>>>> b784b384
/// Tests stationary mapping with solver provided meshes.
void runTestStationaryMappingWithSolverMesh(std::string const &config, int dim, TestContext const &context)
{
  std::string meshForcesA = "MeshForcesA";
  std::string meshDisplA  = "MeshDisplacementsA";
  std::string meshForcesB = "MeshForcesB";
  std::string meshDisplB  = "MeshDisplacementsB";
  std::string dataForces  = "Forces";
  std::string dataDispl   = "Displacements";
  using testing::equals;

  SolverInterface interface(context.name, config, 0, 1);
  BOOST_TEST(interface.getDimensions() == dim);

  std::vector<Eigen::VectorXd> positions;
  Eigen::VectorXd              position(dim);
  if (dim == 2) {
    position << 0.0, 0.0;
    positions.push_back(position);
    position << 1.0, 0.0;
    positions.push_back(position);
    position << 1.0, 1.0;
    positions.push_back(position);
    position << 0.0, 1.0;
    positions.push_back(position);
  } else {
    position << 0.0, 0.0, 0.0;
    positions.push_back(position);
    position << 1.0, 0.0, 0.0;
    positions.push_back(position);
    position << 1.0, 1.0, 0.0;
    positions.push_back(position);
    position << 0.0, 1.0, 1.0;
    positions.push_back(position);
    position << 0.0, 0.0, 1.0;
    positions.push_back(position);
  }
  size_t size = positions.size();

  if (context.isNamed("SolverA")) {
    int meshForcesID = interface.getMeshID(meshForcesA);
    int meshDisplID  = interface.getMeshID(meshDisplA);
    int dataForcesID = interface.getDataID(dataForces, meshForcesID);
    int dataDisplID  = interface.getDataID(dataDispl, meshDisplID);

    // Set solver mesh positions for reading and writing data with mappings
    for (size_t i = 0; i < size; i++) {
      position = positions.at(i).array() + 0.1;
      interface.setMeshVertex(meshForcesID, position.data());
      position = positions.at(i).array() + 0.6;
      interface.setMeshVertex(meshDisplID, position.data());
    }
    double maxDt = interface.initialize();

    BOOST_TEST(interface.isWriteDataRequired(maxDt));
    BOOST_TEST(not interface.isReadDataAvailable());
    Eigen::VectorXd force = Eigen::VectorXd::Constant(dim, 1);
    Eigen::VectorXd displ = Eigen::VectorXd::Constant(dim, 0);
    for (size_t i = 0; i < size; i++) {
      interface.writeVectorData(dataForcesID, i, force.data());
    }
    interface.mapWriteDataFrom(meshForcesID);
    maxDt = interface.advance(maxDt);
    interface.mapReadDataTo(meshDisplID);

    BOOST_TEST(interface.isWriteDataRequired(maxDt));
    BOOST_TEST(interface.isReadDataAvailable());
    force.array() += 1.0;
    for (size_t i = 0; i < size; i++) {
      interface.readVectorData(dataDisplID, i, displ.data());
      BOOST_TEST(displ(0) == positions.at(i)(0) + 0.1);
      interface.writeVectorData(dataForcesID, i, force.data());
    }
    interface.mapWriteDataFrom(meshForcesID);
    maxDt = interface.advance(maxDt);
    interface.mapReadDataTo(meshDisplID);

    BOOST_TEST(interface.isWriteDataRequired(maxDt));
    BOOST_TEST(interface.isReadDataAvailable());
    for (size_t i = 0; i < size; i++) {
      interface.readVectorData(dataDisplID, i, displ.data());
      BOOST_TEST(displ(0) == 2.0 * (positions.at(i)(0) + 0.1));
    }
    interface.finalize();
  } else {
    BOOST_TEST(context.isNamed("SolverB"));
    int meshForcesID = interface.getMeshID(meshForcesB);
    int meshDisplID  = interface.getMeshID(meshDisplB);
    int dataForcesID = interface.getDataID(dataForces, meshForcesID);
    int dataDisplID  = interface.getDataID(dataDispl, meshDisplID);

    // Set solver mesh positions provided to SolverA for data mapping
    for (size_t i = 0; i < size; i++) {
      interface.setMeshVertex(meshForcesID, positions.at(i).data());
      position = positions.at(i).array() + 0.5;
      interface.setMeshVertex(meshDisplID, position.data());
    }
    double maxDt = interface.initialize();

    BOOST_TEST(interface.isWriteDataRequired(maxDt));
    BOOST_TEST(interface.isReadDataAvailable());
    Eigen::VectorXd force      = Eigen::VectorXd::Zero(dim);
    Eigen::VectorXd totalForce = Eigen::VectorXd::Zero(dim);
    Eigen::VectorXd displ      = Eigen::VectorXd::Zero(dim);
    for (size_t i = 0; i < size; i++) {
      interface.readVectorData(dataForcesID, i, force.data());
      totalForce += force;
      displ.setConstant(positions.at(i)(0));
      interface.writeVectorData(dataDisplID, i, displ.data());
    }
    Eigen::VectorXd expected = Eigen::VectorXd::Constant(dim, size);
    BOOST_TEST(equals(totalForce, expected));
    maxDt = interface.advance(maxDt);

    BOOST_TEST(interface.isWriteDataRequired(maxDt));
    BOOST_TEST(interface.isReadDataAvailable());
    totalForce.setConstant(0);
    for (size_t i = 0; i < positions.size(); i++) {
      interface.readVectorData(dataForcesID, i, force.data());
      totalForce += force;
      displ.setConstant(2.0 * positions.at(i)(0));
      interface.writeVectorData(dataDisplID, i, displ.data());
    }
    expected.setConstant(2.0 * (double) size);
    BOOST_TEST(equals(totalForce, expected));
    maxDt = interface.advance(maxDt);

    BOOST_TEST(interface.isWriteDataRequired(maxDt));
    BOOST_TEST(not interface.isReadDataAvailable()); //second participant has no new data after last advance
    for (size_t i = 0; i < size; i++) {
      interface.readVectorData(dataForcesID, i, force.data());
    }
    interface.finalize();
  }
}

BOOST_AUTO_TEST_CASE(testStationaryMappingWithSolverMesh2D)
{
  PRECICE_TEST("SolverA"_on(1_rank), "SolverB"_on(1_rank));
  std::string config = _pathToTests + "mapping-without-geo-2D.xml";
  runTestStationaryMappingWithSolverMesh(config, 2, context);
}

BOOST_AUTO_TEST_CASE(testStationaryMappingWithSolverMesh3D)
{
  PRECICE_TEST("SolverA"_on(1_rank), "SolverB"_on(1_rank));
  std::string config = _pathToTests + "mapping-without-geo-3D.xml";
  runTestStationaryMappingWithSolverMesh(config, 3, context);
}

/**
 * @brief Buggy simulation setup of FSI coupling between Flite and Calculix.
 *
 * Bug: after first call of advance by Flite the mapped forces are value NaN.
 *
 * Some information about the coupling:
 * - explicit coupling scheme
 * - Flite (incompressible Navier-Stokes) starts simulation
 * - Mapping is done on Flite side with RBF
 *
 * @todo rename this test and config
 */
BOOST_AUTO_TEST_CASE(testBug)
{
  PRECICE_TEST("Flite"_on(1_rank), "Calculix"_on(1_rank));

  using Eigen::Vector3d;
  std::string configName = _pathToTests + "bug.xml";

  int                   slices = 5;
  std::vector<Vector3d> coords;
  for (int i = 0; i < slices; i++) {
    double z = (double) i * 1.0;
    coords.push_back(Vector3d(1.0, 0.0, z));
    coords.push_back(Vector3d(0.0, 1.0, z));
    coords.push_back(Vector3d(-1.0, 0.0, z));
    coords.push_back(Vector3d(0.0, -1.0, z));
  }

  if (context.isNamed("Flite")) {
    SolverInterface precice("Flite", configName, 0, 1);

    MeshID meshID             = precice.getMeshID("FliteNodes");
    int    forcesID           = precice.getDataID("Forces", meshID);
    int    displacementsID    = precice.getDataID("Displacements", meshID);
    int    oldDisplacementsID = precice.getDataID("OldDisplacements", meshID);
    BOOST_TEST(precice.getDimensions() == 3);
    for (Vector3d &coord : coords) {
      precice.setMeshVertex(meshID, coord.data());
    }
    double maxDt = precice.initialize();
    double dt    = 1.0e-5 / 15.0; // Flite took 15 subcycling steps
    while (precice.isCouplingOngoing()) {
      dt = dt < maxDt ? dt : maxDt;
      for (int i = 0; i < (int) coords.size(); i++) {
        double force[3] = {1.0, 2.0, 3.0};
        precice.writeVectorData(forcesID, i, force);
      }
      maxDt = precice.advance(dt);
      precice.mapReadDataTo(meshID);
      for (int i = 0; i < (int) coords.size(); i++) {
        double displacement[3];
        double oldDisplacement[3];
        precice.readVectorData(displacementsID, i, displacement);
        precice.readVectorData(oldDisplacementsID, i, oldDisplacement);
      }
    }
    precice.finalize();
  } else {
    BOOST_TEST(context.isNamed("Calculix"));
    SolverInterface precice("Calculix", configName, 0, 1);

    MeshID meshID = precice.getMeshID("CalculixNodes");
    for (Vector3d &coord : coords) {
      precice.setMeshVertex(meshID, coord.data());
    }
    for (int i = 0; i < slices - 1; i++) {
      // Build cylinder/channel geometry
      precice.setMeshTriangleWithEdges(meshID, i * 4, (i * 4) + 1, (i + 1) * 4);
      precice.setMeshTriangleWithEdges(meshID, (i + 1) * 4, (i * 4) + 1, ((i + 1) * 4) + 1);
      precice.setMeshTriangleWithEdges(meshID, i * 4 + 1, (i * 4) + 2, (i + 1) * 4 + 1);
      precice.setMeshTriangleWithEdges(meshID, (i + 1) * 4 + 1, (i * 4) + 2, ((i + 1) * 4) + 2);
      precice.setMeshTriangleWithEdges(meshID, i * 4 + 2, (i * 4) + 3, (i + 1) * 4 + 2);
      precice.setMeshTriangleWithEdges(meshID, (i + 1) * 4 + 2, (i * 4) + 3, ((i + 1) * 4) + 3);
      precice.setMeshTriangleWithEdges(meshID, i * 4 + 3, (i * 4), (i + 1) * 4 + 3);
      precice.setMeshTriangleWithEdges(meshID, (i + 1) * 4 + 3, i * 4, (i + 1) * 4);
    }
    double dt = precice.initialize();
    while (precice.isCouplingOngoing()) {
      precice.advance(dt);
    }
    precice.finalize();
  }
}

/**
 * @brief Three solvers are coupled in a fork S2 <-> S1 <-> S3.
 *
 * Both couplings are explicit, solver 1 provides the mesh to the other two
 * solvers.
 */
void runTestThreeSolvers(std::string const &config, std::vector<int> expectedCallsOfAdvance, TestContext const &context)
{
  std::string writeIterCheckpoint(constants::actionWriteIterationCheckpoint());
  std::string readIterCheckpoint(constants::actionReadIterationCheckpoint());
  std::string writeInitData(constants::actionWriteInitialData());

  int callsOfAdvance = 0;

  if (context.isNamed("SolverOne")) {
    SolverInterface precice(context.name, config, 0, 1);

    int meshAID = precice.getMeshID("MeshA");
    int meshBID = precice.getMeshID("MeshB");
    precice.setMeshVertex(meshAID, Eigen::Vector2d(0, 0).data());
    precice.setMeshVertex(meshBID, Eigen::Vector2d(1, 1).data());
    double dt = precice.initialize();

    if (precice.isActionRequired(writeInitData)) {
      precice.markActionFulfilled(writeInitData);
    }
    precice.initializeData();

    while (precice.isCouplingOngoing()) {
      if (precice.isActionRequired(writeIterCheckpoint)) {
        precice.markActionFulfilled(writeIterCheckpoint);
      }
      dt = precice.advance(dt);
      if (precice.isActionRequired(readIterCheckpoint)) {
        precice.markActionFulfilled(readIterCheckpoint);
      }
      callsOfAdvance++;
    }
    precice.finalize();
    BOOST_TEST(callsOfAdvance == expectedCallsOfAdvance.at(0));
  } else if (context.isNamed("SolverTwo")) {
    SolverInterface precice(context.name, config, 0, 1);

    MeshID meshID = precice.getMeshID("MeshC");
    precice.setMeshVertex(meshID, Eigen::Vector2d(0, 0).data());
    double dt = precice.initialize();

    if (precice.isActionRequired(writeInitData)) {
      precice.markActionFulfilled(writeInitData);
    }
    precice.initializeData();

    while (precice.isCouplingOngoing()) {
      if (precice.isActionRequired(writeIterCheckpoint)) {
        precice.markActionFulfilled(writeIterCheckpoint);
      }
      dt = precice.advance(dt);
      if (precice.isActionRequired(readIterCheckpoint)) {
        precice.markActionFulfilled(readIterCheckpoint);
      }
      callsOfAdvance++;
    }
    precice.finalize();
    BOOST_TEST(callsOfAdvance == expectedCallsOfAdvance.at(1));
  } else {
    BOOST_TEST(context.isNamed("SolverThree"));
    SolverInterface precice(context.name, config, 0, 1);

    MeshID meshID = precice.getMeshID("MeshD");
    precice.setMeshVertex(meshID, Eigen::Vector2d(0, 0).data());
    double dt = precice.initialize();

    if (precice.isActionRequired(writeInitData)) {
      precice.markActionFulfilled(writeInitData);
    }
    precice.initializeData();

    while (precice.isCouplingOngoing()) {
      if (precice.isActionRequired(writeIterCheckpoint)) {
        precice.markActionFulfilled(writeIterCheckpoint);
      }
      dt = precice.advance(dt);
      if (precice.isActionRequired(readIterCheckpoint)) {
        precice.markActionFulfilled(readIterCheckpoint);
      }
      callsOfAdvance++;
    }
    precice.finalize();
    BOOST_TEST(callsOfAdvance == expectedCallsOfAdvance.at(2));
  }
}

BOOST_AUTO_TEST_CASE(ThreeSolversExplicitExplicit)
{
  PRECICE_TEST("SolverOne"_on(1_rank), "SolverTwo"_on(1_rank), "SolverThree"_on(1_rank));
  std::string      config = _pathToTests + "three-solver-explicit-explicit.xml";
  std::vector<int> expectedCallsOfAdvance{10, 10, 10};
  runTestThreeSolvers(config, expectedCallsOfAdvance, context);
}

BOOST_AUTO_TEST_CASE(ThreeSolversImplicitImplicit)
{
  PRECICE_TEST("SolverOne"_on(1_rank), "SolverTwo"_on(1_rank), "SolverThree"_on(1_rank));
  std::string      config = _pathToTests + "three-solver-implicit-implicit.xml";
  std::vector<int> expectedCallsOfAdvance{30, 30, 20};
  runTestThreeSolvers(config, expectedCallsOfAdvance, context);
}

BOOST_AUTO_TEST_CASE(ThreeSolversImplicitExplicit)
{
  PRECICE_TEST("SolverOne"_on(1_rank), "SolverTwo"_on(1_rank), "SolverThree"_on(1_rank));
  std::string      config = _pathToTests + "three-solver-implicit-explicit.xml";
  std::vector<int> expectedCallsOfAdvance{30, 30, 10};
  runTestThreeSolvers(config, expectedCallsOfAdvance, context);
}

BOOST_AUTO_TEST_CASE(ThreeSolversExplicitImplicit)
{
  PRECICE_TEST("SolverOne"_on(1_rank), "SolverTwo"_on(1_rank), "SolverThree"_on(1_rank));
  std::string      config = _pathToTests + "three-solver-explicit-implicit.xml";
  std::vector<int> expectedCallsOfAdvance{30, 10, 30};
  runTestThreeSolvers(config, expectedCallsOfAdvance, context);
}

BOOST_AUTO_TEST_CASE(ThreeSolversParallel)
{
  PRECICE_TEST("SolverOne"_on(1_rank), "SolverTwo"_on(1_rank), "SolverThree"_on(1_rank));
  std::string      config = _pathToTests + "three-solver-parallel.xml";
  std::vector<int> expectedCallsOfAdvance{30, 30, 10};
  runTestThreeSolvers(config, expectedCallsOfAdvance, context);
}

/// Four solvers are multi-coupled.
BOOST_AUTO_TEST_CASE(MultiCoupling)
{
  PRECICE_TEST("SOLIDZ1"_on(1_rank), "SOLIDZ2"_on(1_rank), "SOLIDZ3"_on(1_rank), "NASTIN"_on(1_rank));
  std::vector<Eigen::Vector2d> positions;
  Eigen::Vector2d              position;
  position << 0.0, 0.0;
  positions.push_back(position);
  position << 1.0, 0.0;
  positions.push_back(position);
  position << 1.0, 1.0;
  positions.push_back(position);
  position << 0.0, 1.0;
  positions.push_back(position);

  std::vector<Eigen::Vector2d> datas;
  Eigen::Vector2d              data;
  data << 1.0, 1.0;
  datas.push_back(data);
  data << 2.0, 2.0;
  datas.push_back(position);
  data << 3.0, 3.0;
  datas.push_back(data);
  data << 4.0, 5.0;
  datas.push_back(data);

  std::string writeIterCheckpoint(constants::actionWriteIterationCheckpoint());
  std::string readIterCheckpoint(constants::actionReadIterationCheckpoint());

  if (context.isNamed("SOLIDZ1") ||
      context.isNamed("SOLIDZ2") ||
      context.isNamed("SOLIDZ3")) {
    MeshID meshID      = -1;
    int    dataWriteID = -1;
    int    dataReadID  = -1;

    SolverInterface precice(context.name, _pathToTests + "/multi.xml", 0, 1);
    BOOST_TEST(precice.getDimensions() == 2);

    if (context.isNamed("SOLIDZ1")) {
      meshID      = precice.getMeshID("SOLIDZ_Mesh1");
      dataWriteID = precice.getDataID("Displacements1", meshID);
      dataReadID  = precice.getDataID("Forces1", meshID);
    } else if (context.isNamed("SOLIDZ2")) {
      meshID      = precice.getMeshID("SOLIDZ_Mesh2");
      dataWriteID = precice.getDataID("Displacements2", meshID);
      dataReadID  = precice.getDataID("Forces2", meshID);
    } else if (context.isNamed("SOLIDZ3")) {
      meshID      = precice.getMeshID("SOLIDZ_Mesh3");
      dataWriteID = precice.getDataID("Displacements3", meshID);
      dataReadID  = precice.getDataID("Forces3", meshID);
    }

    std::vector<int> vertexIDs;
    int              vertexID = -1;
    for (size_t i = 0; i < 4; i++) {
      vertexID = precice.setMeshVertex(meshID, positions.at(i).data());
      vertexIDs.push_back(vertexID);
    }

    precice.initialize();

    for (size_t i = 0; i < 4; i++) {
      precice.writeVectorData(dataWriteID, vertexIDs.at(i), datas.at(i).data());
    }

    if (precice.isActionRequired(writeIterCheckpoint)) {
      precice.markActionFulfilled(writeIterCheckpoint);
    }
    precice.advance(0.0001);
    if (precice.isActionRequired(readIterCheckpoint)) {
      precice.markActionFulfilled(readIterCheckpoint);
    }

    for (size_t i = 0; i < 4; i++) {
      precice.readVectorData(dataReadID, vertexIDs.at(i), datas.at(i).data());
    }

    BOOST_TEST(datas.at(0)(0) == 1.00000000000000002082e-03);
    BOOST_TEST(datas.at(0)(1) == 1.00000000000000002082e-03);
    BOOST_TEST(datas.at(1)(0) == 0.00000000000000000000e+00);
    BOOST_TEST(datas.at(1)(1) == 1.00000000000000002082e-03);
    BOOST_TEST(datas.at(2)(0) == 3.00000000000000006245e-03);
    BOOST_TEST(datas.at(2)(1) == 3.00000000000000006245e-03);
    BOOST_TEST(datas.at(3)(0) == 4.00000000000000008327e-03);
    BOOST_TEST(datas.at(3)(1) == 5.00000000000000010408e-03);

    precice.finalize();

  } else {
    BOOST_TEST(context.isNamed("NASTIN"));
    SolverInterface precice("NASTIN", _pathToTests + "/multi.xml", 0, 1);
    BOOST_TEST(precice.getDimensions() == 2);
    MeshID meshID1      = precice.getMeshID("NASTIN_Mesh1");
    MeshID meshID2      = precice.getMeshID("NASTIN_Mesh2");
    MeshID meshID3      = precice.getMeshID("NASTIN_Mesh3");
    int    dataWriteID1 = precice.getDataID("Forces1", meshID1);
    int    dataWriteID2 = precice.getDataID("Forces2", meshID2);
    int    dataWriteID3 = precice.getDataID("Forces3", meshID3);

    std::vector<int> vertexIDs1;
    int              vertexID = -1;
    for (size_t i = 0; i < 4; i++) {
      vertexID = precice.setMeshVertex(meshID1, positions.at(i).data());
      vertexIDs1.push_back(vertexID);
    }
    std::vector<int> vertexIDs2;
    for (size_t i = 0; i < 4; i++) {
      vertexID = precice.setMeshVertex(meshID2, positions.at(i).data());
      vertexIDs2.push_back(vertexID);
    }
    std::vector<int> vertexIDs3;
    for (size_t i = 0; i < 4; i++) {
      vertexID = precice.setMeshVertex(meshID3, positions.at(i).data());
      vertexIDs3.push_back(vertexID);
    }

    precice.initialize();

    for (size_t i = 0; i < 4; i++) {
      precice.writeVectorData(dataWriteID1, vertexIDs1.at(i), datas.at(i).data());
      precice.writeVectorData(dataWriteID2, vertexIDs2.at(i), datas.at(i).data());
      precice.writeVectorData(dataWriteID3, vertexIDs3.at(i), datas.at(i).data());
    }

    if (precice.isActionRequired(writeIterCheckpoint)) {
      precice.markActionFulfilled(writeIterCheckpoint);
    }
    precice.advance(0.0001);
    if (precice.isActionRequired(readIterCheckpoint)) {
      precice.markActionFulfilled(readIterCheckpoint);
    }

    precice.finalize();
  }
}

void testMappingNearestProjection(bool defineEdgesExplicitly, const std::string configFile, const TestContext &context)
{
  using Eigen::Vector3d;

  const double z = 0.3;

  // MeshOne
  Vector3d coordOneA{0.0, 0.0, z};
  Vector3d coordOneB{1.0, 0.0, z};
  Vector3d coordOneC{1.0, 1.0, z};
  Vector3d coordOneD{0.0, 1.0, z};
  double   valOneA = 1.0;
  double   valOneB = 3.0;
  double   valOneC = 5.0;
  double   valOneD = 7.0;

  // MeshTwo
  Vector3d coordTwoA{0.0, 0.0, z + 0.1};               // Maps to vertex A
  Vector3d coordTwoB{0.0, 0.5, z - 0.01};              // Maps to edge AD
  Vector3d coordTwoC{2.0 / 3.0, 1.0 / 3.0, z + 0.001}; // Maps to triangle ABC
  // This corresponds to the point C from mesh two on the triangle ABC on mesh one.
  Vector3d barycenterABC{0.3798734633239789, 0.24025307335204216, 0.3798734633239789};
  double   expectedValTwoA = 1.0;
  double   expectedValTwoB = 4.0;
  double   expectedValTwoC = Vector3d{valOneA, valOneB, valOneC}.dot(barycenterABC);

  if (context.isNamed("SolverOne")) {
    SolverInterface cplInterface("SolverOne", configFile, 0, 1);
    // namespace is required because we are outside the fixture
    const int meshOneID = cplInterface.getMeshID("MeshOne");

    // Setup mesh one.
    int idA = cplInterface.setMeshVertex(meshOneID, coordOneA.data());
    int idB = cplInterface.setMeshVertex(meshOneID, coordOneB.data());
    int idC = cplInterface.setMeshVertex(meshOneID, coordOneC.data());
    int idD = cplInterface.setMeshVertex(meshOneID, coordOneD.data());

    if (defineEdgesExplicitly) {

      int idAB = cplInterface.setMeshEdge(meshOneID, idA, idB);
      int idBC = cplInterface.setMeshEdge(meshOneID, idB, idC);
      int idCD = cplInterface.setMeshEdge(meshOneID, idC, idD);
      int idDA = cplInterface.setMeshEdge(meshOneID, idD, idA);
      int idCA = cplInterface.setMeshEdge(meshOneID, idC, idA);

      cplInterface.setMeshTriangle(meshOneID, idAB, idBC, idCA);
      cplInterface.setMeshTriangle(meshOneID, idCD, idDA, idCA);

    } else {
      cplInterface.setMeshTriangleWithEdges(meshOneID, idA, idB, idC);
      cplInterface.setMeshTriangleWithEdges(meshOneID, idC, idD, idA);
    }

    // Initialize, thus sending the mesh.
    double maxDt = cplInterface.initialize();
    BOOST_TEST(cplInterface.isCouplingOngoing(), "Sending participant should have to advance once!");

    // Write the data to be send.
    int dataAID = cplInterface.getDataID("DataOne", meshOneID);
    cplInterface.writeScalarData(dataAID, idA, valOneA);
    cplInterface.writeScalarData(dataAID, idB, valOneB);
    cplInterface.writeScalarData(dataAID, idC, valOneC);
    cplInterface.writeScalarData(dataAID, idD, valOneD);

    // Advance, thus send the data to the receiving partner.
    cplInterface.advance(maxDt);
    BOOST_TEST(!cplInterface.isCouplingOngoing(), "Sending participant should have to advance once!");
    cplInterface.finalize();
  } else {
    BOOST_TEST(context.isNamed("SolverTwo"));
    SolverInterface cplInterface("SolverTwo", configFile, 0, 1);
    // namespace is required because we are outside the fixture
    int meshTwoID = cplInterface.getMeshID("MeshTwo");

    // Setup receiving mesh.
    int idA = cplInterface.setMeshVertex(meshTwoID, coordTwoA.data());
    int idB = cplInterface.setMeshVertex(meshTwoID, coordTwoB.data());
    int idC = cplInterface.setMeshVertex(meshTwoID, coordTwoC.data());

    // Initialize, thus receive the data and map.
    double maxDt = cplInterface.initialize();
    BOOST_TEST(cplInterface.isCouplingOngoing(), "Receiving participant should have to advance once!");

    // Read the mapped data from the mesh.
    int    dataAID = cplInterface.getDataID("DataOne", meshTwoID);
    double valueA, valueB, valueC;
    cplInterface.readScalarData(dataAID, idA, valueA);
    cplInterface.readScalarData(dataAID, idB, valueB);
    cplInterface.readScalarData(dataAID, idC, valueC);

    BOOST_TEST(valueA == expectedValTwoA);
    BOOST_TEST(valueB == expectedValTwoB);
    BOOST_TEST(valueC == expectedValTwoC);

    // Verify that there is only one time step necessary.
    cplInterface.advance(maxDt);
    BOOST_TEST(!cplInterface.isCouplingOngoing(), "Receiving participant should have to advance once!");
    cplInterface.finalize();
  }
}
/**
 * @brief Tests the Nearest Projection Mapping between two participants with explicit definition of edges
 *
 */
BOOST_AUTO_TEST_CASE(MappingNearestProjectionExplicitEdges)
{
  PRECICE_TEST("SolverOne"_on(1_rank), "SolverTwo"_on(1_rank));
  bool              defineEdgesExplicitly = true;
  const std::string configFile            = _pathToTests + "mapping-nearest-projection.xml";
  testMappingNearestProjection(defineEdgesExplicitly, configFile, context);
}

/**
 * @brief Tests the Nearest Projection Mapping between two participants with explicit definition of edges
 *
 */
BOOST_AUTO_TEST_CASE(MappingNearestProjectionImplicitEdges)
{
  PRECICE_TEST("SolverOne"_on(1_rank), "SolverTwo"_on(1_rank));
  bool              defineEdgesExplicitly = false;
  const std::string configFile            = _pathToTests + "mapping-nearest-projection.xml";
  testMappingNearestProjection(defineEdgesExplicitly, configFile, context);
}

/**
 * @brief Tests sending one mesh to multiple participants
 *
 */
BOOST_AUTO_TEST_CASE(SendMeshToMultipleParticipants)
{
  PRECICE_TEST("SolverOne"_on(1_rank), "SolverTwo"_on(1_rank), "SolverThree"_on(1_rank));

  const std::string configFile = _pathToTests + "send-mesh-to-multiple-participants.xml";
  std::string       meshName;

  Eigen::Vector2d vertex{0.0, 0.0};

  double value = 1.0;

  if (context.isNamed("SolverOne")) {
    meshName = "MeshA";
  } else if (context.isNamed("SolverTwo")) {
    meshName = "MeshB";
  } else if (context.isNamed("SolverThree")) {
    meshName = "MeshC";
  }

  SolverInterface cplInterface(context.name, configFile, 0, 1);

  const MeshID meshID = cplInterface.getMeshID(meshName);

  VertexID vertexID = cplInterface.setMeshVertex(meshID, vertex.data());

  double maxDt = cplInterface.initialize();

  DataID dataID = cplInterface.getDataID("Data", meshID);

  if (context.isNamed("SolverOne")) {
    cplInterface.writeScalarData(dataID, vertexID, value);
  } else {
    double valueReceived = -1.0;
    cplInterface.readScalarData(dataID, vertexID, valueReceived);
    BOOST_TEST(valueReceived == value);
  }

  cplInterface.advance(maxDt);
  cplInterface.finalize();
}

/**
 * @brief Test to reproduce the problem of issue 383, https://github.com/precice/precice/issues/383
 *
 */
BOOST_AUTO_TEST_CASE(PreconditionerBug)
{
  PRECICE_TEST("SolverOne"_on(1_rank), "SolverTwo"_on(1_rank));

  using Eigen::Vector2d;
  using namespace precice::constants;

  const std::string configFile = _pathToTests + "preconditioner-bug.xml";

  std::string meshName = context.isNamed("SolverOne") ? "MeshOne" : "MeshTwo";

  SolverInterface cplInterface(context.name, configFile, 0, 1);
  const int       meshID = cplInterface.getMeshID(meshName);

  Vector2d vertex{0.0, 0.0};

  VertexID vertexID = cplInterface.setMeshVertex(meshID, vertex.data());

  cplInterface.initialize();
  int numberOfAdvanceCalls = 0;

  while (cplInterface.isCouplingOngoing()) {
    if (cplInterface.isActionRequired(actionWriteIterationCheckpoint()))
      cplInterface.markActionFulfilled(actionWriteIterationCheckpoint());
    if (cplInterface.isActionRequired(actionReadIterationCheckpoint()))
      cplInterface.markActionFulfilled(actionReadIterationCheckpoint());

    if (context.isNamed("SolverTwo")) {
      DataID dataID = cplInterface.getDataID("DataOne", meshID);
      // to get convergence in first timestep (everything 0), but not in second timestep
      Vector2d value{0.0, 2.0 + numberOfAdvanceCalls * numberOfAdvanceCalls};
      cplInterface.writeVectorData(dataID, vertexID, value.data());
    }
    cplInterface.advance(1.0);
    ++numberOfAdvanceCalls;
  }
  cplInterface.finalize();
}

void testSummationAction(const std::string &configFile, TestContext const &context)
{
  using Eigen::Vector3d;

  if (context.isNamed("SolverTarget")) {
    // Expected values in the target solver
    double expectedValueA = 3.0;
    double expectedValueB = 7.0;
    double expectedValueC = 11.0;
    double expectedValueD = 15.0;

    // Target solver
    SolverInterface cplInterface(context.name, configFile, 0, 1);

    // Set mesh
    Vector3d coordA{0.0, 0.0, 0.3};
    Vector3d coordB{1.0, 0.0, 0.3};
    Vector3d coordC{1.0, 1.0, 0.3};
    Vector3d coordD{0.0, 1.0, 0.3};

    const MeshID meshID = cplInterface.getMeshID("MeshTarget");

    int idA = cplInterface.setMeshVertex(meshID, coordA.data());
    int idB = cplInterface.setMeshVertex(meshID, coordB.data());
    int idC = cplInterface.setMeshVertex(meshID, coordC.data());
    int idD = cplInterface.setMeshVertex(meshID, coordD.data());

    // Initialize, the mesh
    double dt = cplInterface.initialize();

    // Read the summed data from the mesh.
    int    dataAID = cplInterface.getDataID("Target", meshID);
    double valueA, valueB, valueC, valueD;

    while (cplInterface.isCouplingOngoing()) {

      cplInterface.readScalarData(dataAID, idA, valueA);
      cplInterface.readScalarData(dataAID, idB, valueB);
      cplInterface.readScalarData(dataAID, idC, valueC);
      cplInterface.readScalarData(dataAID, idD, valueD);

      BOOST_TEST(valueA == expectedValueA);
      BOOST_TEST(valueB == expectedValueB);
      BOOST_TEST(valueC == expectedValueC);
      BOOST_TEST(valueD == expectedValueD);

      dt = cplInterface.advance(dt);
    }

    cplInterface.finalize();
  } else if (context.isNamed("SolverSourceOne")) {
    // Source solver one
    SolverInterface cplInterface(context.name, configFile, 0, 1);

    // Set mesh
    Vector3d coordA{0.0, 0.0, 0.3};
    Vector3d coordB{1.0, 0.0, 0.3};
    Vector3d coordC{1.0, 1.0, 0.3};
    Vector3d coordD{0.0, 1.0, 0.3};

    const MeshID meshID = cplInterface.getMeshID("MeshOne");

    int idA = cplInterface.setMeshVertex(meshID, coordA.data());
    int idB = cplInterface.setMeshVertex(meshID, coordB.data());
    int idC = cplInterface.setMeshVertex(meshID, coordC.data());
    int idD = cplInterface.setMeshVertex(meshID, coordD.data());

    // Initialize, the mesh
    double dt = cplInterface.initialize();

    int    dataAID = cplInterface.getDataID("SourceOne", meshID);
    double valueA  = 1.0;
    double valueB  = 3.0;
    double valueC  = 5.0;
    double valueD  = 7.0;

    while (cplInterface.isCouplingOngoing()) {

      cplInterface.writeScalarData(dataAID, idA, valueA);
      cplInterface.writeScalarData(dataAID, idB, valueB);
      cplInterface.writeScalarData(dataAID, idC, valueC);
      cplInterface.writeScalarData(dataAID, idD, valueD);

      dt = cplInterface.advance(dt);
    }
    cplInterface.finalize();
  } else {
    BOOST_REQUIRE(context.isNamed("SolverSourceTwo"));
    // Source solver two
    SolverInterface cplInterface(context.name, configFile, 0, 1);
    // Set mesh
    Vector3d coordA{0.0, 0.0, 0.3};
    Vector3d coordB{1.0, 0.0, 0.3};
    Vector3d coordC{1.0, 1.0, 0.3};
    Vector3d coordD{0.0, 1.0, 0.3};

    const MeshID meshID = cplInterface.getMeshID("MeshTwo");

    int idA = cplInterface.setMeshVertex(meshID, coordA.data());
    int idB = cplInterface.setMeshVertex(meshID, coordB.data());
    int idC = cplInterface.setMeshVertex(meshID, coordC.data());
    int idD = cplInterface.setMeshVertex(meshID, coordD.data());

    // Initialize, the mesh
    double dt = cplInterface.initialize();

    int    dataAID = cplInterface.getDataID("SourceTwo", meshID);
    double valueA  = 2.0;
    double valueB  = 4.0;
    double valueC  = 6.0;
    double valueD  = 8.0;

    while (cplInterface.isCouplingOngoing()) {

      cplInterface.writeScalarData(dataAID, idA, valueA);
      cplInterface.writeScalarData(dataAID, idB, valueB);
      cplInterface.writeScalarData(dataAID, idC, valueC);
      cplInterface.writeScalarData(dataAID, idD, valueD);

      dt = cplInterface.advance(dt);
    }

    cplInterface.finalize();
  }
}

/**
 * @brief Test for summation action
 *
 */
BOOST_AUTO_TEST_CASE(testSummationActionTwoSources)
{
  PRECICE_TEST("SolverTarget"_on(1_rank), "SolverSourceOne"_on(1_rank), "SolverSourceTwo"_on(1_rank));
  const std::string configFile = _pathToTests + "summation-action.xml";
  testSummationAction(configFile, context);
}

void testWatchIntegral(const std::string &configFile, TestContext &context)
{
  using Eigen::Vector2d;

  if (context.isNamed("SolverOne")) {
    SolverInterface cplInterface(context.name, configFile, 0, 1);

    // Set mesh
    Vector2d coordA{0.0, 0.0};
    Vector2d coordB{1.0, 0.0};
    Vector2d coordC{1.0, 2.0};

    const MeshID meshID = cplInterface.getMeshID("MeshOne");

    int idA = cplInterface.setMeshVertex(meshID, coordA.data());
    int idB = cplInterface.setMeshVertex(meshID, coordB.data());
    int idC = cplInterface.setMeshVertex(meshID, coordC.data());

    cplInterface.setMeshEdge(meshID, idA, idB);
    cplInterface.setMeshEdge(meshID, idB, idC);

    // Initialize, the mesh
    double dt = cplInterface.initialize();

    int    dataAID = cplInterface.getDataID("DataOne", meshID);
    double valueA  = 1.0;
    double valueB  = 2.0;
    double valueC  = 3.0;

    double increment = 1.0;

    while (cplInterface.isCouplingOngoing()) {

      cplInterface.writeScalarData(dataAID, idA, valueA);
      cplInterface.writeScalarData(dataAID, idB, valueB);
      cplInterface.writeScalarData(dataAID, idC, valueC);

      dt = cplInterface.advance(dt);

      valueA += increment;
      valueB += increment;
      valueC += increment;
    }
    cplInterface.finalize();
  } else if (context.isNamed("SolverTwo")) {

    SolverInterface cplInterface(context.name, configFile, 0, 1);

    // Set mesh
    Vector2d coordA{0.0, 0.0};
    Vector2d coordB{1.0, 0.0};
    Vector2d coordC{1.0, 2.0};

    const int meshTwoID = cplInterface.getMeshID("MeshTwo");

    int idA = cplInterface.setMeshVertex(meshTwoID, coordA.data());
    int idB = cplInterface.setMeshVertex(meshTwoID, coordB.data());
    int idC = cplInterface.setMeshVertex(meshTwoID, coordC.data());

    cplInterface.setMeshEdge(meshTwoID, idA, idB);
    cplInterface.setMeshEdge(meshTwoID, idB, idC);

    // Initialize the mesh
    double dt = cplInterface.initialize();

    int    dataAID = cplInterface.getDataID("DataTwo", meshTwoID);
    double valueA, valueB, valueC;

    while (cplInterface.isCouplingOngoing()) {

      cplInterface.readScalarData(dataAID, idA, valueA);
      cplInterface.readScalarData(dataAID, idB, valueB);
      cplInterface.readScalarData(dataAID, idC, valueC);

      dt = cplInterface.advance(dt);
    }
    cplInterface.finalize();

    {
      std::string fileName = "precice-SolverTwo-watchintegral-WatchIntegral.log";
      auto        result   = readDoublesFromTXTFile(fileName, 4);
      auto        expected = std::vector<double>{
          1.0, 9.5, 0.0, 3.0,
          2.0, 12.5, 0.0, 3.0,
          3.0, 12.5, 0.0, 3.0};
      BOOST_TEST(result.size() == expected.size());
      for (size_t i = 0; i < result.size(); ++i) {
        BOOST_TEST_CONTEXT("entry index: " << i)
        {
          using testing::equals;
          BOOST_TEST(equals(result.at(i), expected.at(i)));
        }
      }
    }

    {
      std::string fileName = "precice-SolverTwo-watchintegral-WatchIntegralNoScale.log";
      auto        result   = readDoublesFromTXTFile(fileName, 4);
      auto        expected = std::vector<double>{
          1.0, 9.0, 0.0, 3.0,
          2.0, 12.0, 0.0, 3.0,
          3.0, 12.0, 0.0, 3.0};
      BOOST_TEST(result.size() == expected.size());
      for (size_t i = 0; i < result.size(); ++i) {
        BOOST_TEST_CONTEXT("entry index: " << i)
        {
          using testing::equals;
          BOOST_TEST(equals(result.at(i), expected.at(i)));
        }
      }
    }
  }
}

BOOST_AUTO_TEST_CASE(testWatchIntegralScaleAndNoScale)
{
  PRECICE_TEST("SolverOne"_on(1_rank), "SolverTwo"_on(1_rank));
  const std::string configFile = _pathToTests + "watch-integral.xml";
  testWatchIntegral(configFile, context);
}

void testQuadMappingNearestProjectionTallKite(bool defineEdgesExplicitly, const std::string configFile, const TestContext &context)
{
  using Eigen::Vector3d;

  const double z = 0.0;

  // MeshOne
  Vector3d coordOneA{-0.2, 0.0, z};
  Vector3d coordOneB{0.0, 0.5, z};
  Vector3d coordOneC{0.2, 0.0, z};
  Vector3d coordOneD{0.0, -0.5, z};

  if (context.isNamed("SolverOne")) {
    SolverInterface cplInterface("SolverOne", configFile, 0, 1);
    // namespace is required because we are outside the fixture
    const int meshOneID = cplInterface.getMeshID("MeshOne");

    // Setup mesh one.
    int idA = cplInterface.setMeshVertex(meshOneID, coordOneA.data());
    int idB = cplInterface.setMeshVertex(meshOneID, coordOneB.data());
    int idC = cplInterface.setMeshVertex(meshOneID, coordOneC.data());
    int idD = cplInterface.setMeshVertex(meshOneID, coordOneD.data());

    if (defineEdgesExplicitly) {

      int idAB = cplInterface.setMeshEdge(meshOneID, idA, idB);
      int idBC = cplInterface.setMeshEdge(meshOneID, idB, idC);
      int idCD = cplInterface.setMeshEdge(meshOneID, idC, idD);
      int idDA = cplInterface.setMeshEdge(meshOneID, idD, idA);

      cplInterface.setMeshQuad(meshOneID, idAB, idBC, idCD, idDA);

    } else {
      cplInterface.setMeshQuadWithEdges(meshOneID, idA, idB, idC, idD);
    }

    auto &mesh = testing::WhiteboxAccessor::impl(cplInterface).mesh("MeshOne");
    BOOST_REQUIRE(mesh.vertices().size() == 4);
    BOOST_REQUIRE(mesh.edges().size() == 5);
    BOOST_REQUIRE(mesh.triangles().size() == 2);

    for (auto &edge : mesh.edges()) {
      BOOST_TEST(mesh::edgeLength(edge) < 0.6);
    }

    cplInterface.finalize();
  }
}

void testQuadMappingNearestProjectionWideKite(bool defineEdgesExplicitly, const std::string configFile, const TestContext &context)
{
  using Eigen::Vector3d;

  const double z = 0.0;

  // MeshOne
  Vector3d coordOneA{0.0, 0.0, z};
  Vector3d coordOneB{0.5, 0.2, z};
  Vector3d coordOneC{1.0, 0.0, z};
  Vector3d coordOneD{0.5, -0.2, z};

  if (context.isNamed("SolverOne")) {
    SolverInterface cplInterface("SolverOne", configFile, 0, 1);
    // namespace is required because we are outside the fixture
    const int meshOneID = cplInterface.getMeshID("MeshOne");

    // Setup mesh one.
    int idA = cplInterface.setMeshVertex(meshOneID, coordOneA.data());
    int idB = cplInterface.setMeshVertex(meshOneID, coordOneB.data());
    int idC = cplInterface.setMeshVertex(meshOneID, coordOneC.data());
    int idD = cplInterface.setMeshVertex(meshOneID, coordOneD.data());

    if (defineEdgesExplicitly) {

      int idAB = cplInterface.setMeshEdge(meshOneID, idA, idB);
      int idBC = cplInterface.setMeshEdge(meshOneID, idB, idC);
      int idCD = cplInterface.setMeshEdge(meshOneID, idC, idD);
      int idDA = cplInterface.setMeshEdge(meshOneID, idD, idA);

      cplInterface.setMeshQuad(meshOneID, idAB, idCD, idBC, idDA);

    } else {
      cplInterface.setMeshQuadWithEdges(meshOneID, idA, idB, idD, idC);
    }

    auto &mesh = testing::WhiteboxAccessor::impl(cplInterface).mesh("MeshOne");
    BOOST_REQUIRE(mesh.vertices().size() == 4);
    BOOST_REQUIRE(mesh.edges().size() == 5);
    BOOST_REQUIRE(mesh.triangles().size() == 2);

    for (auto &edge : mesh.edges()) {
      BOOST_TEST(mesh::edgeLength(edge) < 0.6);
    }

    cplInterface.finalize();
  }
}

void testQuadMappingNearestProjection(bool defineEdgesExplicitly, const std::string configFile, const TestContext &context)
{
  using Eigen::Vector3d;

  const double z = 0.3;

  // MeshOne
  Vector3d coordOneA{0.0, 0.0, z};
  Vector3d coordOneB{1.0, 0.0, z};
  Vector3d coordOneC{0.999999999, 1.0, z}; // Forces diagonal 0-2 to be shorter.
  Vector3d coordOneD{0.0, 1.0, z};
  double   valOneA = 1.0;
  double   valOneB = 3.0;
  double   valOneC = 5.0;
  double   valOneD = 7.0;

  // MeshTwo
  Vector3d coordTwoA{0.0, 0.0, z + 0.1};               // Maps to vertex A
  Vector3d coordTwoB{0.0, 0.5, z - 0.01};              // Maps to edge AD
  Vector3d coordTwoC{2.0 / 3.0, 1.0 / 3.0, z + 0.001}; // Maps to triangle ABC
  // This corresponds to the point C from mesh two on the triangle ABC on mesh one.
  Vector3d barycenterABC{0.3798734633239789, 0.24025307335204216, 0.3798734633239789};
  double   expectedValTwoA = 1.0;
  double   expectedValTwoB = 4.0;
  double   expectedValTwoC = Vector3d{valOneA, valOneB, valOneC}.dot(barycenterABC);

  if (context.isNamed("SolverOne")) {
    SolverInterface cplInterface("SolverOne", configFile, 0, 1);
    // namespace is required because we are outside the fixture
    const int meshOneID = cplInterface.getMeshID("MeshOne");

    // Setup mesh one.
    int idA = cplInterface.setMeshVertex(meshOneID, coordOneA.data());
    int idB = cplInterface.setMeshVertex(meshOneID, coordOneB.data());
    int idC = cplInterface.setMeshVertex(meshOneID, coordOneC.data());
    int idD = cplInterface.setMeshVertex(meshOneID, coordOneD.data());

    if (defineEdgesExplicitly) {

      int idAB = cplInterface.setMeshEdge(meshOneID, idA, idB);
      int idBC = cplInterface.setMeshEdge(meshOneID, idB, idC);
      int idCD = cplInterface.setMeshEdge(meshOneID, idC, idD);
      int idDA = cplInterface.setMeshEdge(meshOneID, idD, idA);

      cplInterface.setMeshQuad(meshOneID, idAB, idBC, idCD, idDA);

    } else {
      cplInterface.setMeshQuadWithEdges(meshOneID, idA, idB, idC, idD);
    }

    auto &mesh = testing::WhiteboxAccessor::impl(cplInterface).mesh("MeshOne");
    BOOST_REQUIRE(mesh.vertices().size() == 4);
    BOOST_REQUIRE(mesh.edges().size() == 5);
    BOOST_REQUIRE(mesh.triangles().size() == 2);

    // Initialize, thus sending the mesh.
    double maxDt = cplInterface.initialize();
    BOOST_TEST(cplInterface.isCouplingOngoing(), "Sending participant should have to advance once!");

    // Write the data to be send.
    int dataAID = cplInterface.getDataID("DataOne", meshOneID);
    cplInterface.writeScalarData(dataAID, idA, valOneA);
    cplInterface.writeScalarData(dataAID, idB, valOneB);
    cplInterface.writeScalarData(dataAID, idC, valOneC);
    cplInterface.writeScalarData(dataAID, idD, valOneD);

    // Advance, thus send the data to the receiving partner.
    cplInterface.advance(maxDt);
    BOOST_TEST(!cplInterface.isCouplingOngoing(), "Sending participant should have to advance once!");
    cplInterface.finalize();
  } else {
    BOOST_TEST(context.isNamed("SolverTwo"));
    SolverInterface cplInterface("SolverTwo", configFile, 0, 1);
    // namespace is required because we are outside the fixture
    int meshTwoID = cplInterface.getMeshID("MeshTwo");

    // Setup receiving mesh.
    int idA = cplInterface.setMeshVertex(meshTwoID, coordTwoA.data());
    int idB = cplInterface.setMeshVertex(meshTwoID, coordTwoB.data());
    int idC = cplInterface.setMeshVertex(meshTwoID, coordTwoC.data());

    // Initialize, thus receive the data and map.
    double maxDt = cplInterface.initialize();
    BOOST_TEST(cplInterface.isCouplingOngoing(), "Receiving participant should have to advance once!");

    // Read the mapped data from the mesh.
    int    dataAID = cplInterface.getDataID("DataOne", meshTwoID);
    double valueA, valueB, valueC;
    cplInterface.readScalarData(dataAID, idA, valueA);
    cplInterface.readScalarData(dataAID, idB, valueB);
    cplInterface.readScalarData(dataAID, idC, valueC);

    BOOST_TEST(valueA == expectedValTwoA);
    BOOST_TEST(valueB == expectedValTwoB);
    BOOST_TEST(valueC == expectedValTwoC);

    // Verify that there is only one time step necessary.
    cplInterface.advance(maxDt);
    BOOST_TEST(!cplInterface.isCouplingOngoing(), "Receiving participant should have to advance once!");
    cplInterface.finalize();
  }
}

/**
 * @brief Tests the Nearest Projection Mapping between two participants with explicit definition of edges from a quad to a triangle
 *
 */
BOOST_AUTO_TEST_CASE(testQuadMappingNearestProjectionExplicitEdges)
{
  PRECICE_TEST("SolverOne"_on(1_rank), "SolverTwo"_on(1_rank));
  bool              defineEdgesExplicitly = true;
  const std::string configFile            = _pathToTests + "mapping-nearest-projection.xml";
  testQuadMappingNearestProjection(defineEdgesExplicitly, configFile, context);
}

/**
 * @brief Tests the Nearest Projection Mapping between two participants with explicit definition of edges from a quad to a triangle
 *
 */
BOOST_AUTO_TEST_CASE(testQuadMappingNearestProjectionImplicitEdges)
{
  PRECICE_TEST("SolverOne"_on(1_rank), "SolverTwo"_on(1_rank));
  bool              defineEdgesExplicitly = false;
  const std::string configFile            = _pathToTests + "mapping-nearest-projection.xml";
  testQuadMappingNearestProjection(defineEdgesExplicitly, configFile, context);
}

/**
 * @brief Tests the Nearest Projection Mapping on a single participant on a quad mesh of a tall kite with setMeshQuad
 *
 */
BOOST_AUTO_TEST_CASE(testQuadMappingDiagonalNearestProjectionExplicitEdgesTallKite)
{
  PRECICE_TEST("SolverOne"_on(1_rank));
  bool              defineEdgesExplicitly = true;
  const std::string configFile            = _pathToTests + "mapping-nearest-projection.xml";
  testQuadMappingNearestProjectionTallKite(defineEdgesExplicitly, configFile, context);
}

/**
 * @brief Tests the Nearest Projection Mapping on a single participant on a quad mesh of a tall kite with setMeshQuadWithEdges
 *
 */
BOOST_AUTO_TEST_CASE(testQuadMappingDiagonalNearestProjectionImplicitEdgesTallKite)
{
  PRECICE_TEST("SolverOne"_on(1_rank));
  bool              defineEdgesExplicitly = false;
  const std::string configFile            = _pathToTests + "mapping-nearest-projection.xml";
  testQuadMappingNearestProjectionTallKite(defineEdgesExplicitly, configFile, context);
}

/**
 * @brief Tests the Nearest Projection Mapping on a single participant on a quad mesh of a tall kite with setMeshQuad
 *
 */
BOOST_AUTO_TEST_CASE(testQuadMappingDiagonalNearestProjectionExplicitEdgesWideKite)
{
  PRECICE_TEST("SolverOne"_on(1_rank));
  bool              defineEdgesExplicitly = true;
  const std::string configFile            = _pathToTests + "mapping-nearest-projection.xml";
  testQuadMappingNearestProjectionWideKite(defineEdgesExplicitly, configFile, context);
}

/**
 * @brief Tests the Nearest Projection Mapping on a single participant on a quad mesh of a tall kite with setMeshQuadWithEdges
 *
 */
BOOST_AUTO_TEST_CASE(testQuadMappingDiagonalNearestProjectionImplicitEdgesWideKite)
{
  PRECICE_TEST("SolverOne"_on(1_rank));
  bool              defineEdgesExplicitly = false;
  const std::string configFile            = _pathToTests + "mapping-nearest-projection.xml";
  testQuadMappingNearestProjectionWideKite(defineEdgesExplicitly, configFile, context);
}

/**
 * @brief method to test whether certain convergence measures give the correct number of iterations
 *
 */
void testConvergenceMeasures(const std::string configFile, TestContext const &context, std::vector<int> &expectedIterations)
{
  using Eigen::Vector2d;
  using namespace precice::constants;

  std::string meshName = context.isNamed("SolverOne") ? "MeshOne" : "MeshTwo";

  SolverInterface cplInterface(context.name, configFile, 0, 1);
  const int       meshID = cplInterface.getMeshID(meshName);

  Vector2d vertex{0.0, 0.0};

  std::vector<double> writeValues = {1.0, 1.01, 2.0, 2.5, 2.8, 2.81};

  VertexID vertexID = cplInterface.setMeshVertex(meshID, vertex.data());

  cplInterface.initialize();
  int numberOfAdvanceCalls = 0;
  int numberOfIterations   = -1;
  int timestep             = 0;

  while (cplInterface.isCouplingOngoing()) {
    if (cplInterface.isActionRequired(actionWriteIterationCheckpoint())) {
      numberOfIterations = 0;
      cplInterface.markActionFulfilled(actionWriteIterationCheckpoint());
    }

    if (context.isNamed("SolverTwo")) {
      DataID dataID = cplInterface.getDataID("Data2", meshID);
      cplInterface.writeScalarData(dataID, vertexID, writeValues.at(numberOfAdvanceCalls));
    }

    cplInterface.advance(1.0);
    ++numberOfAdvanceCalls;
    ++numberOfIterations;

    if (cplInterface.isActionRequired(actionReadIterationCheckpoint())) {
      cplInterface.markActionFulfilled(actionReadIterationCheckpoint());
    } else { //converged
      BOOST_TEST(numberOfIterations == expectedIterations.at(timestep));
      ++timestep;
    }
  }
  cplInterface.finalize();
}

BOOST_AUTO_TEST_CASE(testConvergenceMeasures1)
{
  PRECICE_TEST("SolverOne"_on(1_rank), "SolverTwo"_on(1_rank));
  const std::string configFile         = _pathToTests + "convergence-measures1.xml";
  std::vector<int>  expectedIterations = {2, 4};
  testConvergenceMeasures(configFile, context, expectedIterations);
}

BOOST_AUTO_TEST_CASE(testConvergenceMeasures2)
{
  PRECICE_TEST("SolverOne"_on(1_rank), "SolverTwo"_on(1_rank));
  const std::string configFile         = _pathToTests + "convergence-measures2.xml";
  std::vector<int>  expectedIterations = {3, 3};
  testConvergenceMeasures(configFile, context, expectedIterations);
}

BOOST_AUTO_TEST_CASE(testConvergenceMeasures3)
{
  PRECICE_TEST("SolverOne"_on(1_rank), "SolverTwo"_on(1_rank));
  const std::string configFile         = _pathToTests + "convergence-measures3.xml";
  std::vector<int>  expectedIterations = {2, 4};
  testConvergenceMeasures(configFile, context, expectedIterations);
}

/**
 * @brief Test to make sure that actions are called in the right order for explicit coupling via RecorderAction
 */
BOOST_AUTO_TEST_CASE(ActionTimingsExplicit)
{
  const std::string configFile = _pathToTests + "recorder-action-explicit.xml";
  PRECICE_TEST("SolverOne"_on(1_rank), "SolverTwo"_on(1_rank));

  using namespace precice::constants;

  SolverInterface couplingInterface(context.name, configFile, 0, 1);

  int         dimensions = couplingInterface.getDimensions();
  std::string meshName;
  std::string writeDataName;
  std::string readDataName;
  double      writeValue;

  if (context.isNamed("SolverOne")) {
    meshName      = "MeshOne";
    writeDataName = "Forces";
    readDataName  = "Velocities";
    writeValue    = 1;
  } else {
    BOOST_TEST(context.isNamed("SolverTwo"));
    meshName      = "MeshTwo";
    writeDataName = "Velocities";
    readDataName  = "Forces";
    writeValue    = 2;
  }
  int                 meshID      = couplingInterface.getMeshID(meshName);
  int                 writeDataID = couplingInterface.getDataID(writeDataName, meshID);
  int                 readDataID  = couplingInterface.getDataID(readDataName, meshID);
  std::vector<double> vertex(dimensions, 0);
  int                 vertexID = couplingInterface.setMeshVertex(meshID, vertex.data());

  double dt = -1;
  BOOST_TEST(action::RecorderAction::records.empty());
  dt = couplingInterface.initialize();
  BOOST_TEST(dt == 1.0);
  if (context.isNamed("SolverOne")) {
    BOOST_TEST(action::RecorderAction::records.empty());
  } else {
    BOOST_TEST(context.isNamed("SolverTwo"));
    BOOST_TEST(action::RecorderAction::records.size() == 2);
    BOOST_TEST(action::RecorderAction::records.at(0).timing == action::Action::READ_MAPPING_PRIOR);
    BOOST_TEST(action::RecorderAction::records.at(1).timing == action::Action::READ_MAPPING_POST);
  }
  action::RecorderAction::reset();
  std::vector<double> writeData(dimensions, writeValue);
  std::vector<double> readData(dimensions, -1);
  const std::string & cowid = actionWriteInitialData();

  if (couplingInterface.isActionRequired(cowid)) {
    BOOST_TEST(context.isNamed("SolverTwo"));
    couplingInterface.writeVectorData(writeDataID, vertexID, writeData.data());
    couplingInterface.markActionFulfilled(cowid);
  }

  couplingInterface.initializeData();
  if (context.isNamed("SolverOne")) {
    BOOST_TEST(action::RecorderAction::records.size() == 2);
    BOOST_TEST(action::RecorderAction::records.at(0).timing == action::Action::WRITE_MAPPING_PRIOR);
    BOOST_TEST(action::RecorderAction::records.at(1).timing == action::Action::WRITE_MAPPING_POST);
  } else {
    BOOST_TEST(context.isNamed("SolverTwo"));
    BOOST_TEST(action::RecorderAction::records.size() == 4);
    BOOST_TEST(action::RecorderAction::records.at(0).timing == action::Action::WRITE_MAPPING_PRIOR);
    BOOST_TEST(action::RecorderAction::records.at(1).timing == action::Action::WRITE_MAPPING_POST);
    BOOST_TEST(action::RecorderAction::records.at(2).timing == action::Action::READ_MAPPING_PRIOR);
    BOOST_TEST(action::RecorderAction::records.at(3).timing == action::Action::READ_MAPPING_POST);
  }
  action::RecorderAction::reset();

  int iteration = 0;

  while (couplingInterface.isCouplingOngoing()) {
    couplingInterface.readVectorData(readDataID, vertexID, readData.data());
    couplingInterface.writeVectorData(writeDataID, vertexID, writeData.data());
    dt = couplingInterface.advance(dt);
    BOOST_TEST(couplingInterface.isTimeWindowComplete());
    iteration++;
    if (context.isNamed("SolverOne") || iteration < 10) {
      BOOST_TEST(action::RecorderAction::records.size() == 5);
      BOOST_TEST(action::RecorderAction::records.at(0).timing == action::Action::WRITE_MAPPING_PRIOR);
      BOOST_TEST(action::RecorderAction::records.at(1).timing == action::Action::WRITE_MAPPING_POST);
      BOOST_TEST(action::RecorderAction::records.at(2).timing == action::Action::READ_MAPPING_PRIOR);
      BOOST_TEST(action::RecorderAction::records.at(3).timing == action::Action::READ_MAPPING_POST);
      BOOST_TEST(action::RecorderAction::records.at(4).timing == action::Action::ON_TIME_WINDOW_COMPLETE_POST);
    } else { // SolverTwo only writes in very last iteration, does not read.
      BOOST_TEST(action::RecorderAction::records.size() == 3);
      BOOST_TEST(action::RecorderAction::records.at(0).timing == action::Action::WRITE_MAPPING_PRIOR);
      BOOST_TEST(action::RecorderAction::records.at(1).timing == action::Action::WRITE_MAPPING_POST);
      BOOST_TEST(action::RecorderAction::records.at(2).timing == action::Action::ON_TIME_WINDOW_COMPLETE_POST);
    }
    action::RecorderAction::reset();
  }
  couplingInterface.finalize();
}

/**
 * @brief Test to make sure that actions are called in the right order for implicit coupling via RecorderAction
 */
BOOST_AUTO_TEST_CASE(ActionTimingsImplicit)
{
  PRECICE_TEST("SolverOne"_on(1_rank), "SolverTwo"_on(1_rank));
  const std::string configFile = _pathToTests + "recorder-action-implicit.xml";

  using namespace precice::constants;

  SolverInterface couplingInterface(context.name, configFile, 0, 1);

  int         dimensions = couplingInterface.getDimensions();
  std::string meshName;
  std::string writeDataName;
  std::string readDataName;
  std::string writeIterCheckpoint(constants::actionWriteIterationCheckpoint());
  std::string readIterCheckpoint(constants::actionReadIterationCheckpoint());
  double      writeValue;

  if (context.isNamed("SolverOne")) {
    meshName      = "MeshOne";
    writeDataName = "Forces";
    readDataName  = "Velocities";
    writeValue    = 1;
  } else {
    BOOST_TEST(context.isNamed("SolverTwo"));
    meshName      = "MeshTwo";
    writeDataName = "Velocities";
    readDataName  = "Forces";
    writeValue    = 2;
  }
  int                 meshID      = couplingInterface.getMeshID(meshName);
  int                 writeDataID = couplingInterface.getDataID(writeDataName, meshID);
  int                 readDataID  = couplingInterface.getDataID(readDataName, meshID);
  std::vector<double> vertex(dimensions, 0);
  int                 vertexID = couplingInterface.setMeshVertex(meshID, vertex.data());

  double dt = -1;
  BOOST_TEST(action::RecorderAction::records.empty());
  dt = couplingInterface.initialize();
  BOOST_TEST(dt == 1.0);
  if (context.isNamed("SolverOne")) {
    BOOST_TEST(action::RecorderAction::records.empty());
  } else {
    BOOST_TEST(context.isNamed("SolverTwo"));
    BOOST_TEST(action::RecorderAction::records.size() == 2);
    BOOST_TEST(action::RecorderAction::records.at(0).timing == action::Action::READ_MAPPING_PRIOR);
    BOOST_TEST(action::RecorderAction::records.at(1).timing == action::Action::READ_MAPPING_POST);
  }
  action::RecorderAction::reset();
  std::vector<double> writeData(dimensions, writeValue);
  std::vector<double> readData(dimensions, -1);
  const std::string & cowid = actionWriteInitialData();

  if (couplingInterface.isActionRequired(cowid)) {
    BOOST_TEST(context.isNamed("SolverTwo"));
    couplingInterface.writeVectorData(writeDataID, vertexID, writeData.data());
    couplingInterface.markActionFulfilled(cowid);
  }

  couplingInterface.initializeData();
  if (context.isNamed("SolverOne")) {
    BOOST_TEST(action::RecorderAction::records.size() == 2);
    BOOST_TEST(action::RecorderAction::records.at(0).timing == action::Action::WRITE_MAPPING_PRIOR);
    BOOST_TEST(action::RecorderAction::records.at(1).timing == action::Action::WRITE_MAPPING_POST);
  } else {
    BOOST_TEST(context.isNamed("SolverTwo"));
    BOOST_TEST(action::RecorderAction::records.size() == 4);
    BOOST_TEST(action::RecorderAction::records.at(0).timing == action::Action::WRITE_MAPPING_PRIOR);
    BOOST_TEST(action::RecorderAction::records.at(1).timing == action::Action::WRITE_MAPPING_POST);
    BOOST_TEST(action::RecorderAction::records.at(2).timing == action::Action::READ_MAPPING_PRIOR);
    BOOST_TEST(action::RecorderAction::records.at(3).timing == action::Action::READ_MAPPING_POST);
  }
  action::RecorderAction::reset();

  int iteration = 0;

  while (couplingInterface.isCouplingOngoing()) {
    couplingInterface.readVectorData(readDataID, vertexID, readData.data());
    couplingInterface.writeVectorData(writeDataID, vertexID, writeData.data());
    if (couplingInterface.isActionRequired(writeIterCheckpoint)) {
      couplingInterface.markActionFulfilled(writeIterCheckpoint);
    }
    dt = couplingInterface.advance(dt);
    if (couplingInterface.isActionRequired(readIterCheckpoint)) {
      couplingInterface.markActionFulfilled(readIterCheckpoint);
    }
    if (couplingInterface.isTimeWindowComplete()) {
      iteration++;
    }
    if (context.isNamed("SolverOne") || iteration < 10) {
      if (couplingInterface.isTimeWindowComplete()) {
        BOOST_TEST(action::RecorderAction::records.size() == 5);
        BOOST_TEST(action::RecorderAction::records.at(4).timing == action::Action::ON_TIME_WINDOW_COMPLETE_POST);
      } else {
        BOOST_TEST(action::RecorderAction::records.size() == 4);
      }
      BOOST_TEST(action::RecorderAction::records.at(0).timing == action::Action::WRITE_MAPPING_PRIOR);
      BOOST_TEST(action::RecorderAction::records.at(1).timing == action::Action::WRITE_MAPPING_POST);
      BOOST_TEST(action::RecorderAction::records.at(2).timing == action::Action::READ_MAPPING_PRIOR);
      BOOST_TEST(action::RecorderAction::records.at(3).timing == action::Action::READ_MAPPING_POST);
    } else { // SolverTwo only writes in very last iteration, does not read.
      if (couplingInterface.isTimeWindowComplete()) {
        BOOST_TEST(action::RecorderAction::records.size() == 3);
        BOOST_TEST(action::RecorderAction::records.at(2).timing == action::Action::ON_TIME_WINDOW_COMPLETE_POST);
      } else {
        BOOST_TEST(action::RecorderAction::records.size() == 2);
      }
      BOOST_TEST(action::RecorderAction::records.at(0).timing == action::Action::WRITE_MAPPING_PRIOR);
      BOOST_TEST(action::RecorderAction::records.at(1).timing == action::Action::WRITE_MAPPING_POST);
    }
    action::RecorderAction::reset();
  }
  couplingInterface.finalize();
}

BOOST_AUTO_TEST_CASE(MultipleFromMappings)
{
  PRECICE_TEST("A"_on(1_rank), "B"_on(1_rank));

  using Eigen::Vector2d;
  using namespace precice::constants;

  const std::string configFile = _pathToTests + "multiple-from-mappings.xml";

  SolverInterface interface(context.name, configFile, 0, 1);
  Vector2d        vertex{0.0, 0.0};

  if (context.isNamed("A")) {
    const MeshID meshIDTop      = interface.getMeshID("MeshATop");
    const MeshID meshIDBottom   = interface.getMeshID("MeshABottom");
    int          vertexIDTop    = interface.setMeshVertex(meshIDTop, vertex.data());
    int          vertexIDBottom = interface.setMeshVertex(meshIDBottom, vertex.data());
    int          dataIDTop      = interface.getDataID("Pressure", meshIDTop);
    int          dataIDBottom   = interface.getDataID("Pressure", meshIDBottom);

    double dt = interface.initialize();
    interface.advance(dt);
    double pressure = -1.0;
    interface.readScalarData(dataIDTop, vertexIDTop, pressure);
    BOOST_TEST(pressure == 1.0);
    pressure = -1.0;
    interface.readScalarData(dataIDBottom, vertexIDBottom, pressure);
    BOOST_TEST(pressure == 1.0);
    BOOST_TEST(not interface.isCouplingOngoing());
    interface.finalize();

  } else {
    BOOST_TEST(context.isNamed("B"));
    const MeshID meshID   = interface.getMeshID("MeshB");
    int          vertexID = interface.setMeshVertex(meshID, vertex.data());
    int          dataID   = interface.getDataID("Pressure", meshID);

    double dt       = interface.initialize();
    double pressure = 1.0;
    interface.writeScalarData(dataID, vertexID, pressure);
    interface.advance(dt);
    BOOST_TEST(not interface.isCouplingOngoing());
    interface.finalize();
  }
}

BOOST_AUTO_TEST_CASE(MultipleToMappings)
{
  PRECICE_TEST("A"_on(1_rank), "B"_on(1_rank));

  using Eigen::Vector2d;
  using namespace precice::constants;

  const std::string configFile = _pathToTests + "multiple-to-mappings.xml";

  SolverInterface interface(context.name, configFile, 0, 1);
  Vector2d        vertex{0.0, 0.0};

  if (context.isNamed("A")) {
    const MeshID meshIDTop      = interface.getMeshID("MeshATop");
    const MeshID meshIDBottom   = interface.getMeshID("MeshABottom");
    int          vertexIDTop    = interface.setMeshVertex(meshIDTop, vertex.data());
    int          vertexIDBottom = interface.setMeshVertex(meshIDBottom, vertex.data());
    int          dataIDTop      = interface.getDataID("DisplacementTop", meshIDTop);
    int          dataIDBottom   = interface.getDataID("DisplacementBottom", meshIDBottom);

    double dt              = interface.initialize();
    double displacementTop = 1.0;
    interface.writeScalarData(dataIDTop, vertexIDTop, displacementTop);
    double displacementBottom = 2.0;
    interface.writeScalarData(dataIDBottom, vertexIDBottom, displacementBottom);
    interface.advance(dt);
    BOOST_TEST(not interface.isCouplingOngoing());
    interface.finalize();

  } else {
    BOOST_TEST(context.isNamed("B"));
    const MeshID meshID   = interface.getMeshID("MeshB");
    int          vertexID = interface.setMeshVertex(meshID, vertex.data());
    int          dataID   = interface.getDataID("DisplacementSum", meshID);

    double dt = interface.initialize();
    interface.advance(dt);
    double displacement = -1.0;
    interface.readScalarData(dataID, vertexID, displacement);
    BOOST_TEST(displacement == 3.0);
    BOOST_TEST(not interface.isCouplingOngoing());
    interface.finalize();
  }
}

BOOST_AUTO_TEST_CASE(AitkenAcceleration)
{
  PRECICE_TEST("A"_on(1_rank), "B"_on(1_rank));

  using Eigen::Vector2d;
  using namespace precice::constants;

  const std::string configFile = _pathToTests + "aitken-acceleration.xml";

  SolverInterface interface(context.name, configFile, 0, 1);
  Vector2d        vertex{0.0, 0.0};

  if (context.isNamed("A")) {
    const MeshID meshID   = interface.getMeshID("A-Mesh");
    int          vertexID = interface.setMeshVertex(meshID, vertex.data());
    int          dataID   = interface.getDataID("Data", meshID);

    double dt    = interface.initialize();
    double value = 1.0;
    interface.writeScalarData(dataID, vertexID, value);

    interface.markActionFulfilled(actionWriteIterationCheckpoint());
    interface.advance(dt);
    interface.markActionFulfilled(actionReadIterationCheckpoint());
    interface.advance(dt);
    BOOST_TEST(not interface.isCouplingOngoing());
    interface.finalize();

  } else {
    BOOST_TEST(context.isNamed("B"));
    const MeshID meshID   = interface.getMeshID("B-Mesh");
    int          vertexID = interface.setMeshVertex(meshID, vertex.data());
    int          dataID   = interface.getDataID("Data", meshID);

    double dt = interface.initialize();
    interface.markActionFulfilled(actionWriteIterationCheckpoint());
    interface.advance(dt);

    double value = -1.0;
    interface.readScalarData(dataID, vertexID, value);
    BOOST_TEST(value == 0.1); // due to initial underrelaxation

    interface.markActionFulfilled(actionReadIterationCheckpoint());
    interface.advance(dt);
    BOOST_TEST(not interface.isCouplingOngoing());
    interface.finalize();
  }
}

void testQuadMappingScaledConsistent(const std::string configFile, const TestContext &context)
{
  using Eigen::Vector3d;

  const double z = 0.3;

  // MeshOne
  Vector3d coordOneA{0.0, 0.0, z};
  Vector3d coordOneB{1.0, 0.0, z};
  Vector3d coordOneC{0.999999999, 1.0, z}; // Forces diagonal 0-2 to be shorter.
  Vector3d coordOneD{0.0, 1.0, z};
  double   valOneA = 1.0;
  double   valOneB = 3.0;
  double   valOneC = 5.0;
  double   valOneD = 7.0;

  // MeshTwo
  Vector3d coordTwoA{0.0, 0.0, z + 0.1};               // Maps to vertex A
  Vector3d coordTwoB{0.0, 0.5, z - 0.01};              // Maps to edge AD
  Vector3d coordTwoC{2.0 / 3.0, 1.0 / 3.0, z + 0.001}; // Maps to triangle ABC

  double expectedIntegral = math::geometry::triangleArea(coordOneA, coordOneB, coordOneC) * (valOneA + valOneB + valOneC) / 3.0 +
                            math::geometry::triangleArea(coordOneA, coordOneC, coordOneD) * (valOneA + valOneC + valOneD) / 3.0;

  if (context.isNamed("SolverOne")) {
    SolverInterface cplInterface("SolverOne", configFile, 0, 1);
    // namespace is required because we are outside the fixture
    const int meshOneID = cplInterface.getMeshID("MeshOne");

    // Setup mesh one.
    int idA = cplInterface.setMeshVertex(meshOneID, coordOneA.data());
    int idB = cplInterface.setMeshVertex(meshOneID, coordOneB.data());
    int idC = cplInterface.setMeshVertex(meshOneID, coordOneC.data());
    int idD = cplInterface.setMeshVertex(meshOneID, coordOneD.data());

    int idAB = cplInterface.setMeshEdge(meshOneID, idA, idB);
    int idBC = cplInterface.setMeshEdge(meshOneID, idB, idC);
    int idCD = cplInterface.setMeshEdge(meshOneID, idC, idD);
    int idDA = cplInterface.setMeshEdge(meshOneID, idD, idA);

    cplInterface.setMeshQuad(meshOneID, idAB, idBC, idCD, idDA);

    auto &mesh = testing::WhiteboxAccessor::impl(cplInterface).mesh("MeshOne");
    BOOST_REQUIRE(mesh.vertices().size() == 4);
    BOOST_REQUIRE(mesh.edges().size() == 5);
    BOOST_REQUIRE(mesh.triangles().size() == 2);

    // Initialize, thus sending the mesh.
    double maxDt = cplInterface.initialize();
    BOOST_TEST(cplInterface.isCouplingOngoing(), "Sending participant should have to advance once!");

    // Write the data to be send.
    int dataAID = cplInterface.getDataID("DataOne", meshOneID);
    cplInterface.writeScalarData(dataAID, idA, valOneA);
    cplInterface.writeScalarData(dataAID, idB, valOneB);
    cplInterface.writeScalarData(dataAID, idC, valOneC);
    cplInterface.writeScalarData(dataAID, idD, valOneD);

    // Advance, thus send the data to the receiving partner.
    cplInterface.advance(maxDt);
    BOOST_TEST(!cplInterface.isCouplingOngoing(), "Sending participant should have to advance once!");
    cplInterface.finalize();
  } else {
    BOOST_TEST(context.isNamed("SolverTwo"));
    SolverInterface cplInterface("SolverTwo", configFile, 0, 1);
    // namespace is required because we are outside the fixture
    int meshTwoID = cplInterface.getMeshID("MeshTwo");

    // Setup receiving mesh.
    int idA = cplInterface.setMeshVertex(meshTwoID, coordTwoA.data());
    int idB = cplInterface.setMeshVertex(meshTwoID, coordTwoB.data());
    int idC = cplInterface.setMeshVertex(meshTwoID, coordTwoC.data());

    int idAB = cplInterface.setMeshEdge(meshTwoID, idA, idB);
    int idBC = cplInterface.setMeshEdge(meshTwoID, idB, idC);
    int idAC = cplInterface.setMeshEdge(meshTwoID, idA, idC);

    cplInterface.setMeshTriangle(meshTwoID, idAB, idBC, idAC);

    // Initialize, thus receive the data and map.
    double maxDt = cplInterface.initialize();
    BOOST_TEST(cplInterface.isCouplingOngoing(), "Receiving participant should have to advance once!");

    // Read the mapped data from the mesh.
    int    dataAID = cplInterface.getDataID("DataOne", meshTwoID);
    double valueA, valueB, valueC;
    cplInterface.readScalarData(dataAID, idA, valueA);
    cplInterface.readScalarData(dataAID, idB, valueB);
    cplInterface.readScalarData(dataAID, idC, valueC);

    double calculatedIntegral = math::geometry::triangleArea(coordTwoA, coordTwoB, coordTwoC) * (valueA + valueB + valueC) / 3.0;
    BOOST_TEST(expectedIntegral == calculatedIntegral);

    // Verify that there is only one time step necessary.
    cplInterface.advance(maxDt);
    BOOST_TEST(!cplInterface.isCouplingOngoing(), "Receiving participant should have to advance once!");
    cplInterface.finalize();
  }
}

BOOST_AUTO_TEST_CASE(testQuadMappingScaledConsistentOnA)
{
  PRECICE_TEST("SolverOne"_on(1_rank), "SolverTwo"_on(1_rank));
  const std::string configFile = _pathToTests + "mapping-scaled-consistent-onA.xml";
  testQuadMappingScaledConsistent(configFile, context);
}

BOOST_AUTO_TEST_CASE(testQuadMappingScaledConsistentOnB)
{
  PRECICE_TEST("SolverOne"_on(1_rank), "SolverTwo"_on(1_rank));
  const std::string configFile = _pathToTests + "mapping-scaled-consistent-onB.xml";
  testQuadMappingScaledConsistent(configFile, context);
}

// Simple case of A <==> B <==> C
void multiCouplingThreeSolvers(const std::string configFile, const TestContext &context)
{
  Eigen::Vector2d coordOneA{0.0, 0.0};
  std::string     writeIterCheckpoint(constants::actionWriteIterationCheckpoint());
  std::string     readIterCheckpoint(constants::actionReadIterationCheckpoint());

  double valueA = 1.0;
  double valueB = 2.0;
  double valueC = 3.0;

  if (context.isNamed("SolverA")) {
    SolverInterface cplInterface("SolverA", configFile, 0, 1);
    const int       meshID   = cplInterface.getMeshID("MeshA");
    int             vertexID = cplInterface.setMeshVertex(meshID, coordOneA.data());
    int             dataABID = cplInterface.getDataID("DataAB", meshID);
    int             dataBAID = cplInterface.getDataID("DataBA", meshID);

    double maxDt = cplInterface.initialize();
    double valueRead;

    BOOST_TEST(cplInterface.isCouplingOngoing());
    while (cplInterface.isCouplingOngoing()) {
      cplInterface.writeScalarData(dataABID, vertexID, valueA);
      if (cplInterface.isActionRequired(writeIterCheckpoint)) {
        cplInterface.markActionFulfilled(writeIterCheckpoint);
      }

      cplInterface.advance(maxDt);

      if (cplInterface.isActionRequired(readIterCheckpoint)) {
        cplInterface.markActionFulfilled(readIterCheckpoint);
      }
      cplInterface.readScalarData(dataBAID, vertexID, valueRead);
    }

    BOOST_TEST(valueRead == valueB);

    cplInterface.finalize();
  } else if (context.isNamed("SolverB")) {
    SolverInterface cplInterface("SolverB", configFile, 0, 1);
    const int       meshID1   = cplInterface.getMeshID("MeshB1");
    const int       meshID2   = cplInterface.getMeshID("MeshB2");
    int             vertexID1 = cplInterface.setMeshVertex(meshID1, coordOneA.data());
    int             vertexID2 = cplInterface.setMeshVertex(meshID2, coordOneA.data());
    int             dataABID  = cplInterface.getDataID("DataAB", meshID1);
    int             dataBAID  = cplInterface.getDataID("DataBA", meshID1);
    int             dataCBID  = cplInterface.getDataID("DataCB", meshID2);
    int             dataBCID  = cplInterface.getDataID("DataBC", meshID2);

    double maxDt = cplInterface.initialize();
    double valueReadA, valueReadC;

    BOOST_TEST(cplInterface.isCouplingOngoing());
    while (cplInterface.isCouplingOngoing()) {
      cplInterface.writeScalarData(dataBAID, vertexID1, valueB);
      cplInterface.writeScalarData(dataBCID, vertexID2, valueB);
      if (cplInterface.isActionRequired(writeIterCheckpoint)) {
        cplInterface.markActionFulfilled(writeIterCheckpoint);
      }

      cplInterface.advance(maxDt);

      if (cplInterface.isActionRequired(readIterCheckpoint)) {
        cplInterface.markActionFulfilled(readIterCheckpoint);
      }
      cplInterface.readScalarData(dataABID, vertexID1, valueReadA);
      cplInterface.readScalarData(dataCBID, vertexID2, valueReadC);
    }

    BOOST_TEST(valueReadA == 1.0);
    BOOST_TEST(valueReadC == 3.0);

    cplInterface.finalize();

  } else {
    SolverInterface cplInterface("SolverC", configFile, 0, 1);
    const int       meshID   = cplInterface.getMeshID("MeshC");
    int             vertexID = cplInterface.setMeshVertex(meshID, coordOneA.data());
    int             dataCBID = cplInterface.getDataID("DataCB", meshID);
    int             dataBCID = cplInterface.getDataID("DataBC", meshID);

    double maxDt = cplInterface.initialize();
    double valueRead;

    BOOST_TEST(cplInterface.isCouplingOngoing());
    while (cplInterface.isCouplingOngoing()) {

      cplInterface.writeScalarData(dataCBID, vertexID, valueC);
      if (cplInterface.isActionRequired(writeIterCheckpoint)) {
        cplInterface.markActionFulfilled(writeIterCheckpoint);
      }

      cplInterface.advance(maxDt);

      if (cplInterface.isActionRequired(readIterCheckpoint)) {
        cplInterface.markActionFulfilled(readIterCheckpoint);
      }
      cplInterface.readScalarData(dataBCID, vertexID, valueRead);
    }

    BOOST_TEST(valueRead == 2.0);

    cplInterface.finalize();
  }
}

BOOST_AUTO_TEST_CASE(MultiCouplingThreeSolvers1)
{
  PRECICE_TEST("SolverA"_on(1_rank), "SolverB"_on(1_rank), "SolverC"_on(1_rank));
  const std::string configFile = _pathToTests + "multi-coupling-three-solver-1.xml";
  multiCouplingThreeSolvers(configFile, context);
}

BOOST_AUTO_TEST_CASE(MultiCouplingThreeSolvers2)
{
  PRECICE_TEST("SolverA"_on(1_rank), "SolverB"_on(1_rank), "SolverC"_on(1_rank));
  const std::string configFile = _pathToTests + "multi-coupling-three-solver-2.xml";
  multiCouplingThreeSolvers(configFile, context);
}

BOOST_AUTO_TEST_CASE(MultiCouplingThreeSolvers3)
{
  PRECICE_TEST("SolverA"_on(1_rank), "SolverB"_on(1_rank), "SolverC"_on(1_rank));
  const std::string configFile = _pathToTests + "multi-coupling-three-solver-3.xml";
  multiCouplingThreeSolvers(configFile, context);
}

void multiCouplingFourSolvers(const std::string configFile, const TestContext &context)
{
  Eigen::Vector2d coordOneA{0.0, 0.0};
  std::string     writeIterCheckpoint(constants::actionWriteIterationCheckpoint());
  std::string     readIterCheckpoint(constants::actionReadIterationCheckpoint());

  if (context.isNamed("SolverA")) {
    SolverInterface cplInterface("SolverA", configFile, 0, 1);
    const int       meshID   = cplInterface.getMeshID("MeshA");
    int             vertexID = cplInterface.setMeshVertex(meshID, coordOneA.data());
    int             dataABID = cplInterface.getDataID("DataAB", meshID);
    int             dataBAID = cplInterface.getDataID("DataBA", meshID);

    double maxDt = cplInterface.initialize();
    double valueRead;
    double valueWrite = 1.0;

    BOOST_TEST(cplInterface.isCouplingOngoing());
    while (cplInterface.isCouplingOngoing()) {
      cplInterface.writeScalarData(dataABID, vertexID, valueWrite);
      if (cplInterface.isActionRequired(writeIterCheckpoint)) {
        cplInterface.markActionFulfilled(writeIterCheckpoint);
      }

      cplInterface.advance(maxDt);

      if (cplInterface.isActionRequired(readIterCheckpoint)) {
        cplInterface.markActionFulfilled(readIterCheckpoint);
      }
      cplInterface.readScalarData(dataBAID, vertexID, valueRead);
    }
    cplInterface.finalize();
  } else if (context.isNamed("SolverB")) {
    SolverInterface cplInterface("SolverB", configFile, 0, 1);
    const int       meshID1   = cplInterface.getMeshID("MeshB1");
    const int       meshID2   = cplInterface.getMeshID("MeshB2");
    int             vertexID1 = cplInterface.setMeshVertex(meshID1, coordOneA.data());
    int             vertexID2 = cplInterface.setMeshVertex(meshID2, coordOneA.data());
    int             dataABID  = cplInterface.getDataID("DataAB", meshID1);
    int             dataBAID  = cplInterface.getDataID("DataBA", meshID1);
    int             dataCBID  = cplInterface.getDataID("DataCB", meshID2);
    int             dataBCID  = cplInterface.getDataID("DataBC", meshID2);

    double maxDt = cplInterface.initialize();
    double valueReadA, valueReadC;
    double valueWriteA{1.0}, valueWriteC{1.0};

    BOOST_TEST(cplInterface.isCouplingOngoing());
    while (cplInterface.isCouplingOngoing()) {
      cplInterface.writeScalarData(dataBAID, vertexID1, valueWriteA);
      cplInterface.writeScalarData(dataBCID, vertexID2, valueWriteC);
      if (cplInterface.isActionRequired(writeIterCheckpoint)) {
        cplInterface.markActionFulfilled(writeIterCheckpoint);
      }

      cplInterface.advance(maxDt);

      if (cplInterface.isActionRequired(readIterCheckpoint)) {
        cplInterface.markActionFulfilled(readIterCheckpoint);
      }
      cplInterface.readScalarData(dataABID, vertexID1, valueReadA);
      cplInterface.readScalarData(dataCBID, vertexID2, valueReadC);
    }
    cplInterface.finalize();

  } else if (context.isNamed("SolverC")) {
    SolverInterface cplInterface("SolverC", configFile, 0, 1);
    const int       meshID1   = cplInterface.getMeshID("MeshC1");
    const int       meshID2   = cplInterface.getMeshID("MeshC2");
    int             vertexID1 = cplInterface.setMeshVertex(meshID1, coordOneA.data());
    int             vertexID2 = cplInterface.setMeshVertex(meshID2, coordOneA.data());
    int             dataBCID  = cplInterface.getDataID("DataBC", meshID1);
    int             dataCBID  = cplInterface.getDataID("DataCB", meshID1);
    int             dataCDID  = cplInterface.getDataID("DataCD", meshID2);
    int             dataDCID  = cplInterface.getDataID("DataDC", meshID2);

    double maxDt = cplInterface.initialize();
    double valueReadA, valueReadC;
    double valueWriteA{1.0}, valueWriteC{1.0};

    BOOST_TEST(cplInterface.isCouplingOngoing());
    while (cplInterface.isCouplingOngoing()) {
      cplInterface.writeScalarData(dataCBID, vertexID1, valueWriteA);
      cplInterface.writeScalarData(dataCDID, vertexID2, valueWriteC);
      if (cplInterface.isActionRequired(writeIterCheckpoint)) {
        cplInterface.markActionFulfilled(writeIterCheckpoint);
      }

      cplInterface.advance(maxDt);

      if (cplInterface.isActionRequired(readIterCheckpoint)) {
        cplInterface.markActionFulfilled(readIterCheckpoint);
      }
      cplInterface.readScalarData(dataBCID, vertexID1, valueReadA);
      cplInterface.readScalarData(dataDCID, vertexID2, valueReadC);
    }
    cplInterface.finalize();
  } else {
    SolverInterface cplInterface("SolverD", configFile, 0, 1);
    const int       meshID   = cplInterface.getMeshID("MeshD");
    int             vertexID = cplInterface.setMeshVertex(meshID, coordOneA.data());
    int             dataCDID = cplInterface.getDataID("DataCD", meshID);
    int             dataDCID = cplInterface.getDataID("DataDC", meshID);

    double maxDt = cplInterface.initialize();
    double valueRead;
    double valueWrite = 1.0;

    BOOST_TEST(cplInterface.isCouplingOngoing());
    while (cplInterface.isCouplingOngoing()) {
      cplInterface.writeScalarData(dataDCID, vertexID, valueWrite);
      if (cplInterface.isActionRequired(writeIterCheckpoint)) {
        cplInterface.markActionFulfilled(writeIterCheckpoint);
      }

      cplInterface.advance(maxDt);

      if (cplInterface.isActionRequired(readIterCheckpoint)) {
        cplInterface.markActionFulfilled(readIterCheckpoint);
      }
      cplInterface.readScalarData(dataCDID, vertexID, valueRead);
    }
    cplInterface.finalize();
  }
}

BOOST_AUTO_TEST_CASE(MultiCouplingFourSolvers1)
{
  PRECICE_TEST("SolverA"_on(1_rank), "SolverB"_on(1_rank), "SolverC"_on(1_rank), "SolverD"_on(1_rank));
  const std::string configFile = _pathToTests + "multi-coupling-four-solver-1.xml";
  multiCouplingFourSolvers(configFile, context);
}

BOOST_AUTO_TEST_CASE(MultiCouplingFourSolvers2)
{
  PRECICE_TEST("SolverA"_on(1_rank), "SolverB"_on(1_rank), "SolverC"_on(1_rank), "SolverD"_on(1_rank));
  const std::string configFile = _pathToTests + "multi-coupling-four-solver-2.xml";
  multiCouplingFourSolvers(configFile, context);
}

BOOST_AUTO_TEST_SUITE_END()
BOOST_AUTO_TEST_SUITE_END()
#endif // PRECICE_NO_MPI<|MERGE_RESOLUTION|>--- conflicted
+++ resolved
@@ -291,304 +291,6 @@
   runTestExplicit(config, context);
 }
 
-BOOST_AUTO_TEST_SUITE(Time)
-BOOST_AUTO_TEST_SUITE(Explicit)
-
-/// Test to run a simple "do nothing" coupling with subcycling solvers.
-BOOST_AUTO_TEST_CASE(testExplicitWithSubcycling)
-{
-  PRECICE_TEST("SolverOne"_on(1_rank), "SolverTwo"_on(1_rank));
-
-  SolverInterface precice(context.name, _pathToTests + "explicit-mpi-single.xml", 0, 1);
-  if (context.isNamed("SolverOne")) {
-    double maxDt     = precice.initialize();
-    int    timestep  = 0;
-    double dt        = maxDt / 2.0; // Timestep length desired by solver
-    double currentDt = dt;          // Timestep length used by solver
-    while (precice.isCouplingOngoing()) {
-      maxDt     = precice.advance(currentDt);
-      currentDt = dt > maxDt ? maxDt : dt;
-      timestep++;
-    }
-    precice.finalize();
-    BOOST_TEST(timestep == 20);
-  } else {
-    BOOST_TEST(context.isNamed("SolverTwo"));
-    MeshID meshID = precice.getMeshID("Test-Square");
-    precice.setMeshVertex(meshID, Eigen::Vector3d(0.0, 0.0, 0.0).data());
-    precice.setMeshVertex(meshID, Eigen::Vector3d(1.0, 0.0, 0.0).data());
-    double maxDt     = precice.initialize();
-    int    timestep  = 0;
-    double dt        = maxDt / 3.0; // Timestep length desired by solver
-    double currentDt = dt;          // Timestep length used by solver
-    while (precice.isCouplingOngoing()) {
-      maxDt     = precice.advance(currentDt);
-      currentDt = dt > maxDt ? maxDt : dt;
-      timestep++;
-    }
-    precice.finalize();
-    BOOST_TEST(timestep == 30);
-  }
-}
-
-<<<<<<< HEAD
-=======
-/// Test to run a simple coupling with subcycling.
-/// Ensures that each time step provides its own data, but preCICE will only exchange data at the end of the window.
-BOOST_AUTO_TEST_CASE(testExplicitReadWriteScalarDataWithSubcycling)
-{
-  PRECICE_TEST("SolverOne"_on(1_rank), "SolverTwo"_on(1_rank));
-
-  SolverInterface precice(context.name, _pathToTests + "explicit-scalar-data-init.xml", 0, 1); // serial coupling, SolverOne first
-
-  MeshID meshID;
-  DataID writeDataID;
-  DataID readDataID;
-
-  typedef double (*DataFunction)(double, int);
-
-  DataFunction dataOneFunction = [](double t, int idx) -> double {
-    return (double) (2 + t + idx);
-  };
-  DataFunction dataTwoFunction = [](double t, int idx) -> double {
-    return (double) (10 + t + idx);
-  };
-  DataFunction writeFunction;
-  DataFunction readFunction;
-
-  if (context.isNamed("SolverOne")) {
-    meshID        = precice.getMeshID("MeshOne");
-    writeDataID   = precice.getDataID("DataOne", meshID);
-    writeFunction = dataOneFunction;
-    readDataID    = precice.getDataID("DataTwo", meshID);
-    readFunction  = dataTwoFunction;
-  } else {
-    BOOST_TEST(context.isNamed("SolverTwo"));
-    meshID        = precice.getMeshID("MeshTwo");
-    writeDataID   = precice.getDataID("DataTwo", meshID);
-    writeFunction = dataTwoFunction;
-    readDataID    = precice.getDataID("DataOne", meshID);
-    readFunction  = dataOneFunction;
-  }
-
-  int n_vertices = 1;
-
-  std::vector<VertexID> vertexIDs(n_vertices, 0);
-  std::vector<double>   writeData(n_vertices, 0);
-  std::vector<double>   readData(n_vertices, 0);
-  double                oldWriteData, oldReadData;
-
-  vertexIDs[0] = precice.setMeshVertex(meshID, Eigen::Vector3d(0.0, 0.0, 0.0).data());
-
-  int    nSubsteps     = 4; // perform subcycling on solvers. 4 steps happen in each window.
-  int    nWindows      = 5; // perform 5 windows.
-  double maxDt         = precice.initialize();
-  double windowDt      = maxDt;
-  int    timestep      = 0;
-  int    timewindow    = 0;
-  double dt            = windowDt / (nSubsteps - 0.5); // Timestep length desired by solver. E.g. 4 steps with size 2/7. Fourth step will be restricted to 1/7 via preCICE steering to fit into the window.
-  double expectedDts[] = {4.0 / 7.0, 4.0 / 7.0, 4.0 / 7.0, 2.0 / 7.0};
-  double currentDt     = dt; // Timestep length used by solver
-  double time          = timestep * dt;
-
-  if (precice.isActionRequired(precice::constants::actionWriteInitialData())) {
-    for (int i = 0; i < n_vertices; i++) {
-      writeData[i] = writeFunction(time, i);
-      precice.writeScalarData(writeDataID, vertexIDs[i], writeData[i]);
-    }
-    precice.markActionFulfilled(precice::constants::actionWriteInitialData());
-  }
-
-  precice.initializeData();
-
-  while (precice.isCouplingOngoing()) {
-    double readTime;
-    if (context.isNamed("SolverOne")) {
-      readTime = timewindow * windowDt; // SolverOne lags one window behind SolverTwo for serial-explicit coupling.
-    } else {
-      readTime = (timewindow + 1) * windowDt;
-    }
-    BOOST_TEST(readData.size() == n_vertices);
-    for (int i = 0; i < n_vertices; i++) {
-      oldReadData = readData[i];
-      precice.readScalarData(readDataID, vertexIDs[i], readData[i]);
-      if (precice.isTimeWindowComplete() ||
-          (timestep == 0)) {                      // exception: First timestep will also have different data, even though formally no time window is completed.
-        BOOST_TEST((readData[i] != oldReadData)); // ensure that read data changes from one step to the next, if a new window is entered
-      } else {
-        BOOST_TEST((readData[i] == oldReadData)); // ensure that read data stays the same from one step to the next, if not a new window is entered
-      }
-      BOOST_TEST(readData[i] == readFunction(readTime, i));
-    }
-
-    // solve usually goes here. Dummy solve: Just sampling the writeFunction.
-    BOOST_TEST(currentDt == expectedDts[timestep % nSubsteps]);
-    time += currentDt;
-
-    BOOST_TEST(writeData.size() == n_vertices);
-    for (int i = 0; i < n_vertices; i++) {
-      oldWriteData = writeData[i];
-      writeData[i] = writeFunction(time, i);
-      BOOST_TEST(writeData[i] != oldWriteData); // ensure that write data differs from one step to the next
-      precice.writeScalarData(writeDataID, vertexIDs[i], writeData[i]);
-    }
-    maxDt     = precice.advance(currentDt);
-    currentDt = dt > maxDt ? maxDt : dt;
-    timestep++;
-    if (precice.isTimeWindowComplete()) {
-      timewindow++;
-    }
-  }
-
-  precice.finalize();
-  BOOST_TEST(timestep == nWindows * nSubsteps);
-}
-BOOST_AUTO_TEST_SUITE_END()
-
-BOOST_AUTO_TEST_SUITE(Implicit)
-
-/// Test to run a simple coupling with subcycling.
-/// Ensures that each time step provides its own data, but preCICE will only exchange data at the end of the window.
-BOOST_AUTO_TEST_CASE(testImplicitReadWriteScalarDataWithSubcycling)
-{
-  PRECICE_TEST("SolverOne"_on(1_rank), "SolverTwo"_on(1_rank));
-
-  SolverInterface precice(context.name, _pathToTests + "implicit-scalar-data-init.xml", 0, 1); // serial coupling, SolverOne first
-
-  MeshID meshID;
-  DataID writeDataID;
-  DataID readDataID;
-
-  typedef double (*DataFunction)(double, int);
-
-  DataFunction dataOneFunction = [](double t, int idx) -> double {
-    return (double) (2 + t + idx);
-  };
-  DataFunction dataTwoFunction = [](double t, int idx) -> double {
-    return (double) (10 + t + idx);
-  };
-  DataFunction writeFunction;
-  DataFunction readFunction;
-
-  if (context.isNamed("SolverOne")) {
-    meshID        = precice.getMeshID("MeshOne");
-    writeDataID   = precice.getDataID("DataOne", meshID);
-    writeFunction = dataOneFunction;
-    readDataID    = precice.getDataID("DataTwo", meshID);
-    readFunction  = dataTwoFunction;
-  } else {
-    BOOST_TEST(context.isNamed("SolverTwo"));
-    meshID        = precice.getMeshID("MeshTwo");
-    writeDataID   = precice.getDataID("DataTwo", meshID);
-    writeFunction = dataTwoFunction;
-    readDataID    = precice.getDataID("DataOne", meshID);
-    readFunction  = dataOneFunction;
-  }
-
-  int n_vertices = 1;
-
-  std::vector<VertexID> vertexIDs(n_vertices, 0);
-  std::vector<double>   writeData(n_vertices, 0);
-  std::vector<double>   readData(n_vertices, 0);
-  double                oldWriteData, oldReadData;
-
-  vertexIDs[0] = precice.setMeshVertex(meshID, Eigen::Vector3d(0.0, 0.0, 0.0).data());
-
-  int    nSubsteps       = 4; // perform subcycling on solvers. 4 steps happen in each window.
-  int    nWindows        = 5; // perform 5 windows.
-  double maxDt           = precice.initialize();
-  double windowDt        = maxDt;
-  int    timestep        = 0;
-  int    timewindow      = 0;
-  double startTime       = 0;
-  double windowStartTime = 0;
-  int    windowStartStep = 0;
-  int    iterations      = 0;
-  double dt              = windowDt / (nSubsteps - 0.5); // Timestep length desired by solver. E.g. 4 steps with size 4/7. Fourth step will be restricted to 2/7 via preCICE steering to fit into the window.
-  double expectedDts[]   = {4.0 / 7.0, 4.0 / 7.0, 4.0 / 7.0, 2.0 / 7.0};
-  double currentDt       = dt; // Timestep length used by solver
-  double time            = timestep * dt;
-
-  if (precice.isActionRequired(precice::constants::actionWriteInitialData())) {
-    for (int i = 0; i < n_vertices; i++) {
-      writeData[i] = writeFunction(time, i);
-      precice.writeScalarData(writeDataID, vertexIDs[i], writeData[i]);
-    }
-    precice.markActionFulfilled(precice::constants::actionWriteInitialData());
-  }
-
-  precice.initializeData();
-
-  while (precice.isCouplingOngoing()) {
-    if (precice.isActionRequired(precice::constants::actionWriteIterationCheckpoint())) {
-      windowStartTime = time;
-      windowStartStep = timestep;
-      precice.markActionFulfilled(precice::constants::actionWriteIterationCheckpoint());
-    }
-
-    BOOST_TEST(readData.size() == n_vertices);
-    for (int i = 0; i < n_vertices; i++) {
-      oldReadData = readData[i];
-      precice.readScalarData(readDataID, vertexIDs[i], readData[i]);
-      std::cout << context.name << " at time " << time << " reads " << readData[i] << " for time window = " << timewindow << ", time step " << timestep << ", it = " << iterations << std::endl;
-      if (iterations == 0 && timestep == 0 && context.isNamed("SolverOne")) {                      // special situation: SolverOne in its very first time window, first iteration, first time step
-        BOOST_TEST(readData[i] != oldReadData);                                                    // update from uninitialized to initial data.
-        BOOST_TEST(readData[i] == readFunction(startTime, i));                                     // use initial data only.
-      } else if (iterations == 0 && context.isNamed("SolverOne")) {                                // special situation: SolverOne gets the old data its first iteration for all time windows.
-        BOOST_TEST(readData[i] == oldReadData);                                                    // ensure that read data stays the same from one step to the next, if not a new window is entered
-        BOOST_TEST(readData[i] == readFunction(startTime + (timewindow) *windowDt, i));            // data at end of window was written by other solver.
-      } else if (iterations == 1 && timestep == windowStartStep && context.isNamed("SolverOne")) { // special situation: SolverOne in its second iteration, first timestep of window
-        BOOST_TEST(readData[i] != oldReadData);                                                    // ensure that read data stays the same from one step to the next, if not a new window is entered
-        BOOST_TEST(readData[i] == readFunction(startTime + (timewindow + 1) * windowDt, i));       // data at end of window was written by other solver.
-      } else if (iterations == 0 && timestep == 0 && context.isNamed("SolverTwo")) {               // special situation: SolverTwo in its very first time window, first iteration, first time step
-        BOOST_TEST(readData[i] != oldReadData);                                                    // update from uninitialized to initial data.
-        BOOST_TEST(readData[i] == readFunction(startTime + (timewindow + 1) * windowDt, i));       // data at end of window was written by other solver.
-      } else if (precice.isTimeWindowComplete()) {                                                 // moving to next window
-        BOOST_TEST(readData[i] != oldReadData);                                                    // ensure that read data changes from one step to the next, if a new window is entered
-        BOOST_TEST(readData[i] == readFunction(startTime + (timewindow + 1) * windowDt, i));       // data at end of window was written by other solver.
-      } else if (not precice.isTimeWindowComplete()) {                                             // still iterating in the same window
-        BOOST_TEST(readData[i] == oldReadData);                                                    // ensure that read data stays the same from one step to the next, if not a new window is entered
-        BOOST_TEST(readData[i] == readFunction(startTime + (timewindow + 1) * windowDt, i));       // data at end of window was written by other solver.
-      } else {                                                                                     // we should not enter this branch, because this would skip all tests.
-        BOOST_TEST(false);
-      }
-    }
-
-    // solve usually goes here. Dummy solve: Just sampling the writeFunction.
-    BOOST_TEST(currentDt == expectedDts[timestep % nSubsteps]);
-    time += currentDt;
-
-    BOOST_TEST(writeData.size() == n_vertices);
-    for (int i = 0; i < n_vertices; i++) {
-      oldWriteData = writeData[i];
-      writeData[i] = writeFunction(time, i);
-      //std::cout << context.name << " at time " << time << " writes " << writeData[i] << " for time window = " << timewindow << ", time step " << timestep << ", it = " << iterations << std::endl;
-      BOOST_TEST(writeData[i] != oldWriteData); // ensure that write data differs from one step to the next
-      precice.writeScalarData(writeDataID, vertexIDs[i], writeData[i]);
-    }
-    maxDt     = precice.advance(currentDt);
-    currentDt = dt > maxDt ? maxDt : dt;
-    timestep++;
-    if (precice.isActionRequired(precice::constants::actionReadIterationCheckpoint())) { // at end of window and we have to repeat it.
-      iterations++;
-      timestep = windowStartStep;
-      time     = windowStartTime;
-      precice.markActionFulfilled(precice::constants::actionReadIterationCheckpoint()); // this test does not care about checkpointing, but we have to make the action
-    }
-    if (precice.isTimeWindowComplete()) {
-      timewindow++;
-      iterations = 0;
-    }
-  }
-
-  precice.finalize();
-  BOOST_TEST(timestep == nWindows * nSubsteps);
-}
-
-BOOST_AUTO_TEST_SUITE_END()
-BOOST_AUTO_TEST_SUITE_END()
-
->>>>>>> b784b384
 /// One solver uses incremental position set, read/write methods.
 /// @todo This test uses resetmesh. How did this ever work?
 #if 0
@@ -683,124 +385,7 @@
 }
 #endif
 
-BOOST_AUTO_TEST_SUITE(InitializeData)
-
 /**
- * @brief helper function for a simple test with data initialization
- */
-void testDataInitialization(precice::testing::TestContext context, std::string config)
-{
-  using Eigen::Vector3d;
-
-  SolverInterface cplInterface(context.name, config, 0, 1);
-  if (context.isNamed("SolverOne")) {
-    int      meshOneID = cplInterface.getMeshID("MeshOne");
-    Vector3d pos       = Vector3d::Zero();
-    cplInterface.setMeshVertex(meshOneID, pos.data());
-    double maxDt      = cplInterface.initialize();
-    int    dataID     = cplInterface.getDataID("Data", meshOneID);
-    double valueDataB = 0.0;
-    cplInterface.initializeData();
-    cplInterface.readScalarData(dataID, 0, valueDataB);
-    BOOST_TEST(2.0 == valueDataB);
-    cplInterface.finalize();
-  } else {
-    BOOST_TEST(context.isNamed("SolverTwo"));
-    int      meshTwoID = cplInterface.getMeshID("MeshTwo");
-    Vector3d pos       = Vector3d::Zero();
-    cplInterface.setMeshVertex(meshTwoID, pos.data());
-    double maxDt  = cplInterface.initialize();
-    int    dataID = cplInterface.getDataID("Data", meshTwoID);
-    cplInterface.writeScalarData(dataID, 0, 2.0);
-    //tell preCICE that data has been written and call initializeData
-    cplInterface.markActionFulfilled(precice::constants::actionWriteInitialData());
-    cplInterface.initializeData();
-    cplInterface.finalize();
-  }
-}
-
-/**
- * @brief The second solver initializes the data of the first. Use write mapping for data.
- */
-BOOST_AUTO_TEST_CASE(testDataInitializationWriteMapping)
-{
-  PRECICE_TEST("SolverOne"_on(1_rank), "SolverTwo"_on(1_rank));
-
-  testDataInitialization(context, _pathToTests + "oneway-data-init-write-mapping.xml");
-}
-
-/**
- * @brief The second solver initializes the data of the first. Use read mapping for data.
- */
-BOOST_AUTO_TEST_CASE(testDataInitializationReadMapping)
-{
-  PRECICE_TEST("SolverOne"_on(1_rank), "SolverTwo"_on(1_rank));
-
-  testDataInitialization(context, _pathToTests + "oneway-data-init-read-mapping.xml");
-}
-
-/**
-<<<<<<< HEAD
-=======
- * @brief The second solver initializes the data of the first.
- *
- * A mapping is employed for the second solver, i.e., at the end of
- * initializeData(), the mapping needs to be invoked.
- */
-BOOST_AUTO_TEST_CASE(testExplicitWithDataInitialization)
-{
-  PRECICE_TEST("SolverOne"_on(1_rank), "SolverTwo"_on(1_rank));
-
-  using Eigen::Vector3d;
-
-  SolverInterface cplInterface(context.name, _pathToTests + "explicit-data-init.xml", 0, 1);
-  if (context.isNamed("SolverOne")) {
-    int meshOneID = cplInterface.getMeshID("MeshOne");
-    cplInterface.setMeshVertex(meshOneID, Vector3d(1.0, 2.0, 3.0).data());
-    double maxDt      = cplInterface.initialize();
-    int    dataAID    = cplInterface.getDataID("DataOne", meshOneID);
-    int    dataBID    = cplInterface.getDataID("DataTwo", meshOneID);
-    double valueDataB = 0.0;
-    cplInterface.initializeData();
-    cplInterface.readScalarData(dataBID, 0, valueDataB);
-    BOOST_TEST(2.0 == valueDataB);
-    while (cplInterface.isCouplingOngoing()) {
-      Vector3d valueDataA(1.0, 1.0, 1.0);
-      cplInterface.writeVectorData(dataAID, 0, valueDataA.data());
-      maxDt = cplInterface.advance(maxDt);
-      cplInterface.readScalarData(dataBID, 0, valueDataB);
-      BOOST_TEST(2.5 == valueDataB);
-    }
-    cplInterface.finalize();
-  } else {
-    BOOST_TEST(context.isNamed("SolverTwo"));
-    int      meshTwoID = cplInterface.getMeshID("MeshTwo");
-    Vector3d pos       = Vector3d::Zero();
-    cplInterface.setMeshVertex(meshTwoID, pos.data());
-    double maxDt   = cplInterface.initialize();
-    int    dataAID = cplInterface.getDataID("DataOne", meshTwoID);
-    int    dataBID = cplInterface.getDataID("DataTwo", meshTwoID);
-    cplInterface.writeScalarData(dataBID, 0, 2.0);
-    //tell preCICE that data has been written and call initializeData
-    cplInterface.markActionFulfilled(precice::constants::actionWriteInitialData());
-    cplInterface.initializeData();
-    Vector3d valueDataA;
-    cplInterface.readVectorData(dataAID, 0, valueDataA.data());
-    Vector3d expected(1.0, 1.0, 1.0);
-    BOOST_TEST(valueDataA == expected);
-    while (cplInterface.isCouplingOngoing()) {
-      cplInterface.writeScalarData(dataBID, 0, 2.5);
-      maxDt = cplInterface.advance(maxDt);
-      cplInterface.readVectorData(dataAID, 0, valueDataA.data());
-      BOOST_TEST(valueDataA == expected);
-    }
-    cplInterface.finalize();
-  }
-}
-BOOST_AUTO_TEST_SUITE_END()
-
-/**
->>>>>>> b784b384
  * @brief Tests the reading and writing of data multiple times within one timestep.
  *
  * The first solver performs multiple consistent readings of data sent by the second solver.
@@ -1760,77 +1345,6 @@
   }
 }
 
-<<<<<<< HEAD
-=======
-BOOST_AUTO_TEST_SUITE(InitializeData)
-/// Test simple coupled simulation with iterations, data initialization and without acceleration
-BOOST_AUTO_TEST_CASE(testImplicitWithDataInitialization)
-{
-  PRECICE_TEST("SolverOne"_on(1_rank), "SolverTwo"_on(1_rank));
-
-  using namespace precice::constants;
-
-  SolverInterface couplingInterface(context.name, _pathToTests + "implicit-data-init.xml", 0, 1);
-
-  int         dimensions = couplingInterface.getDimensions();
-  std::string meshName;
-  std::string writeDataName;
-  std::string readDataName;
-  double      writeValue, expectedReadValue;
-
-  if (context.isNamed("SolverOne")) {
-    meshName          = "MeshOne";
-    writeDataName     = "Forces";
-    readDataName      = "Velocities";
-    writeValue        = 1;
-    expectedReadValue = 2;
-  } else {
-    BOOST_TEST(context.isNamed("SolverTwo"));
-    meshName          = "MeshTwo";
-    writeDataName     = "Velocities";
-    readDataName      = "Forces";
-    writeValue        = 2;
-    expectedReadValue = 1;
-  }
-  int                 meshID      = couplingInterface.getMeshID(meshName);
-  int                 writeDataID = couplingInterface.getDataID(writeDataName, meshID);
-  int                 readDataID  = couplingInterface.getDataID(readDataName, meshID);
-  std::vector<double> vertex(dimensions, 0);
-  int                 vertexID = couplingInterface.setMeshVertex(meshID, vertex.data());
-
-  double dt = 0;
-  dt        = couplingInterface.initialize();
-  std::vector<double> writeData(dimensions, writeValue);
-  std::vector<double> readData(dimensions, -1);
-  const std::string & cowid = actionWriteInitialData();
-
-  if (couplingInterface.isActionRequired(cowid)) {
-    BOOST_TEST(context.isNamed("SolverTwo"));
-    couplingInterface.writeVectorData(writeDataID, vertexID, writeData.data());
-    couplingInterface.markActionFulfilled(cowid);
-  }
-
-  couplingInterface.initializeData();
-
-  while (couplingInterface.isCouplingOngoing()) {
-    if (couplingInterface.isActionRequired(actionWriteIterationCheckpoint())) {
-      couplingInterface.markActionFulfilled(actionWriteIterationCheckpoint());
-    }
-    couplingInterface.readVectorData(readDataID, vertexID, readData.data());
-    BOOST_TEST(expectedReadValue == readData.at(0));
-    BOOST_TEST(expectedReadValue == readData.at(1));
-    couplingInterface.writeVectorData(writeDataID, vertexID, writeData.data());
-    dt = couplingInterface.advance(dt);
-    if (couplingInterface.isActionRequired(actionReadIterationCheckpoint())) {
-      couplingInterface.markActionFulfilled(actionReadIterationCheckpoint());
-    }
-  }
-  couplingInterface.finalize();
-}
-
-BOOST_AUTO_TEST_SUITE_END()
-
->>>>>>> b784b384
 /// Tests stationary mapping with solver provided meshes.
 void runTestStationaryMappingWithSolverMesh(std::string const &config, int dim, TestContext const &context)
 {
