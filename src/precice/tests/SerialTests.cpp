#ifndef PRECICE_NO_MPI
#include <Eigen/Core>
#include <algorithm>
#include <deque>
#include <memory>
#include <ostream>
#include <string>
#include <vector>
#include "logging/LogMacros.hpp"
#include "math/constants.hpp"
#include "mesh/Data.hpp"
#include "mesh/Mesh.hpp"
#include "mesh/Utils.hpp"
#include "mesh/SharedPointer.hpp"
#include "mesh/Vertex.hpp"
#include "precice/SolverInterface.hpp"
#include "precice/impl/MeshContext.hpp"
#include "precice/impl/Participant.hpp"
#include "precice/impl/SharedPointer.hpp"
#include "precice/impl/SolverInterfaceImpl.hpp"
#include "testing/TestContext.hpp"
#include "testing/Testing.hpp"

using namespace precice;
using precice::testing::TestContext;

struct SerialTestFixture : testing::WhiteboxAccessor {

  std::string _pathToTests;

  void reset()
  {
    mesh::Data::resetDataCount();
  }

  SerialTestFixture()
  {
    _pathToTests = testing::getPathToSources() + "/precice/tests/";
    reset();
  }
};

BOOST_AUTO_TEST_SUITE(PreciceTests)
BOOST_FIXTURE_TEST_SUITE(Serial, SerialTestFixture)

/// Test reading of a full features coupling configuration file.
BOOST_AUTO_TEST_CASE(TestConfigurationPeano)
{
  PRECICE_TEST(1_rank);
  std::string filename = _pathToTests + "configuration.xml";

  // Test configuration for accessor "Peano"
  SolverInterface interfacePeano("Peano", filename, 0, 1);

  BOOST_TEST(impl(interfacePeano)._participants.size() == 2);
  BOOST_TEST(interfacePeano.getDimensions() == 2);

  impl::PtrParticipant peano = impl(interfacePeano)._participants[0];
  BOOST_TEST(peano);
  BOOST_TEST(peano->getName() == "Peano");

  std::vector<impl::MeshContext *> meshContexts = peano->_meshContexts;
  BOOST_TEST(meshContexts.size() == 2);
  BOOST_TEST(peano->_usedMeshContexts.size() == 2);

  BOOST_TEST(meshContexts[0]->mesh->getName() == std::string("PeanoNodes"));
  BOOST_TEST(meshContexts[1]->mesh->getName() == std::string("ComsolNodes"));
}

BOOST_AUTO_TEST_CASE(TestConfigurationComsol)
{
  PRECICE_TEST(1_rank);
  std::string filename = _pathToTests + "configuration.xml";

  // Test configuration for accessor "Comsol"
  SolverInterface interfaceComsol("Comsol", filename, 0, 1);
  BOOST_TEST(impl(interfaceComsol)._participants.size() == 2);
  BOOST_TEST(interfaceComsol.getDimensions() == 2);

  impl::PtrParticipant comsol = impl(interfaceComsol)._participants[1];
  BOOST_TEST(comsol);
  BOOST_TEST(comsol->getName() == "Comsol");

  std::vector<impl::MeshContext *> meshContexts = comsol->_meshContexts;
  BOOST_TEST(meshContexts.size() == 2);
  BOOST_TEST(meshContexts[0] == static_cast<void *>(nullptr));
  BOOST_TEST(meshContexts[1]->mesh->getName() == std::string("ComsolNodes"));
  BOOST_TEST(comsol->_usedMeshContexts.size() == 1);
}

BOOST_AUTO_TEST_SUITE(Lifecycle)

// Test representing the full explicit lifecycle of a SolverInterface
BOOST_AUTO_TEST_CASE(Full)
{
  PRECICE_TEST("SolverOne"_on(1_rank), "SolverTwo"_on(1_rank));
  std::string config = _pathToTests + "lifecycle.xml";

  SolverInterface interface(context.name, config, context.rank, context.size);

  if (context.isNamed("SolverOne")) {
    auto   meshid   = interface.getMeshID("MeshOne");
    double coords[] = {0.1, 1.2, 2.3};
    auto   vertexid = interface.setMeshVertex(meshid, coords);

    auto   dataid = interface.getDataID("DataOne", meshid);
    double data[] = {3.4, 4.5, 5.6};
    interface.writeVectorData(dataid, vertexid, data);
  } else {
    auto   meshid   = interface.getMeshID("MeshTwo");
    double coords[] = {0.12, 1.21, 2.2};
    auto   vertexid = interface.setMeshVertex(meshid, coords);

    auto dataid = interface.getDataID("DataTwo", meshid);
    interface.writeScalarData(dataid, vertexid, 7.8);
  }
  interface.initialize();
  BOOST_TEST(interface.isCouplingOngoing());
  interface.finalize();
}

// Test representing the full lifecycle of a SolverInterface
// Finalize is not called explicitly here.
// The destructor has to cleanup.
BOOST_AUTO_TEST_CASE(ImplicitFinalize)
{
  PRECICE_TEST("SolverOne"_on(1_rank), "SolverTwo"_on(1_rank));
  std::string config = _pathToTests + "lifecycle.xml";

  SolverInterface interface(context.name, config, context.rank, context.size);

  if (context.isNamed("SolverOne")) {
    auto   meshid   = interface.getMeshID("MeshOne");
    double coords[] = {0.1, 1.2, 2.3};
    auto   vertexid = interface.setMeshVertex(meshid, coords);

    auto   dataid = interface.getDataID("DataOne", meshid);
    double data[] = {3.4, 4.5, 5.6};
    interface.writeVectorData(dataid, vertexid, data);
  } else {
    auto   meshid   = interface.getMeshID("MeshTwo");
    double coords[] = {0.12, 1.21, 2.2};
    auto   vertexid = interface.setMeshVertex(meshid, coords);

    auto dataid = interface.getDataID("DataTwo", meshid);
    interface.writeScalarData(dataid, vertexid, 7.8);
  }
  interface.initialize();
  BOOST_TEST(interface.isCouplingOngoing());
}

// Test representing the minimal lifecylce, which consists out of construction only.
// The destructor has to cleanup correctly.
BOOST_AUTO_TEST_CASE(ConstructOnly)
{
  PRECICE_TEST("SolverOne"_on(1_rank), "SolverTwo"_on(1_rank));
  std::string config = _pathToTests + "lifecycle.xml";

  SolverInterface interface(context.name, config, context.rank, context.size);
}

// Test representing the minimal lifecylce with explicit finalization.
// This shows how to manually finalize MPI etc without using the SolverInterface.
BOOST_AUTO_TEST_CASE(ConstructAndExplicitFinalize)
{
  PRECICE_TEST("SolverOne"_on(1_rank), "SolverTwo"_on(1_rank));
  std::string config = _pathToTests + "lifecycle.xml";

  SolverInterface interface(context.name, config, context.rank, context.size);

  interface.finalize();
}

BOOST_AUTO_TEST_SUITE_END()

/// Test to run simple "do nothing" coupling between two solvers.
void runTestExplicit(std::string const &configurationFileName, TestContext const &context)
{
  BOOST_TEST_MESSAGE("Config: " << configurationFileName);

  int    timesteps = 0;
  double time      = 0.0;

  SolverInterface couplingInterface(context.name, configurationFileName, 0, 1);

  //was necessary to replace pre-defined geometries
  if (context.isNamed("SolverOne") && couplingInterface.hasMesh("MeshOne")) {
    int meshID = couplingInterface.getMeshID("MeshOne");
    couplingInterface.setMeshVertex(meshID, Eigen::Vector3d(0.0, 0.0, 0.0).data());
    couplingInterface.setMeshVertex(meshID, Eigen::Vector3d(1.0, 0.0, 0.0).data());
  }
  if (context.isNamed("SolverTwo") && couplingInterface.hasMesh("Test-Square")) {
    int meshID = couplingInterface.getMeshID("Test-Square");
    couplingInterface.setMeshVertex(meshID, Eigen::Vector3d(0.0, 0.0, 0.0).data());
    couplingInterface.setMeshVertex(meshID, Eigen::Vector3d(1.0, 0.0, 0.0).data());
  }

  BOOST_TEST(couplingInterface.getDimensions() == 3);
  double dt = couplingInterface.initialize();
  while (couplingInterface.isCouplingOngoing()) {
    time += dt;
    dt = couplingInterface.advance(dt);
    timesteps++;
  }
  couplingInterface.finalize();

  BOOST_TEST(time == 10.0);
  BOOST_TEST(timesteps == 10);
}

BOOST_AUTO_TEST_CASE(TestExplicitMPISingle)
{
  PRECICE_TEST("SolverOne"_on(1_rank), "SolverTwo"_on(1_rank));
  std::string config = _pathToTests + "explicit-mpi-single.xml";
  runTestExplicit(config, context);
}

BOOST_AUTO_TEST_CASE(TestExplicitMPI)
{
  PRECICE_TEST("SolverOne"_on(1_rank), "SolverTwo"_on(1_rank));
  std::string config = _pathToTests + "explicit-mpi.xml";
  runTestExplicit(config, context);
}

BOOST_AUTO_TEST_CASE(TestExplicitSockets)
{
  PRECICE_TEST("SolverOne"_on(1_rank), "SolverTwo"_on(1_rank));
  std::string config = _pathToTests + "explicit-sockets.xml";
  runTestExplicit(config, context);
}

/// Test to run a simple "do nothing" coupling with subcycling solvers.
BOOST_AUTO_TEST_CASE(testExplicitWithSubcycling)
{
  PRECICE_TEST("SolverOne"_on(1_rank), "SolverTwo"_on(1_rank));

  SolverInterface precice(context.name, _pathToTests + "explicit-mpi-single.xml", 0, 1);
  if (context.isNamed("SolverOne")) {
    double maxDt     = precice.initialize();
    int    timestep  = 0;
    double dt        = maxDt / 2.0; // Timestep length desired by solver
    double currentDt = dt;          // Timestep length used by solver
    while (precice.isCouplingOngoing()) {
      maxDt     = precice.advance(currentDt);
      currentDt = dt > maxDt ? maxDt : dt;
      timestep++;
    }
    precice.finalize();
    BOOST_TEST(timestep == 20);
  } else {
    BOOST_TEST(context.isNamed("SolverTwo"));
    int meshID = precice.getMeshID("Test-Square");
    precice.setMeshVertex(meshID, Eigen::Vector3d(0.0, 0.0, 0.0).data());
    precice.setMeshVertex(meshID, Eigen::Vector3d(1.0, 0.0, 0.0).data());
    double maxDt     = precice.initialize();
    int    timestep  = 0;
    double dt        = maxDt / 3.0; // Timestep length desired by solver
    double currentDt = dt;          // Timestep length used by solver
    while (precice.isCouplingOngoing()) {
      maxDt     = precice.advance(currentDt);
      currentDt = dt > maxDt ? maxDt : dt;
      timestep++;
    }
    precice.finalize();
    BOOST_TEST(timestep == 30);
  }
}

/// One solver uses incremental position set, read/write methods.
BOOST_AUTO_TEST_CASE(testExplicitWithDataExchange)
{
  PRECICE_TEST("SolverOne"_on(1_rank), "SolverTwo"_on(1_rank));

  double counter = 0.0;
  using Eigen::Vector3d;

  SolverInterface cplInterface(context.name, _pathToTests + "explicit-mpi-single.xml", 0, 1);
  if (context.isNamed("SolverOne")) {
    int meshOneID = cplInterface.getMeshID("MeshOne");
    /* int squareID = */ cplInterface.getMeshID("Test-Square");
    int forcesID     = cplInterface.getDataID("Forces", meshOneID);
    int velocitiesID = cplInterface.getDataID("Velocities", meshOneID);
    int indices[8];
    int i = 0;

    //need one vertex to start
    Vector3d vertex = Vector3d::Zero();
    cplInterface.setMeshVertex(meshOneID, vertex.data());
    double maxDt = cplInterface.initialize();

    const auto &vertices = impl(cplInterface).mesh("Test-Square").vertices();
    while (cplInterface.isCouplingOngoing()) {
      impl(cplInterface).resetMesh(meshOneID);
      i = 0;
      for (auto &vertex : vertices) {
        int index = cplInterface.setMeshVertex(meshOneID, vertex.getCoords().data());
        BOOST_TEST(index == vertex.getID());
        indices[i] = index;
        i++;
      }
      //for (VertexIterator it = vertices.begin(); it != vertices.end(); it++) {
      for (auto &vertex : vertices) {
        Vector3d force(Vector3d::Constant(counter) + vertex.getCoords());
        cplInterface.writeVectorData(forcesID, vertex.getID(), force.data());
      }
      maxDt = cplInterface.advance(maxDt);
      if (cplInterface.isCouplingOngoing()) {
        i = 0;
        for (auto &vertex : vertices) {
          Vector3d vel   = Vector3d::Zero();
          int      index = indices[i];
          i++;
          cplInterface.readVectorData(velocitiesID, index, vel.data());
          BOOST_TEST(vel == Vector3d::Constant(counter) + vertex.getCoords());
        }
        counter += 1.0;
      }
    }
    cplInterface.finalize();
  } else {
    BOOST_TEST(context.isNamed("SolverTwo"));
    int meshID = cplInterface.getMeshID("Test-Square");
    cplInterface.setMeshVertex(meshID, Eigen::Vector3d(0.0, 0.0, 0.0).data());
    cplInterface.setMeshVertex(meshID, Eigen::Vector3d(1.0, 0.0, 0.0).data());
    cplInterface.setMeshVertex(meshID, Eigen::Vector3d(0.0, 1.0, 0.0).data());
    cplInterface.setMeshVertex(meshID, Eigen::Vector3d(1.0, 1.0, 0.0).data());
    int    forcesID     = cplInterface.getDataID("Forces", meshID);
    int    velocitiesID = cplInterface.getDataID("Velocities", meshID);
    double maxDt        = cplInterface.initialize();
    auto & vertices     = impl(cplInterface).mesh("Test-Square").vertices();
    // SolverTwo does not start the coupled simulation and has, hence,
    // already received the first data to be validated.
    for (auto &vertex : vertices) {
      Vector3d force = Vector3d::Zero();
      cplInterface.readVectorData(forcesID, vertex.getID(), force.data());
      BOOST_TEST(force == Vector3d::Constant(counter) + vertex.getCoords());
    }
    counter += 1.0;

    while (cplInterface.isCouplingOngoing()) {
      for (auto &vertex : vertices) {
        Vector3d vel(Vector3d::Constant(counter - 1.0) + vertex.getCoords());
        cplInterface.writeVectorData(velocitiesID, vertex.getID(), vel.data());
      }
      maxDt = cplInterface.advance(maxDt);
      if (cplInterface.isCouplingOngoing()) {
        for (auto &vertex : vertices) {
          Vector3d force = Vector3d::Zero();
          cplInterface.readVectorData(forcesID, vertex.getID(), force.data());
          BOOST_TEST(force == Vector3d::Constant(counter) + vertex.getCoords());
        }
        counter += 1.0;
      }
    }
    cplInterface.finalize();
  }
}

/**
 * @brief The second solver initializes the data of the first.
 *
 * A mapping is employed for the second solver, i.e., at the end of
 * initializeData(), the mapping needs to be invoked.
 */
BOOST_AUTO_TEST_CASE(testExplicitWithDataInitialization)
{
  PRECICE_TEST("SolverOne"_on(1_rank), "SolverTwo"_on(1_rank));

  using Eigen::Vector3d;

  SolverInterface cplInterface(context.name, _pathToTests + "explicit-data-init.xml", 0, 1);
  if (context.isNamed("SolverOne")) {
    int meshOneID = cplInterface.getMeshID("MeshOne");
    cplInterface.setMeshVertex(meshOneID, Vector3d(1.0, 2.0, 3.0).data());
    double maxDt      = cplInterface.initialize();
    int    dataAID    = cplInterface.getDataID("DataOne", meshOneID);
    int    dataBID    = cplInterface.getDataID("DataTwo", meshOneID);
    double valueDataB = 0.0;
    cplInterface.initializeData();
    cplInterface.readScalarData(dataBID, 0, valueDataB);
    BOOST_TEST(2.0 == valueDataB);
    while (cplInterface.isCouplingOngoing()) {
      Vector3d valueDataA(1.0, 1.0, 1.0);
      cplInterface.writeVectorData(dataAID, 0, valueDataA.data());
      maxDt = cplInterface.advance(maxDt);
      cplInterface.readScalarData(dataBID, 0, valueDataB);
      BOOST_TEST(2.5 == valueDataB);
    }
    cplInterface.finalize();
  } else {
    BOOST_TEST(context.isNamed("SolverTwo"));
    int      meshTwoID = cplInterface.getMeshID("MeshTwo");
    Vector3d pos       = Vector3d::Zero();
    cplInterface.setMeshVertex(meshTwoID, pos.data());
    double maxDt   = cplInterface.initialize();
    int    dataAID = cplInterface.getDataID("DataOne", meshTwoID);
    int    dataBID = cplInterface.getDataID("DataTwo", meshTwoID);
    cplInterface.writeScalarData(dataBID, 0, 2.0);
    //sagen dass daten jetzt geschrieben
    cplInterface.markActionFulfilled(precice::constants::actionWriteInitialData());
    cplInterface.initializeData();
    Vector3d valueDataA;
    cplInterface.readVectorData(dataAID, 0, valueDataA.data());
    Vector3d expected(1.0, 1.0, 1.0);
    BOOST_TEST(valueDataA == expected);
    while (cplInterface.isCouplingOngoing()) {
      cplInterface.writeScalarData(dataBID, 0, 2.5);
      maxDt = cplInterface.advance(maxDt);
      cplInterface.readVectorData(dataAID, 0, valueDataA.data());
      BOOST_TEST(valueDataA == expected);
    }
    cplInterface.finalize();
  }
}

/// One solver uses block set/get/read/write methods.
BOOST_AUTO_TEST_CASE(testExplicitWithBlockDataExchange)
{
  PRECICE_TEST("SolverOne"_on(1_rank), "SolverTwo"_on(1_rank));

  double counter = 0.0;
  using Eigen::Vector3d;

  SolverInterface cplInterface(context.name, _pathToTests + "explicit-mpi-single-non-inc.xml", 0, 1);
  if (context.isNamed("SolverOne")) {
    int             meshOneID      = cplInterface.getMeshID("MeshOne");
    double          maxDt          = cplInterface.initialize();
    int             forcesID       = cplInterface.getDataID("Forces", meshOneID);
    int             pressuresID    = cplInterface.getDataID("Pressures", meshOneID);
    int             velocitiesID   = cplInterface.getDataID("Velocities", meshOneID);
    int             temperaturesID = cplInterface.getDataID("Temperatures", meshOneID);
    auto &          vertices       = impl(cplInterface).mesh("Test-Square").vertices();
    int             size           = vertices.size();
    Eigen::VectorXd writePositions(size * 3);
    Eigen::VectorXd getWritePositions(size * 3);
    Eigen::VectorXd forces(size * 3);
    Eigen::VectorXd pressures(size);
    Eigen::VectorXi writeIDs(size);
    Eigen::VectorXi getWriteIDs(size);
    Eigen::VectorXd readPositions(size * 3);
    Eigen::VectorXd getReadPositions(size * 3);
    Eigen::VectorXd velocities(size * 3);
    Eigen::VectorXd temperatures(size);
    Eigen::VectorXd expectedVelocities(size * 3);
    Eigen::VectorXd expectedTemperatures(size);
    Eigen::VectorXi readIDs(size);
    Eigen::VectorXi getReadIDs(size);

    while (cplInterface.isCouplingOngoing()) {
      impl(cplInterface).resetMesh(meshOneID);
      for (auto &vertex : vertices) {
        for (int dim = 0; dim < 3; dim++) {
          writePositions[vertex.getID() * 3 + dim] = vertex.getCoords()[dim];
        }
      }
      cplInterface.setMeshVertices(meshOneID, size, writePositions.data(),
                                   writeIDs.data());
      for (auto &vertex : vertices) {
        // Vector3d force ( Vector3D(counter) + wrap<3,double>(vertex.getCoords()) );
        Vector3d force(Vector3d::Constant(counter) + vertex.getCoords());
        for (int dim = 0; dim < 3; dim++)
          forces[vertex.getID() * 3 + dim] = force[dim];
        pressures[vertex.getID()] = counter + vertex.getCoords()[0];
      }
      cplInterface.writeBlockVectorData(forcesID, size, writeIDs.data(), forces.data());
      cplInterface.writeBlockScalarData(pressuresID, size, writeIDs.data(), pressures.data());

      cplInterface.getMeshVertices(meshOneID, size, writeIDs.data(),
                                   getWritePositions.data());
      BOOST_TEST(writePositions == getWritePositions);

      cplInterface.getMeshVertexIDsFromPositions(meshOneID, size, writePositions.data(),
                                                 getWriteIDs.data());
      BOOST_TEST(writeIDs == getWriteIDs);
      //cplInterface.mapWrittenData(meshID);
      maxDt = cplInterface.advance(maxDt);
      if (cplInterface.isCouplingOngoing()) {
        for (auto &vertex : vertices) {
          for (int dim = 0; dim < 3; dim++) {
            int index                 = vertex.getID() * 3 + dim;
            readPositions[index]      = vertex.getCoords()[dim];
            expectedVelocities[index] = counter + vertex.getCoords()[dim];
          }
          expectedTemperatures[vertex.getID()] = counter + vertex.getCoords()[0];
        }
        impl(cplInterface).resetMesh(meshOneID);
        cplInterface.setMeshVertices(meshOneID, size, readPositions.data(), readIDs.data());
        cplInterface.mapReadDataTo(meshOneID);
        cplInterface.readBlockVectorData(velocitiesID, size, readIDs.data(),
                                         velocities.data());
        cplInterface.readBlockScalarData(temperaturesID, size, readIDs.data(),
                                         temperatures.data());
        BOOST_TEST(velocities == expectedVelocities);
        BOOST_TEST(temperatures == expectedTemperatures);

        counter += 1.0;
      }
    }
    cplInterface.finalize();
  } else {
    BOOST_TEST(context.isNamed("SolverTwo"));

    int squareID       = cplInterface.getMeshID("Test-Square");
    int forcesID       = cplInterface.getDataID("Forces", squareID);
    int pressuresID    = cplInterface.getDataID("Pressures", squareID);
    int velocitiesID   = cplInterface.getDataID("Velocities", squareID);
    int temperaturesID = cplInterface.getDataID("Temperatures", squareID);
    int meshID         = cplInterface.getMeshID("Test-Square");
    cplInterface.setMeshVertex(meshID, Eigen::Vector3d(0.0, 0.0, 0.0).data());
    cplInterface.setMeshVertex(meshID, Eigen::Vector3d(1.0, 0.0, 0.0).data());
    cplInterface.setMeshVertex(meshID, Eigen::Vector3d(0.0, 1.0, 0.0).data());
    cplInterface.setMeshVertex(meshID, Eigen::Vector3d(1.0, 1.0, 0.0).data());
    double      maxDt    = cplInterface.initialize();
    const auto &vertices = impl(cplInterface).mesh("Test-Square").vertices();
    // SolverTwo does not start the coupled simulation and has, hence,
    // already received the first data to be validated.
    for (auto &vertex : vertices) {
      Vector3d force    = Vector3d::Zero();
      double   pressure = 0.0;
      cplInterface.readVectorData(forcesID, vertex.getID(), force.data());
      cplInterface.readScalarData(pressuresID, vertex.getID(), pressure);
      BOOST_TEST(force == Vector3d::Constant(counter) + vertex.getCoords());
      BOOST_TEST(pressure == counter + vertex.getCoords()[0]);
    }
    counter += 1.0;

    while (cplInterface.isCouplingOngoing()) {
      for (auto &vertex : vertices) {
        Vector3d vel(Vector3d::Constant(counter - 1.0) + vertex.getCoords());
        cplInterface.writeVectorData(velocitiesID, vertex.getID(), vel.data());
        double temperature = counter - 1.0 + vertex.getCoords()[0];
        cplInterface.writeScalarData(temperaturesID, vertex.getID(), temperature);
      }
      maxDt = cplInterface.advance(maxDt);
      if (cplInterface.isCouplingOngoing()) {
        for (auto &vertex : vertices) {
          Vector3d force    = Vector3d::Zero();
          double   pressure = 0.0;
          cplInterface.readVectorData(forcesID, vertex.getID(), force.data());
          cplInterface.readScalarData(pressuresID, vertex.getID(), pressure);
          BOOST_TEST(force == Vector3d::Constant(counter) + vertex.getCoords());
          BOOST_TEST(pressure == counter + vertex.getCoords()[0]);
        }
        counter += 1.0;
      }
    }
    cplInterface.finalize();
  }
}

/**
  * @brief Runs a coupled simulation where one solver supplies a geometry.
  *
  * SolverOne only reads the displacements of the geometry and checks whether
  * they are equals to the coordinates of SolverTwo. SolverTwo creates and
  * displaces the coordinates.
  *
  * @todo Maybe remove this test.
  */
BOOST_AUTO_TEST_CASE(testExplicitWithSolverGeometry)
{
  PRECICE_TEST("SolverOne"_on(1_rank), "SolverTwo"_on(1_rank));

  int    timesteps = 0;
  double time      = 0;

  SolverInterface couplingInterface(context.name, _pathToTests + "explicit-solvergeometry.xml", 0, 1);
  BOOST_TEST(couplingInterface.getDimensions() == 3);
  if (context.isNamed("SolverOne")) {
    //was necessary to replace pre-defined geometries
    int meshID = couplingInterface.getMeshID("MeshOne");
    couplingInterface.setMeshVertex(meshID, Eigen::Vector3d(0.0, 0.0, 0.0).data());
    couplingInterface.setMeshVertex(meshID, Eigen::Vector3d(1.0, 0.0, 0.0).data());

    double dt = couplingInterface.initialize();
    while (couplingInterface.isCouplingOngoing()) {
      time += dt;
      dt = couplingInterface.advance(dt);
      timesteps++;
    }
    couplingInterface.finalize();
  } else {
    BOOST_TEST(context.isNamed("SolverTwo"));
    int meshID = couplingInterface.getMeshID("SolverGeometry");
    int i0     = couplingInterface.setMeshVertex(meshID, Eigen::Vector3d(0.0, 0.0, 0.0).data());
    int i1     = couplingInterface.setMeshVertex(meshID, Eigen::Vector3d(1.0, 0.0, 0.0).data());
    int i2     = couplingInterface.setMeshVertex(meshID, Eigen::Vector3d(0.0, 1.0, 0.0).data());
    int e0     = couplingInterface.setMeshEdge(meshID, i0, i1);
    int e1     = couplingInterface.setMeshEdge(meshID, i1, i2);
    int e2     = couplingInterface.setMeshEdge(meshID, i2, i0);
    couplingInterface.setMeshTriangle(meshID, e0, e1, e2);
    double dt = couplingInterface.initialize();

    int size = couplingInterface.getMeshVertexSize(meshID);
    BOOST_TEST(size == 3);

    while (couplingInterface.isCouplingOngoing()) {
      time += dt;
      dt = couplingInterface.advance(dt);
      timesteps++;
    }
    couplingInterface.finalize();
  }
}

/**
 * @brief Runs a coupled sim. with data scaling applied.
 *
 * SolverOne writes vector data on a cube geometry. The data values are defined
 * and stay constant over the coupling cycles. SolverTwo has a scaling of the
 * values activated and reads the scaled values.
 */
BOOST_AUTO_TEST_CASE(testExplicitWithDataScaling)
{
  PRECICE_TEST("SolverOne"_on(1_rank), "SolverTwo"_on(1_rank));

  SolverInterface cplInterface(context.name, _pathToTests + "explicit-datascaling.xml", 0, 1);
  BOOST_TEST(cplInterface.getDimensions() == 2);

  std::vector<double> positions = {0.0, 0.0, 0.0, 0.1, 0.1, 0.1, 0.1, 0.0};
  std::vector<int>    ids       = {0, 0, 0, 0};

  if (context.isNamed("SolverOne")) {
    int meshID = cplInterface.getMeshID("Test-Square-One");
    cplInterface.setMeshVertices(meshID, 4, positions.data(), ids.data());
    for (int i = 0; i < 4; i++)
      cplInterface.setMeshEdge(meshID, ids[i], ids[(i + 1) % 4]);

    double dt = cplInterface.initialize();

    int velocitiesID = cplInterface.getDataID("Velocities", meshID);
    while (cplInterface.isCouplingOngoing()) {
      for (size_t i = 0; i < impl(cplInterface).mesh("Test-Square-One").vertices().size(); ++i) {
        Eigen::Vector2d data = Eigen::Vector2d::Constant(i);
        cplInterface.writeVectorData(velocitiesID, i, data.data());
      }
      dt = cplInterface.advance(dt);
    }
    cplInterface.finalize();
  } else {
    BOOST_TEST(context.isNamed("SolverTwo"));
    int meshID = cplInterface.getMeshID("Test-Square-Two");
    cplInterface.setMeshVertices(meshID, 4, positions.data(), ids.data());
    for (int i = 0; i < 4; i++)
      cplInterface.setMeshEdge(meshID, ids[i], ids[(i + 1) % 4]);

    double dt = cplInterface.initialize();

    int velocitiesID = cplInterface.getDataID("Velocities", meshID);
    while (cplInterface.isCouplingOngoing()) {
      const auto size = impl(cplInterface).mesh("Test-Square-Two").vertices().size();
      for (size_t i = 0; i < size; ++i) {
        Eigen::Vector2d readData;
        cplInterface.readVectorData(velocitiesID, i, readData.data());
        Eigen::Vector2d expectedData = Eigen::Vector2d::Constant(i * 10.0);
        BOOST_TEST(readData[0] == expectedData[0]);
        BOOST_TEST(readData[1] == expectedData[1]);
      }
      dt = cplInterface.advance(dt);
    }
    cplInterface.finalize();
  }
}

/// Test simple coupled simulation with coupling iterations.
BOOST_AUTO_TEST_CASE(testImplicit)
{
  PRECICE_TEST("SolverOne"_on(1_rank), "SolverTwo"_on(1_rank));

  double state              = 0.0;
  double checkpoint         = 0.0;
  int    iterationCount     = 0;
  double initialStateChange = 5.0;
  double stateChange        = initialStateChange;
  int    computedTimesteps  = 0;
  using namespace precice::constants;

  SolverInterface couplingInterface(context.name, _pathToTests + "implicit.xml", 0, 1);

  if (context.isNamed("SolverOne")) {
    int    meshID = couplingInterface.getMeshID("Square");
    double pos[3];
    // Set mesh positions
    pos[0] = 0.0;
    pos[1] = 0.0;
    pos[2] = 0.0;
    couplingInterface.setMeshVertex(meshID, pos);
    pos[0] = 1.0;
    pos[1] = 0.0;
    pos[2] = 0.0;
    couplingInterface.setMeshVertex(meshID, pos);
    pos[0] = 1.0;
    pos[1] = 1.0;
    pos[2] = 0.0;
    couplingInterface.setMeshVertex(meshID, pos);
    pos[0] = 0.0;
    pos[1] = 1.0;
    pos[2] = 0.0;
    couplingInterface.setMeshVertex(meshID, pos);

    double maxDt = couplingInterface.initialize();
    while (couplingInterface.isCouplingOngoing()) {
      if (couplingInterface.isActionRequired(actionWriteIterationCheckpoint())) {
        couplingInterface.markActionFulfilled(actionWriteIterationCheckpoint());
        checkpoint     = state;
        iterationCount = 1;
      }
      if (couplingInterface.isActionRequired(actionReadIterationCheckpoint())) {
        couplingInterface.markActionFulfilled(actionReadIterationCheckpoint());
        state = checkpoint;
      }
      iterationCount++;
      stateChange = initialStateChange / (double) iterationCount;
      state += stateChange;
      maxDt = couplingInterface.advance(maxDt);
      if (couplingInterface.isTimeWindowComplete()) {
        computedTimesteps++;
      }
    }
    couplingInterface.finalize();
    BOOST_TEST(computedTimesteps == 4);
  } else {
    BOOST_TEST(context.isNamed("SolverTwo"));
    double maxDt = couplingInterface.initialize();
    while (couplingInterface.isCouplingOngoing()) {
      if (couplingInterface.isActionRequired(actionWriteIterationCheckpoint())) {
        couplingInterface.markActionFulfilled(actionWriteIterationCheckpoint());
        checkpoint     = state;
        iterationCount = 1;
      }
      if (couplingInterface.isActionRequired(actionReadIterationCheckpoint())) {
        couplingInterface.markActionFulfilled(actionReadIterationCheckpoint());
        state = checkpoint;
        iterationCount++;
      }
      stateChange = initialStateChange / (double) iterationCount;
      state += stateChange;
      maxDt = couplingInterface.advance(maxDt);
      if (couplingInterface.isTimeWindowComplete()) {
        computedTimesteps++;
      }
    }
    couplingInterface.finalize();
    BOOST_TEST(computedTimesteps == 4);
  }
}

/// Test simple coupled simulation with iterations, data initialization and without acceleration
BOOST_AUTO_TEST_CASE(testImplicitWithDataInitialization)
{
  PRECICE_TEST("SolverOne"_on(1_rank), "SolverTwo"_on(1_rank));

  using namespace precice::constants;

  SolverInterface couplingInterface(context.name, _pathToTests + "implicit-data-init.xml", 0, 1);

  int         dimensions = couplingInterface.getDimensions();
  std::string meshName;
  std::string writeDataName;
  std::string readDataName;
  double      writeValue, expectedReadValue;

  if (context.isNamed("SolverOne")) {
    meshName          = "MeshOne";
    writeDataName     = "Forces";
    readDataName      = "Velocities";
    writeValue        = 1;
    expectedReadValue = 2;
  } else {
    BOOST_TEST(context.isNamed("SolverTwo"));
    meshName          = "MeshTwo";
    writeDataName     = "Velocities";
    readDataName      = "Forces";
    writeValue        = 2;
    expectedReadValue = 1;
  }
  int                 meshID      = couplingInterface.getMeshID(meshName);
  int                 writeDataID = couplingInterface.getDataID(writeDataName, meshID);
  int                 readDataID  = couplingInterface.getDataID(readDataName, meshID);
  std::vector<double> vertex(dimensions, 0);
  int                 vertexID = couplingInterface.setMeshVertex(meshID, vertex.data());

  double dt = 0;
  dt        = couplingInterface.initialize();
  std::vector<double> writeData(dimensions, writeValue);
  std::vector<double> readData(dimensions, -1);
  const std::string & cowid = actionWriteInitialData();

  if (couplingInterface.isActionRequired(cowid)) {
    BOOST_TEST(context.isNamed("SolverTwo"));
    couplingInterface.writeVectorData(writeDataID, vertexID, writeData.data());
    couplingInterface.markActionFulfilled(cowid);
  }

  couplingInterface.initializeData();

  while (couplingInterface.isCouplingOngoing()) {
    if (couplingInterface.isActionRequired(actionWriteIterationCheckpoint())) {
      couplingInterface.markActionFulfilled(actionWriteIterationCheckpoint());
    }
    couplingInterface.readVectorData(readDataID, vertexID, readData.data());
    BOOST_TEST(expectedReadValue == readData[0]);
    BOOST_TEST(expectedReadValue == readData[1]);
    couplingInterface.writeVectorData(writeDataID, vertexID, writeData.data());
    dt = couplingInterface.advance(dt);
    if (couplingInterface.isActionRequired(actionReadIterationCheckpoint())) {
      couplingInterface.markActionFulfilled(actionReadIterationCheckpoint());
    }
  }
  couplingInterface.finalize();
}

/// Tests stationary mapping with solver provided meshes.
void runTestStationaryMappingWithSolverMesh(std::string const &config, int dim, TestContext const &context)
{
  std::string meshForcesA = "MeshForcesA";
  std::string meshDisplA  = "MeshDisplacementsA";
  std::string meshForcesB = "MeshForcesB";
  std::string meshDisplB  = "MeshDisplacementsB";
  std::string dataForces  = "Forces";
  std::string dataDispl   = "Displacements";
  using testing::equals;

  SolverInterface interface(context.name, config, 0, 1);
  BOOST_TEST(interface.getDimensions() == dim);

  std::vector<Eigen::VectorXd> positions;
  Eigen::VectorXd              position(dim);
  if (dim == 2) {
    position << 0.0, 0.0;
    positions.push_back(position);
    position << 1.0, 0.0;
    positions.push_back(position);
    position << 1.0, 1.0;
    positions.push_back(position);
    position << 0.0, 1.0;
    positions.push_back(position);
  } else {
    position << 0.0, 0.0, 0.0;
    positions.push_back(position);
    position << 1.0, 0.0, 0.0;
    positions.push_back(position);
    position << 1.0, 1.0, 0.0;
    positions.push_back(position);
    position << 0.0, 1.0, 1.0;
    positions.push_back(position);
    position << 0.0, 0.0, 1.0;
    positions.push_back(position);
  }
  size_t size = positions.size();

  if (context.isNamed("SolverA")) {
    int meshForcesID = interface.getMeshID(meshForcesA);
    int meshDisplID  = interface.getMeshID(meshDisplA);
    int dataForcesID = interface.getDataID(dataForces, meshForcesID);
    int dataDisplID  = interface.getDataID(dataDispl, meshDisplID);

    // Set solver mesh positions for reading and writing data with mappings
    for (size_t i = 0; i < size; i++) {
      position = positions[i].array() + 0.1;
      interface.setMeshVertex(meshForcesID, position.data());
      position = positions[i].array() + 0.6;
      interface.setMeshVertex(meshDisplID, position.data());
    }
    double maxDt = interface.initialize();

    BOOST_TEST(interface.isWriteDataRequired(maxDt));
    BOOST_TEST(not interface.isReadDataAvailable());
    Eigen::VectorXd force = Eigen::VectorXd::Constant(dim, 1);
    Eigen::VectorXd displ = Eigen::VectorXd::Constant(dim, 0);
    for (size_t i = 0; i < size; i++) {
      interface.writeVectorData(dataForcesID, i, force.data());
    }
    interface.mapWriteDataFrom(meshForcesID);
    maxDt = interface.advance(maxDt);
    interface.mapReadDataTo(meshDisplID);

    BOOST_TEST(interface.isWriteDataRequired(maxDt));
    BOOST_TEST(interface.isReadDataAvailable());
    force.array() += 1.0;
    for (size_t i = 0; i < size; i++) {
      interface.readVectorData(dataDisplID, i, displ.data());
      BOOST_TEST(displ[0] == positions[i][0] + 0.1);
      interface.writeVectorData(dataForcesID, i, force.data());
    }
    interface.mapWriteDataFrom(meshForcesID);
    maxDt = interface.advance(maxDt);
    interface.mapReadDataTo(meshDisplID);

    BOOST_TEST(interface.isWriteDataRequired(maxDt));
    BOOST_TEST(interface.isReadDataAvailable());
    for (size_t i = 0; i < size; i++) {
      interface.readVectorData(dataDisplID, i, displ.data());
      BOOST_TEST(displ[0] == 2.0 * (positions[i][0] + 0.1));
    }
    interface.finalize();
  } else {
    BOOST_TEST(context.isNamed("SolverB"));
    int meshForcesID = interface.getMeshID(meshForcesB);
    int meshDisplID  = interface.getMeshID(meshDisplB);
    int dataForcesID = interface.getDataID(dataForces, meshForcesID);
    int dataDisplID  = interface.getDataID(dataDispl, meshDisplID);

    // Set solver mesh positions provided to SolverA for data mapping
    for (size_t i = 0; i < size; i++) {
      interface.setMeshVertex(meshForcesID, positions[i].data());
      position = positions[i].array() + 0.5;
      interface.setMeshVertex(meshDisplID, position.data());
    }
    double maxDt = interface.initialize();

    BOOST_TEST(interface.isWriteDataRequired(maxDt));
    BOOST_TEST(interface.isReadDataAvailable());
    Eigen::VectorXd force      = Eigen::VectorXd::Zero(dim);
    Eigen::VectorXd totalForce = Eigen::VectorXd::Zero(dim);
    Eigen::VectorXd displ      = Eigen::VectorXd::Zero(dim);
    for (size_t i = 0; i < size; i++) {
      interface.readVectorData(dataForcesID, i, force.data());
      totalForce += force;
      displ.setConstant(positions[i][0]);
      interface.writeVectorData(dataDisplID, i, displ.data());
    }
    Eigen::VectorXd expected = Eigen::VectorXd::Constant(dim, size);
    BOOST_TEST(equals(totalForce, expected));
    maxDt = interface.advance(maxDt);

    BOOST_TEST(interface.isWriteDataRequired(maxDt));
    BOOST_TEST(interface.isReadDataAvailable());
    totalForce.setConstant(0);
    for (size_t i = 0; i < positions.size(); i++) {
      interface.readVectorData(dataForcesID, i, force.data());
      totalForce += force;
      displ.setConstant(2.0 * positions[i][0]);
      interface.writeVectorData(dataDisplID, i, displ.data());
    }
    expected.setConstant(2.0 * (double) size);
    BOOST_TEST(equals(totalForce, expected));
    maxDt = interface.advance(maxDt);

    BOOST_TEST(interface.isWriteDataRequired(maxDt));
    BOOST_TEST(not interface.isReadDataAvailable()); //second participant has no new data after last advance
    for (size_t i = 0; i < size; i++) {
      interface.readVectorData(dataForcesID, i, force.data());
    }
    interface.finalize();
  }
}

BOOST_AUTO_TEST_CASE(testStationaryMappingWithSolverMesh2D)
{
  PRECICE_TEST("SolverA"_on(1_rank), "SolverB"_on(1_rank));
  std::string config = _pathToTests + "mapping-without-geo-2D.xml";
  runTestStationaryMappingWithSolverMesh(config, 2, context);
}

BOOST_AUTO_TEST_CASE(testStationaryMappingWithSolverMesh3D)
{
  PRECICE_TEST("SolverA"_on(1_rank), "SolverB"_on(1_rank));
  std::string config = _pathToTests + "mapping-without-geo-3D.xml";
  runTestStationaryMappingWithSolverMesh(config, 3, context);
}

/**
 * @brief Buggy simulation setup of FSI coupling between Flite and Calculix.
 *
 * Bug: after first call of advance by Flite the mapped forces are value NaN.
 *
 * Some information about the coupling:
 * - explicit coupling scheme
 * - Flite (incompressible Navier-Stokes) starts simulation
 * - Mapping is done on Flite side with RBF
 *
 * @todo rename this test and config
 */
BOOST_AUTO_TEST_CASE(testBug)
{
  PRECICE_TEST("Flite"_on(1_rank), "Calculix"_on(1_rank));

  using Eigen::Vector3d;
  std::string configName = _pathToTests + "bug.xml";

  int                   slices = 5;
  std::vector<Vector3d> coords;
  for (int i = 0; i < slices; i++) {
    double z = (double) i * 1.0;
    coords.push_back(Vector3d(1.0, 0.0, z));
    coords.push_back(Vector3d(0.0, 1.0, z));
    coords.push_back(Vector3d(-1.0, 0.0, z));
    coords.push_back(Vector3d(0.0, -1.0, z));
  }

  if (context.isNamed("Flite")) {
    SolverInterface precice("Flite", configName, 0, 1);

    int meshID             = precice.getMeshID("FliteNodes");
    int forcesID           = precice.getDataID("Forces", meshID);
    int displacementsID    = precice.getDataID("Displacements", meshID);
    int oldDisplacementsID = precice.getDataID("OldDisplacements", meshID);
    BOOST_TEST(precice.getDimensions() == 3);
    for (Vector3d &coord : coords) {
      precice.setMeshVertex(meshID, coord.data());
    }
    double maxDt = precice.initialize();
    double dt    = 1.0e-5 / 15.0; // Flite took 15 subcycling steps
    while (precice.isCouplingOngoing()) {
      dt = dt < maxDt ? dt : maxDt;
      for (int i = 0; i < (int) coords.size(); i++) {
        double force[3] = {1.0, 2.0, 3.0};
        precice.writeVectorData(forcesID, i, force);
      }
      maxDt = precice.advance(dt);
      precice.mapReadDataTo(meshID);
      for (int i = 0; i < (int) coords.size(); i++) {
        double displacement[3];
        double oldDisplacement[3];
        precice.readVectorData(displacementsID, i, displacement);
        precice.readVectorData(oldDisplacementsID, i, oldDisplacement);
      }
    }
    precice.finalize();
  } else {
    BOOST_TEST(context.isNamed("Calculix"));
    SolverInterface precice("Calculix", configName, 0, 1);

    int meshID = precice.getMeshID("CalculixNodes");
    for (Vector3d &coord : coords) {
      precice.setMeshVertex(meshID, coord.data());
    }
    for (int i = 0; i < slices - 1; i++) {
      // Build cylinder/channel geometry
      precice.setMeshTriangleWithEdges(meshID, i * 4, (i * 4) + 1, (i + 1) * 4);
      precice.setMeshTriangleWithEdges(meshID, (i + 1) * 4, (i * 4) + 1, ((i + 1) * 4) + 1);
      precice.setMeshTriangleWithEdges(meshID, i * 4 + 1, (i * 4) + 2, (i + 1) * 4 + 1);
      precice.setMeshTriangleWithEdges(meshID, (i + 1) * 4 + 1, (i * 4) + 2, ((i + 1) * 4) + 2);
      precice.setMeshTriangleWithEdges(meshID, i * 4 + 2, (i * 4) + 3, (i + 1) * 4 + 2);
      precice.setMeshTriangleWithEdges(meshID, (i + 1) * 4 + 2, (i * 4) + 3, ((i + 1) * 4) + 3);
      precice.setMeshTriangleWithEdges(meshID, i * 4 + 3, (i * 4), (i + 1) * 4 + 3);
      precice.setMeshTriangleWithEdges(meshID, (i + 1) * 4 + 3, i * 4, (i + 1) * 4);
    }
    double dt = precice.initialize();
    while (precice.isCouplingOngoing()) {
      precice.advance(dt);
    }
    precice.finalize();
  }
}

/**
 * @brief Three solvers are coupled in a fork S2 <-> S1 <-> S3.
 *
 * Both couplings are explicit, solver 1 provides the mesh to the other two
 * solvers.
 */
void runTestThreeSolvers(std::string const &config, std::vector<int> expectedCallsOfAdvance, TestContext const &context)
{
  std::string writeIterCheckpoint(constants::actionWriteIterationCheckpoint());
  std::string readIterCheckpoint(constants::actionReadIterationCheckpoint());
  std::string writeInitData(constants::actionWriteInitialData());

  int callsOfAdvance = 0;

  if (context.isNamed("SolverOne")) {
    SolverInterface precice(context.name, config, 0, 1);

    int meshAID = precice.getMeshID("MeshA");
    int meshBID = precice.getMeshID("MeshB");
    precice.setMeshVertex(meshAID, Eigen::Vector2d(0, 0).data());
    precice.setMeshVertex(meshBID, Eigen::Vector2d(1, 1).data());
    double dt = precice.initialize();

    if (precice.isActionRequired(writeInitData)) {
      precice.markActionFulfilled(writeInitData);
    }
    precice.initializeData();

    while (precice.isCouplingOngoing()) {
      if (precice.isActionRequired(writeIterCheckpoint)) {
        precice.markActionFulfilled(writeIterCheckpoint);
      }
      dt = precice.advance(dt);
      if (precice.isActionRequired(readIterCheckpoint)) {
        precice.markActionFulfilled(readIterCheckpoint);
      }
      callsOfAdvance++;
    }
    precice.finalize();
    BOOST_TEST(callsOfAdvance == expectedCallsOfAdvance[0]);
  } else if (context.isNamed("SolverTwo")) {
    SolverInterface precice(context.name, config, 0, 1);

    int meshID = precice.getMeshID("MeshC");
    precice.setMeshVertex(meshID, Eigen::Vector2d(0, 0).data());
    double dt = precice.initialize();

    if (precice.isActionRequired(writeInitData)) {
      precice.markActionFulfilled(writeInitData);
    }
    precice.initializeData();

    while (precice.isCouplingOngoing()) {
      if (precice.isActionRequired(writeIterCheckpoint)) {
        precice.markActionFulfilled(writeIterCheckpoint);
      }
      dt = precice.advance(dt);
      if (precice.isActionRequired(readIterCheckpoint)) {
        precice.markActionFulfilled(readIterCheckpoint);
      }
      callsOfAdvance++;
    }
    precice.finalize();
    BOOST_TEST(callsOfAdvance == expectedCallsOfAdvance[1]);
  } else {
    BOOST_TEST(context.isNamed("SolverThree"));
    SolverInterface precice(context.name, config, 0, 1);

    int meshID = precice.getMeshID("MeshD");
    precice.setMeshVertex(meshID, Eigen::Vector2d(0, 0).data());
    double dt = precice.initialize();

    if (precice.isActionRequired(writeInitData)) {
      precice.markActionFulfilled(writeInitData);
    }
    precice.initializeData();

    while (precice.isCouplingOngoing()) {
      if (precice.isActionRequired(writeIterCheckpoint)) {
        precice.markActionFulfilled(writeIterCheckpoint);
      }
      dt = precice.advance(dt);
      if (precice.isActionRequired(readIterCheckpoint)) {
        precice.markActionFulfilled(readIterCheckpoint);
      }
      callsOfAdvance++;
    }
    precice.finalize();
    BOOST_TEST(callsOfAdvance == expectedCallsOfAdvance[2]);
  }
}

BOOST_AUTO_TEST_CASE(ThreeSolversExplicitExplicit)
{
  PRECICE_TEST("SolverOne"_on(1_rank), "SolverTwo"_on(1_rank), "SolverThree"_on(1_rank));
  std::string      config = _pathToTests + "three-solver-explicit-explicit.xml";
  std::vector<int> expectedCallsOfAdvance{10, 10, 10};
  runTestThreeSolvers(config, expectedCallsOfAdvance, context);
}

BOOST_AUTO_TEST_CASE(ThreeSolversImplicitImplicit)
{
  PRECICE_TEST("SolverOne"_on(1_rank), "SolverTwo"_on(1_rank), "SolverThree"_on(1_rank));
  std::string      config = _pathToTests + "three-solver-implicit-implicit.xml";
  std::vector<int> expectedCallsOfAdvance{30, 30, 20};
  runTestThreeSolvers(config, expectedCallsOfAdvance, context);
}

BOOST_AUTO_TEST_CASE(ThreeSolversImplicitExplicit)
{
  PRECICE_TEST("SolverOne"_on(1_rank), "SolverTwo"_on(1_rank), "SolverThree"_on(1_rank));
  std::string      config = _pathToTests + "three-solver-implicit-explicit.xml";
  std::vector<int> expectedCallsOfAdvance{30, 30, 10};
  runTestThreeSolvers(config, expectedCallsOfAdvance, context);
}

BOOST_AUTO_TEST_CASE(ThreeSolversExplicitImplicit)
{
  PRECICE_TEST("SolverOne"_on(1_rank), "SolverTwo"_on(1_rank), "SolverThree"_on(1_rank));
  std::string      config = _pathToTests + "three-solver-explicit-implicit.xml";
  std::vector<int> expectedCallsOfAdvance{30, 10, 30};
  runTestThreeSolvers(config, expectedCallsOfAdvance, context);
}

BOOST_AUTO_TEST_CASE(ThreeSolversParallel)
{
  PRECICE_TEST("SolverOne"_on(1_rank), "SolverTwo"_on(1_rank), "SolverThree"_on(1_rank));
  std::string      config = _pathToTests + "three-solver-parallel.xml";
  std::vector<int> expectedCallsOfAdvance{30, 30, 10};
  runTestThreeSolvers(config, expectedCallsOfAdvance, context);
}

/// Four solvers are multi-coupled.
BOOST_AUTO_TEST_CASE(MultiCoupling)
{
  PRECICE_TEST("SOLIDZ1"_on(1_rank), "SOLIDZ2"_on(1_rank), "SOLIDZ3"_on(1_rank), "NASTIN"_on(1_rank));
  std::vector<Eigen::Vector2d> positions;
  Eigen::Vector2d              position;
  position << 0.0, 0.0;
  positions.push_back(position);
  position << 1.0, 0.0;
  positions.push_back(position);
  position << 1.0, 1.0;
  positions.push_back(position);
  position << 0.0, 1.0;
  positions.push_back(position);

  std::vector<Eigen::Vector2d> datas;
  Eigen::Vector2d              data;
  data << 1.0, 1.0;
  datas.push_back(data);
  data << 2.0, 2.0;
  datas.push_back(position);
  data << 3.0, 3.0;
  datas.push_back(data);
  data << 4.0, 5.0;
  datas.push_back(data);

  std::string writeIterCheckpoint(constants::actionWriteIterationCheckpoint());
  std::string readIterCheckpoint(constants::actionReadIterationCheckpoint());

  if (context.isNamed("SOLIDZ1") ||
      context.isNamed("SOLIDZ2") ||
      context.isNamed("SOLIDZ3")) {
    int meshID      = -1;
    int dataWriteID = -1;
    int dataReadID  = -1;

    SolverInterface precice(context.name, _pathToTests + "/multi.xml", 0, 1);
    BOOST_TEST(precice.getDimensions() == 2);

    if (context.isNamed("SOLIDZ1")) {
      meshID      = precice.getMeshID("SOLIDZ_Mesh1");
      dataWriteID = precice.getDataID("Displacements1", meshID);
      dataReadID  = precice.getDataID("Forces1", meshID);
    } else if (context.isNamed("SOLIDZ2")) {
      meshID      = precice.getMeshID("SOLIDZ_Mesh2");
      dataWriteID = precice.getDataID("Displacements2", meshID);
      dataReadID  = precice.getDataID("Forces2", meshID);
    } else if (context.isNamed("SOLIDZ3")) {
      meshID      = precice.getMeshID("SOLIDZ_Mesh3");
      dataWriteID = precice.getDataID("Displacements3", meshID);
      dataReadID  = precice.getDataID("Forces3", meshID);
    }

    std::vector<int> vertexIDs;
    int              vertexID = -1;
    for (size_t i = 0; i < 4; i++) {
      vertexID = precice.setMeshVertex(meshID, positions[i].data());
      vertexIDs.push_back(vertexID);
    }

    precice.initialize();

    for (size_t i = 0; i < 4; i++) {
      precice.writeVectorData(dataWriteID, vertexIDs[i], datas[i].data());
    }

    if (precice.isActionRequired(writeIterCheckpoint)) {
      precice.markActionFulfilled(writeIterCheckpoint);
    }
    precice.advance(0.0001);
    if (precice.isActionRequired(readIterCheckpoint)) {
      precice.markActionFulfilled(readIterCheckpoint);
    }

    for (size_t i = 0; i < 4; i++) {
      precice.readVectorData(dataReadID, vertexIDs[i], datas[i].data());
    }

    BOOST_TEST(datas[0][0] == 1.00000000000000002082e-03);
    BOOST_TEST(datas[0][1] == 1.00000000000000002082e-03);
    BOOST_TEST(datas[1][0] == 0.00000000000000000000e+00);
    BOOST_TEST(datas[1][1] == 1.00000000000000002082e-03);
    BOOST_TEST(datas[2][0] == 3.00000000000000006245e-03);
    BOOST_TEST(datas[2][1] == 3.00000000000000006245e-03);
    BOOST_TEST(datas[3][0] == 4.00000000000000008327e-03);
    BOOST_TEST(datas[3][1] == 5.00000000000000010408e-03);

    precice.finalize();

  } else {
    BOOST_TEST(context.isNamed("NASTIN"));
    SolverInterface precice("NASTIN", _pathToTests + "/multi.xml", 0, 1);
    BOOST_TEST(precice.getDimensions() == 2);
    int meshID1      = precice.getMeshID("NASTIN_Mesh1");
    int meshID2      = precice.getMeshID("NASTIN_Mesh2");
    int meshID3      = precice.getMeshID("NASTIN_Mesh3");
    int dataWriteID1 = precice.getDataID("Forces1", meshID1);
    int dataWriteID2 = precice.getDataID("Forces2", meshID2);
    int dataWriteID3 = precice.getDataID("Forces3", meshID3);

    std::vector<int> vertexIDs1;
    int              vertexID = -1;
    for (size_t i = 0; i < 4; i++) {
      vertexID = precice.setMeshVertex(meshID1, positions[i].data());
      vertexIDs1.push_back(vertexID);
    }
    std::vector<int> vertexIDs2;
    for (size_t i = 0; i < 4; i++) {
      vertexID = precice.setMeshVertex(meshID2, positions[i].data());
      vertexIDs2.push_back(vertexID);
    }
    std::vector<int> vertexIDs3;
    for (size_t i = 0; i < 4; i++) {
      vertexID = precice.setMeshVertex(meshID3, positions[i].data());
      vertexIDs3.push_back(vertexID);
    }

    precice.initialize();

    for (size_t i = 0; i < 4; i++) {
      precice.writeVectorData(dataWriteID1, vertexIDs1[i], datas[i].data());
      precice.writeVectorData(dataWriteID2, vertexIDs2[i], datas[i].data());
      precice.writeVectorData(dataWriteID3, vertexIDs3[i], datas[i].data());
    }

    if (precice.isActionRequired(writeIterCheckpoint)) {
      precice.markActionFulfilled(writeIterCheckpoint);
    }
    precice.advance(0.0001);
    if (precice.isActionRequired(readIterCheckpoint)) {
      precice.markActionFulfilled(readIterCheckpoint);
    }

    precice.finalize();
  }
}

void testMappingNearestProjection(bool defineEdgesExplicitly, const std::string configFile, const TestContext &context)
{
  using Eigen::Vector3d;

  const double z = 0.3;

  // MeshOne
  Vector3d coordOneA{0.0, 0.0, z};
  Vector3d coordOneB{1.0, 0.0, z};
  Vector3d coordOneC{1.0, 1.0, z};
  Vector3d coordOneD{0.0, 1.0, z};
  double   valOneA = 1.0;
  double   valOneB = 3.0;
  double   valOneC = 5.0;
  double   valOneD = 7.0;

  // MeshTwo
  Vector3d coordTwoA{0.0, 0.0, z + 0.1};               // Maps to vertex A
  Vector3d coordTwoB{0.0, 0.5, z - 0.01};              // Maps to edge AD
  Vector3d coordTwoC{2.0 / 3.0, 1.0 / 3.0, z + 0.001}; // Maps to triangle ABC
  // This corresponds to the point C from mesh two on the triangle ABC on mesh one.
  Vector3d barycenterABC{0.3798734633239789, 0.24025307335204216, 0.3798734633239789};
  double   expectedValTwoA = 1.0;
  double   expectedValTwoB = 4.0;
  double   expectedValTwoC = Vector3d{valOneA, valOneB, valOneC}.dot(barycenterABC);

  if (context.isNamed("SolverOne")) {
    SolverInterface cplInterface("SolverOne", configFile, 0, 1);
    // namespace is required because we are outside the fixture
    const int meshOneID = cplInterface.getMeshID("MeshOne");

    // Setup mesh one.
    int idA = cplInterface.setMeshVertex(meshOneID, coordOneA.data());
    int idB = cplInterface.setMeshVertex(meshOneID, coordOneB.data());
    int idC = cplInterface.setMeshVertex(meshOneID, coordOneC.data());
    int idD = cplInterface.setMeshVertex(meshOneID, coordOneD.data());

    if (defineEdgesExplicitly) {

      int idAB = cplInterface.setMeshEdge(meshOneID, idA, idB);
      int idBC = cplInterface.setMeshEdge(meshOneID, idB, idC);
      int idCD = cplInterface.setMeshEdge(meshOneID, idC, idD);
      int idDA = cplInterface.setMeshEdge(meshOneID, idD, idA);
      int idCA = cplInterface.setMeshEdge(meshOneID, idC, idA);

      cplInterface.setMeshTriangle(meshOneID, idAB, idBC, idCA);
      cplInterface.setMeshTriangle(meshOneID, idCD, idDA, idCA);

    } else {
      cplInterface.setMeshTriangleWithEdges(meshOneID, idA, idB, idC);
      cplInterface.setMeshTriangleWithEdges(meshOneID, idC, idD, idA);
    }

    // Initialize, thus sending the mesh.
    double maxDt = cplInterface.initialize();
    BOOST_TEST(cplInterface.isCouplingOngoing(), "Sending participant should have to advance once!");

    // Write the data to be send.
    int dataAID = cplInterface.getDataID("DataOne", meshOneID);
    cplInterface.writeScalarData(dataAID, idA, valOneA);
    cplInterface.writeScalarData(dataAID, idB, valOneB);
    cplInterface.writeScalarData(dataAID, idC, valOneC);
    cplInterface.writeScalarData(dataAID, idD, valOneD);

    // Advance, thus send the data to the receiving partner.
    cplInterface.advance(maxDt);
    BOOST_TEST(!cplInterface.isCouplingOngoing(), "Sending participant should have to advance once!");
    cplInterface.finalize();
  } else {
    BOOST_TEST(context.isNamed("SolverTwo"));
    SolverInterface cplInterface("SolverTwo", configFile, 0, 1);
    // namespace is required because we are outside the fixture
    int meshTwoID = cplInterface.getMeshID("MeshTwo");

    // Setup receiving mesh.
    int idA = cplInterface.setMeshVertex(meshTwoID, coordTwoA.data());
    int idB = cplInterface.setMeshVertex(meshTwoID, coordTwoB.data());
    int idC = cplInterface.setMeshVertex(meshTwoID, coordTwoC.data());

    // Initialize, thus receive the data and map.
    double maxDt = cplInterface.initialize();
    BOOST_TEST(cplInterface.isCouplingOngoing(), "Receiving participant should have to advance once!");

    // Read the mapped data from the mesh.
    int    dataAID = cplInterface.getDataID("DataOne", meshTwoID);
    double valueA, valueB, valueC;
    cplInterface.readScalarData(dataAID, idA, valueA);
    cplInterface.readScalarData(dataAID, idB, valueB);
    cplInterface.readScalarData(dataAID, idC, valueC);

    BOOST_TEST(valueA == expectedValTwoA);
    BOOST_TEST(valueB == expectedValTwoB);
    BOOST_TEST(valueC == expectedValTwoC);

    // Verify that there is only one time step necessary.
    cplInterface.advance(maxDt);
    BOOST_TEST(!cplInterface.isCouplingOngoing(), "Receiving participant should have to advance once!");
    cplInterface.finalize();
  }
}
/**
 * @brief Tests the Nearest Projection Mapping between two participants with explicit definition of edges
 *
 */
BOOST_AUTO_TEST_CASE(MappingNearestProjectionExplicitEdges)
{
  PRECICE_TEST("SolverOne"_on(1_rank), "SolverTwo"_on(1_rank));
  bool              defineEdgesExplicitly = true;
  const std::string configFile            = _pathToTests + "mapping-nearest-projection.xml";
  testMappingNearestProjection(defineEdgesExplicitly, configFile, context);
}

/**
 * @brief Tests the Nearest Projection Mapping between two participants with explicit definition of edges
 *
 */
BOOST_AUTO_TEST_CASE(MappingNearestProjectionImplicitEdges)
{
  PRECICE_TEST("SolverOne"_on(1_rank), "SolverTwo"_on(1_rank));
  bool              defineEdgesExplicitly = false;
  const std::string configFile            = _pathToTests + "mapping-nearest-projection.xml";
  testMappingNearestProjection(defineEdgesExplicitly, configFile, context);
}

/**
 * @brief Tests sending one mesh to multiple participants
 *
 */
BOOST_AUTO_TEST_CASE(SendMeshToMultipleParticipants)
{
  PRECICE_TEST("SolverOne"_on(1_rank), "SolverTwo"_on(1_rank), "SolverThree"_on(1_rank));

  const std::string configFile = _pathToTests + "send-mesh-to-multiple-participants.xml";
  std::string       meshName;

  Eigen::Vector2d vertex{0.0, 0.0};

  double value = 1.0;

  if (context.isNamed("SolverOne")) {
    meshName = "MeshA";
  } else if (context.isNamed("SolverTwo")) {
    meshName = "MeshB";
  } else if (context.isNamed("SolverThree")) {
    meshName = "MeshC";
  }

  SolverInterface cplInterface(context.name, configFile, 0, 1);

  const int meshID = cplInterface.getMeshID(meshName);

  int vertexID = cplInterface.setMeshVertex(meshID, vertex.data());

  double maxDt = cplInterface.initialize();

  int dataID = cplInterface.getDataID("Data", meshID);

  if (context.isNamed("SolverOne")) {
    cplInterface.writeScalarData(dataID, vertexID, value);
  } else {
    double valueReceived = -1.0;
    cplInterface.readScalarData(dataID, vertexID, valueReceived);
    BOOST_TEST(valueReceived == value);
  }

  cplInterface.advance(maxDt);
  cplInterface.finalize();
}

/**
 * @brief Test to reproduce the problem of issue 383, https://github.com/precice/precice/issues/383
 *
 */
BOOST_AUTO_TEST_CASE(PreconditionerBug)
{
  PRECICE_TEST("SolverOne"_on(1_rank), "SolverTwo"_on(1_rank));

  using Eigen::Vector2d;
  using namespace precice::constants;

  const std::string configFile = _pathToTests + "preconditioner-bug.xml";

  std::string meshName = context.isNamed("SolverOne") ? "MeshOne" : "MeshTwo";

  SolverInterface cplInterface(context.name, configFile, 0, 1);
  const int       meshID = cplInterface.getMeshID(meshName);

  Vector2d vertex{0.0, 0.0};

  int vertexID = cplInterface.setMeshVertex(meshID, vertex.data());

  cplInterface.initialize();
  int numberOfAdvanceCalls = 0;

  while (cplInterface.isCouplingOngoing()) {
    if (cplInterface.isActionRequired(actionWriteIterationCheckpoint()))
      cplInterface.markActionFulfilled(actionWriteIterationCheckpoint());
    if (cplInterface.isActionRequired(actionReadIterationCheckpoint()))
      cplInterface.markActionFulfilled(actionReadIterationCheckpoint());

    if (context.isNamed("SolverTwo")) {
      int dataID = cplInterface.getDataID("DataOne", meshID);
      // to get convergence in first timestep (everything 0), but not in second timestep
      Vector2d value{0.0, 2.0 + numberOfAdvanceCalls * numberOfAdvanceCalls};
      cplInterface.writeVectorData(dataID, vertexID, value.data());
    }
    cplInterface.advance(1.0);
    ++numberOfAdvanceCalls;
  }
  cplInterface.finalize();
}

void testSummationAction(const std::string configFile, TestContext const &context)
{
  using Eigen::Vector3d;

  if (context.isNamed("SolverTarget")) {
    // Expected values in the target solver
    double expectedValueA = 3.0;
    double expectedValueB = 7.0;
    double expectedValueC = 11.0;
    double expectedValueD = 15.0;

    // Target solver
    SolverInterface cplInterface(context.name, configFile, 0, 1);

    // Set mesh
    Vector3d coordA{0.0, 0.0, 0.3};
    Vector3d coordB{1.0, 0.0, 0.3};
    Vector3d coordC{1.0, 1.0, 0.3};
    Vector3d coordD{0.0, 1.0, 0.3};

    const int meshID = cplInterface.getMeshID("MeshTarget");

    int idA = cplInterface.setMeshVertex(meshID, coordA.data());
    int idB = cplInterface.setMeshVertex(meshID, coordB.data());
    int idC = cplInterface.setMeshVertex(meshID, coordC.data());
    int idD = cplInterface.setMeshVertex(meshID, coordD.data());

    // Initialize, the mesh
    double dt = cplInterface.initialize();

    // Read the summed data from the mesh.
    int    dataAID = cplInterface.getDataID("Target", meshID);
    double valueA, valueB, valueC, valueD;

    while (cplInterface.isCouplingOngoing()) {

      cplInterface.readScalarData(dataAID, idA, valueA);
      cplInterface.readScalarData(dataAID, idB, valueB);
      cplInterface.readScalarData(dataAID, idC, valueC);
      cplInterface.readScalarData(dataAID, idD, valueD);

      BOOST_TEST(valueA == expectedValueA);
      BOOST_TEST(valueB == expectedValueB);
      BOOST_TEST(valueC == expectedValueC);
      BOOST_TEST(valueD == expectedValueD);

      dt = cplInterface.advance(dt);
    }

    cplInterface.finalize();
  } else if (context.isNamed("SolverSourceOne")) {
    // Source solver one
    SolverInterface cplInterface(context.name, configFile, 0, 1);

    // Set mesh
    Vector3d coordA{0.0, 0.0, 0.3};
    Vector3d coordB{1.0, 0.0, 0.3};
    Vector3d coordC{1.0, 1.0, 0.3};
    Vector3d coordD{0.0, 1.0, 0.3};

    const int meshID = cplInterface.getMeshID("MeshOne");

    int idA = cplInterface.setMeshVertex(meshID, coordA.data());
    int idB = cplInterface.setMeshVertex(meshID, coordB.data());
    int idC = cplInterface.setMeshVertex(meshID, coordC.data());
    int idD = cplInterface.setMeshVertex(meshID, coordD.data());

    // Initialize, the mesh
    double dt = cplInterface.initialize();

    int    dataAID = cplInterface.getDataID("SourceOne", meshID);
    double valueA  = 1.0;
    double valueB  = 3.0;
    double valueC  = 5.0;
    double valueD  = 7.0;

    while (cplInterface.isCouplingOngoing()) {

      cplInterface.writeScalarData(dataAID, idA, valueA);
      cplInterface.writeScalarData(dataAID, idB, valueB);
      cplInterface.writeScalarData(dataAID, idC, valueC);
      cplInterface.writeScalarData(dataAID, idD, valueD);

      dt = cplInterface.advance(dt);
    }
    cplInterface.finalize();
  } else {
    BOOST_REQUIRE(context.isNamed("SolverSourceTwo"));
    // Source solver two
    SolverInterface cplInterface(context.name, configFile, 0, 1);
    // Set mesh
    Vector3d coordA{0.0, 0.0, 0.3};
    Vector3d coordB{1.0, 0.0, 0.3};
    Vector3d coordC{1.0, 1.0, 0.3};
    Vector3d coordD{0.0, 1.0, 0.3};

    const int meshID = cplInterface.getMeshID("MeshTwo");

    int idA = cplInterface.setMeshVertex(meshID, coordA.data());
    int idB = cplInterface.setMeshVertex(meshID, coordB.data());
    int idC = cplInterface.setMeshVertex(meshID, coordC.data());
    int idD = cplInterface.setMeshVertex(meshID, coordD.data());

    // Initialize, the mesh
    double dt = cplInterface.initialize();

    int    dataAID = cplInterface.getDataID("SourceTwo", meshID);
    double valueA  = 2.0;
    double valueB  = 4.0;
    double valueC  = 6.0;
    double valueD  = 8.0;

    while (cplInterface.isCouplingOngoing()) {

      cplInterface.writeScalarData(dataAID, idA, valueA);
      cplInterface.writeScalarData(dataAID, idB, valueB);
      cplInterface.writeScalarData(dataAID, idC, valueC);
      cplInterface.writeScalarData(dataAID, idD, valueD);

      dt = cplInterface.advance(dt);
    }

    cplInterface.finalize();
  }
}
    
/**
* @brief Test for additon action
*
*/
BOOST_AUTO_TEST_CASE(testSummationActionTwoSources)
{
  PRECICE_TEST("SolverTarget"_on(1_rank), "SolverSourceOne"_on(1_rank), "SolverSourceTwo"_on(1_rank));
  const std::string configFile = _pathToTests + "summation-action.xml";
  testSummationAction(configFile, context);
 }

void testQuadMappingNearestProjectionTallKite(bool defineEdgesExplicitly, const std::string configFile, const TestContext &context)
{
  using Eigen::Vector3d;

  const double z = 0.0;

  // MeshOne
  Vector3d coordOneA{-0.2, 0.0, z};
  Vector3d coordOneB{0.0, 0.5, z};
  Vector3d coordOneC{0.2, 0.0, z};
  Vector3d coordOneD{0.0, -0.5, z};

  if (context.isNamed("SolverOne")) {
    SolverInterface cplInterface("SolverOne", configFile, 0, 1);
    // namespace is required because we are outside the fixture
    const int meshOneID = cplInterface.getMeshID("MeshOne");

    // Setup mesh one.
    int idA = cplInterface.setMeshVertex(meshOneID, coordOneA.data());
    int idB = cplInterface.setMeshVertex(meshOneID, coordOneB.data());
    int idC = cplInterface.setMeshVertex(meshOneID, coordOneC.data());
    int idD = cplInterface.setMeshVertex(meshOneID, coordOneD.data());

    if (defineEdgesExplicitly) {

      int idAB = cplInterface.setMeshEdge(meshOneID, idA, idB);
      int idBC = cplInterface.setMeshEdge(meshOneID, idB, idC);
      int idCD = cplInterface.setMeshEdge(meshOneID, idC, idD);
      int idDA = cplInterface.setMeshEdge(meshOneID, idD, idA);

      cplInterface.setMeshQuad(meshOneID, idAB, idBC, idCD, idDA);

    } else {
      cplInterface.setMeshQuadWithEdges(meshOneID, idA, idB, idC, idD);
    }

    auto& mesh = testing::WhiteboxAccessor::impl(cplInterface).mesh("MeshOne");
    BOOST_REQUIRE(mesh.vertices().size() == 4);
    BOOST_REQUIRE(mesh.edges().size() == 5);
    BOOST_REQUIRE(mesh.triangles().size() == 2);


    for (auto& edge: mesh.edges()) {
      BOOST_TEST(mesh::edgeLength(edge) < 0.6);
    }

    cplInterface.finalize();
  }

}

void testQuadMappingNearestProjectionWideKite(bool defineEdgesExplicitly, const std::string configFile, const TestContext &context)
{
  using Eigen::Vector3d;

  const double z = 0.0;

  // MeshOne
  Vector3d coordOneA{0.0, 0.0, z};
  Vector3d coordOneB{0.5, 0.2, z};
  Vector3d coordOneC{1.0, 0.0, z};
  Vector3d coordOneD{0.5, -0.2, z};

  if (context.isNamed("SolverOne")) {
    SolverInterface cplInterface("SolverOne", configFile, 0, 1);
    // namespace is required because we are outside the fixture
    const int meshOneID = cplInterface.getMeshID("MeshOne");

    // Setup mesh one.
    int idA = cplInterface.setMeshVertex(meshOneID, coordOneA.data());
    int idB = cplInterface.setMeshVertex(meshOneID, coordOneB.data());
    int idC = cplInterface.setMeshVertex(meshOneID, coordOneC.data());
    int idD = cplInterface.setMeshVertex(meshOneID, coordOneD.data());

    if (defineEdgesExplicitly) {

      int idAB = cplInterface.setMeshEdge(meshOneID, idA, idB);
      int idBC = cplInterface.setMeshEdge(meshOneID, idB, idC);
      int idCD = cplInterface.setMeshEdge(meshOneID, idC, idD);
      int idDA = cplInterface.setMeshEdge(meshOneID, idD, idA);

      cplInterface.setMeshQuad(meshOneID, idAB, idCD, idBC, idDA);

    } else {
      cplInterface.setMeshQuadWithEdges(meshOneID, idA, idB, idD, idC);
    }

    auto& mesh = testing::WhiteboxAccessor::impl(cplInterface).mesh("MeshOne");
    BOOST_REQUIRE(mesh.vertices().size() == 4);
    BOOST_REQUIRE(mesh.edges().size() == 5);
    BOOST_REQUIRE(mesh.triangles().size() == 2);


    for (auto& edge: mesh.edges()) {
      BOOST_TEST(mesh::edgeLength(edge) < 0.6);
    }

    cplInterface.finalize();
  }

}

<<<<<<< HEAD
void testQuadMappingNearestProjection(bool defineEdgesExplicitly, const std::string configFile, const TestContext &context)
{
  using Eigen::Vector3d;

  const double z = 0.3;

  // MeshOne
  Vector3d coordOneA{0.0, 0.0, z};
  Vector3d coordOneB{1.0, 0.0, z};
  Vector3d coordOneC{0.999999999, 1.0, z};          // Forces diagonal 0-2 to be shorter.
  Vector3d coordOneD{0.0, 1.0, z};
  double   valOneA = 1.0;
  double   valOneB = 3.0;
  double   valOneC = 5.0;
  double   valOneD = 7.0;

  // MeshTwo
  Vector3d coordTwoA{0.0, 0.0, z + 0.1};               // Maps to vertex A
  Vector3d coordTwoB{0.0, 0.5, z - 0.01};              // Maps to edge AD
  Vector3d coordTwoC{2.0 / 3.0, 1.0 / 3.0, z + 0.001}; // Maps to triangle ABC
  // This corresponds to the point C from mesh two on the triangle ABC on mesh one.
  Vector3d barycenterABC{0.3798734633239789, 0.24025307335204216, 0.3798734633239789};
  double   expectedValTwoA = 1.0;
  double   expectedValTwoB = 4.0;
  double   expectedValTwoC = Vector3d{valOneA, valOneB, valOneC}.dot(barycenterABC);

  if (context.isNamed("SolverOne")) {
    SolverInterface cplInterface("SolverOne", configFile, 0, 1);
    // namespace is required because we are outside the fixture
    const int meshOneID = cplInterface.getMeshID("MeshOne");

    // Setup mesh one.
    int idA = cplInterface.setMeshVertex(meshOneID, coordOneA.data());
    int idB = cplInterface.setMeshVertex(meshOneID, coordOneB.data());
    int idC = cplInterface.setMeshVertex(meshOneID, coordOneC.data());
    int idD = cplInterface.setMeshVertex(meshOneID, coordOneD.data());

    if (defineEdgesExplicitly) {

      int idAB = cplInterface.setMeshEdge(meshOneID, idA, idB);
      int idBC = cplInterface.setMeshEdge(meshOneID, idB, idC);
      int idCD = cplInterface.setMeshEdge(meshOneID, idC, idD);
      int idDA = cplInterface.setMeshEdge(meshOneID, idD, idA);

      cplInterface.setMeshQuad(meshOneID, idAB, idBC, idCD, idDA);

    } else {
      cplInterface.setMeshQuadWithEdges(meshOneID, idA, idB, idC, idD);
    }

    auto& mesh = testing::WhiteboxAccessor::impl(cplInterface).mesh("MeshOne");
    BOOST_REQUIRE(mesh.vertices().size() == 4);
    BOOST_REQUIRE(mesh.edges().size() == 5);
    BOOST_REQUIRE(mesh.triangles().size() == 2);

    // Initialize, thus sending the mesh.
    double maxDt = cplInterface.initialize();
    BOOST_TEST(cplInterface.isCouplingOngoing(), "Sending participant should have to advance once!");

    // Write the data to be send.
    int dataAID = cplInterface.getDataID("DataOne", meshOneID);
    cplInterface.writeScalarData(dataAID, idA, valOneA);
    cplInterface.writeScalarData(dataAID, idB, valOneB);
    cplInterface.writeScalarData(dataAID, idC, valOneC);
    cplInterface.writeScalarData(dataAID, idD, valOneD);

    // Advance, thus send the data to the receiving partner.
    cplInterface.advance(maxDt);
    BOOST_TEST(!cplInterface.isCouplingOngoing(), "Sending participant should have to advance once!");
    cplInterface.finalize();
  } else {
    BOOST_TEST(context.isNamed("SolverTwo"));
    SolverInterface cplInterface("SolverTwo", configFile, 0, 1);
    // namespace is required because we are outside the fixture
    int meshTwoID = cplInterface.getMeshID("MeshTwo");

    // Setup receiving mesh.
    int idA = cplInterface.setMeshVertex(meshTwoID, coordTwoA.data());
    int idB = cplInterface.setMeshVertex(meshTwoID, coordTwoB.data());
    int idC = cplInterface.setMeshVertex(meshTwoID, coordTwoC.data());

    // Initialize, thus receive the data and map.
    double maxDt = cplInterface.initialize();
    BOOST_TEST(cplInterface.isCouplingOngoing(), "Receiving participant should have to advance once!");

    // Read the mapped data from the mesh.
    int    dataAID = cplInterface.getDataID("DataOne", meshTwoID);
    double valueA, valueB, valueC;
    cplInterface.readScalarData(dataAID, idA, valueA);
    cplInterface.readScalarData(dataAID, idB, valueB);
    cplInterface.readScalarData(dataAID, idC, valueC);

    BOOST_TEST(valueA == expectedValTwoA);
    BOOST_TEST(valueB == expectedValTwoB);
    BOOST_TEST(valueC == expectedValTwoC);

    // Verify that there is only one time step necessary.
    cplInterface.advance(maxDt);
    BOOST_TEST(!cplInterface.isCouplingOngoing(), "Receiving participant should have to advance once!");
    cplInterface.finalize();
  }
} 

/**
 * @brief Tests the Nearest Projection Mapping between two participants with explicit definition of edges from a quad to a triangle
 *
 */
BOOST_AUTO_TEST_CASE(testQuadMappingNearestProjectionExplicitEdges)
{
  PRECICE_TEST("SolverOne"_on(1_rank), "SolverTwo"_on(1_rank));
  bool              defineEdgesExplicitly = true;
  const std::string configFile            = _pathToTests + "mapping-nearest-projection.xml";
  testQuadMappingNearestProjection(defineEdgesExplicitly, configFile, context);
}

/**
 * @brief Tests the Nearest Projection Mapping between two participants with explicit definition of edges from a quad to a triangle
 *
 */
BOOST_AUTO_TEST_CASE(testQuadMappingNearestProjectionImplicitEdges)
{
  PRECICE_TEST("SolverOne"_on(1_rank), "SolverTwo"_on(1_rank));
  bool              defineEdgesExplicitly = false;
  const std::string configFile            = _pathToTests + "mapping-nearest-projection.xml";
  testQuadMappingNearestProjection(defineEdgesExplicitly, configFile, context);
}

/**
 * @brief Tests the Nearest Projection Mapping on a single participant on a quad mesh of a tall kite with setMeshQuad
 *
 */
BOOST_AUTO_TEST_CASE(testQuadMappingDiagonalNearestProjectionExplicitEdgesTallKite)
{
  PRECICE_TEST("SolverOne"_on(1_rank));
  bool              defineEdgesExplicitly = true;
  const std::string configFile            = _pathToTests + "mapping-nearest-projection.xml";
  testQuadMappingNearestProjectionTallKite(defineEdgesExplicitly, configFile, context);
}

/**
 * @brief Tests the Nearest Projection Mapping on a single participant on a quad mesh of a tall kite with setMeshQuadWithEdges
 *
 */
BOOST_AUTO_TEST_CASE(testQuadMappingDiagonalNearestProjectionImplicitEdgesTallKite)
{
  PRECICE_TEST("SolverOne"_on(1_rank));
  bool              defineEdgesExplicitly = false;
  const std::string configFile            = _pathToTests + "mapping-nearest-projection.xml";
  testQuadMappingNearestProjectionTallKite(defineEdgesExplicitly, configFile, context);
}

/**
 * @brief Tests the Nearest Projection Mapping on a single participant on a quad mesh of a tall kite with setMeshQuad
 *
 */
BOOST_AUTO_TEST_CASE(testQuadMappingDiagonalNearestProjectionExplicitEdgesWideKite)
{
  PRECICE_TEST("SolverOne"_on(1_rank));
  bool              defineEdgesExplicitly = true;
  const std::string configFile            = _pathToTests + "mapping-nearest-projection.xml";
  testQuadMappingNearestProjectionWideKite(defineEdgesExplicitly, configFile, context);
}

/**
 * @brief Tests the Nearest Projection Mapping on a single participant on a quad mesh of a tall kite with setMeshQuadWithEdges
 *
 */
BOOST_AUTO_TEST_CASE(testQuadMappingDiagonalNearestProjectionImplicitEdgesWideKite)
{
  PRECICE_TEST("SolverOne"_on(1_rank));
  bool              defineEdgesExplicitly = false;
  const std::string configFile            = _pathToTests + "mapping-nearest-projection.xml";
  testQuadMappingNearestProjectionWideKite(defineEdgesExplicitly, configFile, context);
}


=======
/**
 * @brief
 *
 */
void testConvergenceMeasures(const std::string configFile, TestContext const &context, std::vector<int> &expectedIterations)
{
  using Eigen::Vector2d;
  using namespace precice::constants;

  std::string meshName = context.isNamed("SolverOne") ? "MeshOne" : "MeshTwo";

  SolverInterface cplInterface(context.name, configFile, 0, 1);
  const int       meshID = cplInterface.getMeshID(meshName);

  Vector2d vertex{0.0, 0.0};

  std::vector<double> writeValues = {1.0, 1.01, 2.0, 2.5, 2.8, 2.81};

  int vertexID = cplInterface.setMeshVertex(meshID, vertex.data());

  cplInterface.initialize();
  int numberOfAdvanceCalls = 0;
  int numberOfIterations   = -1;
  int timestep             = 0;

  while (cplInterface.isCouplingOngoing()) {
    if (cplInterface.isActionRequired(actionWriteIterationCheckpoint())) {
      numberOfIterations = 0;
      cplInterface.markActionFulfilled(actionWriteIterationCheckpoint());
    }

    if (context.isNamed("SolverTwo")) {
      int dataID = cplInterface.getDataID("Data2", meshID);
      cplInterface.writeScalarData(dataID, vertexID, writeValues[numberOfAdvanceCalls]);
    }

    cplInterface.advance(1.0);
    ++numberOfAdvanceCalls;
    ++numberOfIterations;

    if (cplInterface.isActionRequired(actionReadIterationCheckpoint())) {
      cplInterface.markActionFulfilled(actionReadIterationCheckpoint());
    } else { //converged
      BOOST_TEST(numberOfIterations == expectedIterations.at(timestep));
      ++timestep;
    }
  }
  cplInterface.finalize();
}

BOOST_AUTO_TEST_CASE(testConvergenceMeasures1)
{
  PRECICE_TEST("SolverOne"_on(1_rank), "SolverTwo"_on(1_rank));
  const std::string configFile         = _pathToTests + "convergence-measures1.xml";
  std::vector<int>  expectedIterations = {2, 4};
  testConvergenceMeasures(configFile, context, expectedIterations);
}

BOOST_AUTO_TEST_CASE(testConvergenceMeasures2)
{
  PRECICE_TEST("SolverOne"_on(1_rank), "SolverTwo"_on(1_rank));
  const std::string configFile         = _pathToTests + "convergence-measures2.xml";
  std::vector<int>  expectedIterations = {3, 3};
  testConvergenceMeasures(configFile, context, expectedIterations);
}

BOOST_AUTO_TEST_CASE(testConvergenceMeasures3)
{
  PRECICE_TEST("SolverOne"_on(1_rank), "SolverTwo"_on(1_rank));
  const std::string configFile         = _pathToTests + "convergence-measures3.xml";
  std::vector<int>  expectedIterations = {2, 4};
  testConvergenceMeasures(configFile, context, expectedIterations);
}

>>>>>>> ef48b788
BOOST_AUTO_TEST_SUITE_END()
BOOST_AUTO_TEST_SUITE_END()
#endif // PRECICE_NO_MPI<|MERGE_RESOLUTION|>--- conflicted
+++ resolved
@@ -1765,7 +1765,6 @@
 
 }
 
-<<<<<<< HEAD
 void testQuadMappingNearestProjection(bool defineEdgesExplicitly, const std::string configFile, const TestContext &context)
 {
   using Eigen::Vector3d;
@@ -1942,9 +1941,8 @@
 }
 
 
-=======
 /**
- * @brief
+ * @brief method to test whether certain convergence measures give the correct number of iterations
  *
  */
 void testConvergenceMeasures(const std::string configFile, TestContext const &context, std::vector<int> &expectedIterations)
@@ -2017,7 +2015,6 @@
   testConvergenceMeasures(configFile, context, expectedIterations);
 }
 
->>>>>>> ef48b788
 BOOST_AUTO_TEST_SUITE_END()
 BOOST_AUTO_TEST_SUITE_END()
 #endif // PRECICE_NO_MPI