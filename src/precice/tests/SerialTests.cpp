--- conflicted
+++ resolved
@@ -291,46 +291,6 @@
   runTestExplicit(config, context);
 }
 
-<<<<<<< HEAD
-/// Test to run a simple "do nothing" coupling with subcycling solvers.
-BOOST_AUTO_TEST_CASE(testExplicitWithSubcycling)
-{
-  PRECICE_TEST("SolverOne"_on(1_rank), "SolverTwo"_on(1_rank));
-
-  SolverInterface precice(context.name, _pathToTests + "explicit-mpi-single.xml", 0, 1);
-  if (context.isNamed("SolverOne")) {
-    double maxDt     = precice.initialize();
-    int    timestep  = 0;
-    double dt        = maxDt / 2.0; // Timestep length desired by solver
-    double currentDt = dt;          // Timestep length used by solver
-    while (precice.isCouplingOngoing()) {
-      maxDt     = precice.advance(currentDt);
-      currentDt = dt > maxDt ? maxDt : dt;
-      timestep++;
-    }
-    precice.finalize();
-    BOOST_TEST(timestep == 20);
-  } else {
-    BOOST_TEST(context.isNamed("SolverTwo"));
-    MeshID meshID = precice.getMeshID("Test-Square");
-    precice.setMeshVertex(meshID, Eigen::Vector3d(0.0, 0.0, 0.0).data());
-    precice.setMeshVertex(meshID, Eigen::Vector3d(1.0, 0.0, 0.0).data());
-    double maxDt     = precice.initialize();
-    int    timestep  = 0;
-    double dt        = maxDt / 3.0; // Timestep length desired by solver
-    double currentDt = dt;          // Timestep length used by solver
-    while (precice.isCouplingOngoing()) {
-      maxDt     = precice.advance(currentDt);
-      currentDt = dt > maxDt ? maxDt : dt;
-      timestep++;
-    }
-    precice.finalize();
-    BOOST_TEST(timestep == 30);
-  }
-}
-
-=======
->>>>>>> d0734915
 /// One solver uses incremental position set, read/write methods.
 /// @todo This test uses resetmesh. How did this ever work?
 #if 0
