--- conflicted
+++ resolved
@@ -1654,15 +1654,9 @@
 }
     
 /**
-<<<<<<< HEAD
  * @brief Test for summation action
  *
  */
-=======
-* @brief Test for additon action
-*
-*/
->>>>>>> 0ea5dc76
 BOOST_AUTO_TEST_CASE(testSummationActionTwoSources)
 {
   PRECICE_TEST("SolverTarget"_on(1_rank), "SolverSourceOne"_on(1_rank), "SolverSourceTwo"_on(1_rank));
