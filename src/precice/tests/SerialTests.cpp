#ifndef PRECICE_NO_MPI

#include <Eigen/Core>
#include <algorithm>
#include <deque>
#include <fstream>
#include <istream>
#include <iterator>
#include <memory>
#include <ostream>
#include <string>
#include <vector>

#include "action/RecorderAction.hpp"
#include "logging/LogMacros.hpp"
#include "math/constants.hpp"
#include "math/geometry.hpp"
#include "mesh/Data.hpp"
#include "mesh/Mesh.hpp"
#include "mesh/SharedPointer.hpp"
#include "mesh/Utils.hpp"
#include "mesh/Vertex.hpp"
#include "precice/SolverInterface.hpp"
#include "precice/impl/MeshContext.hpp"
#include "precice/impl/Participant.hpp"
#include "precice/impl/SharedPointer.hpp"
#include "precice/impl/SolverInterfaceImpl.hpp"
#include "precice/types.hpp"
#include "testing/TestContext.hpp"
#include "testing/Testing.hpp"

using namespace precice;
using precice::testing::TestContext;

struct SerialTestFixture : testing::WhiteboxAccessor {

  std::string _pathToTests;

  void reset()
  {
    mesh::Data::resetDataCount();
  }

  SerialTestFixture()
  {
    _pathToTests = testing::getPathToSources() + "/precice/tests/";
    reset();
  }
};

namespace {
std::vector<double> readDoublesFromTXTFile(const std::string &filename, int skip = 0)
{
  std::ifstream is{filename};
  if (skip > 0) {
    std::string ignore;
    while (skip--) {
      is >> ignore;
    }
  }
  return {std::istream_iterator<double>{is}, std::istream_iterator<double>{}};
}
} // namespace

BOOST_AUTO_TEST_SUITE(PreciceTests)
BOOST_FIXTURE_TEST_SUITE(Serial, SerialTestFixture)

/// Test reading of a full features coupling configuration file.
BOOST_AUTO_TEST_CASE(TestConfigurationPeano)
{
  PRECICE_TEST(1_rank);
  std::string filename = _pathToTests + "configuration.xml";

  // Test configuration for accessor "Peano"
  SolverInterface interfacePeano("Peano", filename, 0, 1);

  BOOST_TEST(impl(interfacePeano)._participants.size() == 2);
  BOOST_TEST(interfacePeano.getDimensions() == 2);

  impl::PtrParticipant peano = impl(interfacePeano)._participants.at(0);
  BOOST_TEST(peano);
  BOOST_TEST(peano->getName() == "Peano");

  std::vector<impl::MeshContext *> meshContexts = peano->_meshContexts;
  BOOST_TEST(meshContexts.size() == 2);
  BOOST_TEST(peano->_usedMeshContexts.size() == 2);

  BOOST_TEST(meshContexts.at(0)->mesh->getName() == std::string("PeanoNodes"));
  BOOST_TEST(meshContexts.at(1)->mesh->getName() == std::string("ComsolNodes"));
}

BOOST_AUTO_TEST_CASE(TestConfigurationComsol)
{
  PRECICE_TEST(1_rank);
  std::string filename = _pathToTests + "configuration.xml";

  // Test configuration for accessor "Comsol"
  SolverInterface interfaceComsol("Comsol", filename, 0, 1);
  BOOST_TEST(impl(interfaceComsol)._participants.size() == 2);
  BOOST_TEST(interfaceComsol.getDimensions() == 2);

  impl::PtrParticipant comsol = impl(interfaceComsol)._participants.at(1);
  BOOST_TEST(comsol);
  BOOST_TEST(comsol->getName() == "Comsol");

  std::vector<impl::MeshContext *> meshContexts = comsol->_meshContexts;
  BOOST_TEST(meshContexts.size() == 2);
  BOOST_TEST(meshContexts.at(0) == static_cast<void *>(nullptr));
  BOOST_TEST(meshContexts.at(1)->mesh->getName() == std::string("ComsolNodes"));
  BOOST_TEST(comsol->_usedMeshContexts.size() == 1);
}

BOOST_AUTO_TEST_SUITE(MeshRequirements)

BOOST_AUTO_TEST_CASE(NN_A)
{
  PRECICE_TEST(1_rank);
  std::string     filename = _pathToTests + "meshrequirements-nn.xml";
  SolverInterface interface("A", filename, 0, 1);
  auto            meshID = interface.getMeshID("MeshA");
  BOOST_TEST(!interface.isMeshConnectivityRequired(meshID));
}

BOOST_AUTO_TEST_CASE(NN_B)
{
  PRECICE_TEST(1_rank);
  std::string     filename = _pathToTests + "meshrequirements-nn.xml";
  SolverInterface interface("B", filename, 0, 1);
  auto            meshID = interface.getMeshID("MeshB");
  BOOST_TEST(!interface.isMeshConnectivityRequired(meshID));
}

BOOST_AUTO_TEST_CASE(NP2D_A)
{
  PRECICE_TEST(1_rank);
  std::string     filename = _pathToTests + "meshrequirements-np.xml";
  SolverInterface interface("A", filename, 0, 1);
  auto            meshID = interface.getMeshID("MeshA");
  BOOST_TEST(interface.isMeshConnectivityRequired(meshID));
}

BOOST_AUTO_TEST_CASE(NP2D_B)
{
  PRECICE_TEST(1_rank);
  std::string     filename = _pathToTests + "meshrequirements-np.xml";
  SolverInterface interface("B", filename, 0, 1);
  auto            meshID = interface.getMeshID("MeshB");
  BOOST_TEST(!interface.isMeshConnectivityRequired(meshID));
}

BOOST_AUTO_TEST_SUITE_END()

BOOST_AUTO_TEST_SUITE(Lifecycle)

// Test representing the full explicit lifecycle of a SolverInterface
BOOST_AUTO_TEST_CASE(Full)
{
  PRECICE_TEST("SolverOne"_on(1_rank), "SolverTwo"_on(1_rank));
  std::string config = _pathToTests + "lifecycle.xml";

  SolverInterface interface(context.name, config, context.rank, context.size);

  if (context.isNamed("SolverOne")) {
    auto   meshid   = interface.getMeshID("MeshOne");
    double coords[] = {0.1, 1.2, 2.3};
    auto   vertexid = interface.setMeshVertex(meshid, coords);

    auto   dataid = interface.getDataID("DataOne", meshid);
    double data[] = {3.4, 4.5, 5.6};
    interface.writeVectorData(dataid, vertexid, data);
  } else {
    auto   meshid   = interface.getMeshID("MeshTwo");
    double coords[] = {0.12, 1.21, 2.2};
    auto   vertexid = interface.setMeshVertex(meshid, coords);

    auto dataid = interface.getDataID("DataTwo", meshid);
    interface.writeScalarData(dataid, vertexid, 7.8);
  }
  interface.initialize();
  BOOST_TEST(interface.isCouplingOngoing());
  interface.finalize();
}

// Test representing the full lifecycle of a SolverInterface
// Finalize is not called explicitly here.
// The destructor has to cleanup.
BOOST_AUTO_TEST_CASE(ImplicitFinalize)
{
  PRECICE_TEST("SolverOne"_on(1_rank), "SolverTwo"_on(1_rank));
  std::string config = _pathToTests + "lifecycle.xml";

  SolverInterface interface(context.name, config, context.rank, context.size);

  if (context.isNamed("SolverOne")) {
    auto   meshid   = interface.getMeshID("MeshOne");
    double coords[] = {0.1, 1.2, 2.3};
    auto   vertexid = interface.setMeshVertex(meshid, coords);

    auto   dataid = interface.getDataID("DataOne", meshid);
    double data[] = {3.4, 4.5, 5.6};
    interface.writeVectorData(dataid, vertexid, data);
  } else {
    auto   meshid   = interface.getMeshID("MeshTwo");
    double coords[] = {0.12, 1.21, 2.2};
    auto   vertexid = interface.setMeshVertex(meshid, coords);

    auto dataid = interface.getDataID("DataTwo", meshid);
    interface.writeScalarData(dataid, vertexid, 7.8);
  }
  interface.initialize();
  BOOST_TEST(interface.isCouplingOngoing());
}

// Test representing the minimal lifecylce, which consists out of construction only.
// The destructor has to cleanup correctly.
BOOST_AUTO_TEST_CASE(ConstructOnly)
{
  PRECICE_TEST("SolverOne"_on(1_rank), "SolverTwo"_on(1_rank));
  std::string config = _pathToTests + "lifecycle.xml";

  SolverInterface interface(context.name, config, context.rank, context.size);
}

// Test representing the minimal lifecylce with explicit finalization.
// This shows how to manually finalize MPI etc without using the SolverInterface.
BOOST_AUTO_TEST_CASE(ConstructAndExplicitFinalize)
{
  PRECICE_TEST("SolverOne"_on(1_rank), "SolverTwo"_on(1_rank));
  std::string config = _pathToTests + "lifecycle.xml";

  SolverInterface interface(context.name, config, context.rank, context.size);

  interface.finalize();
}

BOOST_AUTO_TEST_SUITE_END()

/// Test to run simple "do nothing" coupling between two solvers.
void runTestExplicit(std::string const &configurationFileName, TestContext const &context)
{
  BOOST_TEST_MESSAGE("Config: " << configurationFileName);

  int    timesteps = 0;
  double time      = 0.0;

  SolverInterface couplingInterface(context.name, configurationFileName, 0, 1);

  //was necessary to replace pre-defined geometries
  if (context.isNamed("SolverOne") && couplingInterface.hasMesh("MeshOne")) {
    MeshID meshID = couplingInterface.getMeshID("MeshOne");
    couplingInterface.setMeshVertex(meshID, Eigen::Vector3d(0.0, 0.0, 0.0).data());
    couplingInterface.setMeshVertex(meshID, Eigen::Vector3d(1.0, 0.0, 0.0).data());
  }
  if (context.isNamed("SolverTwo") && couplingInterface.hasMesh("Test-Square")) {
    MeshID meshID = couplingInterface.getMeshID("Test-Square");
    couplingInterface.setMeshVertex(meshID, Eigen::Vector3d(0.0, 0.0, 0.0).data());
    couplingInterface.setMeshVertex(meshID, Eigen::Vector3d(1.0, 0.0, 0.0).data());
  }

  BOOST_TEST(couplingInterface.getDimensions() == 3);
  double dt = couplingInterface.initialize();
  while (couplingInterface.isCouplingOngoing()) {
    time += dt;
    dt = couplingInterface.advance(dt);
    timesteps++;
  }
  couplingInterface.finalize();

  BOOST_TEST(time == 10.0);
  BOOST_TEST(timesteps == 10);
}

BOOST_AUTO_TEST_CASE(TestExplicitMPISingle)
{
  PRECICE_TEST("SolverOne"_on(1_rank), "SolverTwo"_on(1_rank));
  std::string config = _pathToTests + "explicit-mpi-single.xml";
  runTestExplicit(config, context);
}

BOOST_AUTO_TEST_CASE(TestExplicitMPI)
{
  PRECICE_TEST("SolverOne"_on(1_rank), "SolverTwo"_on(1_rank));
  std::string config = _pathToTests + "explicit-mpi.xml";
  runTestExplicit(config, context);
}

BOOST_AUTO_TEST_CASE(TestExplicitSockets)
{
  PRECICE_TEST("SolverOne"_on(1_rank), "SolverTwo"_on(1_rank));
  std::string config = _pathToTests + "explicit-sockets.xml";
  runTestExplicit(config, context);
}

/// Test to run a simple "do nothing" coupling with subcycling solvers.
BOOST_AUTO_TEST_CASE(testExplicitWithSubcycling)
{
  PRECICE_TEST("SolverOne"_on(1_rank), "SolverTwo"_on(1_rank));

  SolverInterface precice(context.name, _pathToTests + "explicit-mpi-single.xml", 0, 1);
  if (context.isNamed("SolverOne")) {
    double maxDt     = precice.initialize();
    int    timestep  = 0;
    double dt        = maxDt / 2.0; // Timestep length desired by solver
    double currentDt = dt;          // Timestep length used by solver
    while (precice.isCouplingOngoing()) {
      maxDt     = precice.advance(currentDt);
      currentDt = dt > maxDt ? maxDt : dt;
      timestep++;
    }
    precice.finalize();
    BOOST_TEST(timestep == 20);
  } else {
    BOOST_TEST(context.isNamed("SolverTwo"));
    MeshID meshID = precice.getMeshID("Test-Square");
    precice.setMeshVertex(meshID, Eigen::Vector3d(0.0, 0.0, 0.0).data());
    precice.setMeshVertex(meshID, Eigen::Vector3d(1.0, 0.0, 0.0).data());
    double maxDt     = precice.initialize();
    int    timestep  = 0;
    double dt        = maxDt / 3.0; // Timestep length desired by solver
    double currentDt = dt;          // Timestep length used by solver
    while (precice.isCouplingOngoing()) {
      maxDt     = precice.advance(currentDt);
      currentDt = dt > maxDt ? maxDt : dt;
      timestep++;
    }
    precice.finalize();
    BOOST_TEST(timestep == 30);
  }
}

/// One solver uses incremental position set, read/write methods.
/// @todo This test uses resetmesh. How did this ever work?
#if 0
BOOST_AUTO_TEST_CASE(testExplicitWithDataExchange)
{
  PRECICE_TEST("SolverOne"_on(1_rank), "SolverTwo"_on(1_rank));

  double counter = 0.0;
  using Eigen::Vector3d;

  SolverInterface cplInterface(context.name, _pathToTests + "explicit-mpi-single.xml", 0, 1);
  if (context.isNamed("SolverOne")) {
    int meshOneID = cplInterface.getMeshID("MeshOne");
    /* int squareID = */ cplInterface.getMeshID("Test-Square");
    int              forcesID     = cplInterface.getDataID("Forces", meshOneID);
    int              velocitiesID = cplInterface.getDataID("Velocities", meshOneID);
    std::vector<int> indices(8);
    int              i = 0;

    //need one vertex to start
    Vector3d vertex = Vector3d::Zero();
    cplInterface.setMeshVertex(meshOneID, vertex.data());
    double maxDt = cplInterface.initialize();

    const auto &vertices = impl(cplInterface).mesh("Test-Square").vertices();
    while (cplInterface.isCouplingOngoing()) {
      impl(cplInterface).resetMesh(meshOneID);

      i = 0;
      for (auto &vertex : vertices) {
        int index = cplInterface.setMeshVertex(meshOneID, vertex.getCoords().data());
        BOOST_TEST(index == vertex.getID());
        indices.at(i) = index;
        i++;
      }
      //for (VertexIterator it = vertices.begin(); it != vertices.end(); it++) {
      for (auto &vertex : vertices) {
        Vector3d force(Vector3d::Constant(counter) + vertex.getCoords());
        cplInterface.writeVectorData(forcesID, vertex.getID(), force.data());
      }
      maxDt = cplInterface.advance(maxDt);
      if (cplInterface.isCouplingOngoing()) {
        i = 0;
        for (auto &vertex : vertices) {
          Vector3d vel   = Vector3d::Zero();
          int      index = indices.at(i);
          i++;
          cplInterface.readVectorData(velocitiesID, index, vel.data());
          BOOST_TEST(vel == Vector3d::Constant(counter) + vertex.getCoords());
        }
        counter += 1.0;
      }
    }
    cplInterface.finalize();
  } else {
    BOOST_TEST(context.isNamed("SolverTwo"));
    MeshID meshID = cplInterface.getMeshID("Test-Square");
    cplInterface.setMeshVertex(meshID, Eigen::Vector3d(0.0, 0.0, 0.0).data());
    cplInterface.setMeshVertex(meshID, Eigen::Vector3d(1.0, 0.0, 0.0).data());
    cplInterface.setMeshVertex(meshID, Eigen::Vector3d(0.0, 1.0, 0.0).data());
    cplInterface.setMeshVertex(meshID, Eigen::Vector3d(1.0, 1.0, 0.0).data());
    int    forcesID     = cplInterface.getDataID("Forces", meshID);
    int    velocitiesID = cplInterface.getDataID("Velocities", meshID);
    double maxDt        = cplInterface.initialize();
    auto & vertices     = impl(cplInterface).mesh("Test-Square").vertices();
    // SolverTwo does not start the coupled simulation and has, hence,
    // already received the first data to be validated.
    for (auto &vertex : vertices) {
      Vector3d force = Vector3d::Zero();
      cplInterface.readVectorData(forcesID, vertex.getID(), force.data());
      BOOST_TEST(force == Vector3d::Constant(counter) + vertex.getCoords());
    }
    counter += 1.0;

    while (cplInterface.isCouplingOngoing()) {
      for (auto &vertex : vertices) {
        Vector3d vel(Vector3d::Constant(counter - 1.0) + vertex.getCoords());
        cplInterface.writeVectorData(velocitiesID, vertex.getID(), vel.data());
      }
      maxDt = cplInterface.advance(maxDt);
      if (cplInterface.isCouplingOngoing()) {
        for (auto &vertex : vertices) {
          Vector3d force = Vector3d::Zero();
          cplInterface.readVectorData(forcesID, vertex.getID(), force.data());
          BOOST_TEST(force == Vector3d::Constant(counter) + vertex.getCoords());
        }
        counter += 1.0;
      }
    }
    cplInterface.finalize();
  }
}
#endif

<<<<<<< HEAD
=======
/**
 * @brief The second solver initializes the data of the first.
 *
 * A mapping is employed for the second solver, i.e., at the end of
 * initializeData(), the mapping needs to be invoked.
 */
BOOST_AUTO_TEST_CASE(testExplicitWithDataInitialization)
{
  PRECICE_TEST("SolverOne"_on(1_rank), "SolverTwo"_on(1_rank));

  using Eigen::Vector3d;

  SolverInterface cplInterface(context.name, _pathToTests + "explicit-data-init.xml", 0, 1);
  if (context.isNamed("SolverOne")) {
    int meshOneID = cplInterface.getMeshID("MeshOne");
    cplInterface.setMeshVertex(meshOneID, Vector3d(1.0, 2.0, 3.0).data());
    double maxDt      = cplInterface.initialize();
    int    dataAID    = cplInterface.getDataID("DataOne", meshOneID);
    int    dataBID    = cplInterface.getDataID("DataTwo", meshOneID);
    double valueDataB = 0.0;
    cplInterface.initializeData();
    cplInterface.readScalarData(dataBID, 0, valueDataB);
    BOOST_TEST(2.0 == valueDataB);
    while (cplInterface.isCouplingOngoing()) {
      Vector3d valueDataA(1.0, 1.0, 1.0);
      cplInterface.writeVectorData(dataAID, 0, valueDataA.data());
      maxDt = cplInterface.advance(maxDt);
      cplInterface.readScalarData(dataBID, 0, valueDataB);
      BOOST_TEST(2.5 == valueDataB);
    }
    cplInterface.finalize();
  } else {
    BOOST_TEST(context.isNamed("SolverTwo"));
    int      meshTwoID = cplInterface.getMeshID("MeshTwo");
    Vector3d pos       = Vector3d::Zero();
    cplInterface.setMeshVertex(meshTwoID, pos.data());
    double maxDt   = cplInterface.initialize();
    int    dataAID = cplInterface.getDataID("DataOne", meshTwoID);
    int    dataBID = cplInterface.getDataID("DataTwo", meshTwoID);
    cplInterface.writeScalarData(dataBID, 0, 2.0);
    //tell preCICE that data has been written and call initializeData
    cplInterface.markActionFulfilled(precice::constants::actionWriteInitialData());
    cplInterface.initializeData();
    Vector3d valueDataA;
    cplInterface.readVectorData(dataAID, 0, valueDataA.data());
    Vector3d expected(1.0, 1.0, 1.0);
    BOOST_TEST(valueDataA == expected);
    while (cplInterface.isCouplingOngoing()) {
      cplInterface.writeScalarData(dataBID, 0, 2.5);
      maxDt = cplInterface.advance(maxDt);
      cplInterface.readVectorData(dataAID, 0, valueDataA.data());
      BOOST_TEST(valueDataA == expected);
    }
    cplInterface.finalize();
  }
}

/**
 * @brief Tests the reading and writing of data multiple times within one timestep.
 *
 * The first solver performs multiple consistent readings of data sent by the second solver.
 * The second solver performs multiple sendings, of which the last is expected by the first solver.
 */
BOOST_AUTO_TEST_CASE(testExplicitWithDataMultipleReadWrite)
{
  PRECICE_TEST("SolverOne"_on(1_rank), "SolverTwo"_on(1_rank));

  using Eigen::Vector3d;

  SolverInterface cplInterface(context.name, _pathToTests + "explicit-data-multiple-read-write.xml", 0, 1);
  if (context.isNamed("SolverOne")) {
    int             meshOneID = cplInterface.getMeshID("MeshOne");
    int             size      = 1;
    Eigen::VectorXi vertexIDs(size);
    Eigen::VectorXd readDataA(size * 3);
    Eigen::VectorXd readDataB(size);
    Eigen::VectorXd readPositions(size * 3);
    vertexIDs[0] = cplInterface.setMeshVertex(meshOneID, readPositions.data());

    double maxDt   = cplInterface.initialize();
    int    dataAID = cplInterface.getDataID("DataOne", meshOneID);
    int    dataBID = cplInterface.getDataID("DataTwo", meshOneID);
    cplInterface.initializeData();

    // multiple readBlockScalarData
    cplInterface.readBlockScalarData(dataBID, 1, vertexIDs.data(), readDataB.data());
    // expected data value received
    BOOST_TEST(3.0 == readDataB[0]);
    // change value at read destination
    readDataB[0] = -1.11;
    BOOST_TEST(-1.11 == readDataB[0]);
    cplInterface.readBlockScalarData(dataBID, 1, vertexIDs.data(), readDataB.data());
    // expected data value received
    BOOST_TEST(3.0 == readDataB[0]);
    // change value at read destination
    readDataB[0] = -1.12;
    BOOST_TEST(-1.12 == readDataB[0]);

    // multiple readScalarData
    cplInterface.readScalarData(dataBID, vertexIDs[0], readDataB[0]);
    // expected data value received
    BOOST_TEST(3.0 == readDataB[0]);
    // change value at read destination
    readDataB[0] = -1.21;
    BOOST_TEST(-1.21 == readDataB[0]);
    cplInterface.readScalarData(dataBID, vertexIDs[0], readDataB[0]);
    // expected data value received
    BOOST_TEST(3.0 == readDataB[0]);

    // multiple readBlockVectorData
    cplInterface.readBlockVectorData(dataAID, 1, vertexIDs.data(), readDataA.data());
    // expected data value received
    BOOST_TEST(Vector3d(7.0, 7.0, 7.0) == readDataA);
    // change value at read destination
    readDataA[0] = -1.31;
    readDataA[1] = -1.31;
    readDataA[2] = -1.31;
    BOOST_TEST(Vector3d(-1.31, -1.31, -1.31) == readDataA);
    cplInterface.readBlockVectorData(dataAID, 1, vertexIDs.data(), readDataA.data());
    // expected data value received
    BOOST_TEST(Vector3d(7.0, 7.0, 7.0) == readDataA);
    // change value at read destination
    readDataA[0] = -1.32;
    readDataA[1] = -1.32;
    readDataA[2] = -1.32;
    BOOST_TEST(Vector3d(-1.32, -1.32, -1.32) == readDataA);

    // multiple readVectorData
    cplInterface.readVectorData(dataAID, vertexIDs[0], readDataA.data());
    // expected data value received
    BOOST_TEST(Vector3d(7.0, 7.0, 7.0) == readDataA);
    // change value at read destination
    readDataA[0] = -1.41;
    readDataA[1] = -1.41;
    readDataA[2] = -1.41;
    BOOST_TEST(Vector3d(-1.41, -1.41, -1.41) == readDataA);
    // multiple readVectorData
    cplInterface.readVectorData(dataAID, vertexIDs[0], readDataA.data());
    // expected data value received
    BOOST_TEST(Vector3d(7.0, 7.0, 7.0) == readDataA);

    while (cplInterface.isCouplingOngoing()) {
      maxDt = cplInterface.advance(maxDt);

      // multiple readBlockScalarData
      cplInterface.readBlockScalarData(dataBID, 1, vertexIDs.data(), readDataB.data());
      // expected data value received
      BOOST_TEST(5.0 == readDataB[0]);
      // change value at read destination
      readDataB[0] = -1.51;
      BOOST_TEST(-1.51 == readDataB[0]);
      cplInterface.readBlockScalarData(dataBID, 1, vertexIDs.data(), readDataB.data());
      // expected data value received
      BOOST_TEST(5.0 == readDataB[0]);
      // change value at read destination
      readDataB[0] = -1.52;
      BOOST_TEST(-1.52 == readDataB[0]);

      // multiple readScalarData
      cplInterface.readScalarData(dataBID, 0, readDataB[0]);
      // expected data value received
      BOOST_TEST(5.0 == readDataB[0]);
      // change value at read destination
      readDataB[0] = -1.61;
      BOOST_TEST(-1.61 == readDataB[0]);
      cplInterface.readScalarData(dataBID, 0, readDataB[0]);
      // expected data value received
      BOOST_TEST(5.0 == readDataB[0]);

      // multiple readBlockVectorData
      cplInterface.readBlockVectorData(dataAID, 1, vertexIDs.data(), readDataA.data());
      // expected data value received
      BOOST_TEST(Vector3d(9.0, 9.0, 9.0) == readDataA);
      // change value at read destination
      readDataA[0] = -1.71;
      readDataA[1] = -1.71;
      readDataA[2] = -1.71;
      BOOST_TEST(Vector3d(-1.71, -1.71, -1.71) == readDataA);
      cplInterface.readBlockVectorData(dataAID, 1, vertexIDs.data(), readDataA.data());
      // expected data value received
      BOOST_TEST(Vector3d(9.0, 9.0, 9.0) == readDataA);
      // change value at read destination
      readDataA[0] = -1.72;
      readDataA[1] = -1.72;
      readDataA[2] = -1.72;
      BOOST_TEST(Vector3d(-1.72, -1.72, -1.72) == readDataA);

      // multiple readVectorData
      cplInterface.readVectorData(dataAID, vertexIDs[0], readDataA.data());
      // expected data value received
      BOOST_TEST(Vector3d(9.0, 9.0, 9.0) == readDataA);
      // change value at read destination
      readDataA[0] = -1.81;
      readDataA[1] = -1.81;
      readDataA[2] = -1.81;
      BOOST_TEST(Vector3d(-1.81, -1.81, -1.81) == readDataA);
      cplInterface.readVectorData(dataAID, vertexIDs[0], readDataA.data());
      // expected data value received
      BOOST_TEST(Vector3d(9.0, 9.0, 9.0) == readDataA);
    }
    cplInterface.finalize();
  } else {
    BOOST_TEST(context.isNamed("SolverTwo"));
    int             meshTwoID = cplInterface.getMeshID("MeshTwo");
    int             size      = 1;
    Eigen::VectorXi vertexIDs(size);
    Eigen::VectorXd writeDataA(size * 3);
    Eigen::VectorXd writeDataB(size);
    Eigen::VectorXd writePositions(size * 3);
    vertexIDs[0] = cplInterface.setMeshVertex(meshTwoID, writePositions.data());

    double maxDt   = cplInterface.initialize();
    int    dataAID = cplInterface.getDataID("DataOne", meshTwoID);
    int    dataBID = cplInterface.getDataID("DataTwo", meshTwoID);

    // multiple writeBlockScalarData
    writeDataB[0] = -2.11;
    BOOST_TEST(-2.11 == writeDataB[0]);
    cplInterface.writeBlockScalarData(dataBID, 1, vertexIDs.data(), writeDataB.data());
    // changed data value sent, overwriting previous one
    writeDataB[0] = -2.12;
    BOOST_TEST(-2.12 == writeDataB[0]);
    cplInterface.writeBlockScalarData(dataBID, 1, vertexIDs.data(), writeDataB.data());
    // changed data value sent, overwriting previous one
    writeDataB[0] = -2.13;
    BOOST_TEST(-2.13 == writeDataB[0]);

    // multiple writeScalarData
    cplInterface.writeScalarData(dataBID, vertexIDs[0], writeDataB[0]);
    // expected data value sent, overwriting previous ones
    writeDataB[0] = 3.0;
    BOOST_TEST(3.0 == writeDataB[0]);
    cplInterface.writeScalarData(dataBID, vertexIDs[0], writeDataB[0]);

    // multiple writeBlockVectorData
    writeDataA[0] = -2.31;
    writeDataA[1] = -2.31;
    writeDataA[2] = -2.31;
    BOOST_TEST(Vector3d(-2.31, -2.31, -2.31) == writeDataA);
    cplInterface.writeBlockVectorData(dataAID, 1, vertexIDs.data(), writeDataA.data());
    // changed data value sent, overwriting previous one
    writeDataA[0] = -2.32;
    writeDataA[1] = -2.32;
    writeDataA[2] = -2.32;
    BOOST_TEST(Vector3d(-2.32, -2.32, -2.32) == writeDataA);
    cplInterface.writeBlockVectorData(dataAID, 1, vertexIDs.data(), writeDataA.data());
    // changed data value sent, overwriting previous one
    writeDataA[0] = -2.33;
    writeDataA[1] = -2.33;
    writeDataA[2] = -2.33;
    BOOST_TEST(Vector3d(-2.33, -2.33, -2.33) == writeDataA);

    // multiple writeVectorData
    cplInterface.writeVectorData(dataAID, vertexIDs[0], writeDataA.data());
    // expected data value sent, overwriting previous one
    writeDataA[0] = 7.0;
    writeDataA[1] = 7.0;
    writeDataA[2] = 7.0;
    BOOST_TEST(Vector3d(7.0, 7.0, 7.0) == writeDataA);
    cplInterface.writeVectorData(dataAID, vertexIDs[0], writeDataA.data());

    cplInterface.markActionFulfilled(precice::constants::actionWriteInitialData());
    cplInterface.initializeData();
    while (cplInterface.isCouplingOngoing()) {
      // multiple writeBlockScalarData
      writeDataB[0] = -2.51;
      BOOST_TEST(-2.51 == writeDataB[0]);
      cplInterface.writeBlockScalarData(dataBID, 1, vertexIDs.data(), writeDataB.data());
      // changed data value sent, overwriting previous one
      writeDataB[0] = -2.52;
      BOOST_TEST(-2.52 == writeDataB[0]);
      cplInterface.writeBlockScalarData(dataBID, 1, vertexIDs.data(), writeDataB.data());
      // changed data value sent, overwriting previous one
      writeDataB[0] = -2.53;
      BOOST_TEST(-2.53 == writeDataB[0]);

      // multiple writeScalarData
      cplInterface.writeScalarData(dataBID, vertexIDs[0], writeDataB[0]);
      // expected data value sent, overwriting previous one
      writeDataB[0] = 5.0;
      BOOST_TEST(5.0 == writeDataB[0]);
      cplInterface.writeScalarData(dataBID, vertexIDs[0], writeDataB[0]);

      // multiple writeBlockVectorData
      writeDataA[0] = -2.71;
      writeDataA[1] = -2.71;
      writeDataA[2] = -2.71;
      BOOST_TEST(Vector3d(-2.71, -2.71, -2.71) == writeDataA);
      cplInterface.writeBlockVectorData(dataAID, 1, vertexIDs.data(), writeDataA.data());
      // changed data value sent, overwriting previous one
      writeDataA[0] = -2.72;
      writeDataA[1] = -2.72;
      writeDataA[2] = -2.72;
      BOOST_TEST(Vector3d(-2.72, -2.72, -2.72) == writeDataA);
      cplInterface.writeBlockVectorData(dataAID, 1, vertexIDs.data(), writeDataA.data());
      // changed data value sent, overwriting previous one
      writeDataA[0] = -2.73;
      writeDataA[1] = -2.73;
      writeDataA[2] = -2.73;
      BOOST_TEST(Vector3d(-2.73, -2.73, -2.73) == writeDataA);

      // multiple writeVectorData
      cplInterface.writeVectorData(dataAID, vertexIDs[0], writeDataA.data());
      // expected data value sent, overwriting previous one
      writeDataA[0] = 9.0;
      writeDataA[1] = 9.0;
      writeDataA[2] = 9.0;
      BOOST_TEST(Vector3d(9.0, 9.0, 9.0) == writeDataA);
      cplInterface.writeVectorData(dataAID, vertexIDs[0], writeDataA.data());

      maxDt = cplInterface.advance(maxDt);
    }
    cplInterface.finalize();
  }
}

>>>>>>> 7c2508c5
/// One solver uses block set/get/read/write methods.
/// @todo This test uses resetmesh. How did this ever work?
#if 0
BOOST_AUTO_TEST_CASE(testExplicitWithBlockDataExchange)
{
  PRECICE_TEST("SolverOne"_on(1_rank), "SolverTwo"_on(1_rank));

  double counter = 0.0;
  using Eigen::Vector3d;

  SolverInterface cplInterface(context.name, _pathToTests + "explicit-mpi-single-non-inc.xml", 0, 1);
  if (context.isNamed("SolverOne")) {
    int             meshOneID      = cplInterface.getMeshID("MeshOne");
    double          maxDt          = cplInterface.initialize();
    int             forcesID       = cplInterface.getDataID("Forces", meshOneID);
    int             pressuresID    = cplInterface.getDataID("Pressures", meshOneID);
    int             velocitiesID   = cplInterface.getDataID("Velocities", meshOneID);
    int             temperaturesID = cplInterface.getDataID("Temperatures", meshOneID);
    auto &          vertices       = impl(cplInterface).mesh("Test-Square").vertices();
    int             size           = vertices.size();
    Eigen::VectorXd writePositions(size * 3);
    Eigen::VectorXd getWritePositions(size * 3);
    Eigen::VectorXd forces(size * 3);
    Eigen::VectorXd pressures(size);
    Eigen::VectorXi writeIDs(size);
    Eigen::VectorXi getWriteIDs(size);
    Eigen::VectorXd readPositions(size * 3);
    Eigen::VectorXd getReadPositions(size * 3);
    Eigen::VectorXd velocities(size * 3);
    Eigen::VectorXd temperatures(size);
    Eigen::VectorXd expectedVelocities(size * 3);
    Eigen::VectorXd expectedTemperatures(size);
    Eigen::VectorXi readIDs(size);
    Eigen::VectorXi getReadIDs(size);

    while (cplInterface.isCouplingOngoing()) {
      impl(cplInterface).resetMesh(meshOneID);
      for (auto &vertex : vertices) {
        for (int dim = 0; dim < 3; dim++) {
          writePositions(vertex.getID() * 3 + dim) = vertex.getCoords()(dim);
        }
      }
      cplInterface.setMeshVertices(meshOneID, size, writePositions.data(),
                                   writeIDs.data());
      for (auto &vertex : vertices) {
        // Vector3d force ( Vector3D(counter) + wrap<3,double>(vertex.getCoords()) );
        Vector3d force(Vector3d::Constant(counter) + vertex.getCoords());
        for (int dim = 0; dim < 3; dim++)
          forces(vertex.getID() * 3 + dim) = force(dim);
        pressures(vertex.getID()) = counter + vertex.getCoords()(0);
      }
      cplInterface.writeBlockVectorData(forcesID, size, writeIDs.data(), forces.data());
      cplInterface.writeBlockScalarData(pressuresID, size, writeIDs.data(), pressures.data());

      cplInterface.getMeshVertices(meshOneID, size, writeIDs.data(),
                                   getWritePositions.data());
      BOOST_TEST(writePositions == getWritePositions);

      cplInterface.getMeshVertexIDsFromPositions(meshOneID, size, writePositions.data(),
                                                 getWriteIDs.data());
      BOOST_TEST(writeIDs == getWriteIDs);
      //cplInterface.mapWrittenData(meshID);
      maxDt = cplInterface.advance(maxDt);
      if (cplInterface.isCouplingOngoing()) {
        for (auto &vertex : vertices) {
          for (int dim = 0; dim < 3; dim++) {
            int index                 = vertex.getID() * 3 + dim;
            readPositions(index)      = vertex.getCoords()(dim);
            expectedVelocities(index) = counter + vertex.getCoords()(dim);
          }
          expectedTemperatures(vertex.getID()) = counter + vertex.getCoords()(0);
        }
        impl(cplInterface).resetMesh(meshOneID);
        cplInterface.setMeshVertices(meshOneID, size, readPositions.data(), readIDs.data());
        cplInterface.mapReadDataTo(meshOneID);
        cplInterface.readBlockVectorData(velocitiesID, size, readIDs.data(),
                                         velocities.data());
        cplInterface.readBlockScalarData(temperaturesID, size, readIDs.data(),
                                         temperatures.data());
        BOOST_TEST(velocities == expectedVelocities);
        BOOST_TEST(temperatures == expectedTemperatures);

        counter += 1.0;
      }
    }
    cplInterface.finalize();
  } else {
    BOOST_TEST(context.isNamed("SolverTwo"));

    int    squareID       = cplInterface.getMeshID("Test-Square");
    int    forcesID       = cplInterface.getDataID("Forces", squareID);
    int    pressuresID    = cplInterface.getDataID("Pressures", squareID);
    int    velocitiesID   = cplInterface.getDataID("Velocities", squareID);
    int    temperaturesID = cplInterface.getDataID("Temperatures", squareID);
    MeshID meshID         = cplInterface.getMeshID("Test-Square");
    cplInterface.setMeshVertex(meshID, Eigen::Vector3d(0.0, 0.0, 0.0).data());
    cplInterface.setMeshVertex(meshID, Eigen::Vector3d(1.0, 0.0, 0.0).data());
    cplInterface.setMeshVertex(meshID, Eigen::Vector3d(0.0, 1.0, 0.0).data());
    cplInterface.setMeshVertex(meshID, Eigen::Vector3d(1.0, 1.0, 0.0).data());
    double      maxDt    = cplInterface.initialize();
    const auto &vertices = impl(cplInterface).mesh("Test-Square").vertices();
    // SolverTwo does not start the coupled simulation and has, hence,
    // already received the first data to be validated.
    for (auto &vertex : vertices) {
      Vector3d force    = Vector3d::Zero();
      double   pressure = 0.0;
      cplInterface.readVectorData(forcesID, vertex.getID(), force.data());
      cplInterface.readScalarData(pressuresID, vertex.getID(), pressure);
      BOOST_TEST(force == Vector3d::Constant(counter) + vertex.getCoords());
      BOOST_TEST(pressure == counter + vertex.getCoords()(0));
    }
    counter += 1.0;

    while (cplInterface.isCouplingOngoing()) {
      for (auto &vertex : vertices) {
        Vector3d vel(Vector3d::Constant(counter - 1.0) + vertex.getCoords());
        cplInterface.writeVectorData(velocitiesID, vertex.getID(), vel.data());
        double temperature = counter - 1.0 + vertex.getCoords()(0);
        cplInterface.writeScalarData(temperaturesID, vertex.getID(), temperature);
      }
      maxDt = cplInterface.advance(maxDt);
      if (cplInterface.isCouplingOngoing()) {
        for (auto &vertex : vertices) {
          Vector3d force    = Vector3d::Zero();
          double   pressure = 0.0;
          cplInterface.readVectorData(forcesID, vertex.getID(), force.data());
          cplInterface.readScalarData(pressuresID, vertex.getID(), pressure);
          BOOST_TEST(force == Vector3d::Constant(counter) + vertex.getCoords());
          BOOST_TEST(pressure == counter + vertex.getCoords()(0));
        }
        counter += 1.0;
      }
    }
    cplInterface.finalize();
  }
}
#endif

/**
  * @brief Runs a coupled simulation where one solver supplies a geometry.
  *
  * SolverOne only reads the displacements of the geometry and checks whether
  * they are equals to the coordinates of SolverTwo. SolverTwo creates and
  * displaces the coordinates.
  *
  * @todo Maybe remove this test.
  */
BOOST_AUTO_TEST_CASE(testExplicitWithSolverGeometry)
{
  PRECICE_TEST("SolverOne"_on(1_rank), "SolverTwo"_on(1_rank));

  int    timesteps = 0;
  double time      = 0;

  SolverInterface couplingInterface(context.name, _pathToTests + "explicit-solvergeometry.xml", 0, 1);
  BOOST_TEST(couplingInterface.getDimensions() == 3);
  if (context.isNamed("SolverOne")) {
    //was necessary to replace pre-defined geometries
    MeshID meshID = couplingInterface.getMeshID("MeshOne");
    couplingInterface.setMeshVertex(meshID, Eigen::Vector3d(0.0, 0.0, 0.0).data());
    couplingInterface.setMeshVertex(meshID, Eigen::Vector3d(1.0, 0.0, 0.0).data());

    double dt = couplingInterface.initialize();
    while (couplingInterface.isCouplingOngoing()) {
      time += dt;
      dt = couplingInterface.advance(dt);
      timesteps++;
    }
    couplingInterface.finalize();
  } else {
    BOOST_TEST(context.isNamed("SolverTwo"));
    MeshID meshID = couplingInterface.getMeshID("SolverGeometry");
    int    i0     = couplingInterface.setMeshVertex(meshID, Eigen::Vector3d(0.0, 0.0, 0.0).data());
    int    i1     = couplingInterface.setMeshVertex(meshID, Eigen::Vector3d(1.0, 0.0, 0.0).data());
    int    i2     = couplingInterface.setMeshVertex(meshID, Eigen::Vector3d(0.0, 1.0, 0.0).data());
    int    e0     = couplingInterface.setMeshEdge(meshID, i0, i1);
    int    e1     = couplingInterface.setMeshEdge(meshID, i1, i2);
    int    e2     = couplingInterface.setMeshEdge(meshID, i2, i0);
    couplingInterface.setMeshTriangle(meshID, e0, e1, e2);
    double dt = couplingInterface.initialize();

    int size = couplingInterface.getMeshVertexSize(meshID);
    BOOST_TEST(size == 3);

    while (couplingInterface.isCouplingOngoing()) {
      time += dt;
      dt = couplingInterface.advance(dt);
      timesteps++;
    }
    couplingInterface.finalize();
  }
}

/**
 * @brief Runs a coupled sim. with data scaling applied.
 *
 * SolverOne writes vector data on a cube geometry. The data values are defined
 * and stay constant over the coupling cycles. SolverTwo has a scaling of the
 * values activated and reads the scaled values.
 */
BOOST_AUTO_TEST_CASE(testExplicitWithDataScaling)
{
  PRECICE_TEST("SolverOne"_on(1_rank), "SolverTwo"_on(1_rank));

  SolverInterface cplInterface(context.name, _pathToTests + "explicit-datascaling.xml", 0, 1);
  BOOST_TEST(cplInterface.getDimensions() == 2);

  std::vector<double> positions = {0.0, 0.0, 0.0, 0.1, 0.1, 0.1, 0.1, 0.0};
  std::vector<int>    ids       = {0, 0, 0, 0};

  if (context.isNamed("SolverOne")) {
    MeshID meshID = cplInterface.getMeshID("Test-Square-One");
    cplInterface.setMeshVertices(meshID, 4, positions.data(), ids.data());
    for (int i = 0; i < 4; i++)
      cplInterface.setMeshEdge(meshID, ids.at(i), ids.at((i + 1) % 4));

    double dt = cplInterface.initialize();

    int velocitiesID = cplInterface.getDataID("Velocities", meshID);
    while (cplInterface.isCouplingOngoing()) {
      for (size_t i = 0; i < impl(cplInterface).mesh("Test-Square-One").vertices().size(); ++i) {
        Eigen::Vector2d data = Eigen::Vector2d::Constant(i);
        cplInterface.writeVectorData(velocitiesID, i, data.data());
      }
      dt = cplInterface.advance(dt);
    }
    cplInterface.finalize();
  } else {
    BOOST_TEST(context.isNamed("SolverTwo"));
    MeshID meshID = cplInterface.getMeshID("Test-Square-Two");
    cplInterface.setMeshVertices(meshID, 4, positions.data(), ids.data());
    for (int i = 0; i < 4; i++)
      cplInterface.setMeshEdge(meshID, ids.at(i), ids.at((i + 1) % 4));

    double dt = cplInterface.initialize();

    int velocitiesID = cplInterface.getDataID("Velocities", meshID);
    while (cplInterface.isCouplingOngoing()) {
      const auto size = impl(cplInterface).mesh("Test-Square-Two").vertices().size();
      for (size_t i = 0; i < size; ++i) {
        Eigen::Vector2d readData;
        cplInterface.readVectorData(velocitiesID, i, readData.data());
        Eigen::Vector2d expectedData = Eigen::Vector2d::Constant(i * 10.0);
        BOOST_TEST(readData(0) == expectedData(0));
        BOOST_TEST(readData(1) == expectedData(1));
      }
      dt = cplInterface.advance(dt);
    }
    cplInterface.finalize();
  }
}

// Test case for a direct mesh access on one participant to a mesh defined
// by another participant. The region of interest is defined thorugh a
// boundingBox. The test case here is the most basic variant in order
// use such a feature. SolverTwo defines the mesh whereas SolverOne writes
// directly on this mesh.
BOOST_AUTO_TEST_CASE(AccessReceivedMeshExplicit)
{
  PRECICE_TEST("SolverOne"_on(1_rank), "SolverTwo"_on(1_rank));

  // Set up Solverinterface
  SolverInterface couplingInterface(context.name, _pathToTests + "explicit-direct-access.xml", 0, 1);
  BOOST_TEST(couplingInterface.getDimensions() == 2);

  std::vector<double> positions = {0.0, 0.0, 0.0, 0.05, 0.1, 0.1, 0.1, 0.0};
  std::vector<int>    ids(4, 0);

  constexpr int               dim         = 2;
  std::array<double, dim * 2> boundingBox = {0.0, 1.0, 0.0, 1.0};

  if (context.isNamed("SolverOne")) {
    const int otherMeshID = couplingInterface.getMeshID("MeshTwo");
    const int dataID      = couplingInterface.getDataID("Velocities", otherMeshID);

    // Define region of interest, where we could obtain direct write access
    couplingInterface.setMeshAccessRegion(otherMeshID, boundingBox.data());

    double dt = couplingInterface.initialize();
    // Get the size of the filtered mesh within the bounding box
    // (provided by the coupling participant)
    const int meshSize = couplingInterface.getMeshVertexSize(otherMeshID);
    BOOST_TEST(meshSize == (ids.size()));

    // Allocate a vector containing the vertices
    std::vector<double> solverTwoMesh(meshSize * dim);
    couplingInterface.getMeshVerticesAndIDs(otherMeshID, meshSize, ids.data(), solverTwoMesh.data());
    // Some dummy writeData
    std::array<double, 4> writeData({1, 2, 3, 4});

    // Expected data = positions of the other participant's mesh
    const std::vector<double> expectedData = positions;
    BOOST_TEST(testing::equals(solverTwoMesh, expectedData));

    while (couplingInterface.isCouplingOngoing()) {
      // Write data
      couplingInterface.writeBlockScalarData(dataID, meshSize,
                                             ids.data(), writeData.data());
      dt = couplingInterface.advance(dt);
    }

  } else {
    BOOST_TEST(context.isNamed("SolverTwo"));
    // Query IDs
    const int meshID = couplingInterface.getMeshID("MeshTwo");
    const int dataID = couplingInterface.getDataID("Velocities", meshID);

    // Define the mesh
    couplingInterface.setMeshVertices(meshID, ids.size(), positions.data(), ids.data());
    // Allocate data to read
    std::vector<double> readData(4, std::numeric_limits<double>::max());

    // Initialize
    double dt = couplingInterface.initialize();
    while (couplingInterface.isCouplingOngoing()) {

      dt = couplingInterface.advance(dt);
      couplingInterface.readBlockScalarData(dataID, ids.size(),
                                            ids.data(), readData.data());
      // Expected data according to the writeData
      std::vector<double> expectedData({1, 2, 3, 4});
      BOOST_TEST(testing::equals(expectedData, readData));
    }
  }
}

// Test case for a direct mesh access on one participant to a mesh defined
// by another participant. The region of interest is defined thorugh a
// boundingBox. The test case here is the most basic variant in order
// use such a feature. SolverTwo defines the mesh whereas SolverOne reads
// directly from this mesh.
BOOST_AUTO_TEST_CASE(AccessReceivedMeshExplicitRead)
{
  PRECICE_TEST("SolverOne"_on(1_rank), "SolverTwo"_on(1_rank));

  // Set up Solverinterface
  SolverInterface couplingInterface(context.name, _pathToTests + "explicit-direct-access-read.xml", 0, 1);
  BOOST_TEST(couplingInterface.getDimensions() == 2);

  std::vector<double> positions = {0.0, 0.0, 0.0, 0.05, 0.1, 0.1, 0.1, 0.0};
  std::vector<int>    ids(4, 0);

  constexpr int               dim         = 2;
  std::array<double, dim * 2> boundingBox = {0.0, 1.0, 0.0, 1.0};

  if (context.isNamed("SolverOne")) {
    const int otherMeshID = couplingInterface.getMeshID("MeshTwo");
    const int dataID      = couplingInterface.getDataID("Velocities", otherMeshID);

    // Define region of interest, where we could obtain direct write access
    couplingInterface.setMeshAccessRegion(otherMeshID, boundingBox.data());

    double dt = couplingInterface.initialize();
    // Get the size of the filtered mesh within the bounding box
    // (provided by the coupling participant)
    const int meshSize = couplingInterface.getMeshVertexSize(otherMeshID);
    BOOST_TEST(meshSize == (ids.size()));

    // Allocate a vector containing the vertices
    std::vector<double> solverTwoMesh(meshSize * dim);
    couplingInterface.getMeshVerticesAndIDs(otherMeshID, meshSize, ids.data(), solverTwoMesh.data());

    // Allocate data to read
    std::vector<double> readData(4, std::numeric_limits<double>::max());

    // Expected data = positions of the other participant's mesh
    const std::vector<double> expectedData = positions;
    BOOST_TEST(testing::equals(solverTwoMesh, expectedData));

    while (couplingInterface.isCouplingOngoing()) {

      dt = couplingInterface.advance(dt);
      // Write data
      couplingInterface.readBlockScalarData(dataID, meshSize,
                                            ids.data(), readData.data());
      // Expected data according to the writeData
      std::vector<double> expectedData({1, 2, 3, 4});
      BOOST_TEST(testing::equals(expectedData, readData));
    }

  } else {
    BOOST_TEST(context.isNamed("SolverTwo"));
    // Query IDs
    const int meshID = couplingInterface.getMeshID("MeshTwo");
    const int dataID = couplingInterface.getDataID("Velocities", meshID);

    // Define the mesh
    couplingInterface.setMeshVertices(meshID, ids.size(), positions.data(), ids.data());
    // Some dummy readData
    std::array<double, 4> writeData({1, 2, 3, 4});

    // Initialize
    double dt = couplingInterface.initialize();
    while (couplingInterface.isCouplingOngoing()) {

      couplingInterface.writeBlockScalarData(dataID, ids.size(),
                                             ids.data(), writeData.data());
      dt = couplingInterface.advance(dt);
    }
  }
}

// Test case for a direct mesh access on one participant to a mesh defined
// by another participant (see above). In addition to the direct mesh access
// and data writing in one direction, an additional mapping (NN) is defined
// in the other direction.
// TODO: This test would fail if we choose the bounding box smaller than
// the owned mesh(?) due to the current implementation of
// 'prepareBoundingBoxes' during the partitioning step in preCICE.
BOOST_AUTO_TEST_CASE(AccessReceivedMeshAndMapping)
{
  PRECICE_TEST("SolverOne"_on(1_rank), "SolverTwo"_on(1_rank));

  // Set up Solverinterface
  SolverInterface interface(context.name, _pathToTests + "explicit-direct-access-mapping.xml", 0, 1);
  BOOST_TEST(interface.getDimensions() == 2);
  constexpr int dim = 2;

  if (context.isNamed("SolverOne")) {
    const int ownMeshID   = interface.getMeshID("MeshOne");
    const int otherMeshID = interface.getMeshID("MeshTwo");
    const int readDataID  = interface.getDataID("Forces", ownMeshID);
    const int writeDataID = interface.getDataID("Velocities", otherMeshID);

    std::vector<double> positions = {0.2, 0.2, 0.1, 0.6, 0.1, 0.0, 0.1, 0.0};
    std::vector<int>    ownIDs(4, 0);
    interface.setMeshVertices(ownMeshID, ownIDs.size(), positions.data(), ownIDs.data());

    std::array<double, dim * 2> boundingBox = {0.0, 1.0, 0.0, 1.0};
    // Define region of interest, where we could obtain direct write access
    interface.setMeshAccessRegion(otherMeshID, boundingBox.data());

    double dt = interface.initialize();
    // Get the size of the filtered mesh within the bounding box
    // (provided by the coupling participant)
    const int otherMeshSize = interface.getMeshVertexSize(otherMeshID);
    BOOST_TEST(otherMeshSize == 5);

    // Allocate a vector containing the vertices
    std::vector<double> solverTwoMesh(otherMeshSize * dim);
    std::vector<int>    otherIDs(otherMeshSize, 0);
    interface.getMeshVerticesAndIDs(otherMeshID, otherMeshSize, otherIDs.data(), solverTwoMesh.data());
    // Some dummy writeData
    std::array<double, 5> writeData({1, 2, 3, 4, 5});

    std::vector<double> readData(ownIDs.size(), 0);
    // Expected data = positions of the other participant's mesh
    const std::vector<double> expectedData = {0.0, 0.0, 0.0, 0.05, 0.1, 0.1, 0.1, 0.0, 0.5, 0.5};
    BOOST_TEST(solverTwoMesh == expectedData);

    while (interface.isCouplingOngoing()) {
      // Write data
      interface.writeBlockScalarData(writeDataID, otherMeshSize,
                                     otherIDs.data(), writeData.data());
      dt = interface.advance(dt);
      interface.readBlockScalarData(readDataID, ownIDs.size(),
                                    ownIDs.data(), readData.data());
      BOOST_TEST(readData == (std::vector<double>{2, 4, 3, 3}));
    }

  } else {
    BOOST_TEST(context.isNamed("SolverTwo"));
    std::vector<double> positions = {0.0, 0.0, 0.0, 0.05, 0.1, 0.1, 0.1, 0.0, 0.5, 0.5};
    std::vector<int>    ids(positions.size() / dim, 0);

    // Query IDs
    const int meshID      = interface.getMeshID("MeshTwo");
    const int writeDataID = interface.getDataID("Forces", meshID);
    const int readDataID  = interface.getDataID("Velocities", meshID);

    // Define the mesh
    interface.setMeshVertices(meshID, ids.size(), positions.data(), ids.data());
    // Allocate data to read
    std::vector<double> readData(ids.size(), -10);
    std::vector<double> writeData;
    for (unsigned int i = 0; i < ids.size(); ++i)
      writeData.emplace_back(i);

    // Initialize
    double dt = interface.initialize();
    while (interface.isCouplingOngoing()) {

      interface.writeBlockScalarData(writeDataID, ids.size(),
                                     ids.data(), writeData.data());
      dt = interface.advance(dt);
      interface.readBlockScalarData(readDataID, ids.size(),
                                    ids.data(), readData.data());
      // Expected data according to the writeData
      std::vector<double> expectedData({1, 2, 3, 4, 5});
      BOOST_TEST(testing::equals(expectedData, readData));
    }
  }
}

// Test case for a direct mesh access on one participant to a mesh defined
// by another participant. The region of interest is defined thorugh a
// boundingBox. As opposed to the 'boundingBoxExplicit' test case, this
// test case uses the same feature in an implicit setup.

BOOST_AUTO_TEST_CASE(AccessReceivedMeshImplicit)
{
  PRECICE_TEST("SolverOne"_on(1_rank), "SolverTwo"_on(1_rank));

  // Set up Solverinterface
  SolverInterface couplingInterface(context.name, _pathToTests + "implicit-direct-access.xml", 0, 1);
  BOOST_TEST(couplingInterface.getDimensions() == 2);
  constexpr int dim = 2;

  if (context.isNamed("SolverOne")) {
    std::vector<double>         positions   = {0.1, 0.1, 0.2, 0.05, 0.1, 0.0, 0.3, 0.9};
    std::array<double, dim * 2> boundingBox = {0.0, 1.0, 0.0, 1.0};
    std::vector<int>            ownIDs(4, 0);

    const int ownMeshID   = couplingInterface.getMeshID("MeshOne");
    const int otherMeshID = couplingInterface.getMeshID("MeshTwo");
    const int ownDataID   = couplingInterface.getDataID("Forces", ownMeshID);
    const int otherDataID = couplingInterface.getDataID("Velocities", otherMeshID);

    // Define the own mesh
    couplingInterface.setMeshVertices(ownMeshID, ownIDs.size(), positions.data(), ownIDs.data());
    // TODO: Implement something in order to derive the bounding box from the mesh

    // Define region of interest, where we could obtain direct write access
    couplingInterface.setMeshAccessRegion(otherMeshID, boundingBox.data());

    double dt = couplingInterface.initialize();
    // Get the size of the filtered mesh within the bounding box
    // (provided by the coupling participant)
    const int meshSize = couplingInterface.getMeshVertexSize(otherMeshID);
    BOOST_TEST(meshSize == 3);

    // Allocate a vector containing the vertices
    std::vector<double> solverTwoMesh(meshSize * dim);
    std::vector<int>    otherIDs(meshSize);

    couplingInterface.getMeshVerticesAndIDs(otherMeshID, meshSize, otherIDs.data(), solverTwoMesh.data());
    // Some dummy writeData
    std::array<double, 3> writeData({1, 2, 3});

    // Expected data = positions of the other participant's mesh
    const std::vector<double> expectedData = {0.0, 0.0, 0.2, 0.3, 0.1, 0.1};
    BOOST_TEST(solverTwoMesh == expectedData);

    std::vector<double> readData(ownIDs.size(), -10);
    while (couplingInterface.isCouplingOngoing()) {
      if (couplingInterface.isActionRequired(precice::constants::actionWriteIterationCheckpoint())) {
        couplingInterface.markActionFulfilled(precice::constants::actionWriteIterationCheckpoint());
      }

      // Write data
      couplingInterface.writeBlockScalarData(otherDataID, meshSize,
                                             otherIDs.data(), writeData.data());
      dt = couplingInterface.advance(dt);
      couplingInterface.readBlockScalarData(ownDataID, ownIDs.size(),
                                            ownIDs.data(), readData.data());
      if (couplingInterface.isActionRequired(precice::constants::actionReadIterationCheckpoint())) {
        couplingInterface.markActionFulfilled(precice::constants::actionReadIterationCheckpoint());
      }

      // Expected data according to the writeData
      std::vector<double> expectedData({10, 11, 12, 13});
      BOOST_TEST(testing::equals(expectedData, readData));
    }
  } else {
    BOOST_TEST(context.isNamed("SolverTwo"));
    std::vector<double>         positions = {0.0, 0.0, 0.2, 0.3, 0.1, 0.1};
    std::vector<int>            ownIDs(3, 0);
    std::array<double, dim * 2> boundingBox = {0.0, 2.0, 0.0, 2.0};

    // Query IDs
    const int ownMeshID   = couplingInterface.getMeshID("MeshTwo");
    const int otherMeshID = couplingInterface.getMeshID("MeshOne");
    const int ownDataID   = couplingInterface.getDataID("Velocities", ownMeshID);
    const int otherDataID = couplingInterface.getDataID("Forces", otherMeshID);

    // Define the mesh
    couplingInterface.setMeshVertices(ownMeshID, ownIDs.size(), positions.data(), ownIDs.data());
    // Define region of interest, where we could obtain direct write access
    couplingInterface.setMeshAccessRegion(otherMeshID, boundingBox.data());
    // Initialize
    double dt = couplingInterface.initialize();

    const int meshSize = couplingInterface.getMeshVertexSize(otherMeshID);
    BOOST_TEST(meshSize == 4);

    // Allocate a vector containing the vertices
    std::vector<double> solverOneMesh(meshSize * dim);
    std::vector<int>    otherIDs(meshSize);

    couplingInterface.getMeshVerticesAndIDs(otherMeshID, meshSize, otherIDs.data(), solverOneMesh.data());
    // Some dummy writeData
    std::array<double, 4> writeData({10, 11, 12, 13});

    // Allocate data to read
    std::vector<double> readData(ownIDs.size(), -10);

    while (couplingInterface.isCouplingOngoing()) {
      if (couplingInterface.isActionRequired(precice::constants::actionWriteIterationCheckpoint())) {
        couplingInterface.markActionFulfilled(precice::constants::actionWriteIterationCheckpoint());
      }

      // Write data
      couplingInterface.writeBlockScalarData(otherDataID, meshSize,
                                             otherIDs.data(), writeData.data());
      dt = couplingInterface.advance(dt);
      couplingInterface.readBlockScalarData(ownDataID, ownIDs.size(),
                                            ownIDs.data(), readData.data());
      if (couplingInterface.isActionRequired(precice::constants::actionReadIterationCheckpoint())) {
        couplingInterface.markActionFulfilled(precice::constants::actionReadIterationCheckpoint());
      }

      // Expected data according to the writeData
      std::vector<double> expectedData({1, 2, 3});
      BOOST_TEST(testing::equals(expectedData, readData));
    }
  }
}

/// Test simple coupled simulation with coupling iterations.
BOOST_AUTO_TEST_CASE(testImplicit)
{
  PRECICE_TEST("SolverOne"_on(1_rank), "SolverTwo"_on(1_rank));

  double state              = 0.0;
  double checkpoint         = 0.0;
  int    iterationCount     = 0;
  double initialStateChange = 5.0;
  double stateChange        = initialStateChange;
  int    computedTimesteps  = 0;
  using namespace precice::constants;

  SolverInterface couplingInterface(context.name, _pathToTests + "implicit.xml", 0, 1);

  if (context.isNamed("SolverOne")) {
    int    meshID = couplingInterface.getMeshID("Square");
    double pos[3];
    // Set mesh positions
    pos[0] = 0.0;
    pos[1] = 0.0;
    pos[2] = 0.0;
    couplingInterface.setMeshVertex(meshID, pos);
    pos[0] = 1.0;
    pos[1] = 0.0;
    pos[2] = 0.0;
    couplingInterface.setMeshVertex(meshID, pos);
    pos[0] = 1.0;
    pos[1] = 1.0;
    pos[2] = 0.0;
    couplingInterface.setMeshVertex(meshID, pos);
    pos[0] = 0.0;
    pos[1] = 1.0;
    pos[2] = 0.0;
    couplingInterface.setMeshVertex(meshID, pos);

    double maxDt = couplingInterface.initialize();
    while (couplingInterface.isCouplingOngoing()) {
      if (couplingInterface.isActionRequired(actionWriteIterationCheckpoint())) {
        couplingInterface.markActionFulfilled(actionWriteIterationCheckpoint());
        checkpoint     = state;
        iterationCount = 1;
      }
      if (couplingInterface.isActionRequired(actionReadIterationCheckpoint())) {
        couplingInterface.markActionFulfilled(actionReadIterationCheckpoint());
        state = checkpoint;
      }
      iterationCount++;
      stateChange = initialStateChange / (double) iterationCount;
      state += stateChange;
      maxDt = couplingInterface.advance(maxDt);
      if (couplingInterface.isTimeWindowComplete()) {
        computedTimesteps++;
      }
    }
    couplingInterface.finalize();
    BOOST_TEST(computedTimesteps == 4);
  } else {
    BOOST_TEST(context.isNamed("SolverTwo"));
    double maxDt = couplingInterface.initialize();
    while (couplingInterface.isCouplingOngoing()) {
      if (couplingInterface.isActionRequired(actionWriteIterationCheckpoint())) {
        couplingInterface.markActionFulfilled(actionWriteIterationCheckpoint());
        checkpoint     = state;
        iterationCount = 1;
      }
      if (couplingInterface.isActionRequired(actionReadIterationCheckpoint())) {
        couplingInterface.markActionFulfilled(actionReadIterationCheckpoint());
        state = checkpoint;
        iterationCount++;
      }
      stateChange = initialStateChange / (double) iterationCount;
      state += stateChange;
      maxDt = couplingInterface.advance(maxDt);
      if (couplingInterface.isTimeWindowComplete()) {
        computedTimesteps++;
      }
    }
    couplingInterface.finalize();
    BOOST_TEST(computedTimesteps == 4);
  }
}

/// Tests stationary mapping with solver provided meshes.
void runTestStationaryMappingWithSolverMesh(std::string const &config, int dim, TestContext const &context)
{
  std::string meshForcesA = "MeshForcesA";
  std::string meshDisplA  = "MeshDisplacementsA";
  std::string meshForcesB = "MeshForcesB";
  std::string meshDisplB  = "MeshDisplacementsB";
  std::string dataForces  = "Forces";
  std::string dataDispl   = "Displacements";
  using testing::equals;

  SolverInterface interface(context.name, config, 0, 1);
  BOOST_TEST(interface.getDimensions() == dim);

  std::vector<Eigen::VectorXd> positions;
  Eigen::VectorXd              position(dim);
  if (dim == 2) {
    position << 0.0, 0.0;
    positions.push_back(position);
    position << 1.0, 0.0;
    positions.push_back(position);
    position << 1.0, 1.0;
    positions.push_back(position);
    position << 0.0, 1.0;
    positions.push_back(position);
  } else {
    position << 0.0, 0.0, 0.0;
    positions.push_back(position);
    position << 1.0, 0.0, 0.0;
    positions.push_back(position);
    position << 1.0, 1.0, 0.0;
    positions.push_back(position);
    position << 0.0, 1.0, 1.0;
    positions.push_back(position);
    position << 0.0, 0.0, 1.0;
    positions.push_back(position);
  }
  size_t size = positions.size();

  if (context.isNamed("SolverA")) {
    int meshForcesID = interface.getMeshID(meshForcesA);
    int meshDisplID  = interface.getMeshID(meshDisplA);
    int dataForcesID = interface.getDataID(dataForces, meshForcesID);
    int dataDisplID  = interface.getDataID(dataDispl, meshDisplID);

    // Set solver mesh positions for reading and writing data with mappings
    for (size_t i = 0; i < size; i++) {
      position = positions.at(i).array() + 0.1;
      interface.setMeshVertex(meshForcesID, position.data());
      position = positions.at(i).array() + 0.6;
      interface.setMeshVertex(meshDisplID, position.data());
    }
    double maxDt = interface.initialize();

    BOOST_TEST(interface.isWriteDataRequired(maxDt));
    BOOST_TEST(not interface.isReadDataAvailable());
    Eigen::VectorXd force = Eigen::VectorXd::Constant(dim, 1);
    Eigen::VectorXd displ = Eigen::VectorXd::Constant(dim, 0);
    for (size_t i = 0; i < size; i++) {
      interface.writeVectorData(dataForcesID, i, force.data());
    }
    interface.mapWriteDataFrom(meshForcesID);
    maxDt = interface.advance(maxDt);
    interface.mapReadDataTo(meshDisplID);

    BOOST_TEST(interface.isWriteDataRequired(maxDt));
    BOOST_TEST(interface.isReadDataAvailable());
    force.array() += 1.0;
    for (size_t i = 0; i < size; i++) {
      interface.readVectorData(dataDisplID, i, displ.data());
      BOOST_TEST(displ(0) == positions.at(i)(0) + 0.1);
      interface.writeVectorData(dataForcesID, i, force.data());
    }
    interface.mapWriteDataFrom(meshForcesID);
    maxDt = interface.advance(maxDt);
    interface.mapReadDataTo(meshDisplID);

    BOOST_TEST(interface.isWriteDataRequired(maxDt));
    BOOST_TEST(interface.isReadDataAvailable());
    for (size_t i = 0; i < size; i++) {
      interface.readVectorData(dataDisplID, i, displ.data());
      BOOST_TEST(displ(0) == 2.0 * (positions.at(i)(0) + 0.1));
    }
    interface.finalize();
  } else {
    BOOST_TEST(context.isNamed("SolverB"));
    int meshForcesID = interface.getMeshID(meshForcesB);
    int meshDisplID  = interface.getMeshID(meshDisplB);
    int dataForcesID = interface.getDataID(dataForces, meshForcesID);
    int dataDisplID  = interface.getDataID(dataDispl, meshDisplID);

    // Set solver mesh positions provided to SolverA for data mapping
    for (size_t i = 0; i < size; i++) {
      interface.setMeshVertex(meshForcesID, positions.at(i).data());
      position = positions.at(i).array() + 0.5;
      interface.setMeshVertex(meshDisplID, position.data());
    }
    double maxDt = interface.initialize();

    BOOST_TEST(interface.isWriteDataRequired(maxDt));
    BOOST_TEST(interface.isReadDataAvailable());
    Eigen::VectorXd force      = Eigen::VectorXd::Zero(dim);
    Eigen::VectorXd totalForce = Eigen::VectorXd::Zero(dim);
    Eigen::VectorXd displ      = Eigen::VectorXd::Zero(dim);
    for (size_t i = 0; i < size; i++) {
      interface.readVectorData(dataForcesID, i, force.data());
      totalForce += force;
      displ.setConstant(positions.at(i)(0));
      interface.writeVectorData(dataDisplID, i, displ.data());
    }
    Eigen::VectorXd expected = Eigen::VectorXd::Constant(dim, size);
    BOOST_TEST(equals(totalForce, expected));
    maxDt = interface.advance(maxDt);

    BOOST_TEST(interface.isWriteDataRequired(maxDt));
    BOOST_TEST(interface.isReadDataAvailable());
    totalForce.setConstant(0);
    for (size_t i = 0; i < positions.size(); i++) {
      interface.readVectorData(dataForcesID, i, force.data());
      totalForce += force;
      displ.setConstant(2.0 * positions.at(i)(0));
      interface.writeVectorData(dataDisplID, i, displ.data());
    }
    expected.setConstant(2.0 * (double) size);
    BOOST_TEST(equals(totalForce, expected));
    maxDt = interface.advance(maxDt);

    BOOST_TEST(interface.isWriteDataRequired(maxDt));
    BOOST_TEST(not interface.isReadDataAvailable()); //second participant has no new data after last advance
    for (size_t i = 0; i < size; i++) {
      interface.readVectorData(dataForcesID, i, force.data());
    }
    interface.finalize();
  }
}

BOOST_AUTO_TEST_CASE(testStationaryMappingWithSolverMesh2D)
{
  PRECICE_TEST("SolverA"_on(1_rank), "SolverB"_on(1_rank));
  std::string config = _pathToTests + "mapping-without-geo-2D.xml";
  runTestStationaryMappingWithSolverMesh(config, 2, context);
}

BOOST_AUTO_TEST_CASE(testStationaryMappingWithSolverMesh3D)
{
  PRECICE_TEST("SolverA"_on(1_rank), "SolverB"_on(1_rank));
  std::string config = _pathToTests + "mapping-without-geo-3D.xml";
  runTestStationaryMappingWithSolverMesh(config, 3, context);
}

/**
 * @brief Buggy simulation setup of FSI coupling between Flite and Calculix.
 *
 * Bug: after first call of advance by Flite the mapped forces are value NaN.
 *
 * Some information about the coupling:
 * - explicit coupling scheme
 * - Flite (incompressible Navier-Stokes) starts simulation
 * - Mapping is done on Flite side with RBF
 *
 * @todo rename this test and config
 */
BOOST_AUTO_TEST_CASE(testBug)
{
  PRECICE_TEST("Flite"_on(1_rank), "Calculix"_on(1_rank));

  using Eigen::Vector3d;
  std::string configName = _pathToTests + "bug.xml";

  int                   slices = 5;
  std::vector<Vector3d> coords;
  for (int i = 0; i < slices; i++) {
    double z = (double) i * 1.0;
    coords.push_back(Vector3d(1.0, 0.0, z));
    coords.push_back(Vector3d(0.0, 1.0, z));
    coords.push_back(Vector3d(-1.0, 0.0, z));
    coords.push_back(Vector3d(0.0, -1.0, z));
  }

  if (context.isNamed("Flite")) {
    SolverInterface precice("Flite", configName, 0, 1);

    MeshID meshID             = precice.getMeshID("FliteNodes");
    int    forcesID           = precice.getDataID("Forces", meshID);
    int    displacementsID    = precice.getDataID("Displacements", meshID);
    int    oldDisplacementsID = precice.getDataID("OldDisplacements", meshID);
    BOOST_TEST(precice.getDimensions() == 3);
    for (Vector3d &coord : coords) {
      precice.setMeshVertex(meshID, coord.data());
    }
    double maxDt = precice.initialize();
    double dt    = 1.0e-5 / 15.0; // Flite took 15 subcycling steps
    while (precice.isCouplingOngoing()) {
      dt = dt < maxDt ? dt : maxDt;
      for (int i = 0; i < (int) coords.size(); i++) {
        double force[3] = {1.0, 2.0, 3.0};
        precice.writeVectorData(forcesID, i, force);
      }
      maxDt = precice.advance(dt);
      precice.mapReadDataTo(meshID);
      for (int i = 0; i < (int) coords.size(); i++) {
        double displacement[3];
        double oldDisplacement[3];
        precice.readVectorData(displacementsID, i, displacement);
        precice.readVectorData(oldDisplacementsID, i, oldDisplacement);
      }
    }
    precice.finalize();
  } else {
    BOOST_TEST(context.isNamed("Calculix"));
    SolverInterface precice("Calculix", configName, 0, 1);

    MeshID meshID = precice.getMeshID("CalculixNodes");
    for (Vector3d &coord : coords) {
      precice.setMeshVertex(meshID, coord.data());
    }
    for (int i = 0; i < slices - 1; i++) {
      // Build cylinder/channel geometry
      precice.setMeshTriangleWithEdges(meshID, i * 4, (i * 4) + 1, (i + 1) * 4);
      precice.setMeshTriangleWithEdges(meshID, (i + 1) * 4, (i * 4) + 1, ((i + 1) * 4) + 1);
      precice.setMeshTriangleWithEdges(meshID, i * 4 + 1, (i * 4) + 2, (i + 1) * 4 + 1);
      precice.setMeshTriangleWithEdges(meshID, (i + 1) * 4 + 1, (i * 4) + 2, ((i + 1) * 4) + 2);
      precice.setMeshTriangleWithEdges(meshID, i * 4 + 2, (i * 4) + 3, (i + 1) * 4 + 2);
      precice.setMeshTriangleWithEdges(meshID, (i + 1) * 4 + 2, (i * 4) + 3, ((i + 1) * 4) + 3);
      precice.setMeshTriangleWithEdges(meshID, i * 4 + 3, (i * 4), (i + 1) * 4 + 3);
      precice.setMeshTriangleWithEdges(meshID, (i + 1) * 4 + 3, i * 4, (i + 1) * 4);
    }
    double dt = precice.initialize();
    while (precice.isCouplingOngoing()) {
      precice.advance(dt);
    }
    precice.finalize();
  }
}

/**
 * @brief Three solvers are coupled in a fork S2 <-> S1 <-> S3.
 *
 * Both couplings are explicit, solver 1 provides the mesh to the other two
 * solvers.
 */
void runTestThreeSolvers(std::string const &config, std::vector<int> expectedCallsOfAdvance, TestContext const &context)
{
  std::string writeIterCheckpoint(constants::actionWriteIterationCheckpoint());
  std::string readIterCheckpoint(constants::actionReadIterationCheckpoint());
  std::string writeInitData(constants::actionWriteInitialData());

  int callsOfAdvance = 0;

  if (context.isNamed("SolverOne")) {
    SolverInterface precice(context.name, config, 0, 1);

    int meshAID = precice.getMeshID("MeshA");
    int meshBID = precice.getMeshID("MeshB");
    precice.setMeshVertex(meshAID, Eigen::Vector2d(0, 0).data());
    precice.setMeshVertex(meshBID, Eigen::Vector2d(1, 1).data());
    double dt = precice.initialize();

    if (precice.isActionRequired(writeInitData)) {
      precice.markActionFulfilled(writeInitData);
    }
    precice.initializeData();

    while (precice.isCouplingOngoing()) {
      if (precice.isActionRequired(writeIterCheckpoint)) {
        precice.markActionFulfilled(writeIterCheckpoint);
      }
      dt = precice.advance(dt);
      if (precice.isActionRequired(readIterCheckpoint)) {
        precice.markActionFulfilled(readIterCheckpoint);
      }
      callsOfAdvance++;
    }
    precice.finalize();
    BOOST_TEST(callsOfAdvance == expectedCallsOfAdvance.at(0));
  } else if (context.isNamed("SolverTwo")) {
    SolverInterface precice(context.name, config, 0, 1);

    MeshID meshID = precice.getMeshID("MeshC");
    precice.setMeshVertex(meshID, Eigen::Vector2d(0, 0).data());
    double dt = precice.initialize();

    if (precice.isActionRequired(writeInitData)) {
      precice.markActionFulfilled(writeInitData);
    }
    precice.initializeData();

    while (precice.isCouplingOngoing()) {
      if (precice.isActionRequired(writeIterCheckpoint)) {
        precice.markActionFulfilled(writeIterCheckpoint);
      }
      dt = precice.advance(dt);
      if (precice.isActionRequired(readIterCheckpoint)) {
        precice.markActionFulfilled(readIterCheckpoint);
      }
      callsOfAdvance++;
    }
    precice.finalize();
    BOOST_TEST(callsOfAdvance == expectedCallsOfAdvance.at(1));
  } else {
    BOOST_TEST(context.isNamed("SolverThree"));
    SolverInterface precice(context.name, config, 0, 1);

    MeshID meshID = precice.getMeshID("MeshD");
    precice.setMeshVertex(meshID, Eigen::Vector2d(0, 0).data());
    double dt = precice.initialize();

    if (precice.isActionRequired(writeInitData)) {
      precice.markActionFulfilled(writeInitData);
    }
    precice.initializeData();

    while (precice.isCouplingOngoing()) {
      if (precice.isActionRequired(writeIterCheckpoint)) {
        precice.markActionFulfilled(writeIterCheckpoint);
      }
      dt = precice.advance(dt);
      if (precice.isActionRequired(readIterCheckpoint)) {
        precice.markActionFulfilled(readIterCheckpoint);
      }
      callsOfAdvance++;
    }
    precice.finalize();
    BOOST_TEST(callsOfAdvance == expectedCallsOfAdvance.at(2));
  }
}

BOOST_AUTO_TEST_CASE(ThreeSolversExplicitExplicit)
{
  PRECICE_TEST("SolverOne"_on(1_rank), "SolverTwo"_on(1_rank), "SolverThree"_on(1_rank));
  std::string      config = _pathToTests + "three-solver-explicit-explicit.xml";
  std::vector<int> expectedCallsOfAdvance{10, 10, 10};
  runTestThreeSolvers(config, expectedCallsOfAdvance, context);
}

BOOST_AUTO_TEST_CASE(ThreeSolversImplicitImplicit)
{
  PRECICE_TEST("SolverOne"_on(1_rank), "SolverTwo"_on(1_rank), "SolverThree"_on(1_rank));
  std::string      config = _pathToTests + "three-solver-implicit-implicit.xml";
  std::vector<int> expectedCallsOfAdvance{30, 30, 20};
  runTestThreeSolvers(config, expectedCallsOfAdvance, context);
}

BOOST_AUTO_TEST_CASE(ThreeSolversImplicitExplicit)
{
  PRECICE_TEST("SolverOne"_on(1_rank), "SolverTwo"_on(1_rank), "SolverThree"_on(1_rank));
  std::string      config = _pathToTests + "three-solver-implicit-explicit.xml";
  std::vector<int> expectedCallsOfAdvance{30, 30, 10};
  runTestThreeSolvers(config, expectedCallsOfAdvance, context);
}

BOOST_AUTO_TEST_CASE(ThreeSolversExplicitImplicit)
{
  PRECICE_TEST("SolverOne"_on(1_rank), "SolverTwo"_on(1_rank), "SolverThree"_on(1_rank));
  std::string      config = _pathToTests + "three-solver-explicit-implicit.xml";
  std::vector<int> expectedCallsOfAdvance{30, 10, 30};
  runTestThreeSolvers(config, expectedCallsOfAdvance, context);
}

BOOST_AUTO_TEST_CASE(ThreeSolversParallel)
{
  PRECICE_TEST("SolverOne"_on(1_rank), "SolverTwo"_on(1_rank), "SolverThree"_on(1_rank));
  std::string      config = _pathToTests + "three-solver-parallel.xml";
  std::vector<int> expectedCallsOfAdvance{30, 30, 10};
  runTestThreeSolvers(config, expectedCallsOfAdvance, context);
}

/// Four solvers are multi-coupled.
BOOST_AUTO_TEST_CASE(MultiCoupling)
{
  PRECICE_TEST("SOLIDZ1"_on(1_rank), "SOLIDZ2"_on(1_rank), "SOLIDZ3"_on(1_rank), "NASTIN"_on(1_rank));
  std::vector<Eigen::Vector2d> positions;
  Eigen::Vector2d              position;
  position << 0.0, 0.0;
  positions.push_back(position);
  position << 1.0, 0.0;
  positions.push_back(position);
  position << 1.0, 1.0;
  positions.push_back(position);
  position << 0.0, 1.0;
  positions.push_back(position);

  std::vector<Eigen::Vector2d> datas;
  Eigen::Vector2d              data;
  data << 1.0, 1.0;
  datas.push_back(data);
  data << 2.0, 2.0;
  datas.push_back(position);
  data << 3.0, 3.0;
  datas.push_back(data);
  data << 4.0, 5.0;
  datas.push_back(data);

  std::string writeIterCheckpoint(constants::actionWriteIterationCheckpoint());
  std::string readIterCheckpoint(constants::actionReadIterationCheckpoint());

  if (context.isNamed("SOLIDZ1") ||
      context.isNamed("SOLIDZ2") ||
      context.isNamed("SOLIDZ3")) {
    MeshID meshID      = -1;
    int    dataWriteID = -1;
    int    dataReadID  = -1;

    SolverInterface precice(context.name, _pathToTests + "/multi.xml", 0, 1);
    BOOST_TEST(precice.getDimensions() == 2);

    if (context.isNamed("SOLIDZ1")) {
      meshID      = precice.getMeshID("SOLIDZ_Mesh1");
      dataWriteID = precice.getDataID("Displacements1", meshID);
      dataReadID  = precice.getDataID("Forces1", meshID);
    } else if (context.isNamed("SOLIDZ2")) {
      meshID      = precice.getMeshID("SOLIDZ_Mesh2");
      dataWriteID = precice.getDataID("Displacements2", meshID);
      dataReadID  = precice.getDataID("Forces2", meshID);
    } else if (context.isNamed("SOLIDZ3")) {
      meshID      = precice.getMeshID("SOLIDZ_Mesh3");
      dataWriteID = precice.getDataID("Displacements3", meshID);
      dataReadID  = precice.getDataID("Forces3", meshID);
    }

    std::vector<int> vertexIDs;
    int              vertexID = -1;
    for (size_t i = 0; i < 4; i++) {
      vertexID = precice.setMeshVertex(meshID, positions.at(i).data());
      vertexIDs.push_back(vertexID);
    }

    precice.initialize();

    for (size_t i = 0; i < 4; i++) {
      precice.writeVectorData(dataWriteID, vertexIDs.at(i), datas.at(i).data());
    }

    if (precice.isActionRequired(writeIterCheckpoint)) {
      precice.markActionFulfilled(writeIterCheckpoint);
    }
    precice.advance(0.0001);
    if (precice.isActionRequired(readIterCheckpoint)) {
      precice.markActionFulfilled(readIterCheckpoint);
    }

    for (size_t i = 0; i < 4; i++) {
      precice.readVectorData(dataReadID, vertexIDs.at(i), datas.at(i).data());
    }

    BOOST_TEST(datas.at(0)(0) == 1.00000000000000002082e-03);
    BOOST_TEST(datas.at(0)(1) == 1.00000000000000002082e-03);
    BOOST_TEST(datas.at(1)(0) == 0.00000000000000000000e+00);
    BOOST_TEST(datas.at(1)(1) == 1.00000000000000002082e-03);
    BOOST_TEST(datas.at(2)(0) == 3.00000000000000006245e-03);
    BOOST_TEST(datas.at(2)(1) == 3.00000000000000006245e-03);
    BOOST_TEST(datas.at(3)(0) == 4.00000000000000008327e-03);
    BOOST_TEST(datas.at(3)(1) == 5.00000000000000010408e-03);

    precice.finalize();

  } else {
    BOOST_TEST(context.isNamed("NASTIN"));
    SolverInterface precice("NASTIN", _pathToTests + "/multi.xml", 0, 1);
    BOOST_TEST(precice.getDimensions() == 2);
    MeshID meshID1      = precice.getMeshID("NASTIN_Mesh1");
    MeshID meshID2      = precice.getMeshID("NASTIN_Mesh2");
    MeshID meshID3      = precice.getMeshID("NASTIN_Mesh3");
    int    dataWriteID1 = precice.getDataID("Forces1", meshID1);
    int    dataWriteID2 = precice.getDataID("Forces2", meshID2);
    int    dataWriteID3 = precice.getDataID("Forces3", meshID3);

    std::vector<int> vertexIDs1;
    int              vertexID = -1;
    for (size_t i = 0; i < 4; i++) {
      vertexID = precice.setMeshVertex(meshID1, positions.at(i).data());
      vertexIDs1.push_back(vertexID);
    }
    std::vector<int> vertexIDs2;
    for (size_t i = 0; i < 4; i++) {
      vertexID = precice.setMeshVertex(meshID2, positions.at(i).data());
      vertexIDs2.push_back(vertexID);
    }
    std::vector<int> vertexIDs3;
    for (size_t i = 0; i < 4; i++) {
      vertexID = precice.setMeshVertex(meshID3, positions.at(i).data());
      vertexIDs3.push_back(vertexID);
    }

    precice.initialize();

    for (size_t i = 0; i < 4; i++) {
      precice.writeVectorData(dataWriteID1, vertexIDs1.at(i), datas.at(i).data());
      precice.writeVectorData(dataWriteID2, vertexIDs2.at(i), datas.at(i).data());
      precice.writeVectorData(dataWriteID3, vertexIDs3.at(i), datas.at(i).data());
    }

    if (precice.isActionRequired(writeIterCheckpoint)) {
      precice.markActionFulfilled(writeIterCheckpoint);
    }
    precice.advance(0.0001);
    if (precice.isActionRequired(readIterCheckpoint)) {
      precice.markActionFulfilled(readIterCheckpoint);
    }

    precice.finalize();
  }
}

void testMappingNearestProjection(bool defineEdgesExplicitly, const std::string configFile, const TestContext &context)
{
  using Eigen::Vector3d;

  const double z = 0.3;

  // MeshOne
  Vector3d coordOneA{0.0, 0.0, z};
  Vector3d coordOneB{1.0, 0.0, z};
  Vector3d coordOneC{1.0, 1.0, z};
  Vector3d coordOneD{0.0, 1.0, z};
  double   valOneA = 1.0;
  double   valOneB = 3.0;
  double   valOneC = 5.0;
  double   valOneD = 7.0;

  // MeshTwo
  Vector3d coordTwoA{0.0, 0.0, z + 0.1};               // Maps to vertex A
  Vector3d coordTwoB{0.0, 0.5, z - 0.01};              // Maps to edge AD
  Vector3d coordTwoC{2.0 / 3.0, 1.0 / 3.0, z + 0.001}; // Maps to triangle ABC
  // This corresponds to the point C from mesh two on the triangle ABC on mesh one.
  Vector3d barycenterABC{0.3798734633239789, 0.24025307335204216, 0.3798734633239789};
  double   expectedValTwoA = 1.0;
  double   expectedValTwoB = 4.0;
  double   expectedValTwoC = Vector3d{valOneA, valOneB, valOneC}.dot(barycenterABC);

  if (context.isNamed("SolverOne")) {
    SolverInterface cplInterface("SolverOne", configFile, 0, 1);
    // namespace is required because we are outside the fixture
    const int meshOneID = cplInterface.getMeshID("MeshOne");

    // Setup mesh one.
    int idA = cplInterface.setMeshVertex(meshOneID, coordOneA.data());
    int idB = cplInterface.setMeshVertex(meshOneID, coordOneB.data());
    int idC = cplInterface.setMeshVertex(meshOneID, coordOneC.data());
    int idD = cplInterface.setMeshVertex(meshOneID, coordOneD.data());

    if (defineEdgesExplicitly) {

      int idAB = cplInterface.setMeshEdge(meshOneID, idA, idB);
      int idBC = cplInterface.setMeshEdge(meshOneID, idB, idC);
      int idCD = cplInterface.setMeshEdge(meshOneID, idC, idD);
      int idDA = cplInterface.setMeshEdge(meshOneID, idD, idA);
      int idCA = cplInterface.setMeshEdge(meshOneID, idC, idA);

      cplInterface.setMeshTriangle(meshOneID, idAB, idBC, idCA);
      cplInterface.setMeshTriangle(meshOneID, idCD, idDA, idCA);

    } else {
      cplInterface.setMeshTriangleWithEdges(meshOneID, idA, idB, idC);
      cplInterface.setMeshTriangleWithEdges(meshOneID, idC, idD, idA);
    }

    // Initialize, thus sending the mesh.
    double maxDt = cplInterface.initialize();
    BOOST_TEST(cplInterface.isCouplingOngoing(), "Sending participant should have to advance once!");

    // Write the data to be send.
    int dataAID = cplInterface.getDataID("DataOne", meshOneID);
    cplInterface.writeScalarData(dataAID, idA, valOneA);
    cplInterface.writeScalarData(dataAID, idB, valOneB);
    cplInterface.writeScalarData(dataAID, idC, valOneC);
    cplInterface.writeScalarData(dataAID, idD, valOneD);

    // Advance, thus send the data to the receiving partner.
    cplInterface.advance(maxDt);
    BOOST_TEST(!cplInterface.isCouplingOngoing(), "Sending participant should have to advance once!");
    cplInterface.finalize();
  } else {
    BOOST_TEST(context.isNamed("SolverTwo"));
    SolverInterface cplInterface("SolverTwo", configFile, 0, 1);
    // namespace is required because we are outside the fixture
    int meshTwoID = cplInterface.getMeshID("MeshTwo");

    // Setup receiving mesh.
    int idA = cplInterface.setMeshVertex(meshTwoID, coordTwoA.data());
    int idB = cplInterface.setMeshVertex(meshTwoID, coordTwoB.data());
    int idC = cplInterface.setMeshVertex(meshTwoID, coordTwoC.data());

    // Initialize, thus receive the data and map.
    double maxDt = cplInterface.initialize();
    BOOST_TEST(cplInterface.isCouplingOngoing(), "Receiving participant should have to advance once!");

    // Read the mapped data from the mesh.
    int    dataAID = cplInterface.getDataID("DataOne", meshTwoID);
    double valueA, valueB, valueC;
    cplInterface.readScalarData(dataAID, idA, valueA);
    cplInterface.readScalarData(dataAID, idB, valueB);
    cplInterface.readScalarData(dataAID, idC, valueC);

    BOOST_TEST(valueA == expectedValTwoA);
    BOOST_TEST(valueB == expectedValTwoB);
    BOOST_TEST(valueC == expectedValTwoC);

    // Verify that there is only one time step necessary.
    cplInterface.advance(maxDt);
    BOOST_TEST(!cplInterface.isCouplingOngoing(), "Receiving participant should have to advance once!");
    cplInterface.finalize();
  }
}
/**
 * @brief Tests the Nearest Projection Mapping between two participants with explicit definition of edges
 *
 */
BOOST_AUTO_TEST_CASE(MappingNearestProjectionExplicitEdges)
{
  PRECICE_TEST("SolverOne"_on(1_rank), "SolverTwo"_on(1_rank));
  bool              defineEdgesExplicitly = true;
  const std::string configFile            = _pathToTests + "mapping-nearest-projection.xml";
  testMappingNearestProjection(defineEdgesExplicitly, configFile, context);
}

/**
 * @brief Tests the Nearest Projection Mapping between two participants with explicit definition of edges
 *
 */
BOOST_AUTO_TEST_CASE(MappingNearestProjectionImplicitEdges)
{
  PRECICE_TEST("SolverOne"_on(1_rank), "SolverTwo"_on(1_rank));
  bool              defineEdgesExplicitly = false;
  const std::string configFile            = _pathToTests + "mapping-nearest-projection.xml";
  testMappingNearestProjection(defineEdgesExplicitly, configFile, context);
}

/**
 * @brief Tests sending one mesh to multiple participants
 *
 */
BOOST_AUTO_TEST_CASE(SendMeshToMultipleParticipants)
{
  PRECICE_TEST("SolverOne"_on(1_rank), "SolverTwo"_on(1_rank), "SolverThree"_on(1_rank));

  const std::string configFile = _pathToTests + "send-mesh-to-multiple-participants.xml";
  std::string       meshName;

  Eigen::Vector2d vertex{0.0, 0.0};

  double value = 1.0;

  if (context.isNamed("SolverOne")) {
    meshName = "MeshA";
  } else if (context.isNamed("SolverTwo")) {
    meshName = "MeshB";
  } else if (context.isNamed("SolverThree")) {
    meshName = "MeshC";
  }

  SolverInterface cplInterface(context.name, configFile, 0, 1);

  const MeshID meshID = cplInterface.getMeshID(meshName);

  VertexID vertexID = cplInterface.setMeshVertex(meshID, vertex.data());

  double maxDt = cplInterface.initialize();

  DataID dataID = cplInterface.getDataID("Data", meshID);

  if (context.isNamed("SolverOne")) {
    cplInterface.writeScalarData(dataID, vertexID, value);
  } else {
    double valueReceived = -1.0;
    cplInterface.readScalarData(dataID, vertexID, valueReceived);
    BOOST_TEST(valueReceived == value);
  }

  cplInterface.advance(maxDt);
  cplInterface.finalize();
}

/**
 * @brief Test to reproduce the problem of issue 383, https://github.com/precice/precice/issues/383
 *
 */
BOOST_AUTO_TEST_CASE(PreconditionerBug)
{
  PRECICE_TEST("SolverOne"_on(1_rank), "SolverTwo"_on(1_rank));

  using Eigen::Vector2d;
  using namespace precice::constants;

  const std::string configFile = _pathToTests + "preconditioner-bug.xml";

  std::string meshName = context.isNamed("SolverOne") ? "MeshOne" : "MeshTwo";

  SolverInterface cplInterface(context.name, configFile, 0, 1);
  const int       meshID = cplInterface.getMeshID(meshName);

  Vector2d vertex{0.0, 0.0};

  VertexID vertexID = cplInterface.setMeshVertex(meshID, vertex.data());

  cplInterface.initialize();
  int numberOfAdvanceCalls = 0;

  while (cplInterface.isCouplingOngoing()) {
    if (cplInterface.isActionRequired(actionWriteIterationCheckpoint()))
      cplInterface.markActionFulfilled(actionWriteIterationCheckpoint());
    if (cplInterface.isActionRequired(actionReadIterationCheckpoint()))
      cplInterface.markActionFulfilled(actionReadIterationCheckpoint());

    if (context.isNamed("SolverTwo")) {
      DataID dataID = cplInterface.getDataID("DataOne", meshID);
      // to get convergence in first timestep (everything 0), but not in second timestep
      Vector2d value{0.0, 2.0 + numberOfAdvanceCalls * numberOfAdvanceCalls};
      cplInterface.writeVectorData(dataID, vertexID, value.data());
    }
    cplInterface.advance(1.0);
    ++numberOfAdvanceCalls;
  }
  cplInterface.finalize();
}

void testSummationAction(const std::string &configFile, TestContext const &context)
{
  using Eigen::Vector3d;

  if (context.isNamed("SolverTarget")) {
    // Expected values in the target solver
    double expectedValueA = 3.0;
    double expectedValueB = 7.0;
    double expectedValueC = 11.0;
    double expectedValueD = 15.0;

    // Target solver
    SolverInterface cplInterface(context.name, configFile, 0, 1);

    // Set mesh
    Vector3d coordA{0.0, 0.0, 0.3};
    Vector3d coordB{1.0, 0.0, 0.3};
    Vector3d coordC{1.0, 1.0, 0.3};
    Vector3d coordD{0.0, 1.0, 0.3};

    const MeshID meshID = cplInterface.getMeshID("MeshTarget");

    int idA = cplInterface.setMeshVertex(meshID, coordA.data());
    int idB = cplInterface.setMeshVertex(meshID, coordB.data());
    int idC = cplInterface.setMeshVertex(meshID, coordC.data());
    int idD = cplInterface.setMeshVertex(meshID, coordD.data());

    // Initialize, the mesh
    double dt = cplInterface.initialize();

    // Read the summed data from the mesh.
    int    dataAID = cplInterface.getDataID("Target", meshID);
    double valueA, valueB, valueC, valueD;

    while (cplInterface.isCouplingOngoing()) {

      cplInterface.readScalarData(dataAID, idA, valueA);
      cplInterface.readScalarData(dataAID, idB, valueB);
      cplInterface.readScalarData(dataAID, idC, valueC);
      cplInterface.readScalarData(dataAID, idD, valueD);

      BOOST_TEST(valueA == expectedValueA);
      BOOST_TEST(valueB == expectedValueB);
      BOOST_TEST(valueC == expectedValueC);
      BOOST_TEST(valueD == expectedValueD);

      dt = cplInterface.advance(dt);
    }

    cplInterface.finalize();
  } else if (context.isNamed("SolverSourceOne")) {
    // Source solver one
    SolverInterface cplInterface(context.name, configFile, 0, 1);

    // Set mesh
    Vector3d coordA{0.0, 0.0, 0.3};
    Vector3d coordB{1.0, 0.0, 0.3};
    Vector3d coordC{1.0, 1.0, 0.3};
    Vector3d coordD{0.0, 1.0, 0.3};

    const MeshID meshID = cplInterface.getMeshID("MeshOne");

    int idA = cplInterface.setMeshVertex(meshID, coordA.data());
    int idB = cplInterface.setMeshVertex(meshID, coordB.data());
    int idC = cplInterface.setMeshVertex(meshID, coordC.data());
    int idD = cplInterface.setMeshVertex(meshID, coordD.data());

    // Initialize, the mesh
    double dt = cplInterface.initialize();

    int    dataAID = cplInterface.getDataID("SourceOne", meshID);
    double valueA  = 1.0;
    double valueB  = 3.0;
    double valueC  = 5.0;
    double valueD  = 7.0;

    while (cplInterface.isCouplingOngoing()) {

      cplInterface.writeScalarData(dataAID, idA, valueA);
      cplInterface.writeScalarData(dataAID, idB, valueB);
      cplInterface.writeScalarData(dataAID, idC, valueC);
      cplInterface.writeScalarData(dataAID, idD, valueD);

      dt = cplInterface.advance(dt);
    }
    cplInterface.finalize();
  } else {
    BOOST_REQUIRE(context.isNamed("SolverSourceTwo"));
    // Source solver two
    SolverInterface cplInterface(context.name, configFile, 0, 1);
    // Set mesh
    Vector3d coordA{0.0, 0.0, 0.3};
    Vector3d coordB{1.0, 0.0, 0.3};
    Vector3d coordC{1.0, 1.0, 0.3};
    Vector3d coordD{0.0, 1.0, 0.3};

    const MeshID meshID = cplInterface.getMeshID("MeshTwo");

    int idA = cplInterface.setMeshVertex(meshID, coordA.data());
    int idB = cplInterface.setMeshVertex(meshID, coordB.data());
    int idC = cplInterface.setMeshVertex(meshID, coordC.data());
    int idD = cplInterface.setMeshVertex(meshID, coordD.data());

    // Initialize, the mesh
    double dt = cplInterface.initialize();

    int    dataAID = cplInterface.getDataID("SourceTwo", meshID);
    double valueA  = 2.0;
    double valueB  = 4.0;
    double valueC  = 6.0;
    double valueD  = 8.0;

    while (cplInterface.isCouplingOngoing()) {

      cplInterface.writeScalarData(dataAID, idA, valueA);
      cplInterface.writeScalarData(dataAID, idB, valueB);
      cplInterface.writeScalarData(dataAID, idC, valueC);
      cplInterface.writeScalarData(dataAID, idD, valueD);

      dt = cplInterface.advance(dt);
    }

    cplInterface.finalize();
  }
}

/**
 * @brief Test for summation action
 *
 */
BOOST_AUTO_TEST_CASE(testSummationActionTwoSources)
{
  PRECICE_TEST("SolverTarget"_on(1_rank), "SolverSourceOne"_on(1_rank), "SolverSourceTwo"_on(1_rank));
  const std::string configFile = _pathToTests + "summation-action.xml";
  testSummationAction(configFile, context);
}

void testWatchIntegral(const std::string &configFile, TestContext &context)
{
  using Eigen::Vector2d;

  if (context.isNamed("SolverOne")) {
    SolverInterface cplInterface(context.name, configFile, 0, 1);

    // Set mesh
    Vector2d coordA{0.0, 0.0};
    Vector2d coordB{1.0, 0.0};
    Vector2d coordC{1.0, 2.0};

    const MeshID meshID = cplInterface.getMeshID("MeshOne");

    int idA = cplInterface.setMeshVertex(meshID, coordA.data());
    int idB = cplInterface.setMeshVertex(meshID, coordB.data());
    int idC = cplInterface.setMeshVertex(meshID, coordC.data());

    cplInterface.setMeshEdge(meshID, idA, idB);
    cplInterface.setMeshEdge(meshID, idB, idC);

    // Initialize, the mesh
    double dt = cplInterface.initialize();

    int    dataAID = cplInterface.getDataID("DataOne", meshID);
    double valueA  = 1.0;
    double valueB  = 2.0;
    double valueC  = 3.0;

    double increment = 1.0;

    while (cplInterface.isCouplingOngoing()) {

      cplInterface.writeScalarData(dataAID, idA, valueA);
      cplInterface.writeScalarData(dataAID, idB, valueB);
      cplInterface.writeScalarData(dataAID, idC, valueC);

      dt = cplInterface.advance(dt);

      valueA += increment;
      valueB += increment;
      valueC += increment;
    }
    cplInterface.finalize();
  } else if (context.isNamed("SolverTwo")) {

    SolverInterface cplInterface(context.name, configFile, 0, 1);

    // Set mesh
    Vector2d coordA{0.0, 0.0};
    Vector2d coordB{1.0, 0.0};
    Vector2d coordC{1.0, 2.0};

    const int meshTwoID = cplInterface.getMeshID("MeshTwo");

    int idA = cplInterface.setMeshVertex(meshTwoID, coordA.data());
    int idB = cplInterface.setMeshVertex(meshTwoID, coordB.data());
    int idC = cplInterface.setMeshVertex(meshTwoID, coordC.data());

    cplInterface.setMeshEdge(meshTwoID, idA, idB);
    cplInterface.setMeshEdge(meshTwoID, idB, idC);

    // Initialize the mesh
    double dt = cplInterface.initialize();

    int    dataAID = cplInterface.getDataID("DataTwo", meshTwoID);
    double valueA, valueB, valueC;

    while (cplInterface.isCouplingOngoing()) {

      cplInterface.readScalarData(dataAID, idA, valueA);
      cplInterface.readScalarData(dataAID, idB, valueB);
      cplInterface.readScalarData(dataAID, idC, valueC);

      dt = cplInterface.advance(dt);
    }
    cplInterface.finalize();

    {
      std::string fileName = "precice-SolverTwo-watchintegral-WatchIntegral.log";
      auto        result   = readDoublesFromTXTFile(fileName, 4);
      auto        expected = std::vector<double>{
          1.0, 9.5, 0.0, 3.0,
          2.0, 12.5, 0.0, 3.0,
          3.0, 12.5, 0.0, 3.0};
      BOOST_TEST(result.size() == expected.size());
      for (size_t i = 0; i < result.size(); ++i) {
        BOOST_TEST_CONTEXT("entry index: " << i)
        {
          using testing::equals;
          BOOST_TEST(equals(result.at(i), expected.at(i)));
        }
      }
    }

    {
      std::string fileName = "precice-SolverTwo-watchintegral-WatchIntegralNoScale.log";
      auto        result   = readDoublesFromTXTFile(fileName, 4);
      auto        expected = std::vector<double>{
          1.0, 9.0, 0.0, 3.0,
          2.0, 12.0, 0.0, 3.0,
          3.0, 12.0, 0.0, 3.0};
      BOOST_TEST(result.size() == expected.size());
      for (size_t i = 0; i < result.size(); ++i) {
        BOOST_TEST_CONTEXT("entry index: " << i)
        {
          using testing::equals;
          BOOST_TEST(equals(result.at(i), expected.at(i)));
        }
      }
    }
  }
}

BOOST_AUTO_TEST_CASE(testWatchIntegralScaleAndNoScale)
{
  PRECICE_TEST("SolverOne"_on(1_rank), "SolverTwo"_on(1_rank));
  const std::string configFile = _pathToTests + "watch-integral.xml";
  testWatchIntegral(configFile, context);
}

void testQuadMappingNearestProjectionTallKite(bool defineEdgesExplicitly, const std::string configFile, const TestContext &context)
{
  using Eigen::Vector3d;

  const double z = 0.0;

  // MeshOne
  Vector3d coordOneA{-0.2, 0.0, z};
  Vector3d coordOneB{0.0, 0.5, z};
  Vector3d coordOneC{0.2, 0.0, z};
  Vector3d coordOneD{0.0, -0.5, z};

  if (context.isNamed("SolverOne")) {
    SolverInterface cplInterface("SolverOne", configFile, 0, 1);
    // namespace is required because we are outside the fixture
    const int meshOneID = cplInterface.getMeshID("MeshOne");

    // Setup mesh one.
    int idA = cplInterface.setMeshVertex(meshOneID, coordOneA.data());
    int idB = cplInterface.setMeshVertex(meshOneID, coordOneB.data());
    int idC = cplInterface.setMeshVertex(meshOneID, coordOneC.data());
    int idD = cplInterface.setMeshVertex(meshOneID, coordOneD.data());

    if (defineEdgesExplicitly) {

      int idAB = cplInterface.setMeshEdge(meshOneID, idA, idB);
      int idBC = cplInterface.setMeshEdge(meshOneID, idB, idC);
      int idCD = cplInterface.setMeshEdge(meshOneID, idC, idD);
      int idDA = cplInterface.setMeshEdge(meshOneID, idD, idA);

      cplInterface.setMeshQuad(meshOneID, idAB, idBC, idCD, idDA);

    } else {
      cplInterface.setMeshQuadWithEdges(meshOneID, idA, idB, idC, idD);
    }

    auto &mesh = testing::WhiteboxAccessor::impl(cplInterface).mesh("MeshOne");
    BOOST_REQUIRE(mesh.vertices().size() == 4);
    BOOST_REQUIRE(mesh.edges().size() == 5);
    BOOST_REQUIRE(mesh.triangles().size() == 2);

    for (auto &edge : mesh.edges()) {
      BOOST_TEST(mesh::edgeLength(edge) < 0.6);
    }

    cplInterface.finalize();
  }
}

void testQuadMappingNearestProjectionWideKite(bool defineEdgesExplicitly, const std::string configFile, const TestContext &context)
{
  using Eigen::Vector3d;

  const double z = 0.0;

  // MeshOne
  Vector3d coordOneA{0.0, 0.0, z};
  Vector3d coordOneB{0.5, 0.2, z};
  Vector3d coordOneC{1.0, 0.0, z};
  Vector3d coordOneD{0.5, -0.2, z};

  if (context.isNamed("SolverOne")) {
    SolverInterface cplInterface("SolverOne", configFile, 0, 1);
    // namespace is required because we are outside the fixture
    const int meshOneID = cplInterface.getMeshID("MeshOne");

    // Setup mesh one.
    int idA = cplInterface.setMeshVertex(meshOneID, coordOneA.data());
    int idB = cplInterface.setMeshVertex(meshOneID, coordOneB.data());
    int idC = cplInterface.setMeshVertex(meshOneID, coordOneC.data());
    int idD = cplInterface.setMeshVertex(meshOneID, coordOneD.data());

    if (defineEdgesExplicitly) {

      int idAB = cplInterface.setMeshEdge(meshOneID, idA, idB);
      int idBC = cplInterface.setMeshEdge(meshOneID, idB, idC);
      int idCD = cplInterface.setMeshEdge(meshOneID, idC, idD);
      int idDA = cplInterface.setMeshEdge(meshOneID, idD, idA);

      cplInterface.setMeshQuad(meshOneID, idAB, idCD, idBC, idDA);

    } else {
      cplInterface.setMeshQuadWithEdges(meshOneID, idA, idB, idD, idC);
    }

    auto &mesh = testing::WhiteboxAccessor::impl(cplInterface).mesh("MeshOne");
    BOOST_REQUIRE(mesh.vertices().size() == 4);
    BOOST_REQUIRE(mesh.edges().size() == 5);
    BOOST_REQUIRE(mesh.triangles().size() == 2);

    for (auto &edge : mesh.edges()) {
      BOOST_TEST(mesh::edgeLength(edge) < 0.6);
    }

    cplInterface.finalize();
  }
}

void testQuadMappingNearestProjection(bool defineEdgesExplicitly, const std::string configFile, const TestContext &context)
{
  using Eigen::Vector3d;

  const double z = 0.3;

  // MeshOne
  Vector3d coordOneA{0.0, 0.0, z};
  Vector3d coordOneB{1.0, 0.0, z};
  Vector3d coordOneC{0.999999999, 1.0, z}; // Forces diagonal 0-2 to be shorter.
  Vector3d coordOneD{0.0, 1.0, z};
  double   valOneA = 1.0;
  double   valOneB = 3.0;
  double   valOneC = 5.0;
  double   valOneD = 7.0;

  // MeshTwo
  Vector3d coordTwoA{0.0, 0.0, z + 0.1};               // Maps to vertex A
  Vector3d coordTwoB{0.0, 0.5, z - 0.01};              // Maps to edge AD
  Vector3d coordTwoC{2.0 / 3.0, 1.0 / 3.0, z + 0.001}; // Maps to triangle ABC
  // This corresponds to the point C from mesh two on the triangle ABC on mesh one.
  Vector3d barycenterABC{0.3798734633239789, 0.24025307335204216, 0.3798734633239789};
  double   expectedValTwoA = 1.0;
  double   expectedValTwoB = 4.0;
  double   expectedValTwoC = Vector3d{valOneA, valOneB, valOneC}.dot(barycenterABC);

  if (context.isNamed("SolverOne")) {
    SolverInterface cplInterface("SolverOne", configFile, 0, 1);
    // namespace is required because we are outside the fixture
    const int meshOneID = cplInterface.getMeshID("MeshOne");

    // Setup mesh one.
    int idA = cplInterface.setMeshVertex(meshOneID, coordOneA.data());
    int idB = cplInterface.setMeshVertex(meshOneID, coordOneB.data());
    int idC = cplInterface.setMeshVertex(meshOneID, coordOneC.data());
    int idD = cplInterface.setMeshVertex(meshOneID, coordOneD.data());

    if (defineEdgesExplicitly) {

      int idAB = cplInterface.setMeshEdge(meshOneID, idA, idB);
      int idBC = cplInterface.setMeshEdge(meshOneID, idB, idC);
      int idCD = cplInterface.setMeshEdge(meshOneID, idC, idD);
      int idDA = cplInterface.setMeshEdge(meshOneID, idD, idA);

      cplInterface.setMeshQuad(meshOneID, idAB, idBC, idCD, idDA);

    } else {
      cplInterface.setMeshQuadWithEdges(meshOneID, idA, idB, idC, idD);
    }

    auto &mesh = testing::WhiteboxAccessor::impl(cplInterface).mesh("MeshOne");
    BOOST_REQUIRE(mesh.vertices().size() == 4);
    BOOST_REQUIRE(mesh.edges().size() == 5);
    BOOST_REQUIRE(mesh.triangles().size() == 2);

    // Initialize, thus sending the mesh.
    double maxDt = cplInterface.initialize();
    BOOST_TEST(cplInterface.isCouplingOngoing(), "Sending participant should have to advance once!");

    // Write the data to be send.
    int dataAID = cplInterface.getDataID("DataOne", meshOneID);
    cplInterface.writeScalarData(dataAID, idA, valOneA);
    cplInterface.writeScalarData(dataAID, idB, valOneB);
    cplInterface.writeScalarData(dataAID, idC, valOneC);
    cplInterface.writeScalarData(dataAID, idD, valOneD);

    // Advance, thus send the data to the receiving partner.
    cplInterface.advance(maxDt);
    BOOST_TEST(!cplInterface.isCouplingOngoing(), "Sending participant should have to advance once!");
    cplInterface.finalize();
  } else {
    BOOST_TEST(context.isNamed("SolverTwo"));
    SolverInterface cplInterface("SolverTwo", configFile, 0, 1);
    // namespace is required because we are outside the fixture
    int meshTwoID = cplInterface.getMeshID("MeshTwo");

    // Setup receiving mesh.
    int idA = cplInterface.setMeshVertex(meshTwoID, coordTwoA.data());
    int idB = cplInterface.setMeshVertex(meshTwoID, coordTwoB.data());
    int idC = cplInterface.setMeshVertex(meshTwoID, coordTwoC.data());

    // Initialize, thus receive the data and map.
    double maxDt = cplInterface.initialize();
    BOOST_TEST(cplInterface.isCouplingOngoing(), "Receiving participant should have to advance once!");

    // Read the mapped data from the mesh.
    int    dataAID = cplInterface.getDataID("DataOne", meshTwoID);
    double valueA, valueB, valueC;
    cplInterface.readScalarData(dataAID, idA, valueA);
    cplInterface.readScalarData(dataAID, idB, valueB);
    cplInterface.readScalarData(dataAID, idC, valueC);

    BOOST_TEST(valueA == expectedValTwoA);
    BOOST_TEST(valueB == expectedValTwoB);
    BOOST_TEST(valueC == expectedValTwoC);

    // Verify that there is only one time step necessary.
    cplInterface.advance(maxDt);
    BOOST_TEST(!cplInterface.isCouplingOngoing(), "Receiving participant should have to advance once!");
    cplInterface.finalize();
  }
}

/**
 * @brief Tests the Nearest Projection Mapping between two participants with explicit definition of edges from a quad to a triangle
 *
 */
BOOST_AUTO_TEST_CASE(testQuadMappingNearestProjectionExplicitEdges)
{
  PRECICE_TEST("SolverOne"_on(1_rank), "SolverTwo"_on(1_rank));
  bool              defineEdgesExplicitly = true;
  const std::string configFile            = _pathToTests + "mapping-nearest-projection.xml";
  testQuadMappingNearestProjection(defineEdgesExplicitly, configFile, context);
}

/**
 * @brief Tests the Nearest Projection Mapping between two participants with explicit definition of edges from a quad to a triangle
 *
 */
BOOST_AUTO_TEST_CASE(testQuadMappingNearestProjectionImplicitEdges)
{
  PRECICE_TEST("SolverOne"_on(1_rank), "SolverTwo"_on(1_rank));
  bool              defineEdgesExplicitly = false;
  const std::string configFile            = _pathToTests + "mapping-nearest-projection.xml";
  testQuadMappingNearestProjection(defineEdgesExplicitly, configFile, context);
}

/**
 * @brief Tests the Nearest Projection Mapping on a single participant on a quad mesh of a tall kite with setMeshQuad
 *
 */
BOOST_AUTO_TEST_CASE(testQuadMappingDiagonalNearestProjectionExplicitEdgesTallKite)
{
  PRECICE_TEST("SolverOne"_on(1_rank));
  bool              defineEdgesExplicitly = true;
  const std::string configFile            = _pathToTests + "mapping-nearest-projection.xml";
  testQuadMappingNearestProjectionTallKite(defineEdgesExplicitly, configFile, context);
}

/**
 * @brief Tests the Nearest Projection Mapping on a single participant on a quad mesh of a tall kite with setMeshQuadWithEdges
 *
 */
BOOST_AUTO_TEST_CASE(testQuadMappingDiagonalNearestProjectionImplicitEdgesTallKite)
{
  PRECICE_TEST("SolverOne"_on(1_rank));
  bool              defineEdgesExplicitly = false;
  const std::string configFile            = _pathToTests + "mapping-nearest-projection.xml";
  testQuadMappingNearestProjectionTallKite(defineEdgesExplicitly, configFile, context);
}

/**
 * @brief Tests the Nearest Projection Mapping on a single participant on a quad mesh of a tall kite with setMeshQuad
 *
 */
BOOST_AUTO_TEST_CASE(testQuadMappingDiagonalNearestProjectionExplicitEdgesWideKite)
{
  PRECICE_TEST("SolverOne"_on(1_rank));
  bool              defineEdgesExplicitly = true;
  const std::string configFile            = _pathToTests + "mapping-nearest-projection.xml";
  testQuadMappingNearestProjectionWideKite(defineEdgesExplicitly, configFile, context);
}

/**
 * @brief Tests the Nearest Projection Mapping on a single participant on a quad mesh of a tall kite with setMeshQuadWithEdges
 *
 */
BOOST_AUTO_TEST_CASE(testQuadMappingDiagonalNearestProjectionImplicitEdgesWideKite)
{
  PRECICE_TEST("SolverOne"_on(1_rank));
  bool              defineEdgesExplicitly = false;
  const std::string configFile            = _pathToTests + "mapping-nearest-projection.xml";
  testQuadMappingNearestProjectionWideKite(defineEdgesExplicitly, configFile, context);
}

/**
 * @brief method to test whether certain convergence measures give the correct number of iterations
 *
 */
void testConvergenceMeasures(const std::string configFile, TestContext const &context, std::vector<int> &expectedIterations)
{
  using Eigen::Vector2d;
  using namespace precice::constants;

  std::string meshName = context.isNamed("SolverOne") ? "MeshOne" : "MeshTwo";

  SolverInterface cplInterface(context.name, configFile, 0, 1);
  const int       meshID = cplInterface.getMeshID(meshName);

  Vector2d vertex{0.0, 0.0};

  std::vector<double> writeValues = {1.0, 1.01, 2.0, 2.5, 2.8, 2.81};

  VertexID vertexID = cplInterface.setMeshVertex(meshID, vertex.data());

  cplInterface.initialize();
  int numberOfAdvanceCalls = 0;
  int numberOfIterations   = -1;
  int timestep             = 0;

  while (cplInterface.isCouplingOngoing()) {
    if (cplInterface.isActionRequired(actionWriteIterationCheckpoint())) {
      numberOfIterations = 0;
      cplInterface.markActionFulfilled(actionWriteIterationCheckpoint());
    }

    if (context.isNamed("SolverTwo")) {
      DataID dataID = cplInterface.getDataID("Data2", meshID);
      cplInterface.writeScalarData(dataID, vertexID, writeValues.at(numberOfAdvanceCalls));
    }

    cplInterface.advance(1.0);
    ++numberOfAdvanceCalls;
    ++numberOfIterations;

    if (cplInterface.isActionRequired(actionReadIterationCheckpoint())) {
      cplInterface.markActionFulfilled(actionReadIterationCheckpoint());
    } else { //converged
      BOOST_TEST(numberOfIterations == expectedIterations.at(timestep));
      ++timestep;
    }
  }
  cplInterface.finalize();
}

BOOST_AUTO_TEST_CASE(testConvergenceMeasures1)
{
  PRECICE_TEST("SolverOne"_on(1_rank), "SolverTwo"_on(1_rank));
  const std::string configFile         = _pathToTests + "convergence-measures1.xml";
  std::vector<int>  expectedIterations = {2, 4};
  testConvergenceMeasures(configFile, context, expectedIterations);
}

BOOST_AUTO_TEST_CASE(testConvergenceMeasures2)
{
  PRECICE_TEST("SolverOne"_on(1_rank), "SolverTwo"_on(1_rank));
  const std::string configFile         = _pathToTests + "convergence-measures2.xml";
  std::vector<int>  expectedIterations = {3, 3};
  testConvergenceMeasures(configFile, context, expectedIterations);
}

BOOST_AUTO_TEST_CASE(testConvergenceMeasures3)
{
  PRECICE_TEST("SolverOne"_on(1_rank), "SolverTwo"_on(1_rank));
  const std::string configFile         = _pathToTests + "convergence-measures3.xml";
  std::vector<int>  expectedIterations = {2, 4};
  testConvergenceMeasures(configFile, context, expectedIterations);
}

/**
 * @brief Test to make sure that actions are called in the right order for explicit coupling via RecorderAction
 */
BOOST_AUTO_TEST_CASE(ActionTimingsExplicit)
{
  const std::string configFile = _pathToTests + "recorder-action-explicit.xml";
  PRECICE_TEST("SolverOne"_on(1_rank), "SolverTwo"_on(1_rank));

  using namespace precice::constants;

  SolverInterface couplingInterface(context.name, configFile, 0, 1);

  int         dimensions = couplingInterface.getDimensions();
  std::string meshName;
  std::string writeDataName;
  std::string readDataName;
  double      writeValue;

  if (context.isNamed("SolverOne")) {
    meshName      = "MeshOne";
    writeDataName = "Forces";
    readDataName  = "Velocities";
    writeValue    = 1;
  } else {
    BOOST_TEST(context.isNamed("SolverTwo"));
    meshName      = "MeshTwo";
    writeDataName = "Velocities";
    readDataName  = "Forces";
    writeValue    = 2;
  }
  int                 meshID      = couplingInterface.getMeshID(meshName);
  int                 writeDataID = couplingInterface.getDataID(writeDataName, meshID);
  int                 readDataID  = couplingInterface.getDataID(readDataName, meshID);
  std::vector<double> vertex(dimensions, 0);
  int                 vertexID = couplingInterface.setMeshVertex(meshID, vertex.data());

  double dt = -1;
  BOOST_TEST(action::RecorderAction::records.empty());
  dt = couplingInterface.initialize();
  BOOST_TEST(dt == 1.0);
  if (context.isNamed("SolverOne")) {
    BOOST_TEST(action::RecorderAction::records.empty());
  } else {
    BOOST_TEST(context.isNamed("SolverTwo"));
    BOOST_TEST(action::RecorderAction::records.size() == 2);
    BOOST_TEST(action::RecorderAction::records.at(0).timing == action::Action::READ_MAPPING_PRIOR);
    BOOST_TEST(action::RecorderAction::records.at(1).timing == action::Action::READ_MAPPING_POST);
  }
  action::RecorderAction::reset();
  std::vector<double> writeData(dimensions, writeValue);
  std::vector<double> readData(dimensions, -1);
  const std::string & cowid = actionWriteInitialData();

  if (couplingInterface.isActionRequired(cowid)) {
    BOOST_TEST(context.isNamed("SolverTwo"));
    couplingInterface.writeVectorData(writeDataID, vertexID, writeData.data());
    couplingInterface.markActionFulfilled(cowid);
  }

  couplingInterface.initializeData();
  if (context.isNamed("SolverOne")) {
    BOOST_TEST(action::RecorderAction::records.size() == 2);
    BOOST_TEST(action::RecorderAction::records.at(0).timing == action::Action::WRITE_MAPPING_PRIOR);
    BOOST_TEST(action::RecorderAction::records.at(1).timing == action::Action::WRITE_MAPPING_POST);
  } else {
    BOOST_TEST(context.isNamed("SolverTwo"));
    BOOST_TEST(action::RecorderAction::records.size() == 4);
    BOOST_TEST(action::RecorderAction::records.at(0).timing == action::Action::WRITE_MAPPING_PRIOR);
    BOOST_TEST(action::RecorderAction::records.at(1).timing == action::Action::WRITE_MAPPING_POST);
    BOOST_TEST(action::RecorderAction::records.at(2).timing == action::Action::READ_MAPPING_PRIOR);
    BOOST_TEST(action::RecorderAction::records.at(3).timing == action::Action::READ_MAPPING_POST);
  }
  action::RecorderAction::reset();

  int iteration = 0;

  while (couplingInterface.isCouplingOngoing()) {
    couplingInterface.readVectorData(readDataID, vertexID, readData.data());
    couplingInterface.writeVectorData(writeDataID, vertexID, writeData.data());
    dt = couplingInterface.advance(dt);
    BOOST_TEST(couplingInterface.isTimeWindowComplete());
    iteration++;
    if (context.isNamed("SolverOne") || iteration < 10) {
      BOOST_TEST(action::RecorderAction::records.size() == 5);
      BOOST_TEST(action::RecorderAction::records.at(0).timing == action::Action::WRITE_MAPPING_PRIOR);
      BOOST_TEST(action::RecorderAction::records.at(1).timing == action::Action::WRITE_MAPPING_POST);
      BOOST_TEST(action::RecorderAction::records.at(2).timing == action::Action::READ_MAPPING_PRIOR);
      BOOST_TEST(action::RecorderAction::records.at(3).timing == action::Action::READ_MAPPING_POST);
      BOOST_TEST(action::RecorderAction::records.at(4).timing == action::Action::ON_TIME_WINDOW_COMPLETE_POST);
    } else { // SolverTwo only writes in very last iteration, does not read.
      BOOST_TEST(action::RecorderAction::records.size() == 3);
      BOOST_TEST(action::RecorderAction::records.at(0).timing == action::Action::WRITE_MAPPING_PRIOR);
      BOOST_TEST(action::RecorderAction::records.at(1).timing == action::Action::WRITE_MAPPING_POST);
      BOOST_TEST(action::RecorderAction::records.at(2).timing == action::Action::ON_TIME_WINDOW_COMPLETE_POST);
    }
    action::RecorderAction::reset();
  }
  couplingInterface.finalize();
}

/**
 * @brief Test to make sure that actions are called in the right order for implicit coupling via RecorderAction
 */
BOOST_AUTO_TEST_CASE(ActionTimingsImplicit)
{
  PRECICE_TEST("SolverOne"_on(1_rank), "SolverTwo"_on(1_rank));
  const std::string configFile = _pathToTests + "recorder-action-implicit.xml";

  using namespace precice::constants;

  SolverInterface couplingInterface(context.name, configFile, 0, 1);

  int         dimensions = couplingInterface.getDimensions();
  std::string meshName;
  std::string writeDataName;
  std::string readDataName;
  std::string writeIterCheckpoint(constants::actionWriteIterationCheckpoint());
  std::string readIterCheckpoint(constants::actionReadIterationCheckpoint());
  double      writeValue;

  if (context.isNamed("SolverOne")) {
    meshName      = "MeshOne";
    writeDataName = "Forces";
    readDataName  = "Velocities";
    writeValue    = 1;
  } else {
    BOOST_TEST(context.isNamed("SolverTwo"));
    meshName      = "MeshTwo";
    writeDataName = "Velocities";
    readDataName  = "Forces";
    writeValue    = 2;
  }
  int                 meshID      = couplingInterface.getMeshID(meshName);
  int                 writeDataID = couplingInterface.getDataID(writeDataName, meshID);
  int                 readDataID  = couplingInterface.getDataID(readDataName, meshID);
  std::vector<double> vertex(dimensions, 0);
  int                 vertexID = couplingInterface.setMeshVertex(meshID, vertex.data());

  double dt = -1;
  BOOST_TEST(action::RecorderAction::records.empty());
  dt = couplingInterface.initialize();
  BOOST_TEST(dt == 1.0);
  if (context.isNamed("SolverOne")) {
    BOOST_TEST(action::RecorderAction::records.empty());
  } else {
    BOOST_TEST(context.isNamed("SolverTwo"));
    BOOST_TEST(action::RecorderAction::records.size() == 2);
    BOOST_TEST(action::RecorderAction::records.at(0).timing == action::Action::READ_MAPPING_PRIOR);
    BOOST_TEST(action::RecorderAction::records.at(1).timing == action::Action::READ_MAPPING_POST);
  }
  action::RecorderAction::reset();
  std::vector<double> writeData(dimensions, writeValue);
  std::vector<double> readData(dimensions, -1);
  const std::string & cowid = actionWriteInitialData();

  if (couplingInterface.isActionRequired(cowid)) {
    BOOST_TEST(context.isNamed("SolverTwo"));
    couplingInterface.writeVectorData(writeDataID, vertexID, writeData.data());
    couplingInterface.markActionFulfilled(cowid);
  }

  couplingInterface.initializeData();
  if (context.isNamed("SolverOne")) {
    BOOST_TEST(action::RecorderAction::records.size() == 2);
    BOOST_TEST(action::RecorderAction::records.at(0).timing == action::Action::WRITE_MAPPING_PRIOR);
    BOOST_TEST(action::RecorderAction::records.at(1).timing == action::Action::WRITE_MAPPING_POST);
  } else {
    BOOST_TEST(context.isNamed("SolverTwo"));
    BOOST_TEST(action::RecorderAction::records.size() == 4);
    BOOST_TEST(action::RecorderAction::records.at(0).timing == action::Action::WRITE_MAPPING_PRIOR);
    BOOST_TEST(action::RecorderAction::records.at(1).timing == action::Action::WRITE_MAPPING_POST);
    BOOST_TEST(action::RecorderAction::records.at(2).timing == action::Action::READ_MAPPING_PRIOR);
    BOOST_TEST(action::RecorderAction::records.at(3).timing == action::Action::READ_MAPPING_POST);
  }
  action::RecorderAction::reset();

  int iteration = 0;

  while (couplingInterface.isCouplingOngoing()) {
    couplingInterface.readVectorData(readDataID, vertexID, readData.data());
    couplingInterface.writeVectorData(writeDataID, vertexID, writeData.data());
    if (couplingInterface.isActionRequired(writeIterCheckpoint)) {
      couplingInterface.markActionFulfilled(writeIterCheckpoint);
    }
    dt = couplingInterface.advance(dt);
    if (couplingInterface.isActionRequired(readIterCheckpoint)) {
      couplingInterface.markActionFulfilled(readIterCheckpoint);
    }
    if (couplingInterface.isTimeWindowComplete()) {
      iteration++;
    }
    if (context.isNamed("SolverOne") || iteration < 10) {
      if (couplingInterface.isTimeWindowComplete()) {
        BOOST_TEST(action::RecorderAction::records.size() == 5);
        BOOST_TEST(action::RecorderAction::records.at(4).timing == action::Action::ON_TIME_WINDOW_COMPLETE_POST);
      } else {
        BOOST_TEST(action::RecorderAction::records.size() == 4);
      }
      BOOST_TEST(action::RecorderAction::records.at(0).timing == action::Action::WRITE_MAPPING_PRIOR);
      BOOST_TEST(action::RecorderAction::records.at(1).timing == action::Action::WRITE_MAPPING_POST);
      BOOST_TEST(action::RecorderAction::records.at(2).timing == action::Action::READ_MAPPING_PRIOR);
      BOOST_TEST(action::RecorderAction::records.at(3).timing == action::Action::READ_MAPPING_POST);
    } else { // SolverTwo only writes in very last iteration, does not read.
      if (couplingInterface.isTimeWindowComplete()) {
        BOOST_TEST(action::RecorderAction::records.size() == 3);
        BOOST_TEST(action::RecorderAction::records.at(2).timing == action::Action::ON_TIME_WINDOW_COMPLETE_POST);
      } else {
        BOOST_TEST(action::RecorderAction::records.size() == 2);
      }
      BOOST_TEST(action::RecorderAction::records.at(0).timing == action::Action::WRITE_MAPPING_PRIOR);
      BOOST_TEST(action::RecorderAction::records.at(1).timing == action::Action::WRITE_MAPPING_POST);
    }
    action::RecorderAction::reset();
  }
  couplingInterface.finalize();
}

BOOST_AUTO_TEST_CASE(MultipleFromMappings)
{
  PRECICE_TEST("A"_on(1_rank), "B"_on(1_rank));

  using Eigen::Vector2d;
  using namespace precice::constants;

  const std::string configFile = _pathToTests + "multiple-from-mappings.xml";

  SolverInterface interface(context.name, configFile, 0, 1);
  Vector2d        vertex{0.0, 0.0};

  if (context.isNamed("A")) {
    const MeshID meshIDTop      = interface.getMeshID("MeshATop");
    const MeshID meshIDBottom   = interface.getMeshID("MeshABottom");
    int          vertexIDTop    = interface.setMeshVertex(meshIDTop, vertex.data());
    int          vertexIDBottom = interface.setMeshVertex(meshIDBottom, vertex.data());
    int          dataIDTop      = interface.getDataID("Pressure", meshIDTop);
    int          dataIDBottom   = interface.getDataID("Pressure", meshIDBottom);

    double dt = interface.initialize();
    interface.advance(dt);
    double pressure = -1.0;
    interface.readScalarData(dataIDTop, vertexIDTop, pressure);
    BOOST_TEST(pressure == 1.0);
    pressure = -1.0;
    interface.readScalarData(dataIDBottom, vertexIDBottom, pressure);
    BOOST_TEST(pressure == 1.0);
    BOOST_TEST(not interface.isCouplingOngoing());
    interface.finalize();

  } else {
    BOOST_TEST(context.isNamed("B"));
    const MeshID meshID   = interface.getMeshID("MeshB");
    int          vertexID = interface.setMeshVertex(meshID, vertex.data());
    int          dataID   = interface.getDataID("Pressure", meshID);

    double dt       = interface.initialize();
    double pressure = 1.0;
    interface.writeScalarData(dataID, vertexID, pressure);
    interface.advance(dt);
    BOOST_TEST(not interface.isCouplingOngoing());
    interface.finalize();
  }
}

BOOST_AUTO_TEST_CASE(MultipleToMappings)
{
  PRECICE_TEST("A"_on(1_rank), "B"_on(1_rank));

  using Eigen::Vector2d;
  using namespace precice::constants;

  const std::string configFile = _pathToTests + "multiple-to-mappings.xml";

  SolverInterface interface(context.name, configFile, 0, 1);
  Vector2d        vertex{0.0, 0.0};

  if (context.isNamed("A")) {
    const MeshID meshIDTop      = interface.getMeshID("MeshATop");
    const MeshID meshIDBottom   = interface.getMeshID("MeshABottom");
    int          vertexIDTop    = interface.setMeshVertex(meshIDTop, vertex.data());
    int          vertexIDBottom = interface.setMeshVertex(meshIDBottom, vertex.data());
    int          dataIDTop      = interface.getDataID("DisplacementTop", meshIDTop);
    int          dataIDBottom   = interface.getDataID("DisplacementBottom", meshIDBottom);

    double dt              = interface.initialize();
    double displacementTop = 1.0;
    interface.writeScalarData(dataIDTop, vertexIDTop, displacementTop);
    double displacementBottom = 2.0;
    interface.writeScalarData(dataIDBottom, vertexIDBottom, displacementBottom);
    interface.advance(dt);
    BOOST_TEST(not interface.isCouplingOngoing());
    interface.finalize();

  } else {
    BOOST_TEST(context.isNamed("B"));
    const MeshID meshID   = interface.getMeshID("MeshB");
    int          vertexID = interface.setMeshVertex(meshID, vertex.data());
    int          dataID   = interface.getDataID("DisplacementSum", meshID);

    double dt = interface.initialize();
    interface.advance(dt);
    double displacement = -1.0;
    interface.readScalarData(dataID, vertexID, displacement);
    BOOST_TEST(displacement == 3.0);
    BOOST_TEST(not interface.isCouplingOngoing());
    interface.finalize();
  }
}

BOOST_AUTO_TEST_CASE(AitkenAcceleration)
{
  PRECICE_TEST("A"_on(1_rank), "B"_on(1_rank));

  using Eigen::Vector2d;
  using namespace precice::constants;

  const std::string configFile = _pathToTests + "aitken-acceleration.xml";

  SolverInterface interface(context.name, configFile, 0, 1);
  Vector2d        vertex{0.0, 0.0};

  if (context.isNamed("A")) {
    const MeshID meshID   = interface.getMeshID("A-Mesh");
    int          vertexID = interface.setMeshVertex(meshID, vertex.data());
    int          dataID   = interface.getDataID("Data", meshID);

    double dt    = interface.initialize();
    double value = 1.0;
    interface.writeScalarData(dataID, vertexID, value);

    interface.markActionFulfilled(actionWriteIterationCheckpoint());
    interface.advance(dt);
    interface.markActionFulfilled(actionReadIterationCheckpoint());
    interface.advance(dt);
    BOOST_TEST(not interface.isCouplingOngoing());
    interface.finalize();

  } else {
    BOOST_TEST(context.isNamed("B"));
    const MeshID meshID   = interface.getMeshID("B-Mesh");
    int          vertexID = interface.setMeshVertex(meshID, vertex.data());
    int          dataID   = interface.getDataID("Data", meshID);

    double dt = interface.initialize();
    interface.markActionFulfilled(actionWriteIterationCheckpoint());
    interface.advance(dt);

    double value = -1.0;
    interface.readScalarData(dataID, vertexID, value);
    BOOST_TEST(value == 0.1); // due to initial underrelaxation

    interface.markActionFulfilled(actionReadIterationCheckpoint());
    interface.advance(dt);
    BOOST_TEST(not interface.isCouplingOngoing());
    interface.finalize();
  }
}

void testQuadMappingScaledConsistent(const std::string configFile, const TestContext &context)
{
  using Eigen::Vector3d;

  const double z = 0.3;

  // MeshOne
  Vector3d coordOneA{0.0, 0.0, z};
  Vector3d coordOneB{1.0, 0.0, z};
  Vector3d coordOneC{0.999999999, 1.0, z}; // Forces diagonal 0-2 to be shorter.
  Vector3d coordOneD{0.0, 1.0, z};
  double   valOneA = 1.0;
  double   valOneB = 3.0;
  double   valOneC = 5.0;
  double   valOneD = 7.0;

  // MeshTwo
  Vector3d coordTwoA{0.0, 0.0, z + 0.1};               // Maps to vertex A
  Vector3d coordTwoB{0.0, 0.5, z - 0.01};              // Maps to edge AD
  Vector3d coordTwoC{2.0 / 3.0, 1.0 / 3.0, z + 0.001}; // Maps to triangle ABC

  double expectedIntegral = math::geometry::triangleArea(coordOneA, coordOneB, coordOneC) * (valOneA + valOneB + valOneC) / 3.0 +
                            math::geometry::triangleArea(coordOneA, coordOneC, coordOneD) * (valOneA + valOneC + valOneD) / 3.0;

  if (context.isNamed("SolverOne")) {
    SolverInterface cplInterface("SolverOne", configFile, 0, 1);
    // namespace is required because we are outside the fixture
    const int meshOneID = cplInterface.getMeshID("MeshOne");

    // Setup mesh one.
    int idA = cplInterface.setMeshVertex(meshOneID, coordOneA.data());
    int idB = cplInterface.setMeshVertex(meshOneID, coordOneB.data());
    int idC = cplInterface.setMeshVertex(meshOneID, coordOneC.data());
    int idD = cplInterface.setMeshVertex(meshOneID, coordOneD.data());

    int idAB = cplInterface.setMeshEdge(meshOneID, idA, idB);
    int idBC = cplInterface.setMeshEdge(meshOneID, idB, idC);
    int idCD = cplInterface.setMeshEdge(meshOneID, idC, idD);
    int idDA = cplInterface.setMeshEdge(meshOneID, idD, idA);

    cplInterface.setMeshQuad(meshOneID, idAB, idBC, idCD, idDA);

    auto &mesh = testing::WhiteboxAccessor::impl(cplInterface).mesh("MeshOne");
    BOOST_REQUIRE(mesh.vertices().size() == 4);
    BOOST_REQUIRE(mesh.edges().size() == 5);
    BOOST_REQUIRE(mesh.triangles().size() == 2);

    // Initialize, thus sending the mesh.
    double maxDt = cplInterface.initialize();
    BOOST_TEST(cplInterface.isCouplingOngoing(), "Sending participant should have to advance once!");

    // Write the data to be send.
    int dataAID = cplInterface.getDataID("DataOne", meshOneID);
    cplInterface.writeScalarData(dataAID, idA, valOneA);
    cplInterface.writeScalarData(dataAID, idB, valOneB);
    cplInterface.writeScalarData(dataAID, idC, valOneC);
    cplInterface.writeScalarData(dataAID, idD, valOneD);

    // Advance, thus send the data to the receiving partner.
    cplInterface.advance(maxDt);
    BOOST_TEST(!cplInterface.isCouplingOngoing(), "Sending participant should have to advance once!");
    cplInterface.finalize();
  } else {
    BOOST_TEST(context.isNamed("SolverTwo"));
    SolverInterface cplInterface("SolverTwo", configFile, 0, 1);
    // namespace is required because we are outside the fixture
    int meshTwoID = cplInterface.getMeshID("MeshTwo");

    // Setup receiving mesh.
    int idA = cplInterface.setMeshVertex(meshTwoID, coordTwoA.data());
    int idB = cplInterface.setMeshVertex(meshTwoID, coordTwoB.data());
    int idC = cplInterface.setMeshVertex(meshTwoID, coordTwoC.data());

    int idAB = cplInterface.setMeshEdge(meshTwoID, idA, idB);
    int idBC = cplInterface.setMeshEdge(meshTwoID, idB, idC);
    int idAC = cplInterface.setMeshEdge(meshTwoID, idA, idC);

    cplInterface.setMeshTriangle(meshTwoID, idAB, idBC, idAC);

    // Initialize, thus receive the data and map.
    double maxDt = cplInterface.initialize();
    BOOST_TEST(cplInterface.isCouplingOngoing(), "Receiving participant should have to advance once!");

    // Read the mapped data from the mesh.
    int    dataAID = cplInterface.getDataID("DataOne", meshTwoID);
    double valueA, valueB, valueC;
    cplInterface.readScalarData(dataAID, idA, valueA);
    cplInterface.readScalarData(dataAID, idB, valueB);
    cplInterface.readScalarData(dataAID, idC, valueC);

    double calculatedIntegral = math::geometry::triangleArea(coordTwoA, coordTwoB, coordTwoC) * (valueA + valueB + valueC) / 3.0;
    BOOST_TEST(expectedIntegral == calculatedIntegral);

    // Verify that there is only one time step necessary.
    cplInterface.advance(maxDt);
    BOOST_TEST(!cplInterface.isCouplingOngoing(), "Receiving participant should have to advance once!");
    cplInterface.finalize();
  }
}

BOOST_AUTO_TEST_CASE(testQuadMappingScaledConsistentOnA)
{
  PRECICE_TEST("SolverOne"_on(1_rank), "SolverTwo"_on(1_rank));
  const std::string configFile = _pathToTests + "mapping-scaled-consistent-onA.xml";
  testQuadMappingScaledConsistent(configFile, context);
}

BOOST_AUTO_TEST_CASE(testQuadMappingScaledConsistentOnB)
{
  PRECICE_TEST("SolverOne"_on(1_rank), "SolverTwo"_on(1_rank));
  const std::string configFile = _pathToTests + "mapping-scaled-consistent-onB.xml";
  testQuadMappingScaledConsistent(configFile, context);
}

// Simple case of A <==> B <==> C
void multiCouplingThreeSolvers(const std::string configFile, const TestContext &context)
{
  Eigen::Vector2d coordOneA{0.0, 0.0};
  std::string     writeIterCheckpoint(constants::actionWriteIterationCheckpoint());
  std::string     readIterCheckpoint(constants::actionReadIterationCheckpoint());

  double valueA = 1.0;
  double valueB = 2.0;
  double valueC = 3.0;

  if (context.isNamed("SolverA")) {
    SolverInterface cplInterface("SolverA", configFile, 0, 1);
    const int       meshID   = cplInterface.getMeshID("MeshA");
    int             vertexID = cplInterface.setMeshVertex(meshID, coordOneA.data());
    int             dataABID = cplInterface.getDataID("DataAB", meshID);
    int             dataBAID = cplInterface.getDataID("DataBA", meshID);

    double maxDt = cplInterface.initialize();
    double valueRead;

    BOOST_TEST(cplInterface.isCouplingOngoing());
    while (cplInterface.isCouplingOngoing()) {
      cplInterface.writeScalarData(dataABID, vertexID, valueA);
      if (cplInterface.isActionRequired(writeIterCheckpoint)) {
        cplInterface.markActionFulfilled(writeIterCheckpoint);
      }

      cplInterface.advance(maxDt);

      if (cplInterface.isActionRequired(readIterCheckpoint)) {
        cplInterface.markActionFulfilled(readIterCheckpoint);
      }
      cplInterface.readScalarData(dataBAID, vertexID, valueRead);
    }

    BOOST_TEST(valueRead == valueB);

    cplInterface.finalize();
  } else if (context.isNamed("SolverB")) {
    SolverInterface cplInterface("SolverB", configFile, 0, 1);
    const int       meshID1   = cplInterface.getMeshID("MeshB1");
    const int       meshID2   = cplInterface.getMeshID("MeshB2");
    int             vertexID1 = cplInterface.setMeshVertex(meshID1, coordOneA.data());
    int             vertexID2 = cplInterface.setMeshVertex(meshID2, coordOneA.data());
    int             dataABID  = cplInterface.getDataID("DataAB", meshID1);
    int             dataBAID  = cplInterface.getDataID("DataBA", meshID1);
    int             dataCBID  = cplInterface.getDataID("DataCB", meshID2);
    int             dataBCID  = cplInterface.getDataID("DataBC", meshID2);

    double maxDt = cplInterface.initialize();
    double valueReadA, valueReadC;

    BOOST_TEST(cplInterface.isCouplingOngoing());
    while (cplInterface.isCouplingOngoing()) {
      cplInterface.writeScalarData(dataBAID, vertexID1, valueB);
      cplInterface.writeScalarData(dataBCID, vertexID2, valueB);
      if (cplInterface.isActionRequired(writeIterCheckpoint)) {
        cplInterface.markActionFulfilled(writeIterCheckpoint);
      }

      cplInterface.advance(maxDt);

      if (cplInterface.isActionRequired(readIterCheckpoint)) {
        cplInterface.markActionFulfilled(readIterCheckpoint);
      }
      cplInterface.readScalarData(dataABID, vertexID1, valueReadA);
      cplInterface.readScalarData(dataCBID, vertexID2, valueReadC);
    }

    BOOST_TEST(valueReadA == 1.0);
    BOOST_TEST(valueReadC == 3.0);

    cplInterface.finalize();

  } else {
    SolverInterface cplInterface("SolverC", configFile, 0, 1);
    const int       meshID   = cplInterface.getMeshID("MeshC");
    int             vertexID = cplInterface.setMeshVertex(meshID, coordOneA.data());
    int             dataCBID = cplInterface.getDataID("DataCB", meshID);
    int             dataBCID = cplInterface.getDataID("DataBC", meshID);

    double maxDt = cplInterface.initialize();
    double valueRead;

    BOOST_TEST(cplInterface.isCouplingOngoing());
    while (cplInterface.isCouplingOngoing()) {

      cplInterface.writeScalarData(dataCBID, vertexID, valueC);
      if (cplInterface.isActionRequired(writeIterCheckpoint)) {
        cplInterface.markActionFulfilled(writeIterCheckpoint);
      }

      cplInterface.advance(maxDt);

      if (cplInterface.isActionRequired(readIterCheckpoint)) {
        cplInterface.markActionFulfilled(readIterCheckpoint);
      }
      cplInterface.readScalarData(dataBCID, vertexID, valueRead);
    }

    BOOST_TEST(valueRead == 2.0);

    cplInterface.finalize();
  }
}

BOOST_AUTO_TEST_CASE(MultiCouplingThreeSolvers1)
{
  PRECICE_TEST("SolverA"_on(1_rank), "SolverB"_on(1_rank), "SolverC"_on(1_rank));
  const std::string configFile = _pathToTests + "multi-coupling-three-solver-1.xml";
  multiCouplingThreeSolvers(configFile, context);
}

BOOST_AUTO_TEST_CASE(MultiCouplingThreeSolvers2)
{
  PRECICE_TEST("SolverA"_on(1_rank), "SolverB"_on(1_rank), "SolverC"_on(1_rank));
  const std::string configFile = _pathToTests + "multi-coupling-three-solver-2.xml";
  multiCouplingThreeSolvers(configFile, context);
}

BOOST_AUTO_TEST_CASE(MultiCouplingThreeSolvers3)
{
  PRECICE_TEST("SolverA"_on(1_rank), "SolverB"_on(1_rank), "SolverC"_on(1_rank));
  const std::string configFile = _pathToTests + "multi-coupling-three-solver-3.xml";
  multiCouplingThreeSolvers(configFile, context);
}

void multiCouplingFourSolvers(const std::string configFile, const TestContext &context)
{
  Eigen::Vector2d coordOneA{0.0, 0.0};
  std::string     writeIterCheckpoint(constants::actionWriteIterationCheckpoint());
  std::string     readIterCheckpoint(constants::actionReadIterationCheckpoint());

  if (context.isNamed("SolverA")) {
    SolverInterface cplInterface("SolverA", configFile, 0, 1);
    const int       meshID   = cplInterface.getMeshID("MeshA");
    int             vertexID = cplInterface.setMeshVertex(meshID, coordOneA.data());
    int             dataABID = cplInterface.getDataID("DataAB", meshID);
    int             dataBAID = cplInterface.getDataID("DataBA", meshID);

    double maxDt = cplInterface.initialize();
    double valueRead;
    double valueWrite = 1.0;

    BOOST_TEST(cplInterface.isCouplingOngoing());
    while (cplInterface.isCouplingOngoing()) {
      cplInterface.writeScalarData(dataABID, vertexID, valueWrite);
      if (cplInterface.isActionRequired(writeIterCheckpoint)) {
        cplInterface.markActionFulfilled(writeIterCheckpoint);
      }

      cplInterface.advance(maxDt);

      if (cplInterface.isActionRequired(readIterCheckpoint)) {
        cplInterface.markActionFulfilled(readIterCheckpoint);
      }
      cplInterface.readScalarData(dataBAID, vertexID, valueRead);
    }
    cplInterface.finalize();
  } else if (context.isNamed("SolverB")) {
    SolverInterface cplInterface("SolverB", configFile, 0, 1);
    const int       meshID1   = cplInterface.getMeshID("MeshB1");
    const int       meshID2   = cplInterface.getMeshID("MeshB2");
    int             vertexID1 = cplInterface.setMeshVertex(meshID1, coordOneA.data());
    int             vertexID2 = cplInterface.setMeshVertex(meshID2, coordOneA.data());
    int             dataABID  = cplInterface.getDataID("DataAB", meshID1);
    int             dataBAID  = cplInterface.getDataID("DataBA", meshID1);
    int             dataCBID  = cplInterface.getDataID("DataCB", meshID2);
    int             dataBCID  = cplInterface.getDataID("DataBC", meshID2);

    double maxDt = cplInterface.initialize();
    double valueReadA, valueReadC;
    double valueWriteA{1.0}, valueWriteC{1.0};

    BOOST_TEST(cplInterface.isCouplingOngoing());
    while (cplInterface.isCouplingOngoing()) {
      cplInterface.writeScalarData(dataBAID, vertexID1, valueWriteA);
      cplInterface.writeScalarData(dataBCID, vertexID2, valueWriteC);
      if (cplInterface.isActionRequired(writeIterCheckpoint)) {
        cplInterface.markActionFulfilled(writeIterCheckpoint);
      }

      cplInterface.advance(maxDt);

      if (cplInterface.isActionRequired(readIterCheckpoint)) {
        cplInterface.markActionFulfilled(readIterCheckpoint);
      }
      cplInterface.readScalarData(dataABID, vertexID1, valueReadA);
      cplInterface.readScalarData(dataCBID, vertexID2, valueReadC);
    }
    cplInterface.finalize();

  } else if (context.isNamed("SolverC")) {
    SolverInterface cplInterface("SolverC", configFile, 0, 1);
    const int       meshID1   = cplInterface.getMeshID("MeshC1");
    const int       meshID2   = cplInterface.getMeshID("MeshC2");
    int             vertexID1 = cplInterface.setMeshVertex(meshID1, coordOneA.data());
    int             vertexID2 = cplInterface.setMeshVertex(meshID2, coordOneA.data());
    int             dataBCID  = cplInterface.getDataID("DataBC", meshID1);
    int             dataCBID  = cplInterface.getDataID("DataCB", meshID1);
    int             dataCDID  = cplInterface.getDataID("DataCD", meshID2);
    int             dataDCID  = cplInterface.getDataID("DataDC", meshID2);

    double maxDt = cplInterface.initialize();
    double valueReadA, valueReadC;
    double valueWriteA{1.0}, valueWriteC{1.0};

    BOOST_TEST(cplInterface.isCouplingOngoing());
    while (cplInterface.isCouplingOngoing()) {
      cplInterface.writeScalarData(dataCBID, vertexID1, valueWriteA);
      cplInterface.writeScalarData(dataCDID, vertexID2, valueWriteC);
      if (cplInterface.isActionRequired(writeIterCheckpoint)) {
        cplInterface.markActionFulfilled(writeIterCheckpoint);
      }

      cplInterface.advance(maxDt);

      if (cplInterface.isActionRequired(readIterCheckpoint)) {
        cplInterface.markActionFulfilled(readIterCheckpoint);
      }
      cplInterface.readScalarData(dataBCID, vertexID1, valueReadA);
      cplInterface.readScalarData(dataDCID, vertexID2, valueReadC);
    }
    cplInterface.finalize();
  } else {
    SolverInterface cplInterface("SolverD", configFile, 0, 1);
    const int       meshID   = cplInterface.getMeshID("MeshD");
    int             vertexID = cplInterface.setMeshVertex(meshID, coordOneA.data());
    int             dataCDID = cplInterface.getDataID("DataCD", meshID);
    int             dataDCID = cplInterface.getDataID("DataDC", meshID);

    double maxDt = cplInterface.initialize();
    double valueRead;
    double valueWrite = 1.0;

    BOOST_TEST(cplInterface.isCouplingOngoing());
    while (cplInterface.isCouplingOngoing()) {
      cplInterface.writeScalarData(dataDCID, vertexID, valueWrite);
      if (cplInterface.isActionRequired(writeIterCheckpoint)) {
        cplInterface.markActionFulfilled(writeIterCheckpoint);
      }

      cplInterface.advance(maxDt);

      if (cplInterface.isActionRequired(readIterCheckpoint)) {
        cplInterface.markActionFulfilled(readIterCheckpoint);
      }
      cplInterface.readScalarData(dataCDID, vertexID, valueRead);
    }
    cplInterface.finalize();
  }
}

BOOST_AUTO_TEST_CASE(MultiCouplingFourSolvers1)
{
  PRECICE_TEST("SolverA"_on(1_rank), "SolverB"_on(1_rank), "SolverC"_on(1_rank), "SolverD"_on(1_rank));
  const std::string configFile = _pathToTests + "multi-coupling-four-solver-1.xml";
  multiCouplingFourSolvers(configFile, context);
}

BOOST_AUTO_TEST_CASE(MultiCouplingFourSolvers2)
{
  PRECICE_TEST("SolverA"_on(1_rank), "SolverB"_on(1_rank), "SolverC"_on(1_rank), "SolverD"_on(1_rank));
  const std::string configFile = _pathToTests + "multi-coupling-four-solver-2.xml";
  multiCouplingFourSolvers(configFile, context);
}

BOOST_AUTO_TEST_SUITE_END()
BOOST_AUTO_TEST_SUITE_END()
#endif // PRECICE_NO_MPI<|MERGE_RESOLUTION|>--- conflicted
+++ resolved
@@ -422,65 +422,6 @@
 }
 #endif
 
-<<<<<<< HEAD
-=======
-/**
- * @brief The second solver initializes the data of the first.
- *
- * A mapping is employed for the second solver, i.e., at the end of
- * initializeData(), the mapping needs to be invoked.
- */
-BOOST_AUTO_TEST_CASE(testExplicitWithDataInitialization)
-{
-  PRECICE_TEST("SolverOne"_on(1_rank), "SolverTwo"_on(1_rank));
-
-  using Eigen::Vector3d;
-
-  SolverInterface cplInterface(context.name, _pathToTests + "explicit-data-init.xml", 0, 1);
-  if (context.isNamed("SolverOne")) {
-    int meshOneID = cplInterface.getMeshID("MeshOne");
-    cplInterface.setMeshVertex(meshOneID, Vector3d(1.0, 2.0, 3.0).data());
-    double maxDt      = cplInterface.initialize();
-    int    dataAID    = cplInterface.getDataID("DataOne", meshOneID);
-    int    dataBID    = cplInterface.getDataID("DataTwo", meshOneID);
-    double valueDataB = 0.0;
-    cplInterface.initializeData();
-    cplInterface.readScalarData(dataBID, 0, valueDataB);
-    BOOST_TEST(2.0 == valueDataB);
-    while (cplInterface.isCouplingOngoing()) {
-      Vector3d valueDataA(1.0, 1.0, 1.0);
-      cplInterface.writeVectorData(dataAID, 0, valueDataA.data());
-      maxDt = cplInterface.advance(maxDt);
-      cplInterface.readScalarData(dataBID, 0, valueDataB);
-      BOOST_TEST(2.5 == valueDataB);
-    }
-    cplInterface.finalize();
-  } else {
-    BOOST_TEST(context.isNamed("SolverTwo"));
-    int      meshTwoID = cplInterface.getMeshID("MeshTwo");
-    Vector3d pos       = Vector3d::Zero();
-    cplInterface.setMeshVertex(meshTwoID, pos.data());
-    double maxDt   = cplInterface.initialize();
-    int    dataAID = cplInterface.getDataID("DataOne", meshTwoID);
-    int    dataBID = cplInterface.getDataID("DataTwo", meshTwoID);
-    cplInterface.writeScalarData(dataBID, 0, 2.0);
-    //tell preCICE that data has been written and call initializeData
-    cplInterface.markActionFulfilled(precice::constants::actionWriteInitialData());
-    cplInterface.initializeData();
-    Vector3d valueDataA;
-    cplInterface.readVectorData(dataAID, 0, valueDataA.data());
-    Vector3d expected(1.0, 1.0, 1.0);
-    BOOST_TEST(valueDataA == expected);
-    while (cplInterface.isCouplingOngoing()) {
-      cplInterface.writeScalarData(dataBID, 0, 2.5);
-      maxDt = cplInterface.advance(maxDt);
-      cplInterface.readVectorData(dataAID, 0, valueDataA.data());
-      BOOST_TEST(valueDataA == expected);
-    }
-    cplInterface.finalize();
-  }
-}
-
 /**
  * @brief Tests the reading and writing of data multiple times within one timestep.
  *
@@ -740,7 +681,6 @@
   }
 }
 
->>>>>>> 7c2508c5
 /// One solver uses block set/get/read/write methods.
 /// @todo This test uses resetmesh. How did this ever work?
 #if 0
