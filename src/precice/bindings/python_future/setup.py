import os
import subprocess
from enum import Enum

from setuptools import setup
from setuptools.command.test import test
from Cython.Distutils.extension import Extension
from Cython.Distutils.build_ext import new_build_ext as build_ext
from Cython.Build import cythonize
from distutils.command.install import install
from distutils.command.build import build

# name of Interfacing API
APPNAME = "precice_future"
APPVERSION = "1.5.0"  # todo: should be replaced with precice.get_version() as soon as it exists , see https://github.com/precice/precice/issues/261

PYTHON_BINDINGS_PATH = os.path.dirname(os.path.abspath(__file__))

class MpiImplementations(Enum):
    OPENMPI = 1
    MPICH = 2


def check_mpi_implementation(mpi_compiler_wrapper):
    FNULL = open(os.devnull, 'w')  # used to supress output of subprocess.call

    if subprocess.call([mpi_compiler_wrapper, "-showme:compile"], stdout=FNULL, stderr=FNULL) == 0:
        PRECICE_MPI_IMPLEMENTATION = MpiImplementations.OPENMPI
    elif subprocess.call([mpi_compiler_wrapper, "-compile-info"], stdout=FNULL, stderr=FNULL) == 0:
        PRECICE_MPI_IMPLEMENTATION = MpiImplementations.MPICH
    else:
        raise Exception("unknown/no mpi++")

    return PRECICE_MPI_IMPLEMENTATION


def determine_mpi_args(mpi_compiler_wrapper):
    PRECICE_MPI_IMPLEMENTATION = check_mpi_implementation(mpi_compiler_wrapper)
    # determine which flags to use with mpi compiler wrapper
    if PRECICE_MPI_IMPLEMENTATION is MpiImplementations.OPENMPI:
        mpi_compile_args = subprocess.check_output([mpi_compiler_wrapper, "-showme:compile"]).decode().strip().split(
            ' ')
        mpi_link_args = subprocess.check_output([mpi_compiler_wrapper, "-showme:link"]).decode().strip().split(' ')
    elif PRECICE_MPI_IMPLEMENTATION is MpiImplementations.MPICH:
        mpi_compile_args = subprocess.check_output([mpi_compiler_wrapper, "-compile-info"]).decode().strip().split(' ')[
                           1::]
        mpi_link_args = subprocess.check_output([mpi_compiler_wrapper, "-link-info"]).decode().strip().split(' ')[1::]
    else:  # if PRECICE_MPI_IMPLEMENTATION is not mpich or openmpi quit.
        raise Exception("unknown/no mpi found using compiler %s. Could not build PySolverInterface." % mpi_compiler_wrapper)

    return mpi_compile_args, mpi_link_args


def get_extensions(mpi_compiler_wrapper, is_test):
    compile_args = []
    link_args = []

    mpi_compile_args, mpi_link_args = determine_mpi_args(mpi_compiler_wrapper)
    
    compile_args += mpi_compile_args
    compile_args.append("-Wall")
    compile_args.append("-std=c++11")

    link_args += mpi_link_args
    bindings_sources = [os.path.join(PYTHON_BINDINGS_PATH, APPNAME) + ".pyx"]
    test_sources = [os.path.join(PYTHON_BINDINGS_PATH, "test", "test_bindings_module" + ".pyx")]
    if not is_test:
        link_args.append("-lprecice")
    if is_test:
        bindings_sources.append(os.path.join(PYTHON_BINDINGS_PATH, "test", "SolverInterface.cpp"))
        test_sources.append(os.path.join(PYTHON_BINDINGS_PATH, "test", "SolverInterface.cpp"))

    return [
        Extension(
                APPNAME,
                sources=bindings_sources,
                libraries=[],
                language="c++",
                extra_compile_args=compile_args,
                extra_link_args=link_args
            ),
        Extension(
                "test_bindings_module",
                sources=test_sources,
                libraries=[],
                language="c++",
                extra_compile_args=compile_args,
                extra_link_args=link_args
            )
    ]

# some global definitions for an additional user input command
mpicompiler_default = "mpic++"
add_option = [('mpicompiler=', None, 'specify the mpi compiler wrapper')]
<<<<<<< HEAD

=======
>>>>>>> c9f754a7
dependencies = ['cython']
dependencies.append('mpi4py')  # only needed, if preCICE was compiled with MPI, see https://github.com/precice/precice/issues/311

class my_build_ext(build_ext, object):
    description = "building with optional specification of an alternative mpi compiler wrapper"
    user_options = build_ext.user_options + add_option

    def initialize_options(self):
        self.mpicompiler = mpicompiler_default

        try:
            self.distribution.is_test
        except AttributeError:
            self.distribution.is_test = False
        
        super().initialize_options()
        
    def finalize_options(self):
        print("#####")
        print("calling my_build_ext")
        print("using --%s%s" % ("mpicompiler=", self.mpicompiler))

        if not self.distribution.ext_modules:
            print("adding extension")
            self.distribution.ext_modules = cythonize(get_extensions(self.mpicompiler, self.distribution.is_test))

        print("#####")

        super().finalize_options()


class my_install(install, object):
    user_options = install.user_options + add_option

    def initialize_options(self):
        self.mpicompiler = mpicompiler_default

        try:
            self.distribution.is_test
        except AttributeError:
            self.distribution.is_test = False

        super().initialize_options()


class my_build(build, object):
    user_options = build.user_options + add_option

    def initialize_options(self):
        self.mpicompiler = mpicompiler_default

        try:
            self.distribution.is_test
        except AttributeError:
            self.distribution.is_test = False

        super().initialize_options()

    def finalize_options(self):
        print("#####")
        print("calling my_build")
        print("using --%s%s" % ("mpicompiler=", self.mpicompiler))

        if not self.distribution.ext_modules:
            print("adding extension")
            self.distribution.ext_modules = cythonize(get_extensions(self.mpicompiler, self.distribution.is_test))

        print("#####")

        super().finalize_options()

class my_test(test, object):
    def initialize_options(self):
        self.distribution.is_test = True       
        super().initialize_options()

setup(
    name=APPNAME,
    version=APPVERSION,
    description='Python language bindings for preCICE coupling library',
    url='https://github.com/precice/precice',
    author='the preCICE developers',
    author_email='info@precice.org',
    license='LGPL-3.0',
    python_requires='>=3',
    install_requires=dependencies,
    cmdclass={'test': my_test,
              'build_ext': my_build_ext,
              'build': my_build,
              'install': my_install},
    #ensure pxd-files:
    package_data={ 'precice_future': ['*.pxd']},
    include_package_data=True,
    zip_safe=False  #needed because setuptools are used
)<|MERGE_RESOLUTION|>--- conflicted
+++ resolved
@@ -3,7 +3,6 @@
 from enum import Enum
 
 from setuptools import setup
-from setuptools.command.test import test
 from Cython.Distutils.extension import Extension
 from Cython.Distutils.build_ext import new_build_ext as build_ext
 from Cython.Build import cythonize
@@ -89,13 +88,11 @@
             )
     ]
 
+
 # some global definitions for an additional user input command
 mpicompiler_default = "mpic++"
 add_option = [('mpicompiler=', None, 'specify the mpi compiler wrapper')]
-<<<<<<< HEAD
 
-=======
->>>>>>> c9f754a7
 dependencies = ['cython']
 dependencies.append('mpi4py')  # only needed, if preCICE was compiled with MPI, see https://github.com/precice/precice/issues/311
 
