--- conflicted
+++ resolved
@@ -1,5 +1,5 @@
 Python language bindings for preCICE
-----------------------------
+------------------------------------
 
 # Dependencies
 
@@ -30,11 +30,7 @@
 ```
 $ python setup.py clean --all
 ```
-<<<<<<< HEAD
-Again: depending on you system, you might need `sudo`.
-=======
 This will clean the (user's) build directory (you probably don't need these files as you already installed them elsewhere).
->>>>>>> aeae0167
 
 It is recommended to use preCICE as a shared library here. `mpic++` is used as default compiler, if you want to use a different compiler, this can be done with the option `--mpicompiler=<yourcompiler>`. Example:
 ```
