--- conflicted
+++ resolved
@@ -218,11 +218,7 @@
 
    # returns a handle to a created mesh
    def get_mesh_handle(self, mesh_name):
-<<<<<<< HEAD
-      raise Exception("not implemented!")
-=======
       raise Exception("The API method get_mesh_handle is not yet available for the Python bindings.")
->>>>>>> 8517fab1
 
    # creates a mesh vertex
    def set_mesh_vertex(self, mesh_id, position):
@@ -284,15 +280,9 @@
          ids_[i] = ids[i]
       for i in xrange(len(positions)):
          positions_[i] = 0  # TODO: initialize empty: positions_ are used as return buffer.
-<<<<<<< HEAD
 
       self.thisptr.getMeshVertices (mesh_id, size, ids_, positions_)
 
-=======
-
-      self.thisptr.getMeshVertices (mesh_id, size, ids_, positions_)
-
->>>>>>> 8517fab1
       for i in xrange(len(positions)):
          positions[i] = positions_[i]
 
