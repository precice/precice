#pragma once

#ifdef __cplusplus
extern "C" {
#endif

/**
 * @brief C language bindings to main Application Programming Interface of preCICE
 *
 */

///@name Construction and Configuration
///@{

/**
 * @brief Creates the coupling interface and configures it.
 *
 * Has to be called before any other method of this interface.
 *
 * @param[in] participantName Name of the participant accessing the interface. Has to
 *                          match one of the names specified in the
 *                          configuration xml file.
 * @param[in] configFileName (Path and) name of the xml configuration file
 *                            containing the precice configuration.
 * @param[in] solverProcessIndex If the solver code runs with several processes,
 *                               each process using preCICE has to specify its index, which has to start
 *                               from 0 and end with solverProcessSize - 1.
 * @param[in] solverProcessSize The number of solver processes using preCICE.
 */
void precicec_createSolverInterface (
  const char* participantName,
  const char* configFileName,
  int         solverProcessIndex,
  int         solverProcessSize );

///@}

/// @name Steering Methods
///@{

/**
 * @brief Initiates the coupling to the coupling supervisor.
 *
 * @return Maximal length of first timestep to be computed by solver.
 */
double precicec_initialize();

/**
 * @brief Initializes coupling data.
 */
void precicec_initialize_data();

/**
 * @brief Exchanges data between solver and coupling supervisor.
 *
 * @param[in] computedTimestepLength Length of timestep computed by solver.
 * @return Maximal length of next timestep to be computed by solver.
 */
double precicec_advance ( double computedTimestepLength );

/**
 * @brief Finalizes the coupling to the coupling supervisor.
 */
void precicec_finalize();

///@}

///@name Status Queries
///@{

/**
 * @brief Returns the number of spatial configurations for the coupling.
 */
int precicec_getDimensions();

/**
 * @brief Returns true (->1), if the coupled simulation is ongoing
 */
int precicec_isCouplingOngoing();

/**
 * @brief Returns true (->1), if new data to read is available.
 */
int precicec_isReadDataAvailable();

/**
 * @brief Checks if new data has to be written before calling advance().
 *
 * @param[in] computedTimestepLength Length of timestep used by the solver.
 *
 * @return true (->1) if new data has to be written.
 */
int precicec_isWriteDataRequired ( double computedTimestepLength );

/**
 * @brief Returns true (->1), if the coupling timestep is completed.
 */
int precicec_isCouplingTimestepComplete();

/**
 * @brief Returns whether the solver has to evaluate the surrogate model representation.
 */
int precicec_hasToEvaluateSurrogateModel();

/**
 * @brief Returns whether the solver has to evaluate the fine model representation.
 */
int precicec_hasToEvaluateFineModel();

///@}

///@name Action Methods
///@{

/**
 * @brief Checks if the provided action is required.
 * @param[in] action the name of the action
 * @returns whether the action is required
 */
int precicec_isActionRequired ( const char* action );

/**
 * @brief Indicates preCICE that a required action has been fulfilled by a solver.
 * @pre The solver fulfilled the specified action.
 *
 * @param[in] action the name of the action
 */
void precicec_fulfilledAction ( const char* action );

///@}

///@name Mesh Access
///@anchor precice-mesh-access
///@{

/**
 * @brief Checks if the mesh with given name is used by a solver.
 *
 * @param[in] meshName the name of the mesh
 * @returns whether the mesh is used.
 */
int precicec_hasMesh ( const char* meshName );

/**
 * @brief Returns id belonging to the given mesh name
 */
int precicec_getMeshID ( const char* meshName );

/**
 * @brief Creates a mesh vertex
 *
 * @param[in] meshID the id of the mesh to add the vertex to.
 * @param[in] position a pointer to the coordinates of the vertex.
 * @returns the id of the created vertex
 */
int precicec_setMeshVertex (
  int           meshID,
  const double* position );

/**
 * @brief Returns the number of vertices of a mesh.
 *
 * @param[in] meshID the id of the mesh
 * @returns the amount of the vertices of the mesh
 */
int precicec_getMeshVertexSize ( int meshID );

/**
 * @brief Creates multiple mesh vertices
 *
 * @param[in] meshID the id of the mesh to add the vertices to.
 * @param[in] size Number of vertices to create
 * @param[in] positions a pointer to the coordinates of the vertices
 *            The 2D-format is (d0x, d0y, d1x, d1y, ..., dnx, dny)
 *            The 3D-format is (d0x, d0y, d0z, d1x, d1y, d1z, ..., dnx, dny, dnz)
 *
 * @param[out] ids The ids of the created vertices
 */
void precicec_setMeshVertices (
  int           meshID,
  int           size,
  const double* positions,
  int*          ids );

/**
 * @brief Get vertex positions for multiple vertex ids from a given mesh
 *
 * @param[in] meshID the id of the mesh to read the vertices from.
 * @param[in] size Number of vertices to lookup
 * @param[in] ids The ids of the vertices to lookup
 * @param[out] positions a pointer to memory to write the coordinates to
 *            The 2D-format is (d0x, d0y, d1x, d1y, ..., dnx, dny)
 *            The 3D-format is (d0x, d0y, d0z, d1x, d1y, d1z, ..., dnx, dny, dnz)
 */
void precicec_getMeshVertices (
  int        meshID,
  int        size,
  const int* ids,
  double*    positions );

/**
 * @brief Gets mesh vertex IDs from positions.
 *
 * @param[in] meshID ID of the mesh to retrieve positions from
 * @param[in] size Number of vertices to lookup.
 * @param[in] positions Positions to find ids for.
 *            The 2D-format is (d0x, d0y, d1x, d1y, ..., dnx, dny)
 *            The 3D-format is (d0x, d0y, d0z, d1x, d1y, d1z, ..., dnx, dny, dnz)
 * @param[out] ids IDs corresponding to positions.
 */
void precicec_getMeshVertexIDsFromPositions(
  int           meshID,
  int           size,
  const double* positions,
  int*          ids );

/**
 * @brief Sets mesh edge from vertex IDs, returns edge ID.
 *
 * @param[in] meshID ID of the mesh to add the edge to
 * @param[in] firstVertexID ID of the first vertex of the edge
 * @param[in] secondVertexID ID of the second vertex of the edge
 *
 * @return the ID of the edge
 */
int precicec_setMeshEdge (
  int meshID,
  int firstVertexID,
  int secondVertexID );

/**
 * @brief Sets mesh triangle from edge IDs
 *
 * @param[in] meshID ID of the mesh to add the triangle to
 * @param[in] firstEdgeID ID of the first edge of the triangle
 * @param[in] secondEdgeID ID of the second edge of the triangle
 * @param[in] thirdEdgeID ID of the third edge of the triangle
 */
void precicec_setMeshTriangle (
  int meshID,
  int firstEdgeID,
  int secondEdgeID,
  int thirdEdgeID );

/**
 * @brief Sets a triangle from vertex IDs. Creates missing edges.
 */
void precicec_setMeshTriangleWithEdges (
  int meshID,
  int firstVertexID,
  int secondVertexID,
  int thirdVertexID );

/**
 * @brief Sets mesh Quad from edge IDs.
 *
 * @param[in] meshID ID of the mesh to add the Quad to
 * @param[in] firstEdgeID ID of the first edge of the Quad
 * @param[in] secondEdgeID ID of the second edge of the Quad
 * @param[in] thirdEdgeID ID of the third edge of the Quad
 * @param[in] fourthEdgeID ID of the forth edge of the Quad
 */
void precicec_setMeshQuad (
   int meshID,
   int firstEdgeID,
   int secondEdgeID,
   int thirdEdgeID,
   int fourthEdgeID );


/**
  * @brief Sets surface mesh quadrangle from vertex IDs.
  *
  * @param[in] meshID ID of the mesh to add the Quad to
  * @param[in] firstVertexID ID of the first vertex of the Quad
  * @param[in] secondVertexID ID of the second vertex of the Quad
  * @param[in] thirdVertexID ID of the third vertex of the Quad
  * @param[in] fourthVertexID ID of the fourth vertex of the Quad
 */
void precicec_setMeshQuadWithEdges (
     int meshID,
     int firstVertexID,
     int secondVertexID,
     int thirdVertexID,
     int fourthVertexID );

///@}

///@name Data Access
///@{

/**
 * @brief Returns true (!=0), if data with given name is available.
 */
int precicec_hasData ( const char* dataName, int meshID );

/**
 * @brief Returns the data id belonging to the given name.
 *
 * The given name (dataName) has to be one of the names specified in the
 * configuration file. The data id obtained can be used to read and write
 * data to and from the coupling mesh.
 */
int precicec_getDataID ( const char* dataName, int meshID );

/**
 * @brief Computes and maps all read data mapped to mesh with given ID.
 */
void precicec_mapReadDataTo ( int toMeshID );

/**
 * @brief Computes and maps all write data mapped from mesh with given ID.
 */
void precicec_mapWriteDataFrom ( int fromMeshID );

/**
 * @brief Writes vector data values given as block.
 *
 * The block must contain the vector values in the following form:
 * values = (d0x, d0y, d0z, d1x, d1y, d1z, ...., dnx, dny, dnz), where n is
 * the number of vector values. In 2D, the z-components are removed.
 *
 * @param[in] dataID ID of the data to be written.
 * @param[in] size Number of indices, and number of values * dimensions.
 * @param[in] values Values of the data to be written.
 */
void precicec_writeBlockVectorData (
  int           dataID,
  int           size,
  const int*    valueIndices,
  const double* values );

/**
 * @brief Writes vectorial foating point data to the coupling mesh.
 *
 * @param[in] dataID ID of the data to be written. Obtained by getDataID().
 * @param[in] dataPosition Spatial position of the data to be written.
 * @param[in] dataValue Vectorial data value to be written.
 */
void precicec_writeVectorData (
  int           dataID,
  int           valueIndex,
  const double* dataValue );

/**
 * @brief See precice::SolverInterface::writeBlockScalarData().
 */
void precicec_writeBlockScalarData (
  int           dataID,
  int           size,
  const int*    valueIndices,
  const double* values );

/**
 * @brief Writes scalar floating point data to the coupling mesh.
 *
 * @param[in] dataID ID of the data to be written. Obtained by getDataID().
 * @param[in] dataPosition Spatial position of the data to be written.
 * @param[in] dataValue Scalar data value to be written.
 */
void precicec_writeScalarData (
  int    dataID,
  int    valueIndex,
  double dataValue );

/**
 * @brief Reads vector data values given as block.
 *
 * The block contains the vector values in the following form:
 * values = (d0x, d0y, d0z, d1x, d1y, d1z, ...., dnx, dny, dnz), where n is
 * the number of vector values. In 2D, the z-components are removed.
 *
 * @param[in] dataID ID of the data to be read.
 * @param[in] size  Number of indices, and number of values * dimensions.
 * @param[in] valueIndices Indices (from setReadPosition()) of data values.
 * @param[in] values Values of the data to be read.
 */
void precicec_readBlockVectorData (
  int        dataID,
  int        size,
  const int* valueIndices,
  double*    values );

/**
 * @brief Reads vectorial foating point data from the coupling mesh.
 *
 * @param[in] dataID ID of the data to be read. Obtained by getDataID().
 * @param[in] dataPosition Position where the read data should be mapped to.
 * @param[out] dataValue Vectorial data value read.
 */
void precicec_readVectorData (
  int     dataID,
  int     valueIndex,
  double* dataValue );

/**
 * @brief See precice::SolverInterface::readBlockScalarData().
 */
void precicec_readBlockScalarData (
  int        dataID,
  int        size,
  const int* valueIndices,
  double*    values );

/**
 * @brief Reads scalar foating point data from the coupling mesh.
 *
 * @param[in] dataID ID of the data to be read. Obtained by getDataID().
 * @param[in] dataPosition Position where the read data should be mapped to.
 * @param[out] dataValue Scalar data value read.
 */
void precicec_readScalarData (
  int     dataID,
  int     valueIndex,
  double* dataValue );

<<<<<<< HEAD
=======
/**
 * @brief Computes and maps all write data mapped from mesh with given ID.
 */
void precicec_mapWriteDataFrom ( int fromMeshID );

/**
 * @brief Computes and maps all read data mapped to mesh with given ID.
 */
void precicec_mapReadDataTo ( int toMeshID );

const char* precicec_actionWriteIterationCheckpoint();
const char* precicec_actionReadIterationCheckpoint();

>>>>>>> 51542b11
#ifdef __cplusplus
}
#endif<|MERGE_RESOLUTION|>--- conflicted
+++ resolved
@@ -414,22 +414,15 @@
   int     valueIndex,
   double* dataValue );
 
-<<<<<<< HEAD
-=======
-/**
- * @brief Computes and maps all write data mapped from mesh with given ID.
- */
-void precicec_mapWriteDataFrom ( int fromMeshID );
-
-/**
- * @brief Computes and maps all read data mapped to mesh with given ID.
- */
-void precicec_mapReadDataTo ( int toMeshID );
-
+// @brief Name of action for writing initial data.
+const char* precicec_actionWriteInitialData();
+
+// @brief Name of action for writing iteration checkpoint
 const char* precicec_actionWriteIterationCheckpoint();
+
+// @brief Name of action for reading iteration checkpoint.
 const char* precicec_actionReadIterationCheckpoint();
 
->>>>>>> 51542b11
 #ifdef __cplusplus
 }
 #endif