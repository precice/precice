#include <Eigen/Core>
#include <algorithm>
#include <array>
#include <cmath>
#include <deque>
#include <functional>
#include <iterator>
#include <memory>
#include <ostream>
#include <sstream>
#include <tuple>
#include <utility>

#include "SolverInterfaceImpl.hpp"
#include "action/SharedPointer.hpp"
#include "com/Communication.hpp"
#include "com/SharedPointer.hpp"
#include "cplscheme/CouplingScheme.hpp"
#include "cplscheme/config/CouplingSchemeConfiguration.hpp"
#include "io/Export.hpp"
#include "io/ExportContext.hpp"
#include "io/SharedPointer.hpp"
#include "logging/LogConfiguration.hpp"
#include "logging/LogMacros.hpp"
#include "m2n/BoundM2N.hpp"
#include "m2n/M2N.hpp"
#include "m2n/SharedPointer.hpp"
#include "m2n/config/M2NConfiguration.hpp"
#include "mapping/Mapping.hpp"
#include "mapping/SharedPointer.hpp"
#include "mapping/config/MappingConfiguration.hpp"
#include "math/differences.hpp"
#include "math/geometry.hpp"
#include "mesh/Data.hpp"
#include "mesh/Edge.hpp"
#include "mesh/Mesh.hpp"
#include "mesh/SharedPointer.hpp"
#include "mesh/Utils.hpp"
#include "mesh/Vertex.hpp"
#include "mesh/config/MeshConfiguration.hpp"
#include "partition/Partition.hpp"
#include "partition/ProvidedPartition.hpp"
#include "partition/ReceivedPartition.hpp"
#include "partition/SharedPointer.hpp"
#include "precice/config/Configuration.hpp"
#include "precice/config/ParticipantConfiguration.hpp"
#include "precice/config/SharedPointer.hpp"
#include "precice/config/SolverInterfaceConfiguration.hpp"
#include "precice/impl/CommonErrorMessages.hpp"
#include "precice/impl/MappingContext.hpp"
#include "precice/impl/MeshContext.hpp"
#include "precice/impl/Participant.hpp"
#include "precice/impl/ReadDataContext.hpp"
#include "precice/impl/ValidationMacros.hpp"
#include "precice/impl/WatchIntegral.hpp"
#include "precice/impl/WatchPoint.hpp"
#include "precice/impl/WriteDataContext.hpp"
#include "precice/impl/versions.hpp"
#include "precice/types.hpp"
#include "utils/EigenHelperFunctions.hpp"
#include "utils/EigenIO.hpp"
#include "utils/Event.hpp"
#include "utils/EventUtils.hpp"
#include "utils/Helpers.hpp"
#include "utils/IntraComm.hpp"
#include "utils/Parallel.hpp"
#include "utils/Petsc.hpp"
#include "utils/PointerVector.hpp"
#include "utils/algorithm.hpp"
#include "utils/assertion.hpp"
#include "xml/XMLTag.hpp"

using precice::utils::Event;
using precice::utils::EventRegistry;

namespace precice {

/// Enabled further inter- and intra-solver synchronisation
bool syncMode = false;

namespace impl {

SolverInterfaceImpl::SolverInterfaceImpl(
    std::string        participantName,
    const std::string &configurationFileName,
    int                accessorProcessRank,
    int                accessorCommunicatorSize,
    void *             communicator)
    : _accessorName(std::move(participantName)),
      _accessorProcessRank(accessorProcessRank),
      _accessorCommunicatorSize(accessorCommunicatorSize)
{
  PRECICE_CHECK(!_accessorName.empty(),
                "This participant's name is an empty string. "
                "When constructing a preCICE interface you need to pass the name of the "
                "participant as first argument to the constructor.");
  PRECICE_CHECK(_accessorProcessRank >= 0,
                "The solver process index needs to be a non-negative number, not: {}. "
                "Please check the value given when constructing a preCICE interface.",
                _accessorProcessRank);
  PRECICE_CHECK(_accessorCommunicatorSize >= 1,
                "The solver process size needs to be a positive number, not: {}. "
                "Please check the value given when constructing a preCICE interface.",
                _accessorCommunicatorSize);
  PRECICE_CHECK(_accessorProcessRank < _accessorCommunicatorSize,
                "The solver process index, currently: {}  needs to be smaller than the solver process size, currently: {}. "
                "Please check the values given when constructing a preCICE interface.",
                _accessorProcessRank, _accessorCommunicatorSize);

// Set the global communicator to the passed communicator.
// This is a noop if preCICE is not configured with MPI.
// nullpointer signals to use MPI_COMM_WORLD
#ifndef PRECICE_NO_MPI
  if (communicator != nullptr) {
    auto commptr = static_cast<utils::Parallel::Communicator *>(communicator);
    utils::Parallel::registerUserProvidedComm(*commptr);
  }
#endif

  logging::setParticipant(_accessorName);

  configure(configurationFileName);

// This block cannot be merge with the one above as only configure calls
// utils::Parallel::initializeMPI, which is needed for getProcessRank.
#ifndef PRECICE_NO_MPI
  if (communicator != nullptr) {
    const auto currentRank = utils::Parallel::current()->rank();
    PRECICE_CHECK(_accessorProcessRank == currentRank,
                  "The solver process index given in the preCICE interface constructor({}) does not match the rank of the passed MPI communicator ({}).",
                  _accessorProcessRank, currentRank);
    const auto currentSize = utils::Parallel::current()->size();
    PRECICE_CHECK(_accessorCommunicatorSize == currentSize,
                  "The solver process size given in the preCICE interface constructor({}) does not match the size of the passed MPI communicator ({}).",
                  _accessorCommunicatorSize, currentSize);
  }
#endif
}

SolverInterfaceImpl::SolverInterfaceImpl(
    std::string        participantName,
    const std::string &configurationFileName,
    int                accessorProcessRank,
    int                accessorCommunicatorSize)
    : SolverInterfaceImpl::SolverInterfaceImpl(std::move(participantName), configurationFileName, accessorProcessRank, accessorCommunicatorSize, nullptr)
{
}

SolverInterfaceImpl::~SolverInterfaceImpl()
{
  if (_state != State::Finalized) {
    PRECICE_INFO("Implicitly finalizing in destructor");
    finalize();
  }
}

void SolverInterfaceImpl::configure(
    const std::string &configurationFileName)
{
  config::Configuration config;
  utils::Parallel::initializeManagedMPI(nullptr, nullptr);
  logging::setMPIRank(utils::Parallel::current()->rank());
  xml::ConfigurationContext context{
      _accessorName,
      _accessorProcessRank,
      _accessorCommunicatorSize};
  xml::configure(config.getXMLTag(), context, configurationFileName);
  if (_accessorProcessRank == 0) {
    PRECICE_INFO("This is preCICE version {}", PRECICE_VERSION);
    PRECICE_INFO("Revision info: {}", precice::preciceRevision);
    PRECICE_INFO("Build type: "
#ifndef NDEBUG
                 "Debug"
#else // NDEBUG
                 "Release"
#ifndef PRECICE_NO_DEBUG_LOG
                 " + debug log"
#else
                 " (without debug log)"
#endif
#ifndef PRECICE_NO_TRACE_LOG
                 " + trace log"
#endif
#ifndef PRECICE_NO_ASSERTIONS
                 " + assertions"
#endif
#endif // NDEBUG
    );
    PRECICE_INFO("Configuring preCICE with configuration \"{}\"", configurationFileName);
    PRECICE_INFO("I am participant \"{}\"", _accessorName);
  }
  configure(config.getSolverInterfaceConfiguration());
}

void SolverInterfaceImpl::configure(
    const config::SolverInterfaceConfiguration &config)
{
  PRECICE_TRACE();

  Event                    e("configure"); // no precice::syncMode as this is not yet configured here
  utils::ScopedEventPrefix sep("configure/");

  _meshLock.clear();

  _dimensions         = config.getDimensions();
  _allowsExperimental = config.allowsExperimental();
  _accessor           = determineAccessingParticipant(config);
  _accessor->setMeshIdManager(config.getMeshConfiguration()->extractMeshIdManager());

<<<<<<< HEAD
  PRECICE_ASSERT(_accessorCommunicatorSize == 1 || _accessor->usePrimary(),
                 "A parallel participant needs a master communication");
  PRECICE_CHECK(not(_accessorCommunicatorSize == 1 && _accessor->usePrimary()),
                "You cannot use a master communication with a serial participant. "
                "If you do not know exactly what a master communication is and why you want to use it "
                "you probably just want to remove the master tag from the preCICE configuration.");
=======
  PRECICE_ASSERT(_accessorCommunicatorSize == 1 || _accessor->useIntraComm(),
                 "A parallel participant needs an intra-participant communication");
  PRECICE_CHECK(not(_accessorCommunicatorSize == 1 && _accessor->useIntraComm()),
                "You cannot use an intra-participant communication with a serial participant. "
                "If you do not know exactly what an intra-participant communication is and why you want to use it "
                "you probably just want to remove the intraComm tag from the preCICE configuration.");
>>>>>>> a6f2fd91

  utils::IntraComm::configure(_accessorProcessRank, _accessorCommunicatorSize);

  _participants = config.getParticipantConfiguration()->getParticipants();
  configureM2Ns(config.getM2NConfiguration());

  PRECICE_CHECK(_participants.size() > 1,
                "In the preCICE configuration, only one participant is defined. "
                "One participant makes no coupled simulation. "
                "Please add at least another one.");
  configurePartitions(config.getM2NConfiguration());

  cplscheme::PtrCouplingSchemeConfiguration cplSchemeConfig =
      config.getCouplingSchemeConfiguration();
  _couplingScheme = cplSchemeConfig->getCouplingScheme(_accessorName);

  // Register all MeshIds to the lock, but unlock them straight away as
  // writing is allowed after configuration.
  for (const MeshContext *meshContext : _accessor->usedMeshContexts()) {
    _meshLock.add(meshContext->mesh->getID(), false);
  }

  utils::EventRegistry::instance().initialize("precice-" + _accessorName, "", utils::Parallel::current()->comm);

<<<<<<< HEAD
  PRECICE_DEBUG("Initialize master-slave communication");
  if (utils::IntraComm::isParallel()) {
    initializeIntraCommunication();
=======
  PRECICE_DEBUG("Initialize intra-participant communication");
  if (utils::MasterSlave::isParallel()) {
    initializeMasterSlaveCommunication();
>>>>>>> a6f2fd91
  }

  auto &solverInitEvent = EventRegistry::instance().getStoredEvent("solver.initialize");
  solverInitEvent.start(precice::syncMode);
}

double SolverInterfaceImpl::initialize()
{
  PRECICE_TRACE();
  PRECICE_CHECK(_state != State::Finalized, "initialize() cannot be called after finalize().")
  PRECICE_CHECK(_state != State::Initialized, "initialize() may only be called once.");
  PRECICE_ASSERT(not _couplingScheme->isInitialized());
  auto &solverInitEvent = EventRegistry::instance().getStoredEvent("solver.initialize");
  solverInitEvent.pause(precice::syncMode);
  Event                    e("initialize", precice::syncMode);
  utils::ScopedEventPrefix sep("initialize/");

  // Setup communication

  PRECICE_INFO("Setting up primary communication to coupling partner/s");
  for (auto &m2nPair : _m2ns) {
    auto &bm2n       = m2nPair.second;
    bool  requesting = bm2n.isRequesting;
    if (bm2n.m2n->isConnected()) {
      PRECICE_DEBUG("Primary connection {} {} already connected.", (requesting ? "from" : "to"), bm2n.remoteName);
    } else {
      PRECICE_DEBUG((requesting ? "Awaiting primary connection from {}" : "Establishing primary connection to {}"), bm2n.remoteName);
      bm2n.prepareEstablishment();
<<<<<<< HEAD
      bm2n.connectPrimaries();
      PRECICE_DEBUG("Established master connection {} {}", (requesting ? "from " : "to "), bm2n.remoteName);
    }
  }

  PRECICE_INFO("Primaries are connected");
=======
      bm2n.connectPrimaryRanks();
      PRECICE_DEBUG("Established primary connection {} {}", (requesting ? "from " : "to "), bm2n.remoteName);
    }
  }

  PRECICE_INFO("Primary ranks are connected");
>>>>>>> a6f2fd91

  compareBoundingBoxes();

  PRECICE_INFO("Setting up preliminary secondary communication to coupling partner/s");
  for (auto &m2nPair : _m2ns) {
    auto &bm2n = m2nPair.second;
<<<<<<< HEAD
    bm2n.preConnectSecondaries();
=======
    bm2n.preConnectSecondaryRanks();
>>>>>>> a6f2fd91
  }

  computePartitions();

  PRECICE_INFO("Setting up secondary communication to coupling partner/s");
  for (auto &m2nPair : _m2ns) {
    auto &bm2n = m2nPair.second;
<<<<<<< HEAD
    bm2n.connectSecondaries();
    PRECICE_DEBUG("Established slaves connection {} {}", (bm2n.isRequesting ? "from " : "to "), bm2n.remoteName);
  }
  PRECICE_INFO("Secondaries are connected");
=======
    bm2n.connectSecondaryRanks();
    PRECICE_DEBUG("Established secondary connection {} {}", (bm2n.isRequesting ? "from " : "to "), bm2n.remoteName);
  }
  PRECICE_INFO("Secondary ranks are connected");
>>>>>>> a6f2fd91

  for (auto &m2nPair : _m2ns) {
    m2nPair.second.cleanupEstablishment();
  }

  PRECICE_DEBUG("Initialize watchpoints");
  for (PtrWatchPoint &watchPoint : _accessor->watchPoints()) {
    watchPoint->initialize();
  }
  for (PtrWatchIntegral &watchIntegral : _accessor->watchIntegrals()) {
    watchIntegral->initialize();
  }

  // Initialize coupling state, overwrite these values for restart
  double time       = 0.0;
  int    timeWindow = 1;

  PRECICE_DEBUG("Initialize coupling schemes");
  _couplingScheme->initialize(time, timeWindow);
  PRECICE_ASSERT(_couplingScheme->isInitialized());

  double dt = _couplingScheme->getNextTimestepMaxLength();

  for (auto &context : _accessor->readDataContexts()) {
    context.initializeWaveform();
  }

  if (_couplingScheme->hasDataBeenReceived()) {
    performDataActions({action::Action::READ_MAPPING_PRIOR}, 0.0, 0.0, 0.0, dt);
    mapReadData();
    performDataActions({action::Action::READ_MAPPING_POST}, 0.0, 0.0, 0.0, dt);
  }

  PRECICE_INFO(_couplingScheme->printCouplingState());

  solverInitEvent.start(precice::syncMode);

  _meshLock.lockAll();

  _state = State::Initialized;

  return _couplingScheme->getNextTimestepMaxLength();
}

void SolverInterfaceImpl::initializeData()
{
  PRECICE_TRACE();
  PRECICE_CHECK(!_hasInitializedData, "initializeData() may only be called once.");
  PRECICE_CHECK(_state != State::Finalized, "initializeData() cannot be called after finalize().")
  PRECICE_CHECK(_state == State::Initialized, "initialize() has to be called before initializeData()");
  PRECICE_ASSERT(_couplingScheme->isInitialized());
  PRECICE_CHECK(not(_couplingScheme->sendsInitializedData() && isActionRequired(constants::actionWriteInitialData())),
                "Initial data has to be written to preCICE by calling an appropriate write...Data() function before calling initializeData(). "
                "Did you forget to call markActionFulfilled(precice::constants::actionWriteInitialData()) after writing initial data?");

  auto &solverInitEvent = EventRegistry::instance().getStoredEvent("solver.initialize");
  solverInitEvent.pause(precice::syncMode);

  Event                    e("initializeData", precice::syncMode);
  utils::ScopedEventPrefix sep("initializeData/");

  PRECICE_DEBUG("Initialize data");
  double dt = _couplingScheme->getNextTimestepMaxLength();

  performDataActions({action::Action::WRITE_MAPPING_PRIOR}, 0.0, 0.0, 0.0, dt);
  mapWrittenData();
  performDataActions({action::Action::WRITE_MAPPING_POST}, 0.0, 0.0, 0.0, dt);

  _couplingScheme->initializeData();

  if (_couplingScheme->hasDataBeenReceived()) {
    performDataActions({action::Action::READ_MAPPING_PRIOR}, 0.0, 0.0, 0.0, dt);
    mapReadData();
    performDataActions({action::Action::READ_MAPPING_POST}, 0.0, 0.0, 0.0, dt);
  }
  resetWrittenData();
  PRECICE_DEBUG("Plot output");
  for (const io::ExportContext &context : _accessor->exportContexts()) {
    if (context.everyNTimeWindows != -1) {
      std::ostringstream suffix;
      suffix << _accessorName << ".init";
      exportMesh(suffix.str());
    }
  }
  solverInitEvent.start(precice::syncMode);

  _hasInitializedData = true;
}

double SolverInterfaceImpl::advance(
    double computedTimestepLength)
{

  PRECICE_TRACE(computedTimestepLength);

  // Events for the solver time, stopped when we enter, restarted when we leave advance
  auto &solverEvent = EventRegistry::instance().getStoredEvent("solver.advance");
  solverEvent.stop(precice::syncMode);
  auto &solverInitEvent = EventRegistry::instance().getStoredEvent("solver.initialize");
  solverInitEvent.stop(precice::syncMode);

  Event                    e("advance", precice::syncMode);
  utils::ScopedEventPrefix sep("advance/");

  PRECICE_CHECK(_state != State::Constructed, "initialize() has to be called before advance().");
  PRECICE_CHECK(_state != State::Finalized, "advance() cannot be called after finalize().")
  PRECICE_ASSERT(_couplingScheme->isInitialized());
  PRECICE_CHECK(isCouplingOngoing(), "advance() cannot be called when isCouplingOngoing() returns false.");
  PRECICE_CHECK((not _couplingScheme->receivesInitializedData() && not _couplingScheme->sendsInitializedData()) || (_hasInitializedData),
                "initializeData() needs to be called before advance if data has to be initialized.");
  PRECICE_CHECK(!math::equals(computedTimestepLength, 0.0), "advance() cannot be called with a timestep size of 0.");
  PRECICE_CHECK(computedTimestepLength > 0.0, "advance() cannot be called with a negative timestep size {}.", computedTimestepLength);
  _numberAdvanceCalls++;

  // This is the first time advance is called. Initializes the waveform with data from initializeData or 0, if initializeData was not called.
  // @todo: Can be moved to the end of initializeData(), if initializeData() becomes mandatory. See https://github.com/precice/precice/issues/1196.
  if (_numberAdvanceCalls == 1) {
    for (auto &context : _accessor->readDataContexts()) {
      context.moveToNextWindow();
    }
  }

#ifndef NDEBUG
  PRECICE_DEBUG("Synchronize timestep length");
  if (utils::IntraComm::isParallel()) {
    syncTimestep(computedTimestepLength);
  }
#endif

  double timeWindowSize         = 0.0; // Length of (full) current time window
  double timeWindowComputedPart = 0.0; // Length of computed part of (full) current time window
  double time                   = 0.0; // Current time

  // Update the coupling scheme time state. Necessary to get correct remainder.
  _couplingScheme->addComputedTime(computedTimestepLength);

  if (_couplingScheme->hasTimeWindowSize()) {
    timeWindowSize = _couplingScheme->getTimeWindowSize();
  } else {
    timeWindowSize = computedTimestepLength;
  }
  timeWindowComputedPart = timeWindowSize - _couplingScheme->getThisTimeWindowRemainder();
  time                   = _couplingScheme->getTime();

  if (_couplingScheme->willDataBeExchanged(0.0)) {
    performDataActions({action::Action::WRITE_MAPPING_PRIOR}, time, computedTimestepLength, timeWindowComputedPart, timeWindowSize);
    mapWrittenData();
    performDataActions({action::Action::WRITE_MAPPING_POST}, time, computedTimestepLength, timeWindowComputedPart, timeWindowSize);
  }

  PRECICE_DEBUG("Advance coupling scheme");
  _couplingScheme->advance();

  if (_couplingScheme->isTimeWindowComplete()) {
    for (auto &context : _accessor->readDataContexts()) {
      context.moveToNextWindow();
    }
  }

  if (_couplingScheme->hasDataBeenReceived()) {
    performDataActions({action::Action::READ_MAPPING_PRIOR}, time, computedTimestepLength, timeWindowComputedPart, timeWindowSize);
    mapReadData();
    performDataActions({action::Action::READ_MAPPING_POST}, time, computedTimestepLength, timeWindowComputedPart, timeWindowSize);
  }

  if (_couplingScheme->isTimeWindowComplete()) {
    performDataActions({action::Action::ON_TIME_WINDOW_COMPLETE_POST}, time, computedTimestepLength, timeWindowComputedPart, timeWindowSize);
  }

  PRECICE_INFO(_couplingScheme->printCouplingState());

  PRECICE_DEBUG("Handle exports");
  handleExports();

  resetWrittenData();

  _meshLock.lockAll();
  solverEvent.start(precice::syncMode);
  return _couplingScheme->getNextTimestepMaxLength();
}

void SolverInterfaceImpl::finalize()
{
  PRECICE_TRACE();
  PRECICE_CHECK(_state != State::Finalized, "finalize() may only be called once.")

  // Events for the solver time, finally stopped here
  auto &solverEvent = EventRegistry::instance().getStoredEvent("solver.advance");
  solverEvent.stop(precice::syncMode);

  Event                    e("finalize"); // no precice::syncMode here as MPI is already finalized at destruction of this event
  utils::ScopedEventPrefix sep("finalize/");

  if (_state == State::Initialized) {

    PRECICE_ASSERT(_couplingScheme->isInitialized());
    PRECICE_DEBUG("Finalize coupling scheme");
    _couplingScheme->finalize();

    PRECICE_DEBUG("Handle exports");
    for (const io::ExportContext &context : _accessor->exportContexts()) {
      if (context.everyNTimeWindows != -1) {
        std::ostringstream suffix;
        suffix << _accessorName << ".final";
        exportMesh(suffix.str());
      }
    }
    closeCommunicationChannels(CloseChannels::All);
  }

  // Release ownership
  _couplingScheme.reset();
  _participants.clear();
  _accessor.reset();

  // Close Connections
<<<<<<< HEAD
  PRECICE_DEBUG("Close master-slave communication");
  if (utils::IntraComm::isParallel()) {
    utils::IntraComm::getCommunication()->closeConnection();
    utils::IntraComm::getCommunication() = nullptr;
=======
  PRECICE_DEBUG("Close intra-participant communication");
  if (utils::MasterSlave::isParallel()) {
    utils::MasterSlave::getCommunication()->closeConnection();
    utils::MasterSlave::getCommunication() = nullptr;
>>>>>>> a6f2fd91
  }
  _m2ns.clear();

  // Stop and print Event logging
  e.stop();

  // Finalize PETSc and Events first
  utils::Petsc::finalize();
  utils::EventRegistry::instance().finalize();

  // Printing requires finalization
<<<<<<< HEAD
  if (not precice::utils::IntraComm::isSecondary()) {
=======
  if (not precice::utils::MasterSlave::isSecondary()) {
>>>>>>> a6f2fd91
    utils::EventRegistry::instance().printAll();
  }

  // Finally clear events and finalize MPI
  utils::EventRegistry::instance().clear();
  utils::Parallel::finalizeManagedMPI();
  _state = State::Finalized;
}

int SolverInterfaceImpl::getDimensions() const
{
  PRECICE_TRACE(_dimensions);
  return _dimensions;
}

bool SolverInterfaceImpl::isCouplingOngoing() const
{
  PRECICE_TRACE();
  PRECICE_CHECK(_state != State::Constructed, "initialize() has to be called before isCouplingOngoing() can be evaluated.");
  PRECICE_CHECK(_state != State::Finalized, "isCouplingOngoing() cannot be called after finalize().");
  return _couplingScheme->isCouplingOngoing();
}

bool SolverInterfaceImpl::isReadDataAvailable() const
{
  PRECICE_TRACE();
  PRECICE_CHECK(_state != State::Constructed, "initialize() has to be called before isReadDataAvailable().");
  PRECICE_CHECK(_state != State::Finalized, "isReadDataAvailable() cannot be called after finalize().");
  bool available = _couplingScheme->hasDataBeenReceived();
  available |= (_couplingScheme->hasInitialDataBeenReceived() && _accessor->maxReadWaveformOrder() > 0); // if any read waveform of this participant has order > 1, we return true. Related to https://github.com/precice/precice/issues/1223.
  return available;
}

bool SolverInterfaceImpl::isWriteDataRequired(
    double computedTimestepLength) const
{
  PRECICE_TRACE(computedTimestepLength);
  PRECICE_CHECK(_state != State::Constructed, "initialize() has to be called before isWriteDataRequired().");
  PRECICE_CHECK(_state != State::Finalized, "isWriteDataRequired() cannot be called after finalize().");
  return _couplingScheme->willDataBeExchanged(computedTimestepLength);
}

bool SolverInterfaceImpl::isTimeWindowComplete() const
{
  PRECICE_TRACE();
  PRECICE_CHECK(_state != State::Constructed, "initialize() has to be called before isTimeWindowComplete().");
  PRECICE_CHECK(_state != State::Finalized, "isTimeWindowComplete() cannot be called after finalize().");
  return _couplingScheme->isTimeWindowComplete();
}

bool SolverInterfaceImpl::isActionRequired(
    const std::string &action) const
{
  PRECICE_TRACE(action, _couplingScheme->isActionRequired(action));
  PRECICE_CHECK(_state != State::Constructed, "initialize() has to be called before isActionRequired(...).");
  PRECICE_CHECK(_state != State::Finalized, "isActionRequired(...) cannot be called after finalize().");
  return _couplingScheme->isActionRequired(action);
}

void SolverInterfaceImpl::markActionFulfilled(
    const std::string &action)
{
  PRECICE_TRACE(action);
  PRECICE_CHECK(_state != State::Constructed, "initialize() has to be called before markActionFulfilled(...).");
  PRECICE_CHECK(_state != State::Finalized, "markActionFulfilled(...) cannot be called after finalize().");
  _couplingScheme->markActionFulfilled(action);
}

bool SolverInterfaceImpl::hasToEvaluateSurrogateModel() const
{
  return false;
}

bool SolverInterfaceImpl::hasToEvaluateFineModel() const
{
  return true;
}

bool SolverInterfaceImpl::hasMesh(
    const std::string &meshName) const
{
  PRECICE_TRACE(meshName);
  return _accessor->hasMesh(meshName);
}

int SolverInterfaceImpl::getMeshID(
    const std::string &meshName) const
{
  PRECICE_TRACE(meshName);
  PRECICE_CHECK(_accessor->hasMesh(meshName),
                "The given mesh name \"{}\" is unknown to preCICE. "
                "Please check the mesh definitions in the configuration.",
                meshName);
  PRECICE_CHECK(_accessor->isMeshUsed(meshName),
                "The given mesh name \"{0}\" is not used by the participant \"{1}\". "
                "Please define a <use-mesh name=\"{0}\"/> node for the particpant \"{1}\".",
                meshName, _accessorName);
  return _accessor->getUsedMeshID(meshName);
}

std::set<int> SolverInterfaceImpl::getMeshIDs() const
{
  PRECICE_TRACE();
  std::set<int> ids;
  for (const impl::MeshContext *context : _accessor->usedMeshContexts()) {
    ids.insert(context->mesh->getID());
  }
  return ids;
}

bool SolverInterfaceImpl::hasData(
    const std::string &dataName, MeshID meshID) const
{
  PRECICE_TRACE(dataName, meshID);
  PRECICE_VALIDATE_MESH_ID(meshID);
  return _accessor->isDataUsed(dataName, meshID);
}

int SolverInterfaceImpl::getDataID(
    const std::string &dataName, MeshID meshID) const
{
  PRECICE_TRACE(dataName, meshID);
  PRECICE_VALIDATE_MESH_ID(meshID);
  PRECICE_CHECK(_accessor->isDataUsed(dataName, meshID),
                "Data with name \"{0}\" is not defined on mesh \"{1}\". "
                "Please add <use-data name=\"{0}\"/> under <mesh name=\"{1}\"/>.",
                dataName, _accessor->getMeshName(meshID));
  return _accessor->getUsedDataID(dataName, meshID);
}

bool SolverInterfaceImpl::isMeshConnectivityRequired(int meshID) const
{
  PRECICE_VALIDATE_MESH_ID(meshID);
  MeshContext &context = _accessor->usedMeshContext(meshID);
  return context.meshRequirement == mapping::Mapping::MeshRequirement::FULL;
}

bool SolverInterfaceImpl::isGradientDataRequired(int dataID) const
{
  PRECICE_VALIDATE_DATA_ID(dataID);
  WriteDataContext &context = _accessor->writeDataContext(dataID);
  return context.providedData()->hasGradient();
}

int SolverInterfaceImpl::getMeshVertexSize(
    MeshID meshID) const
{
  PRECICE_TRACE(meshID);
  PRECICE_REQUIRE_MESH_USE(meshID);
  // In case we access received mesh data: check, if the requested mesh data has already been received.
  // Otherwise, the function call doesn't make any sense
  PRECICE_CHECK((_state == State::Initialized) || _accessor->isMeshProvided(meshID), "initialize() has to be called before accessing"
                                                                                     " data of the received mesh \"{}\" on participant \"{}\".",
                _accessor->getMeshName(meshID), _accessor->getName());

  MeshContext &context = _accessor->usedMeshContext(meshID);
  PRECICE_ASSERT(context.mesh.get() != nullptr);
  return context.mesh->vertices().size();
}

/// @todo Currently not supported as we would need to re-compute the re-partition
void SolverInterfaceImpl::resetMesh(
    MeshID meshID)
{
  PRECICE_EXPERIMENTAL_API();
  PRECICE_TRACE(meshID);
  PRECICE_VALIDATE_MESH_ID(meshID);
  impl::MeshContext &context = _accessor->usedMeshContext(meshID);
  /*
  bool               hasMapping = context.fromMappingContext.mapping || context.toMappingContext.mapping;
  bool               isStationary =
      context.fromMappingContext.timing == mapping::MappingConfiguration::INITIAL &&
      context.toMappingContext.timing == mapping::MappingConfiguration::INITIAL;
  */

  PRECICE_DEBUG("Clear mesh positions for mesh \"{}\"", context.mesh->getName());
  _meshLock.unlock(meshID);
  context.mesh->clear();
}

int SolverInterfaceImpl::setMeshVertex(
    int           meshID,
    const double *position)
{
  PRECICE_TRACE(meshID);
  PRECICE_REQUIRE_MESH_MODIFY(meshID);
  Eigen::VectorXd internalPosition{
      Eigen::Map<const Eigen::VectorXd>{position, _dimensions}};
  PRECICE_DEBUG("Position = {}", internalPosition.format(utils::eigenio::debug()));
  int           index   = -1;
  MeshContext & context = _accessor->usedMeshContext(meshID);
  mesh::PtrMesh mesh(context.mesh);
  PRECICE_DEBUG("MeshRequirement: {}", context.meshRequirement);
  index = mesh->createVertex(internalPosition).getID();
  mesh->allocateDataValues();
  return index;
}

void SolverInterfaceImpl::setMeshVertices(
    int           meshID,
    int           size,
    const double *positions,
    int *         ids)
{
  PRECICE_TRACE(meshID, size);
  PRECICE_REQUIRE_MESH_MODIFY(meshID);
  MeshContext & context = _accessor->usedMeshContext(meshID);
  mesh::PtrMesh mesh(context.mesh);
  PRECICE_DEBUG("Set positions");
  const Eigen::Map<const Eigen::MatrixXd> posMatrix{
      positions, _dimensions, static_cast<EIGEN_DEFAULT_DENSE_INDEX_TYPE>(size)};
  for (int i = 0; i < size; ++i) {
    Eigen::VectorXd current(posMatrix.col(i));
    ids[i] = mesh->createVertex(current).getID();
  }
  mesh->allocateDataValues();
}

void SolverInterfaceImpl::getMeshVertices(
    int        meshID,
    size_t     size,
    const int *ids,
    double *   positions) const
{
  PRECICE_TRACE(meshID, size);
  PRECICE_REQUIRE_MESH_USE(meshID);
  MeshContext & context = _accessor->usedMeshContext(meshID);
  mesh::PtrMesh mesh(context.mesh);
  PRECICE_DEBUG("Get positions");
  auto &vertices = mesh->vertices();
  PRECICE_ASSERT(size <= vertices.size(), size, vertices.size());
  Eigen::Map<Eigen::MatrixXd> posMatrix{
      positions, _dimensions, static_cast<EIGEN_DEFAULT_DENSE_INDEX_TYPE>(size)};
  for (size_t i = 0; i < size; i++) {
    const size_t id = ids[i];
    PRECICE_ASSERT(id < vertices.size(), id, vertices.size());
    posMatrix.col(i) = vertices[id].getCoords();
  }
}

void SolverInterfaceImpl::getMeshVertexIDsFromPositions(
    int           meshID,
    size_t        size,
    const double *positions,
    int *         ids) const
{
  PRECICE_TRACE(meshID, size);
  PRECICE_REQUIRE_MESH_USE(meshID);
  MeshContext & context = _accessor->usedMeshContext(meshID);
  mesh::PtrMesh mesh(context.mesh);
  PRECICE_DEBUG("Get IDs");
  const auto &                      vertices = mesh->vertices();
  Eigen::Map<const Eigen::MatrixXd> posMatrix{
      positions, _dimensions, static_cast<EIGEN_DEFAULT_DENSE_INDEX_TYPE>(size)};
  const auto vsize = vertices.size();
  for (size_t i = 0; i < size; i++) {
    size_t j = 0;
    for (; j < vsize; j++) {
      if (math::equals(posMatrix.col(i), vertices[j].getCoords())) {
        break;
      }
    }
    if (j == vsize) {
      std::ostringstream err;
      err << "Unable to find a vertex on mesh \"" << mesh->getName() << "\" at position (";
      err << posMatrix.col(i)[0] << ", " << posMatrix.col(i)[1];
      if (_dimensions == 3) {
        err << ", " << posMatrix.col(i)[2];
      }
      err << "). The request failed for query " << i + 1 << " out of " << size << '.';
      PRECICE_ERROR(err.str());
    }
    ids[i] = j;
  }
}

int SolverInterfaceImpl::setMeshEdge(
    MeshID meshID,
    int    firstVertexID,
    int    secondVertexID)
{
  PRECICE_TRACE(meshID, firstVertexID, secondVertexID);
  PRECICE_REQUIRE_MESH_MODIFY(meshID);
  MeshContext &context = _accessor->usedMeshContext(meshID);
  if (context.meshRequirement == mapping::Mapping::MeshRequirement::FULL) {
    mesh::PtrMesh &mesh = context.mesh;
    using impl::errorInvalidVertexID;
    PRECICE_CHECK(mesh->isValidVertexID(firstVertexID), errorInvalidVertexID(firstVertexID));
    PRECICE_CHECK(mesh->isValidVertexID(secondVertexID), errorInvalidVertexID(secondVertexID));
    mesh::Vertex &v0 = mesh->vertices()[firstVertexID];
    mesh::Vertex &v1 = mesh->vertices()[secondVertexID];
    return mesh->createEdge(v0, v1).getID();
  }
  return -1;
}

void SolverInterfaceImpl::setMeshTriangle(
    MeshID meshID,
    int    firstEdgeID,
    int    secondEdgeID,
    int    thirdEdgeID)
{
  PRECICE_TRACE(meshID, firstEdgeID,
                secondEdgeID, thirdEdgeID);
  PRECICE_CHECK(_dimensions == 3, "setMeshTriangle is only possible for 3D cases."
                                  " Please set the dimension to 3 in the preCICE configuration file.");
  PRECICE_REQUIRE_MESH_MODIFY(meshID);
  MeshContext &context = _accessor->usedMeshContext(meshID);
  if (context.meshRequirement == mapping::Mapping::MeshRequirement::FULL) {
    mesh::PtrMesh &mesh = context.mesh;
    using impl::errorInvalidEdgeID;
    PRECICE_CHECK(mesh->isValidEdgeID(firstEdgeID), errorInvalidEdgeID(firstEdgeID));
    PRECICE_CHECK(mesh->isValidEdgeID(secondEdgeID), errorInvalidEdgeID(secondEdgeID));
    PRECICE_CHECK(mesh->isValidEdgeID(thirdEdgeID), errorInvalidEdgeID(thirdEdgeID));
    PRECICE_CHECK(utils::unique_elements(utils::make_array(firstEdgeID, secondEdgeID, thirdEdgeID)),
                  "setMeshTriangle() was called with repeated Edge IDs ({}, {}, {}).",
                  firstEdgeID, secondEdgeID, thirdEdgeID);
    mesh::Edge &e0 = mesh->edges()[firstEdgeID];
    mesh::Edge &e1 = mesh->edges()[secondEdgeID];
    mesh::Edge &e2 = mesh->edges()[thirdEdgeID];
    PRECICE_CHECK(e0.connectedTo(e1) && e1.connectedTo(e2) && e2.connectedTo(e0),
                  "setMeshTriangle() was called with Edge IDs ({}, {}, {}), which identify unconnected Edges.",
                  firstEdgeID, secondEdgeID, thirdEdgeID);
    mesh->createTriangle(e0, e1, e2);
  }
}

void SolverInterfaceImpl::setMeshTriangleWithEdges(
    MeshID meshID,
    int    firstVertexID,
    int    secondVertexID,
    int    thirdVertexID)
{
  PRECICE_TRACE(meshID, firstVertexID,
                secondVertexID, thirdVertexID);
  PRECICE_CHECK(_dimensions == 3, "setMeshTriangleWithEdges is only possible for 3D cases."
                                  " Please set the dimension to 3 in the preCICE configuration file.");
  PRECICE_REQUIRE_MESH_MODIFY(meshID);
  MeshContext &context = _accessor->usedMeshContext(meshID);
  if (context.meshRequirement == mapping::Mapping::MeshRequirement::FULL) {
    mesh::PtrMesh &mesh = context.mesh;
    using impl::errorInvalidVertexID;
    PRECICE_CHECK(mesh->isValidVertexID(firstVertexID), errorInvalidVertexID(firstVertexID));
    PRECICE_CHECK(mesh->isValidVertexID(secondVertexID), errorInvalidVertexID(secondVertexID));
    PRECICE_CHECK(mesh->isValidVertexID(thirdVertexID), errorInvalidVertexID(thirdVertexID));
    PRECICE_CHECK(utils::unique_elements(utils::make_array(firstVertexID, secondVertexID, thirdVertexID)),
                  "setMeshTriangleWithEdges() was called with repeated Vertex IDs ({}, {}, {}).",
                  firstVertexID, secondVertexID, thirdVertexID);
    mesh::Vertex *vertices[3];
    vertices[0] = &mesh->vertices()[firstVertexID];
    vertices[1] = &mesh->vertices()[secondVertexID];
    vertices[2] = &mesh->vertices()[thirdVertexID];
    PRECICE_CHECK(utils::unique_elements(utils::make_array(vertices[0]->getCoords(),
                                                           vertices[1]->getCoords(), vertices[2]->getCoords())),
                  "setMeshTriangleWithEdges() was called with vertices located at identical coordinates (IDs: {}, {}, {}).",
                  firstVertexID, secondVertexID, thirdVertexID);
    mesh::Edge *edges[3];
    edges[0] = &mesh->createUniqueEdge(*vertices[0], *vertices[1]);
    edges[1] = &mesh->createUniqueEdge(*vertices[1], *vertices[2]);
    edges[2] = &mesh->createUniqueEdge(*vertices[2], *vertices[0]);

    mesh->createTriangle(*edges[0], *edges[1], *edges[2]);
  }
}

void SolverInterfaceImpl::setMeshQuad(
    MeshID meshID,
    int    firstEdgeID,
    int    secondEdgeID,
    int    thirdEdgeID,
    int    fourthEdgeID)
{
  PRECICE_TRACE(meshID, firstEdgeID, secondEdgeID, thirdEdgeID,
                fourthEdgeID);
  PRECICE_CHECK(_dimensions == 3, "setMeshQuad is only possible for 3D cases. "
                                  "Please set the dimension to 3 in the preCICE configuration file.");
  PRECICE_REQUIRE_MESH_MODIFY(meshID);
  MeshContext &context = _accessor->usedMeshContext(meshID);
  if (context.meshRequirement == mapping::Mapping::MeshRequirement::FULL) {
    mesh::PtrMesh &mesh = context.mesh;
    using impl::errorInvalidEdgeID;
    PRECICE_CHECK(mesh->isValidEdgeID(firstEdgeID), errorInvalidEdgeID(firstEdgeID));
    PRECICE_CHECK(mesh->isValidEdgeID(secondEdgeID), errorInvalidEdgeID(secondEdgeID));
    PRECICE_CHECK(mesh->isValidEdgeID(thirdEdgeID), errorInvalidEdgeID(thirdEdgeID));
    PRECICE_CHECK(mesh->isValidEdgeID(fourthEdgeID), errorInvalidEdgeID(fourthEdgeID));

    PRECICE_CHECK(utils::unique_elements(utils::make_array(firstEdgeID, secondEdgeID, thirdEdgeID, fourthEdgeID)),
                  "The four edge ID's are not unique. Please check that the edges that form the quad are correct.");

    auto chain = mesh::asChain(utils::make_array(
        &mesh->edges()[firstEdgeID], &mesh->edges()[secondEdgeID],
        &mesh->edges()[thirdEdgeID], &mesh->edges()[fourthEdgeID]));
    PRECICE_CHECK(chain.connected, "The four edges are not connect. Please check that the edges that form the quad are correct.");

    auto coords = mesh::coordsFor(chain.vertices);
    PRECICE_CHECK(utils::unique_elements(coords),
                  "The four vertices that form the quad are not unique. "
                  "The resulting shape may be a point, line or triangle."
                  "Please check that the adapter sends the four unique vertices that form the quad, or that the mesh on the interface "
                  "is composed of planar quads.");

    auto convexity = math::geometry::isConvexQuad(coords);
    PRECICE_CHECK(convexity.convex,
                  "The given quad is not convex. "
                  "Please check that the adapter send the four correct vertices or that the interface is composed of planar quads.");

    // Use the shortest diagonal to split the quad into 2 triangles.
    // The diagonal to be used with edges (1, 2) and (0, 3) of the chain
    double distance1 = (coords[0] - coords[2]).norm();
    // The diagonal to be used with edges (0, 1) and (2, 3) of the chain
    double distance2 = (coords[1] - coords[3]).norm();

    // The new edge, e[4], is the shortest diagonal of the quad
    if (distance1 <= distance2) {
      auto &diag = mesh->createUniqueEdge(*chain.vertices[0], *chain.vertices[2]);
      mesh->createTriangle(*chain.edges[3], *chain.edges[0], diag);
      mesh->createTriangle(*chain.edges[1], *chain.edges[2], diag);
    } else {
      auto &diag = mesh->createUniqueEdge(*chain.vertices[1], *chain.vertices[3]);
      mesh->createTriangle(*chain.edges[0], *chain.edges[1], diag);
      mesh->createTriangle(*chain.edges[2], *chain.edges[3], diag);
    }
  }
}

void SolverInterfaceImpl::setMeshQuadWithEdges(
    MeshID meshID,
    int    firstVertexID,
    int    secondVertexID,
    int    thirdVertexID,
    int    fourthVertexID)
{
  PRECICE_TRACE(meshID, firstVertexID,
                secondVertexID, thirdVertexID, fourthVertexID);
  PRECICE_CHECK(_dimensions == 3, "setMeshQuadWithEdges is only possible for 3D cases."
                                  " Please set the dimension to 3 in the preCICE configuration file.");
  PRECICE_REQUIRE_MESH_MODIFY(meshID);
  MeshContext &context = _accessor->usedMeshContext(meshID);
  if (context.meshRequirement == mapping::Mapping::MeshRequirement::FULL) {
    PRECICE_ASSERT(context.mesh);
    mesh::Mesh &mesh = *(context.mesh);
    using impl::errorInvalidVertexID;
    PRECICE_CHECK(mesh.isValidVertexID(firstVertexID), errorInvalidVertexID(firstVertexID));
    PRECICE_CHECK(mesh.isValidVertexID(secondVertexID), errorInvalidVertexID(secondVertexID));
    PRECICE_CHECK(mesh.isValidVertexID(thirdVertexID), errorInvalidVertexID(thirdVertexID));
    PRECICE_CHECK(mesh.isValidVertexID(fourthVertexID), errorInvalidVertexID(fourthVertexID));

    auto vertexIDs = utils::make_array(firstVertexID, secondVertexID, thirdVertexID, fourthVertexID);
    PRECICE_CHECK(utils::unique_elements(vertexIDs), "The four vertex ID's are not unique. Please check that the vertices that form the quad are correct.");

    auto coords = mesh::coordsFor(mesh, vertexIDs);
    PRECICE_CHECK(utils::unique_elements(coords),
                  "The four vertices that form the quad are not unique. The resulting shape may be a point, line or triangle."
                  "Please check that the adapter sends the four unique vertices that form the quad, or that the mesh on the interface "
                  "is composed of quads. A mix of triangles and quads are not supported.");

    auto convexity = math::geometry::isConvexQuad(coords);
    PRECICE_CHECK(convexity.convex, "The given quad is not convex. "
                                    "Please check that the adapter send the four correct vertices or that the interface is composed of quads. "
                                    "A mix of triangles and quads are not supported.");
    auto reordered = utils::reorder_array(convexity.vertexOrder, mesh::vertexPtrsFor(mesh, vertexIDs));

    // Vertices are now in the order: V0-V1-V2-V3-V0.
    // The order now identifies all outer edges of the quad.
    auto &edge0 = mesh.createUniqueEdge(*reordered[0], *reordered[1]);
    auto &edge1 = mesh.createUniqueEdge(*reordered[1], *reordered[2]);
    auto &edge2 = mesh.createUniqueEdge(*reordered[2], *reordered[3]);
    auto &edge3 = mesh.createUniqueEdge(*reordered[3], *reordered[0]);

    // Use the shortest diagonal to split the quad into 2 triangles.
    // Vertices are now in V0-V1-V2-V3-V0 order. The new edge, e[4] is either 0-2 or 1-3
    double distance1 = (reordered[0]->getCoords() - reordered[2]->getCoords()).norm();
    double distance2 = (reordered[1]->getCoords() - reordered[3]->getCoords()).norm();

    // The new edge, e[4], is the shortest diagonal of the quad
    if (distance1 <= distance2) {
      auto &diag = mesh.createUniqueEdge(*reordered[0], *reordered[2]);
      mesh.createTriangle(edge0, edge1, diag);
      mesh.createTriangle(edge2, edge3, diag);
    } else {
      auto &diag = mesh.createUniqueEdge(*reordered[1], *reordered[3]);
      mesh.createTriangle(edge3, edge0, diag);
      mesh.createTriangle(edge1, edge2, diag);
    }
  }
}

void SolverInterfaceImpl::mapWriteDataFrom(
    int fromMeshID)
{
  PRECICE_TRACE(fromMeshID);
  PRECICE_VALIDATE_MESH_ID(fromMeshID);
  impl::MeshContext &context = _accessor->usedMeshContext(fromMeshID);

  PRECICE_CHECK(not context.fromMappingContexts.empty(),
                "You attempt to \"mapWriteDataFrom\" mesh {}, but there is no mapping from this mesh configured. Maybe you don't want to call this function at all or you forgot to configure the mapping.",
                context.mesh->getName());

  double time = _couplingScheme->getTime();
  performDataActions({action::Action::WRITE_MAPPING_PRIOR}, time, 0.0, 0.0, 0.0);

  for (impl::MappingContext &mappingContext : context.fromMappingContexts) {
    if (not mappingContext.mapping->hasComputedMapping()) {
      PRECICE_DEBUG("Compute mapping from mesh \"{}\"", context.mesh->getName());
      mappingContext.mapping->computeMapping();
    }
    for (auto &context : _accessor->writeDataContexts()) {
      if (context.getMeshID() != fromMeshID) {
        continue;
      }
      PRECICE_DEBUG("Map write data \"{}\" from mesh \"{}\"", context.getDataName(), context.getMeshName());
      context.mapData();
    }
    mappingContext.hasMappedData = true;
  }
  performDataActions({action::Action::WRITE_MAPPING_POST}, time, 0.0, 0.0, 0.0);
}

void SolverInterfaceImpl::mapReadDataTo(
    int toMeshID)
{
  PRECICE_TRACE(toMeshID);
  PRECICE_VALIDATE_MESH_ID(toMeshID);
  impl::MeshContext &context = _accessor->usedMeshContext(toMeshID);

  PRECICE_CHECK(not context.toMappingContexts.empty(),
                "You attempt to \"mapReadDataTo\" mesh {}, but there is no mapping to this mesh configured. Maybe you don't want to call this function at all or you forgot to configure the mapping.",
                context.mesh->getName());

  double time = _couplingScheme->getTime();
  performDataActions({action::Action::READ_MAPPING_PRIOR}, time, 0.0, 0.0, 0.0);

  for (impl::MappingContext &mappingContext : context.toMappingContexts) {
    if (not mappingContext.mapping->hasComputedMapping()) {
      PRECICE_DEBUG("Compute mapping from mesh \"{}\"", context.mesh->getName());
      mappingContext.mapping->computeMapping();
    }
    for (auto &context : _accessor->readDataContexts()) {
      if (context.getMeshID() != toMeshID) {
        continue;
      }
      PRECICE_DEBUG("Map read data \"{}\" to mesh \"{}\"", context.getDataName(), context.getMeshName());
      context.mapData();
      context.storeDataInWaveform();
    }
    mappingContext.hasMappedData = true;
  }
  performDataActions({action::Action::READ_MAPPING_POST}, time, 0.0, 0.0, 0.0);
}

void SolverInterfaceImpl::writeBlockVectorData(
    int           dataID,
    int           size,
    const int *   valueIndices,
    const double *values)
{
  PRECICE_TRACE(dataID, size);
  PRECICE_CHECK(_state != State::Finalized, "writeBlockVectorData(...) cannot be called after finalize().");
  PRECICE_REQUIRE_DATA_WRITE(dataID);
  if (size == 0)
    return;
  PRECICE_CHECK(valueIndices != nullptr, "writeBlockVectorData() was called with valueIndices == nullptr");
  PRECICE_CHECK(values != nullptr, "writeBlockVectorData() was called with values == nullptr");
  WriteDataContext &context = _accessor->writeDataContext(dataID);
  PRECICE_ASSERT(context.providedData() != nullptr);
  PRECICE_CHECK(context.getDataDimensions() == _dimensions,
                "You cannot call writeBlockVectorData on the scalar data type \"{0}\". Use writeBlockScalarData or change the data type for \"{0}\" to vector.",
                context.getDataName());
  PRECICE_VALIDATE_DATA(values, size * _dimensions);

  mesh::Data &data           = *context.providedData();
  auto &      valuesInternal = data.values();
  const auto  vertexCount    = valuesInternal.size() / context.getDataDimensions();
  for (int i = 0; i < size; i++) {
    const auto valueIndex = valueIndices[i];
    PRECICE_CHECK(0 <= valueIndex && valueIndex < vertexCount,
                  "Cannot write data \"{}\" to invalid Vertex ID ({}). Please make sure you only use the results from calls to setMeshVertex/Vertices().",
                  context.getDataName(), valueIndex);
    const int offsetInternal = valueIndex * _dimensions;
    const int offset         = i * _dimensions;
    for (int dim = 0; dim < _dimensions; dim++) {
      PRECICE_ASSERT(offset + dim < valuesInternal.size(),
                     offset + dim, valuesInternal.size());
      valuesInternal[offsetInternal + dim] = values[offset + dim];
    }
  }
}

void SolverInterfaceImpl::writeVectorData(
    int           dataID,
    int           valueIndex,
    const double *value)
{
  PRECICE_TRACE(dataID, valueIndex);
  PRECICE_CHECK(_state != State::Finalized, "writeVectorData(...) cannot be called before finalize().");
  PRECICE_REQUIRE_DATA_WRITE(dataID);
  PRECICE_DEBUG("value = {}", Eigen::Map<const Eigen::VectorXd>(value, _dimensions).format(utils::eigenio::debug()));
  WriteDataContext &context = _accessor->writeDataContext(dataID);
  PRECICE_ASSERT(context.providedData() != nullptr);
  PRECICE_CHECK(context.getDataDimensions() == _dimensions,
                "You cannot call writeVectorData on the scalar data type \"{0}\". Use writeScalarData or change the data type for \"{0}\" to vector.",
                context.getDataName());
  PRECICE_VALIDATE_DATA(value, _dimensions);

  mesh::Data &data        = *context.providedData();
  auto &      values      = data.values();
  const auto  vertexCount = values.size() / context.getDataDimensions();
  PRECICE_CHECK(0 <= valueIndex && valueIndex < vertexCount,
                "Cannot write data \"{}\" to invalid Vertex ID ({}). Please make sure you only use the results from calls to setMeshVertex/Vertices().",
                context.getDataName(), valueIndex);
  const int offset = valueIndex * _dimensions;
  for (int dim = 0; dim < _dimensions; dim++) {
    values[offset + dim] = value[dim];
  }
}

void SolverInterfaceImpl::writeBlockScalarData(
    int           dataID,
    int           size,
    const int *   valueIndices,
    const double *values)
{
  PRECICE_TRACE(dataID, size);
  PRECICE_CHECK(_state != State::Finalized, "writeBlockScalarData(...) cannot be called after finalize().");
  PRECICE_REQUIRE_DATA_WRITE(dataID);
  if (size == 0)
    return;
  PRECICE_CHECK(valueIndices != nullptr, "writeBlockScalarData() was called with valueIndices == nullptr");
  PRECICE_CHECK(values != nullptr, "writeBlockScalarData() was called with values == nullptr");
  WriteDataContext &context = _accessor->writeDataContext(dataID);
  PRECICE_ASSERT(context.providedData() != nullptr);
  PRECICE_CHECK(context.getDataDimensions() == 1,
                "You cannot call writeBlockScalarData on the vector data type \"{}\". Use writeBlockVectorData or change the data type for \"{}\" to scalar.",
                context.getDataName(), context.getDataName());
  PRECICE_VALIDATE_DATA(values, size);

  mesh::Data &data           = *context.providedData();
  auto &      valuesInternal = data.values();
  const auto  vertexCount    = valuesInternal.size() / context.getDataDimensions();
  for (int i = 0; i < size; i++) {
    const auto valueIndex = valueIndices[i];
    PRECICE_CHECK(0 <= valueIndex && valueIndex < vertexCount,
                  "Cannot write data \"{}\" to invalid Vertex ID ({}). Please make sure you only use the results from calls to setMeshVertex/Vertices().",
                  context.getDataName(), valueIndex);
    valuesInternal[valueIndex] = values[i];
  }
}

void SolverInterfaceImpl::writeScalarData(
    int    dataID,
    int    valueIndex,
    double value)
{
  PRECICE_TRACE(dataID, valueIndex, value);
  PRECICE_CHECK(_state != State::Finalized, "writeScalarData(...) cannot be called after finalize().");
  PRECICE_REQUIRE_DATA_WRITE(dataID);
  WriteDataContext &context = _accessor->writeDataContext(dataID);
  PRECICE_ASSERT(context.providedData() != nullptr);
  PRECICE_CHECK(valueIndex >= -1,
                "Invalid value index ({}) when writing scalar data. Value index must be >= 0. "
                "Please check the value index for {}",
                valueIndex, context.getDataName());
  PRECICE_CHECK(context.getDataDimensions() == 1,
                "You cannot call writeScalarData on the vector data type \"{0}\". "
                "Use writeVectorData or change the data type for \"{0}\" to scalar.",
                context.getDataName());
  PRECICE_VALIDATE_DATA(static_cast<double *>(&value), 1);

  mesh::Data &data        = *context.providedData();
  auto &      values      = data.values();
  const auto  vertexCount = values.size() / context.getDataDimensions();
  PRECICE_CHECK(0 <= valueIndex && valueIndex < vertexCount,
                "Cannot write data \"{}\" to invalid Vertex ID ({}). "
                "Please make sure you only use the results from calls to setMeshVertex/Vertices().",
                context.getDataName(), valueIndex);
  values[valueIndex] = value;

  PRECICE_DEBUG("Written scalar value = {}", value);
}

void SolverInterfaceImpl::writeScalarGradientData(
    int           dataID,
    int           valueIndex,
    const double *gradientValues)
{

  PRECICE_EXPERIMENTAL_API();

  PRECICE_TRACE(dataID, valueIndex);
  PRECICE_CHECK(_state != State::Finalized, "writeScalarGradientData(...) cannot be called after finalize().")
  PRECICE_REQUIRE_DATA_WRITE(dataID);

  if (isGradientDataRequired(dataID)) {
    PRECICE_DEBUG("Gradient value = {}", Eigen::Map<const Eigen::VectorXd>(gradientValues, _dimensions).format(utils::eigenio::debug()));
    PRECICE_CHECK(gradientValues != nullptr, "writeScalarGradientData() was called with gradientValues == nullptr");

    WriteDataContext &context = _accessor->writeDataContext(dataID);
    PRECICE_ASSERT(context.providedData() != nullptr);
    mesh::Data &data = *context.providedData();

    //Check if data has been initialized to include gradient data
    PRECICE_CHECK(data.hasGradient(), "Data \"{}\" has no gradient values available. Please set the gradient flag to true under the data attribute in the configuration file.", data.getName())

    // Size of the gradient data input : must be spaceDimensions * dataDimensions -> here spaceDimensions (since for scalar: dataDimensions = 1)
    PRECICE_ASSERT(data.getSpatialDimensions() == _dimensions,
                   data.getSpatialDimensions(), _dimensions);

    PRECICE_VALIDATE_DATA(gradientValues, _dimensions);

    // Gets the gradientvalues matrix corresponding to the dataID
    auto &     gradientValuesInternal = data.gradientValues();
    const auto vertexCount            = gradientValuesInternal.cols() / context.getDataDimensions();

    //Check if the index and dimensions are valid
    PRECICE_CHECK(valueIndex >= -1,
                  "Invalid value index ({}) when writing gradient scalar data. Value index must be >= 0. "
                  "Please check the value index for {}",
                  valueIndex, data.getName());

    PRECICE_CHECK(0 <= valueIndex && valueIndex < vertexCount,
                  "Cannot write data \"{}\" to invalid vertex ID ({}). "
                  "Please make sure you only use the results from calls to setMeshVertex/Vertices().",
                  context.getDataName(), valueIndex);

    PRECICE_CHECK(data.getDimensions() == 1,
                  "You cannot call writeGradientScalarData on the vector data type \"{0}\". "
                  "Use writeVectorGradientData or change the data type for \"{0}\" to scalar.",
                  data.getName());

    // Values are entered derived in the spatial dimensions (#rows = #spatial dimensions)
    for (int i = 0; i < _dimensions; i++) {
      gradientValuesInternal(i, valueIndex) = gradientValues[i];
    }
  }
}

void SolverInterfaceImpl::writeBlockScalarGradientData(
    int           dataID,
    int           size,
    const int *   valueIndices,
    const double *gradientValues)
{

  PRECICE_EXPERIMENTAL_API();

  // Asserts and checks
  PRECICE_TRACE(dataID, size);
  PRECICE_CHECK(_state != State::Finalized, "writeBlockScalarGradientData(...) cannot be called after finalize().");
  PRECICE_REQUIRE_DATA_WRITE(dataID);
  if (size == 0)
    return;

  if (isGradientDataRequired(dataID)) {

    PRECICE_CHECK(valueIndices != nullptr, "writeBlockScalarGradientData() was called with valueIndices == nullptr");
    PRECICE_CHECK(gradientValues != nullptr, "writeBlockScalarGradientData() was called with gradientValues == nullptr");

    // Get the data
    WriteDataContext &context = _accessor->writeDataContext(dataID);
    PRECICE_ASSERT(context.providedData() != nullptr);
    mesh::Data &data = *context.providedData();

    PRECICE_CHECK(data.hasGradient(), "Data \"{}\" has no gradient values available. Please set the gradient flag to true under the data attribute in the configuration file.", data.getName())

    PRECICE_CHECK(data.getDimensions() == 1,
                  "You cannot call writeBlockScalarGradientData on the vector data type \"{}\". Use writeBlockVectorGradientData or change the data type for \"{}\" to scalar.",
                  data.getName(), data.getName());

    PRECICE_ASSERT(data.getSpatialDimensions() == _dimensions,
                   data.getSpatialDimensions(), _dimensions);

    PRECICE_VALIDATE_DATA(gradientValues, size * _dimensions);

    // Get gradient data and check if initialized
    auto &     gradientValuesInternal = data.gradientValues();
    const auto vertexCount            = gradientValuesInternal.cols() / context.getDataDimensions();

    for (int dim = 0; dim < _dimensions; dim++) {
      for (int i = 0; i < size; i++) {

        const auto valueIndex = valueIndices[i];
        PRECICE_CHECK(0 <= valueIndex && valueIndex < vertexCount,
                      "Cannot write gradient data \"{}\" to invalid Vertex ID ({}). Please make sure you only use the results from calls to setMeshVertex/Vertices().",
                      context.getDataName(), valueIndex);

        // Gradient values are entered components derived first
        const int offset = i * _dimensions;

        PRECICE_ASSERT(offset + dim < gradientValuesInternal.cols() * _dimensions,
                       offset + dim, gradientValuesInternal.cols() * _dimensions);

        gradientValuesInternal(dim, valueIndex) = gradientValues[offset + dim];
      }
    }
  }
}

void SolverInterfaceImpl::writeVectorGradientData(
    int           dataID,
    int           valueIndex,
    const double *gradientValues,
    bool          rowsFirst)
{
  PRECICE_EXPERIMENTAL_API();

  PRECICE_TRACE(dataID, valueIndex);
  PRECICE_CHECK(_state != State::Finalized, "writeVectorGradientData(...) cannot be called after finalize().")
  PRECICE_REQUIRE_DATA_WRITE(dataID);

  if (isGradientDataRequired(dataID)) {

    PRECICE_CHECK(gradientValues != nullptr, "writeVectorGradientData() was called with gradientValue == nullptr");

    WriteDataContext &context = _accessor->writeDataContext(dataID);
    PRECICE_ASSERT(context.providedData() != nullptr);
    mesh::Data &data = *context.providedData();

    // Check if Data object with ID dataID has been initialized with gradient data
    PRECICE_CHECK(data.hasGradient(), "Data \"{}\" has no gradient values available. Please set the gradient flag to true under the data attribute in the configuration file.", data.getName())

    // Check if the dimensions match
    PRECICE_CHECK(data.getDimensions() > 1,
                  "You cannot call writeVectorGradientData on the scalar data type \"{}\". Use writeScalarGradientData or change the data type for \"{}\" to vector.",
                  data.getName(), data.getName());

    PRECICE_ASSERT(data.getSpatialDimensions() == _dimensions,
                   data.getSpatialDimensions(), _dimensions);

    PRECICE_VALIDATE_DATA(gradientValues, _dimensions * _dimensions);

    auto &     gradientValuesInternal = data.gradientValues();
    const auto vertexCount            = gradientValuesInternal.cols() / data.getDimensions();

    // Check if the index is valid
    PRECICE_CHECK(0 <= valueIndex && valueIndex < vertexCount,
                  "Cannot write gradient data \"{}\" to invalid Vertex ID ({}). Please make sure you only use the results from calls to setMeshVertex/Vertices().",
                  data.getName(), valueIndex)

    for (int dimSpace = 0; dimSpace < _dimensions; dimSpace++) {
      for (int dimData = 0; dimData < _dimensions; dimData++) {

        const int offsetInternal = valueIndex * _dimensions;

        if (rowsFirst) {
          // Values are entered derived in spatial dimensions first : gradient matrix read rowwise
          const int offset = dimData * _dimensions;

          PRECICE_ASSERT(offset + dimSpace < gradientValuesInternal.cols() * _dimensions,
                         offset + dimSpace, gradientValuesInternal.cols() * _dimensions);

          gradientValuesInternal(dimSpace, offsetInternal + dimData) = gradientValues[offset + dimSpace];
        } else {
          // Values are entered derived components first : gradient matrix read columnwise
          const int offset = dimSpace * _dimensions;

          PRECICE_ASSERT(offset + dimData < gradientValuesInternal.cols() * _dimensions,
                         offset + dimData, gradientValuesInternal.cols() * _dimensions);

          gradientValuesInternal(dimSpace, offsetInternal + dimData) = gradientValues[offset + dimData];
        }
      }
    }
  }
}

void SolverInterfaceImpl::writeBlockVectorGradientData(
    int           dataID,
    int           size,
    const int *   valueIndices,
    const double *gradientValues,
    bool          rowsFirst)
{

  PRECICE_EXPERIMENTAL_API();

  // Asserts and checks
  PRECICE_TRACE(dataID, size);
  PRECICE_CHECK(_state != State::Finalized, "writeBlockVectorGradientData(...) cannot be called after finalize().");
  PRECICE_REQUIRE_DATA_WRITE(dataID);
  if (size == 0)
    return;

  if (isGradientDataRequired(dataID)) {

    PRECICE_CHECK(valueIndices != nullptr, "writeBlockVectorGradientData() was called with valueIndices == nullptr");
    PRECICE_CHECK(gradientValues != nullptr, "writeBlockVectorGradientData() was called with gradientValues == nullptr");

    // Get the data
    WriteDataContext &context = _accessor->writeDataContext(dataID);
    PRECICE_ASSERT(context.providedData() != nullptr);

    mesh::Data &data = *context.providedData();

    // Check if the Data object with ID dataID has been initialized with gradient data
    PRECICE_CHECK(data.hasGradient(), "Data \"{}\" has no gradient values available. Please set the gradient flag to true under the data attribute in the configuration file.", data.getName())

    // Check if the dimensions match
    PRECICE_CHECK(data.getDimensions() > 1,
                  "You cannot call writeBlockVectorGradientData on the scalar data type \"{}\". Use writeBlockScalarGradientData or change the data type for \"{}\" to vector.",
                  data.getName(), data.getName());

    PRECICE_ASSERT(data.getSpatialDimensions() == _dimensions,
                   data.getSpatialDimensions(), _dimensions);

    PRECICE_VALIDATE_DATA(gradientValues, size * _dimensions * _dimensions);

    // Get the gradient data and check if initialized
    auto &     gradientValuesInternal = data.gradientValues();
    const auto vertexCount            = gradientValuesInternal.cols() / data.getDimensions();

    for (int i = 0; i < size; i++) {
      for (int dimSpace = 0; dimSpace < _dimensions; dimSpace++) {
        for (int dimData = 0; dimData < _dimensions; dimData++) {

          const auto valueIndex = valueIndices[i];
          PRECICE_CHECK(0 <= valueIndex && valueIndex < vertexCount,
                        "Cannot write gradient data \"{}\" to invalid Vertex ID ({}). Please make sure you only use the results from calls to setMeshVertex/Vertices().",
                        data.getName(), valueIndex);

          const int offsetInternal = valueIndex * _dimensions;

          if (rowsFirst) {
            // Values are entered derived in spatial dimensions first : gradient matrices read rowwise

            const int offsetOut = i * _dimensions * _dimensions;
            const int offsetIn  = dimSpace * _dimensions;

            PRECICE_ASSERT(offsetOut + offsetIn + dimData < gradientValuesInternal.cols() * _dimensions,
                           offsetOut + offsetIn + dimData, gradientValuesInternal.cols() * _dimensions);

            gradientValuesInternal(dimSpace, offsetInternal + dimData) = gradientValues[offsetOut + offsetIn + dimData];
          } else {
            // Values are entered derived components first : gradient matrices input one after the other (read columnwise)
            const int offsetOut = i * _dimensions * _dimensions;
            const int offsetIn  = dimData * _dimensions;

            PRECICE_ASSERT(offsetOut + offsetIn + dimSpace < gradientValuesInternal.cols() * _dimensions,
                           offsetOut + offsetIn + dimSpace, gradientValuesInternal.cols() * _dimensions);

            gradientValuesInternal(dimSpace, offsetInternal + dimData) = gradientValues[offsetOut + offsetIn + dimSpace];
          }
        }
      }
    }
  }
}

void SolverInterfaceImpl::readBlockVectorData(
    int        dataID,
    int        size,
    const int *valueIndices,
    double *   values) const
{
  PRECICE_TRACE(dataID, size);
  double relativeTimeWindowEndTime = _couplingScheme->getThisTimeWindowRemainder(); // samples at end of time window
  if (_accessor->readDataContext(dataID).getInterpolationOrder() != 0) {
    PRECICE_WARN("Interpolation order of read data named \"{}\" is set to \"{}\", but you are calling {} without providing a relativeReadTime. This looks like an error. You can fix this by providing a relativeReadTime to {} or by setting interpolation order to 0.",
                 _accessor->readDataContext(dataID).getDataName(), _accessor->readDataContext(dataID).getInterpolationOrder(), __func__, __func__);
  }
  readBlockVectorDataImpl(dataID, size, valueIndices, relativeTimeWindowEndTime, values);
}

void SolverInterfaceImpl::readBlockVectorData(
    int        dataID,
    int        size,
    const int *valueIndices,
    double     relativeReadTime,
    double *   values) const
{
  PRECICE_TRACE(dataID, size);
  PRECICE_EXPERIMENTAL_API();
  readBlockVectorDataImpl(dataID, size, valueIndices, relativeReadTime, values);
}

void SolverInterfaceImpl::readBlockVectorDataImpl(
    int        dataID,
    int        size,
    const int *valueIndices,
    double     relativeReadTime,
    double *   values) const
{
  PRECICE_CHECK(_state != State::Finalized, "readBlockVectorData(...) cannot be called after finalize().");
  PRECICE_CHECK(relativeReadTime <= _couplingScheme->getThisTimeWindowRemainder(), "readBlockVectorData(...) cannot sample data outside of current time window.");
  PRECICE_CHECK(relativeReadTime >= 0, "readBlockVectorData(...) cannot sample data before the current time.");
  double timeStepStart = _couplingScheme->getTimeWindowSize() - _couplingScheme->getThisTimeWindowRemainder();
  double readTime      = timeStepStart + relativeReadTime;
  PRECICE_REQUIRE_DATA_READ(dataID);
  if (size == 0)
    return;
  PRECICE_CHECK(valueIndices != nullptr, "readBlockVectorData() was called with valueIndices == nullptr");
  PRECICE_CHECK(values != nullptr, "readBlockVectorData() was called with values == nullptr");
  ReadDataContext &context = _accessor->readDataContext(dataID);
  PRECICE_CHECK(context.getDataDimensions() == _dimensions,
                "You cannot call readBlockVectorData on the scalar data type \"{0}\". "
                "Use readBlockScalarData or change the data type for \"{0}\" to vector.",
                context.getDataName());
  const auto normalizedReadTime = readTime / _couplingScheme->getTimeWindowSize(); //@todo might be moved into coupling scheme
  const auto valuesInternal     = context.sampleWaveformAt(normalizedReadTime);
  const auto vertexCount        = valuesInternal.size() / context.getDataDimensions();
  for (int i = 0; i < size; i++) {
    const auto valueIndex = valueIndices[i];
    PRECICE_CHECK(0 <= valueIndex && valueIndex < vertexCount,
                  "Cannot read data \"{}\" to invalid Vertex ID ({}). "
                  "Please make sure you only use the results from calls to setMeshVertex/Vertices().",
                  context.getDataName(), valueIndex);
    int offsetInternal = valueIndex * _dimensions;
    int offset         = i * _dimensions;
    for (int dim = 0; dim < _dimensions; dim++) {
      values[offset + dim] = valuesInternal[offsetInternal + dim];
    }
  }
}

void SolverInterfaceImpl::readVectorData(
    int     dataID,
    int     valueIndex,
    double *value) const
{
  PRECICE_TRACE(dataID, valueIndex);
  double relativeTimeWindowEndTime = _couplingScheme->getThisTimeWindowRemainder(); // samples at end of time window
  if (_accessor->readDataContext(dataID).getInterpolationOrder() != 0) {
    PRECICE_WARN("Interpolation order of read data named \"{}\" is set to \"{}\", but you are calling {} without providing a relativeReadTime. This looks like an error. You can fix this by providing a relativeReadTime to {} or by setting interpolation order to 0.",
                 _accessor->readDataContext(dataID).getDataName(), _accessor->readDataContext(dataID).getInterpolationOrder(), __func__, __func__);
  }
  readVectorDataImpl(dataID, valueIndex, relativeTimeWindowEndTime, value);
}

void SolverInterfaceImpl::readVectorData(
    int     dataID,
    int     valueIndex,
    double  relativeReadTime,
    double *value) const
{
  PRECICE_TRACE(dataID, valueIndex);
  PRECICE_EXPERIMENTAL_API();
  readVectorDataImpl(dataID, valueIndex, relativeReadTime, value);
}

void SolverInterfaceImpl::readVectorDataImpl(
    int     dataID,
    int     valueIndex,
    double  relativeReadTime,
    double *value) const
{
  PRECICE_CHECK(_state != State::Finalized, "readVectorData(...) cannot be called after finalize().");
  PRECICE_CHECK(relativeReadTime <= _couplingScheme->getThisTimeWindowRemainder(), "readVectorData(...) cannot sample data outside of current time window.");
  PRECICE_CHECK(relativeReadTime >= 0, "readVectorData(...) cannot sample data before the current time.");
  double timeStepStart = _couplingScheme->getTimeWindowSize() - _couplingScheme->getThisTimeWindowRemainder();
  double readTime      = timeStepStart + relativeReadTime;
  PRECICE_REQUIRE_DATA_READ(dataID);
  ReadDataContext &context = _accessor->readDataContext(dataID);
  PRECICE_CHECK(valueIndex >= -1,
                "Invalid value index ( {} ) when reading vector data. Value index must be >= 0. "
                "Please check the value index for {}",
                valueIndex, context.getDataName());
  PRECICE_CHECK(context.getDataDimensions() == _dimensions,
                "You cannot call readVectorData on the scalar data type \"{0}\". Use readScalarData or change the data type for \"{0}\" to vector.",
                context.getDataName());
  const auto normalizedReadTime = readTime / _couplingScheme->getTimeWindowSize(); //@todo might be moved into coupling scheme
  const auto values             = context.sampleWaveformAt(normalizedReadTime);
  const auto vertexCount        = values.size() / context.getDataDimensions();
  PRECICE_CHECK(0 <= valueIndex && valueIndex < vertexCount,
                "Cannot read data \"{}\" to invalid Vertex ID ({}). "
                "Please make sure you only use the results from calls to setMeshVertex/Vertices().",
                context.getDataName(), valueIndex);
  int offset = valueIndex * _dimensions;
  for (int dim = 0; dim < _dimensions; dim++) {
    value[dim] = values[offset + dim];
  }
  PRECICE_DEBUG("read value = {}", Eigen::Map<const Eigen::VectorXd>(value, _dimensions).format(utils::eigenio::debug()));
}

void SolverInterfaceImpl::readBlockScalarData(
    int        dataID,
    int        size,
    const int *valueIndices,
    double *   values) const
{
  PRECICE_TRACE(dataID, size);
  PRECICE_REQUIRE_DATA_READ(dataID);
  double relativeTimeWindowEndTime = _couplingScheme->getThisTimeWindowRemainder(); // samples at end of time window
  if (_accessor->readDataContext(dataID).getInterpolationOrder() != 0) {
    PRECICE_WARN("Interpolation order of read data named \"{}\" is set to \"{}\", but you are calling {} without providing a relativeReadTime. This looks like an error. You can fix this by providing a relativeReadTime to {} or by setting interpolation order to 0.",
                 _accessor->readDataContext(dataID).getDataName(), _accessor->readDataContext(dataID).getInterpolationOrder(), __func__, __func__);
  }
  readBlockScalarDataImpl(dataID, size, valueIndices, relativeTimeWindowEndTime, values);
}

void SolverInterfaceImpl::readBlockScalarData(
    int        dataID,
    int        size,
    const int *valueIndices,
    double     relativeReadTime,
    double *   values) const
{
  PRECICE_TRACE(dataID, size);
  PRECICE_EXPERIMENTAL_API();
  readBlockScalarDataImpl(dataID, size, valueIndices, relativeReadTime, values);
}

void SolverInterfaceImpl::readBlockScalarDataImpl(
    int        dataID,
    int        size,
    const int *valueIndices,
    double     relativeReadTime,
    double *   values) const
{
  PRECICE_CHECK(_state != State::Finalized, "readBlockScalarData(...) cannot be called after finalize().");
  PRECICE_CHECK(relativeReadTime <= _couplingScheme->getThisTimeWindowRemainder(), "readBlockScalarData(...) cannot sample data outside of current time window.");
  PRECICE_CHECK(relativeReadTime >= 0, "readBlockScalarData(...) cannot sample data before the current time.");
  double timeStepStart = _couplingScheme->getTimeWindowSize() - _couplingScheme->getThisTimeWindowRemainder();
  double readTime      = timeStepStart + relativeReadTime;
  PRECICE_REQUIRE_DATA_READ(dataID);
  if (size == 0)
    return;
  PRECICE_CHECK(valueIndices != nullptr, "readBlockScalarData() was called with valueIndices == nullptr");
  PRECICE_CHECK(values != nullptr, "readBlockScalarData() was called with values == nullptr");
  ReadDataContext &context = _accessor->readDataContext(dataID);
  PRECICE_CHECK(context.getDataDimensions() == 1,
                "You cannot call readBlockScalarData on the vector data type \"{0}\". "
                "Use readBlockVectorData or change the data type for \"{0}\" to scalar.",
                context.getDataName());
  const auto normalizedReadTime = readTime / _couplingScheme->getTimeWindowSize(); //@todo might be moved into coupling scheme
  const auto valuesInternal     = context.sampleWaveformAt(normalizedReadTime);
  const auto vertexCount        = valuesInternal.size();

  for (int i = 0; i < size; i++) {
    const auto valueIndex = valueIndices[i];
    PRECICE_CHECK(0 <= valueIndex && valueIndex < vertexCount,
                  "Cannot read data \"{}\" to invalid Vertex ID ({}). "
                  "Please make sure you only use the results from calls to setMeshVertex/Vertices().",
                  context.getDataName(), valueIndex);
    values[i] = valuesInternal[valueIndex];
  }
}

void SolverInterfaceImpl::readScalarData(
    int     dataID,
    int     valueIndex,
    double &value) const
{
  PRECICE_TRACE(dataID, valueIndex);
  double relativeTimeWindowEndTime = _couplingScheme->getThisTimeWindowRemainder(); // samples at end of time window
  if (_accessor->readDataContext(dataID).getInterpolationOrder() != 0) {
    PRECICE_WARN("Interpolation order of read data named \"{}\" is set to \"{}\", but you are calling {} without providing a relativeReadTime. This looks like an error. You can fix this by providing a relativeReadTime to {} or by setting interpolation order to 0.",
                 _accessor->readDataContext(dataID).getDataName(), _accessor->readDataContext(dataID).getInterpolationOrder(), __func__, __func__);
  }
  readScalarDataImpl(dataID, valueIndex, relativeTimeWindowEndTime, value);
}

void SolverInterfaceImpl::readScalarData(
    int     dataID,
    int     valueIndex,
    double  relativeReadTime,
    double &value) const
{
  PRECICE_TRACE(dataID, valueIndex, value);
  PRECICE_EXPERIMENTAL_API();
  readScalarDataImpl(dataID, valueIndex, relativeReadTime, value);
}

void SolverInterfaceImpl::readScalarDataImpl(
    int     dataID,
    int     valueIndex,
    double  relativeReadTime,
    double &value) const
{
  PRECICE_CHECK(_state != State::Finalized, "readScalarData(...) cannot be called after finalize().");
  PRECICE_CHECK(relativeReadTime <= _couplingScheme->getThisTimeWindowRemainder(), "readScalarData(...) cannot sample data outside of current time window.");
  PRECICE_CHECK(relativeReadTime >= 0, "readScalarData(...) cannot sample data before the current time.");
  double timeStepStart = _couplingScheme->getTimeWindowSize() - _couplingScheme->getThisTimeWindowRemainder();
  double readTime      = timeStepStart + relativeReadTime;
  PRECICE_REQUIRE_DATA_READ(dataID);
  ReadDataContext &context = _accessor->readDataContext(dataID);
  PRECICE_CHECK(valueIndex >= -1,
                "Invalid value index ( {} ) when reading scalar data. Value index must be >= 0. "
                "Please check the value index for {}",
                valueIndex, context.getDataName());
  PRECICE_CHECK(context.getDataDimensions() == 1,
                "You cannot call readScalarData on the vector data type \"{0}\". "
                "Use readVectorData or change the data type for \"{0}\" to scalar.",
                context.getDataName());
  const auto normalizedReadTime = readTime / _couplingScheme->getTimeWindowSize(); //@todo might be moved into coupling scheme
  const auto values             = context.sampleWaveformAt(normalizedReadTime);
  const auto vertexCount        = values.size();
  PRECICE_CHECK(0 <= valueIndex && valueIndex < vertexCount,
                "Cannot read data \"{}\" from invalid Vertex ID ({}). "
                "Please make sure you only use the results from calls to setMeshVertex/Vertices().",
                context.getDataName(), valueIndex);
  value = values[valueIndex];
  PRECICE_DEBUG("Read value = {}", value);
}

void SolverInterfaceImpl::setMeshAccessRegion(
    const int     meshID,
    const double *boundingBox) const
{
  PRECICE_EXPERIMENTAL_API();
  PRECICE_TRACE(meshID);
  PRECICE_REQUIRE_MESH_USE(meshID);
  PRECICE_CHECK(_state != State::Finalized, "setMeshAccessRegion() cannot be called after finalize().")
  PRECICE_CHECK(_state != State::Initialized, "setMeshAccessRegion() needs to be called before initialize().");
  PRECICE_CHECK(!_accessRegionDefined, "setMeshAccessRegion may only be called once.");
  PRECICE_CHECK(boundingBox != nullptr, "setMeshAccessRegion was called with boundingBox == nullptr.");

  // Get the related mesh
  MeshContext & context = _accessor->meshContext(meshID);
  mesh::PtrMesh mesh(context.mesh);
  PRECICE_DEBUG("Define bounding box");
  // Transform bounds into a suitable format
  int                 dim = mesh->getDimensions();
  std::vector<double> bounds(dim * 2);

  for (int d = 0; d < dim; ++d) {
    // Check that min is lower or equal to max
    PRECICE_CHECK(boundingBox[2 * d] <= boundingBox[2 * d + 1], "Your bounding box is ill defined, i.e. it has a negative volume. The required format is [x_min, x_max...]");
    bounds[2 * d]     = boundingBox[2 * d];
    bounds[2 * d + 1] = boundingBox[2 * d + 1];
  }
  // Create a bounding box
  mesh::BoundingBox providedBoundingBox(bounds);
  // Expand the mesh associated bounding box
  mesh->expandBoundingBox(providedBoundingBox);
  // and set a flag so that we know the function was called
  _accessRegionDefined = true;
}

void SolverInterfaceImpl::getMeshVerticesAndIDs(
    const int meshID,
    const int size,
    int *     ids,
    double *  coordinates) const
{
  PRECICE_EXPERIMENTAL_API();
  PRECICE_TRACE(meshID, size);
  PRECICE_REQUIRE_MESH_USE(meshID);
  PRECICE_DEBUG("Get {} mesh vertices with IDs", size);

  // Check, if the requested mesh data has already been received. Otherwise, the function call doesn't make any sense
  PRECICE_CHECK((_state == State::Initialized) || _accessor->isMeshProvided(meshID), "initialize() has to be called before accessing"
                                                                                     " data of the received mesh \"{}\" on participant \"{}\".",
                _accessor->getMeshName(meshID), _accessor->getName());

  if (size == 0)
    return;

  const MeshContext & context = _accessor->meshContext(meshID);
  const mesh::PtrMesh mesh(context.mesh);

  PRECICE_CHECK(ids != nullptr, "getMeshVerticesAndIDs() was called with ids == nullptr");
  PRECICE_CHECK(coordinates != nullptr, "getMeshVerticesAndIDs() was called with coordinates == nullptr");

  const auto &vertices = mesh->vertices();
  PRECICE_CHECK(static_cast<unsigned int>(size) <= vertices.size(), "The queried size exceeds the number of available points.");

  Eigen::Map<Eigen::MatrixXd> posMatrix{
      coordinates, _dimensions, static_cast<EIGEN_DEFAULT_DENSE_INDEX_TYPE>(size)};

  for (size_t i = 0; i < static_cast<size_t>(size); i++) {
    PRECICE_ASSERT(i < vertices.size(), i, vertices.size());
    ids[i]           = vertices[i].getID();
    posMatrix.col(i) = vertices[i].getCoords();
  }
}

void SolverInterfaceImpl::exportMesh(const std::string &filenameSuffix) const
{
  PRECICE_TRACE(filenameSuffix);
  // Export meshes
  for (const io::ExportContext &context : _accessor->exportContexts()) {
    for (const MeshContext *meshContext : _accessor->usedMeshContexts()) {
      std::string name = meshContext->mesh->getName() + "-" + filenameSuffix;
      PRECICE_DEBUG("Exporting mesh to file \"{}\" at location \"{}\"", name, context.location);
      context.exporter->doExport(name, context.location, *(meshContext->mesh));
    }
  }
}

void SolverInterfaceImpl::configureM2Ns(
    const m2n::M2NConfiguration::SharedPointer &config)
{
  PRECICE_TRACE();
  for (const auto &m2nTuple : config->m2ns()) {
    std::string comPartner("");
    bool        isRequesting = false;
    if (std::get<1>(m2nTuple) == _accessorName) {
      comPartner   = std::get<2>(m2nTuple);
      isRequesting = true;
    } else if (std::get<2>(m2nTuple) == _accessorName) {
      comPartner = std::get<1>(m2nTuple);
    }
    if (not comPartner.empty()) {
      for (const impl::PtrParticipant &participant : _participants) {
        if (participant->getName() == comPartner) {
          PRECICE_ASSERT(not utils::contained(comPartner, _m2ns), comPartner);
          PRECICE_ASSERT(std::get<0>(m2nTuple));

          _m2ns[comPartner] = [&] {
            m2n::BoundM2N bound;
            bound.m2n          = std::get<0>(m2nTuple);
            bound.localName    = _accessorName;
            bound.remoteName   = comPartner;
            bound.isRequesting = isRequesting;
            return bound;
          }();
        }
      }
    }
  }
}

void SolverInterfaceImpl::configurePartitions(
    const m2n::M2NConfiguration::SharedPointer &m2nConfig)
{
  PRECICE_TRACE();
  for (MeshContext *context : _accessor->usedMeshContexts()) {

    if (context->provideMesh) { // Accessor provides mesh
      PRECICE_CHECK(context->receiveMeshFrom.empty(),
                    "Participant \"{}\" cannot provide and receive mesh {}!",
                    _accessorName, context->mesh->getName());

      context->partition = partition::PtrPartition(new partition::ProvidedPartition(context->mesh));

      for (auto &receiver : _participants) {
        for (auto &receiverContext : receiver->usedMeshContexts()) {
          if (receiverContext->receiveMeshFrom == _accessorName && receiverContext->mesh->getName() == context->mesh->getName()) {
            // meshRequirement has to be copied from "from" to provide", since
            // mapping are only defined at "provide"
            if (receiverContext->meshRequirement > context->meshRequirement) {
              context->meshRequirement = receiverContext->meshRequirement;
            }

            m2n::PtrM2N m2n = m2nConfig->getM2N(receiver->getName(), _accessorName);
            m2n->createDistributedCommunication(context->mesh);
            context->partition->addM2N(m2n);
          }
        }
      }
      /// @todo support offset??

    } else { // Accessor receives mesh
      PRECICE_CHECK(not context->receiveMeshFrom.empty(),
                    "Participant \"{}\" must either provide or receive the mesh \"{}\". "
                    "Please define either a \"from\" or a \"provide\" attribute in the <use-mesh name=\"{}\"/> node of \"{}\".",
                    _accessorName, context->mesh->getName(), context->mesh->getName(), _accessorName);
      PRECICE_CHECK(not context->provideMesh,
                    "Participant \"{}\" cannot provide and receive mesh \"{}\" at the same time. "
                    "Please check your \"from\" and \"provide\" attributes in the <use-mesh name=\"{}\"/> node of \"{}\".",
                    _accessorName, context->mesh->getName(), context->mesh->getName(), _accessorName);
      std::string receiver(_accessorName);
      std::string provider(context->receiveMeshFrom);

      PRECICE_DEBUG("Receiving mesh from {}", provider);

      context->partition = partition::PtrPartition(new partition::ReceivedPartition(context->mesh, context->geoFilter, context->safetyFactor, context->allowDirectAccess));

      m2n::PtrM2N m2n = m2nConfig->getM2N(receiver, provider);
      m2n->createDistributedCommunication(context->mesh);
      context->partition->addM2N(m2n);
      for (const MappingContext &mappingContext : context->fromMappingContexts) {
        context->partition->addFromMapping(mappingContext.mapping);
      }
      for (const MappingContext &mappingContext : context->toMappingContexts) {
        context->partition->addToMapping(mappingContext.mapping);
      }
    }
  }
}

void SolverInterfaceImpl::compareBoundingBoxes()
{
  // sort meshContexts by name, for communication in right order.
  std::sort(_accessor->usedMeshContexts().begin(), _accessor->usedMeshContexts().end(),
            [](MeshContext const *const lhs, MeshContext const *const rhs) -> bool {
              return lhs->mesh->getName() < rhs->mesh->getName();
            });

  for (MeshContext *meshContext : _accessor->usedMeshContexts()) {
    if (meshContext->provideMesh) // provided meshes need their bounding boxes already for the re-partitioning
      meshContext->mesh->computeBoundingBox();

    meshContext->clearMappings();
  }

  for (MeshContext *meshContext : _accessor->usedMeshContexts()) {
    meshContext->partition->compareBoundingBoxes();
  }
}

void SolverInterfaceImpl::computePartitions()
{
  //We need to do this in two loops: First, communicate the mesh and later compute the partition.
  //Originally, this was done in one loop. This however gave deadlock if two meshes needed to be communicated cross-wise.
  //Both loops need a different sorting

  auto &contexts = _accessor->usedMeshContexts();

  std::sort(contexts.begin(), contexts.end(),
            [](MeshContext const *const lhs, MeshContext const *const rhs) -> bool {
              return lhs->mesh->getName() < rhs->mesh->getName();
            });

  for (MeshContext *meshContext : contexts) {
    meshContext->partition->communicate();
  }

  // for two-level initialization, there is also still communication in partition::compute()
  // therefore, we cannot resort here.
  // @todo this hacky solution should be removed as part of #633
  bool resort = true;
  for (auto &m2nPair : _m2ns) {
    if (m2nPair.second.m2n->usesTwoLevelInitialization()) {
      resort = false;
      break;
    }
  }

  if (resort) {
    // pull provided meshes up front, to have them ready for the decomposition of the received meshes (for the mappings)
    std::stable_partition(contexts.begin(), contexts.end(),
                          [](MeshContext const *const meshContext) -> bool {
                            return meshContext->provideMesh;
                          });
  }

  for (MeshContext *meshContext : contexts) {
    meshContext->partition->compute();
    if (not meshContext->provideMesh) { // received mesh can only compute their bounding boxes here
      meshContext->mesh->computeBoundingBox();
    }

    //This allocates gradient values here too if available
    meshContext->mesh->allocateDataValues();
  }
}

void SolverInterfaceImpl::computeMappings(const utils::ptr_vector<MappingContext> &contexts, const std::string &mappingType)
{
  PRECICE_TRACE();
  using namespace mapping;
  MappingConfiguration::Timing timing;
  for (impl::MappingContext &context : contexts) {
    timing      = context.timing;
    bool mapNow = timing == MappingConfiguration::ON_ADVANCE;
    mapNow |= timing == MappingConfiguration::INITIAL;
    bool hasComputed = context.mapping->hasComputedMapping();
    if (mapNow && not hasComputed) {
      PRECICE_INFO("Compute \"{}\" mapping from mesh \"{}\" to mesh \"{}\".",
                   mappingType, _accessor->meshContext(context.fromMeshID).mesh->getName(), _accessor->meshContext(context.toMeshID).mesh->getName());
      context.mapping->computeMapping();
    }
  }
}

void SolverInterfaceImpl::clearMappings(utils::ptr_vector<MappingContext> contexts)
{
  PRECICE_TRACE();
  // Clear non-stationary, non-incremental mappings
  using namespace mapping;
  for (impl::MappingContext &context : contexts) {
    bool isStationary = context.timing == MappingConfiguration::INITIAL;
    if (not isStationary) {
      context.mapping->clear();
    }
    context.hasMappedData = false;
  }
}

void SolverInterfaceImpl::mapWrittenData()
{
  PRECICE_TRACE();
  computeMappings(_accessor->writeMappingContexts(), "write");
  for (auto &context : _accessor->writeDataContexts()) {
    if (context.isMappingRequired()) {
      PRECICE_DEBUG("Map write data \"{}\" from mesh \"{}\"", context.getDataName(), context.getMeshName());
      context.mapData();
    }
  }
  clearMappings(_accessor->writeMappingContexts());
}

void SolverInterfaceImpl::mapReadData()
{
  PRECICE_TRACE();
  computeMappings(_accessor->readMappingContexts(), "read");
  for (auto &context : _accessor->readDataContexts()) {
    if (context.isMappingRequired()) {
      PRECICE_DEBUG("Map read data \"{}\" to mesh \"{}\"", context.getDataName(), context.getMeshName());
      context.mapData();
    }
    context.storeDataInWaveform();
  }
  clearMappings(_accessor->readMappingContexts());
}

void SolverInterfaceImpl::performDataActions(
    const std::set<action::Action::Timing> &timings,
    double                                  time,
    double                                  timeStepSize,
    double                                  computedTimeWindowPart,
    double                                  timeWindowSize)
{
  PRECICE_TRACE();
  for (action::PtrAction &action : _accessor->actions()) {
    if (timings.find(action->getTiming()) != timings.end()) {
      action->performAction(time, timeStepSize, computedTimeWindowPart, timeWindowSize);
    }
  }
}

void SolverInterfaceImpl::handleExports()
{
  PRECICE_TRACE();
  //timesteps was already incremented before
  int timesteps = _couplingScheme->getTimeWindows() - 1;

  for (const io::ExportContext &context : _accessor->exportContexts()) {
    if (_couplingScheme->isTimeWindowComplete() || context.everyIteration) {
      if (context.everyNTimeWindows != -1) {
        if (timesteps % context.everyNTimeWindows == 0) {
          if (context.everyIteration) {
            std::ostringstream everySuffix;
            everySuffix << _accessorName << ".it" << _numberAdvanceCalls;
            exportMesh(everySuffix.str());
          }
          std::ostringstream suffix;
          suffix << _accessorName << ".dt" << _couplingScheme->getTimeWindows() - 1;
          exportMesh(suffix.str());
        }
      }
    }
  }

  if (_couplingScheme->isTimeWindowComplete()) {
    // Export watch point data
    for (const PtrWatchPoint &watchPoint : _accessor->watchPoints()) {
      watchPoint->exportPointData(_couplingScheme->getTime());
    }
    for (const PtrWatchIntegral &watchIntegral : _accessor->watchIntegrals()) {
      watchIntegral->exportIntegralData(_couplingScheme->getTime());
    }
  }
}

void SolverInterfaceImpl::resetWrittenData()
{
  PRECICE_TRACE();
  for (auto &context : _accessor->writeDataContexts()) {
    context.resetData();
  }
}

PtrParticipant SolverInterfaceImpl::determineAccessingParticipant(
    const config::SolverInterfaceConfiguration &config)
{
  const auto &partConfig = config.getParticipantConfiguration();
  for (const PtrParticipant &participant : partConfig->getParticipants()) {
    if (participant->getName() == _accessorName) {
      return participant;
    }
  }
  PRECICE_ERROR("This participant's name, which was specified in the constructor of the preCICE interface as \"{}\", "
                "is not defined in the preCICE configuration. "
                "Please double-check the correct spelling.",
                _accessorName);
}

void SolverInterfaceImpl::initializeIntraCommunication()
{
  PRECICE_TRACE();

<<<<<<< HEAD
  Event e("com.initializeIntraCommCom", precice::syncMode);
  utils::IntraComm::getCommunication()->connectIntraComm(
      _accessorName, "IntraComms",
=======
  Event e("com.initializeMasterSlaveCom", precice::syncMode);
  utils::MasterSlave::getCommunication()->connectIntraComm(
      _accessorName, "IntraComm",
>>>>>>> a6f2fd91
      _accessorProcessRank, _accessorCommunicatorSize);
}

void SolverInterfaceImpl::syncTimestep(double computedTimestepLength)
{
<<<<<<< HEAD
  PRECICE_ASSERT(utils::IntraComm::isParallel());
  if (utils::IntraComm::isSecondary()) {
    utils::IntraComm::getCommunication()->send(computedTimestepLength, 0);
  } else {
    PRECICE_ASSERT(utils::IntraComm::isPrimary());
    for (Rank rankSecondary : utils::IntraComm::allSecondaries()) {
      double dt;
      utils::IntraComm::getCommunication()->receive(dt, rankSecondary);
      PRECICE_CHECK(math::equals(dt, computedTimestepLength),
                    "Found ambiguous values for the timestep length passed to preCICE in \"advance\". On rank {}, the value is {}, while on rank 0, the value is {}.",
                    rankSecondary, dt, computedTimestepLength);
=======
  PRECICE_ASSERT(utils::MasterSlave::isParallel());
  if (utils::MasterSlave::isSecondary()) {
    utils::MasterSlave::getCommunication()->send(computedTimestepLength, 0);
  } else {
    PRECICE_ASSERT(utils::MasterSlave::isPrimary());
    for (Rank secondaryRank : utils::MasterSlave::allSecondaryRanks()) {
      double dt;
      utils::MasterSlave::getCommunication()->receive(dt, secondaryRank);
      PRECICE_CHECK(math::equals(dt, computedTimestepLength),
                    "Found ambiguous values for the timestep length passed to preCICE in \"advance\". On rank {}, the value is {}, while on rank 0, the value is {}.",
                    secondaryRank, dt, computedTimestepLength);
>>>>>>> a6f2fd91
    }
  }
}

void SolverInterfaceImpl::closeCommunicationChannels(CloseChannels close)
{
  // Apply some final ping-pong to sync solver that run e.g. with a uni-directional coupling only
  // afterwards close connections
  PRECICE_INFO("Synchronize participants and close {}communication channels",
               (close == CloseChannels::Distributed ? "distributed " : ""));
  std::string ping = "ping";
  std::string pong = "pong";
  for (auto &iter : _m2ns) {
    auto bm2n = iter.second;
<<<<<<< HEAD
    if (not utils::IntraComm::isSecondary()) {
      PRECICE_DEBUG("Synchronizing Primary with {}", bm2n.remoteName);
      if (bm2n.isRequesting) {
        bm2n.m2n->getPrimaryCommunication()->send(ping, 0);
        std::string receive = "init";
        bm2n.m2n->getPrimaryCommunication()->receive(receive, 0);
        PRECICE_ASSERT(receive == pong);
      } else {
        std::string receive = "init";
        bm2n.m2n->getPrimaryCommunication()->receive(receive, 0);
        PRECICE_ASSERT(receive == ping);
        bm2n.m2n->getPrimaryCommunication()->send(pong, 0);
=======
    if (not utils::MasterSlave::isSecondary()) {
      PRECICE_DEBUG("Synchronizing primary rank with {}", bm2n.remoteName);
      if (bm2n.isRequesting) {
        bm2n.m2n->getPrimaryRankCommunication()->send(ping, 0);
        std::string receive = "init";
        bm2n.m2n->getPrimaryRankCommunication()->receive(receive, 0);
        PRECICE_ASSERT(receive == pong);
      } else {
        std::string receive = "init";
        bm2n.m2n->getPrimaryRankCommunication()->receive(receive, 0);
        PRECICE_ASSERT(receive == ping);
        bm2n.m2n->getPrimaryRankCommunication()->send(pong, 0);
>>>>>>> a6f2fd91
      }
    }
    if (close == CloseChannels::Distributed) {
      PRECICE_DEBUG("Closing distributed communication with {}", bm2n.remoteName);
      bm2n.m2n->closeDistributedConnections();
    } else {
      PRECICE_DEBUG("Closing communication with {}", bm2n.remoteName);
      bm2n.m2n->closeConnection();
    }
  }
}

const mesh::Mesh &SolverInterfaceImpl::mesh(const std::string &meshName) const
{
  PRECICE_TRACE(meshName);
  return *_accessor->usedMeshContext(meshName).mesh;
}

} // namespace impl
} // namespace precice<|MERGE_RESOLUTION|>--- conflicted
+++ resolved
@@ -207,21 +207,12 @@
   _accessor           = determineAccessingParticipant(config);
   _accessor->setMeshIdManager(config.getMeshConfiguration()->extractMeshIdManager());
 
-<<<<<<< HEAD
-  PRECICE_ASSERT(_accessorCommunicatorSize == 1 || _accessor->usePrimary(),
-                 "A parallel participant needs a master communication");
-  PRECICE_CHECK(not(_accessorCommunicatorSize == 1 && _accessor->usePrimary()),
-                "You cannot use a master communication with a serial participant. "
-                "If you do not know exactly what a master communication is and why you want to use it "
-                "you probably just want to remove the master tag from the preCICE configuration.");
-=======
   PRECICE_ASSERT(_accessorCommunicatorSize == 1 || _accessor->useIntraComm(),
                  "A parallel participant needs an intra-participant communication");
   PRECICE_CHECK(not(_accessorCommunicatorSize == 1 && _accessor->useIntraComm()),
                 "You cannot use an intra-participant communication with a serial participant. "
                 "If you do not know exactly what an intra-participant communication is and why you want to use it "
                 "you probably just want to remove the intraComm tag from the preCICE configuration.");
->>>>>>> a6f2fd91
 
   utils::IntraComm::configure(_accessorProcessRank, _accessorCommunicatorSize);
 
@@ -246,15 +237,9 @@
 
   utils::EventRegistry::instance().initialize("precice-" + _accessorName, "", utils::Parallel::current()->comm);
 
-<<<<<<< HEAD
-  PRECICE_DEBUG("Initialize master-slave communication");
+  PRECICE_DEBUG("Initialize intra-participant communication");
   if (utils::IntraComm::isParallel()) {
     initializeIntraCommunication();
-=======
-  PRECICE_DEBUG("Initialize intra-participant communication");
-  if (utils::MasterSlave::isParallel()) {
-    initializeMasterSlaveCommunication();
->>>>>>> a6f2fd91
   }
 
   auto &solverInitEvent = EventRegistry::instance().getStoredEvent("solver.initialize");
@@ -283,32 +268,19 @@
     } else {
       PRECICE_DEBUG((requesting ? "Awaiting primary connection from {}" : "Establishing primary connection to {}"), bm2n.remoteName);
       bm2n.prepareEstablishment();
-<<<<<<< HEAD
-      bm2n.connectPrimaries();
-      PRECICE_DEBUG("Established master connection {} {}", (requesting ? "from " : "to "), bm2n.remoteName);
-    }
-  }
-
-  PRECICE_INFO("Primaries are connected");
-=======
       bm2n.connectPrimaryRanks();
       PRECICE_DEBUG("Established primary connection {} {}", (requesting ? "from " : "to "), bm2n.remoteName);
     }
   }
 
   PRECICE_INFO("Primary ranks are connected");
->>>>>>> a6f2fd91
 
   compareBoundingBoxes();
 
   PRECICE_INFO("Setting up preliminary secondary communication to coupling partner/s");
   for (auto &m2nPair : _m2ns) {
     auto &bm2n = m2nPair.second;
-<<<<<<< HEAD
-    bm2n.preConnectSecondaries();
-=======
     bm2n.preConnectSecondaryRanks();
->>>>>>> a6f2fd91
   }
 
   computePartitions();
@@ -316,17 +288,10 @@
   PRECICE_INFO("Setting up secondary communication to coupling partner/s");
   for (auto &m2nPair : _m2ns) {
     auto &bm2n = m2nPair.second;
-<<<<<<< HEAD
-    bm2n.connectSecondaries();
-    PRECICE_DEBUG("Established slaves connection {} {}", (bm2n.isRequesting ? "from " : "to "), bm2n.remoteName);
-  }
-  PRECICE_INFO("Secondaries are connected");
-=======
     bm2n.connectSecondaryRanks();
     PRECICE_DEBUG("Established secondary connection {} {}", (bm2n.isRequesting ? "from " : "to "), bm2n.remoteName);
   }
   PRECICE_INFO("Secondary ranks are connected");
->>>>>>> a6f2fd91
 
   for (auto &m2nPair : _m2ns) {
     m2nPair.second.cleanupEstablishment();
@@ -543,17 +508,10 @@
   _accessor.reset();
 
   // Close Connections
-<<<<<<< HEAD
-  PRECICE_DEBUG("Close master-slave communication");
+  PRECICE_DEBUG("Close intra-participant communication");
   if (utils::IntraComm::isParallel()) {
     utils::IntraComm::getCommunication()->closeConnection();
     utils::IntraComm::getCommunication() = nullptr;
-=======
-  PRECICE_DEBUG("Close intra-participant communication");
-  if (utils::MasterSlave::isParallel()) {
-    utils::MasterSlave::getCommunication()->closeConnection();
-    utils::MasterSlave::getCommunication() = nullptr;
->>>>>>> a6f2fd91
   }
   _m2ns.clear();
 
@@ -565,11 +523,7 @@
   utils::EventRegistry::instance().finalize();
 
   // Printing requires finalization
-<<<<<<< HEAD
   if (not precice::utils::IntraComm::isSecondary()) {
-=======
-  if (not precice::utils::MasterSlave::isSecondary()) {
->>>>>>> a6f2fd91
     utils::EventRegistry::instance().printAll();
   }
 
@@ -2142,21 +2096,14 @@
 {
   PRECICE_TRACE();
 
-<<<<<<< HEAD
-  Event e("com.initializeIntraCommCom", precice::syncMode);
+  Event e("com.initializeIntraComm", precice::syncMode);
   utils::IntraComm::getCommunication()->connectIntraComm(
-      _accessorName, "IntraComms",
-=======
-  Event e("com.initializeMasterSlaveCom", precice::syncMode);
-  utils::MasterSlave::getCommunication()->connectIntraComm(
       _accessorName, "IntraComm",
->>>>>>> a6f2fd91
       _accessorProcessRank, _accessorCommunicatorSize);
 }
 
 void SolverInterfaceImpl::syncTimestep(double computedTimestepLength)
 {
-<<<<<<< HEAD
   PRECICE_ASSERT(utils::IntraComm::isParallel());
   if (utils::IntraComm::isSecondary()) {
     utils::IntraComm::getCommunication()->send(computedTimestepLength, 0);
@@ -2164,23 +2111,10 @@
     PRECICE_ASSERT(utils::IntraComm::isPrimary());
     for (Rank rankSecondary : utils::IntraComm::allSecondaries()) {
       double dt;
-      utils::IntraComm::getCommunication()->receive(dt, rankSecondary);
-      PRECICE_CHECK(math::equals(dt, computedTimestepLength),
-                    "Found ambiguous values for the timestep length passed to preCICE in \"advance\". On rank {}, the value is {}, while on rank 0, the value is {}.",
-                    rankSecondary, dt, computedTimestepLength);
-=======
-  PRECICE_ASSERT(utils::MasterSlave::isParallel());
-  if (utils::MasterSlave::isSecondary()) {
-    utils::MasterSlave::getCommunication()->send(computedTimestepLength, 0);
-  } else {
-    PRECICE_ASSERT(utils::MasterSlave::isPrimary());
-    for (Rank secondaryRank : utils::MasterSlave::allSecondaryRanks()) {
-      double dt;
-      utils::MasterSlave::getCommunication()->receive(dt, secondaryRank);
+      utils::IntraComm::getCommunication()->receive(dt, secondaryRank);
       PRECICE_CHECK(math::equals(dt, computedTimestepLength),
                     "Found ambiguous values for the timestep length passed to preCICE in \"advance\". On rank {}, the value is {}, while on rank 0, the value is {}.",
                     secondaryRank, dt, computedTimestepLength);
->>>>>>> a6f2fd91
     }
   }
 }
@@ -2195,21 +2129,7 @@
   std::string pong = "pong";
   for (auto &iter : _m2ns) {
     auto bm2n = iter.second;
-<<<<<<< HEAD
     if (not utils::IntraComm::isSecondary()) {
-      PRECICE_DEBUG("Synchronizing Primary with {}", bm2n.remoteName);
-      if (bm2n.isRequesting) {
-        bm2n.m2n->getPrimaryCommunication()->send(ping, 0);
-        std::string receive = "init";
-        bm2n.m2n->getPrimaryCommunication()->receive(receive, 0);
-        PRECICE_ASSERT(receive == pong);
-      } else {
-        std::string receive = "init";
-        bm2n.m2n->getPrimaryCommunication()->receive(receive, 0);
-        PRECICE_ASSERT(receive == ping);
-        bm2n.m2n->getPrimaryCommunication()->send(pong, 0);
-=======
-    if (not utils::MasterSlave::isSecondary()) {
       PRECICE_DEBUG("Synchronizing primary rank with {}", bm2n.remoteName);
       if (bm2n.isRequesting) {
         bm2n.m2n->getPrimaryRankCommunication()->send(ping, 0);
@@ -2221,7 +2141,6 @@
         bm2n.m2n->getPrimaryRankCommunication()->receive(receive, 0);
         PRECICE_ASSERT(receive == ping);
         bm2n.m2n->getPrimaryRankCommunication()->send(pong, 0);
->>>>>>> a6f2fd91
       }
     }
     if (close == CloseChannels::Distributed) {
