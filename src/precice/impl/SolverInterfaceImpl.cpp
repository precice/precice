#include <Eigen/Core>
#include <algorithm>
#include <array>
#include <cmath>
#include <deque>
#include <functional>
#include <iterator>
#include <memory>
#include <ostream>
#include <sstream>
#include <tuple>
#include <utility>

#include "SolverInterfaceImpl.hpp"
#include "action/SharedPointer.hpp"
#include "com/Communication.hpp"
#include "com/SharedPointer.hpp"
#include "cplscheme/CouplingScheme.hpp"
#include "cplscheme/config/CouplingSchemeConfiguration.hpp"
#include "io/Export.hpp"
#include "io/ExportContext.hpp"
#include "io/SharedPointer.hpp"
#include "logging/LogConfiguration.hpp"
#include "logging/LogMacros.hpp"
#include "m2n/BoundM2N.hpp"
#include "m2n/M2N.hpp"
#include "m2n/SharedPointer.hpp"
#include "m2n/config/M2NConfiguration.hpp"
#include "mapping/Mapping.hpp"
#include "mapping/SharedPointer.hpp"
#include "mapping/config/MappingConfiguration.hpp"
#include "math/differences.hpp"
#include "math/geometry.hpp"
#include "mesh/Data.hpp"
#include "mesh/Edge.hpp"
#include "mesh/Mesh.hpp"
#include "mesh/SharedPointer.hpp"
#include "mesh/Utils.hpp"
#include "mesh/Vertex.hpp"
#include "mesh/config/MeshConfiguration.hpp"
#include "partition/Partition.hpp"
#include "partition/ProvidedPartition.hpp"
#include "partition/ReceivedPartition.hpp"
#include "partition/SharedPointer.hpp"
#include "precice/config/Configuration.hpp"
#include "precice/config/ParticipantConfiguration.hpp"
#include "precice/config/SharedPointer.hpp"
#include "precice/config/SolverInterfaceConfiguration.hpp"
#include "precice/impl/CommonErrorMessages.hpp"
#include "precice/impl/MappingContext.hpp"
#include "precice/impl/MeshContext.hpp"
#include "precice/impl/Participant.hpp"
#include "precice/impl/ReadDataContext.hpp"
#include "precice/impl/ValidationMacros.hpp"
#include "precice/impl/WatchIntegral.hpp"
#include "precice/impl/WatchPoint.hpp"
#include "precice/impl/WriteDataContext.hpp"
#include "precice/impl/versions.hpp"
#include "precice/types.hpp"
#include "utils/EigenHelperFunctions.hpp"
#include "utils/EigenIO.hpp"
#include "utils/Event.hpp"
#include "utils/EventUtils.hpp"
#include "utils/Helpers.hpp"
#include "utils/MasterSlave.hpp"
#include "utils/Parallel.hpp"
#include "utils/Petsc.hpp"
#include "utils/PointerVector.hpp"
#include "utils/algorithm.hpp"
#include "utils/assertion.hpp"
#include "xml/XMLTag.hpp"

using precice::utils::Event;
using precice::utils::EventRegistry;

namespace precice {

/// Enabled further inter- and intra-solver synchronisation
bool syncMode = false;

namespace impl {

SolverInterfaceImpl::SolverInterfaceImpl(
    std::string        participantName,
    const std::string &configurationFileName,
    int                accessorProcessRank,
    int                accessorCommunicatorSize,
    void *             communicator)
    : _accessorName(std::move(participantName)),
      _accessorProcessRank(accessorProcessRank),
      _accessorCommunicatorSize(accessorCommunicatorSize)
{
  PRECICE_CHECK(!_accessorName.empty(),
                "This participant's name is an empty string. "
                "When constructing a preCICE interface you need to pass the name of the "
                "participant as first argument to the constructor.");
  PRECICE_CHECK(_accessorProcessRank >= 0,
                "The solver process index needs to be a non-negative number, not: {}. "
                "Please check the value given when constructing a preCICE interface.",
                _accessorProcessRank);
  PRECICE_CHECK(_accessorCommunicatorSize >= 1,
                "The solver process size needs to be a positive number, not: {}. "
                "Please check the value given when constructing a preCICE interface.",
                _accessorCommunicatorSize);
  PRECICE_CHECK(_accessorProcessRank < _accessorCommunicatorSize,
                "The solver process index, currently: {}  needs to be smaller than the solver process size, currently: {}. "
                "Please check the values given when constructing a preCICE interface.",
                _accessorProcessRank, _accessorCommunicatorSize);

// Set the global communicator to the passed communicator.
// This is a noop if preCICE is not configured with MPI.
// nullpointer signals to use MPI_COMM_WORLD
#ifndef PRECICE_NO_MPI
  if (communicator != nullptr) {
    auto commptr = static_cast<utils::Parallel::Communicator *>(communicator);
    utils::Parallel::registerUserProvidedComm(*commptr);
  }
#endif

  logging::setParticipant(_accessorName);

  configure(configurationFileName);

// This block cannot be merge with the one above as only configure calls
// utils::Parallel::initializeMPI, which is needed for getProcessRank.
#ifndef PRECICE_NO_MPI
  if (communicator != nullptr) {
    const auto currentRank = utils::Parallel::current()->rank();
    PRECICE_CHECK(_accessorProcessRank == currentRank,
                  "The solver process index given in the preCICE interface constructor({}) does not match the rank of the passed MPI communicator ({}).",
                  _accessorProcessRank, currentRank);
    const auto currentSize = utils::Parallel::current()->size();
    PRECICE_CHECK(_accessorCommunicatorSize == currentSize,
                  "The solver process size given in the preCICE interface constructor({}) does not match the size of the passed MPI communicator ({}).",
                  _accessorCommunicatorSize, currentSize);
  }
#endif
}

SolverInterfaceImpl::SolverInterfaceImpl(
    std::string        participantName,
    const std::string &configurationFileName,
    int                accessorProcessRank,
    int                accessorCommunicatorSize)
    : SolverInterfaceImpl::SolverInterfaceImpl(std::move(participantName), configurationFileName, accessorProcessRank, accessorCommunicatorSize, nullptr)
{
}

SolverInterfaceImpl::~SolverInterfaceImpl()
{
  if (_state != State::Finalized) {
    PRECICE_INFO("Implicitly finalizing in destructor");
    finalize();
  }
}

void SolverInterfaceImpl::configure(
    const std::string &configurationFileName)
{
  config::Configuration config;
  utils::Parallel::initializeManagedMPI(nullptr, nullptr);
  logging::setMPIRank(utils::Parallel::current()->rank());
  xml::ConfigurationContext context{
      _accessorName,
      _accessorProcessRank,
      _accessorCommunicatorSize};
  xml::configure(config.getXMLTag(), context, configurationFileName);
  if (_accessorProcessRank == 0) {
    PRECICE_INFO("This is preCICE version {}", PRECICE_VERSION);
    PRECICE_INFO("Revision info: {}", precice::preciceRevision);
#ifndef NDEBUG
    PRECICE_INFO("Configuration: Debug");
#else
    PRECICE_INFO("Configuration: Release (Debug and Trace log unavailable)");
#endif
    PRECICE_INFO("Configuring preCICE with configuration \"{}\"", configurationFileName);
    PRECICE_INFO("I am participant \"{}\"", _accessorName);
  }
  configure(config.getSolverInterfaceConfiguration());
}

void SolverInterfaceImpl::configure(
    const config::SolverInterfaceConfiguration &config)
{
  PRECICE_TRACE();

  Event                    e("configure"); // no precice::syncMode as this is not yet configured here
  utils::ScopedEventPrefix sep("configure/");

  mesh::Data::resetDataCount();
  _meshLock.clear();

  _dimensions         = config.getDimensions();
  _allowsExperimental = config.allowsExperimental();
  _accessor           = determineAccessingParticipant(config);
  _accessor->setMeshIdManager(config.getMeshConfiguration()->extractMeshIdManager());

  PRECICE_ASSERT(_accessorCommunicatorSize == 1 || _accessor->useMaster(),
                 "A parallel participant needs a master communication");
  PRECICE_CHECK(not(_accessorCommunicatorSize == 1 && _accessor->useMaster()),
                "You cannot use a master communication with a serial participant. "
                "If you do not know exactly what a master communication is and why you want to use it "
                "you probably just want to remove the master tag from the preCICE configuration.");

  utils::MasterSlave::configure(_accessorProcessRank, _accessorCommunicatorSize);

  _participants = config.getParticipantConfiguration()->getParticipants();
  configureM2Ns(config.getM2NConfiguration());

  PRECICE_CHECK(_participants.size() > 1,
                "In the preCICE configuration, only one participant is defined. "
                "One participant makes no coupled simulation. "
                "Please add at least another one.");
  configurePartitions(config.getM2NConfiguration());

  cplscheme::PtrCouplingSchemeConfiguration cplSchemeConfig =
      config.getCouplingSchemeConfiguration();
  _couplingScheme = cplSchemeConfig->getCouplingScheme(_accessorName);

  // Register all MeshIds to the lock, but unlock them straight away as
  // writing is allowed after configuration.
  for (const MeshContext *meshContext : _accessor->usedMeshContexts()) {
    _meshLock.add(meshContext->mesh->getID(), false);
  }

  utils::EventRegistry::instance().initialize("precice-" + _accessorName, "", utils::Parallel::current()->comm);

  PRECICE_DEBUG("Initialize master-slave communication");
  if (utils::MasterSlave::isParallel()) {
    initializeMasterSlaveCommunication();
  }

  auto &solverInitEvent = EventRegistry::instance().getStoredEvent("solver.initialize");
  solverInitEvent.start(precice::syncMode);
}

double SolverInterfaceImpl::initialize()
{
  PRECICE_TRACE();
  PRECICE_CHECK(_state != State::Finalized, "initialize() cannot be called after finalize().")
  PRECICE_CHECK(_state != State::Initialized, "initialize() may only be called once.");
  PRECICE_ASSERT(not _couplingScheme->isInitialized());
  auto &solverInitEvent = EventRegistry::instance().getStoredEvent("solver.initialize");
  solverInitEvent.pause(precice::syncMode);
  Event                    e("initialize", precice::syncMode);
  utils::ScopedEventPrefix sep("initialize/");

  // Setup communication

  PRECICE_INFO("Setting up master communication to coupling partner/s");
  for (auto &m2nPair : _m2ns) {
    auto &bm2n       = m2nPair.second;
    bool  requesting = bm2n.isRequesting;
    if (bm2n.m2n->isConnected()) {
      PRECICE_DEBUG("Master connection {} {} already connected.", (requesting ? "from" : "to"), bm2n.remoteName);
    } else {
      PRECICE_DEBUG((requesting ? "Awaiting master connection from {}" : "Establishing master connection to {}"), bm2n.remoteName);
      bm2n.prepareEstablishment();
      bm2n.connectMasters();
      PRECICE_DEBUG("Established master connection {} {}", (requesting ? "from " : "to "), bm2n.remoteName);
    }
  }

  PRECICE_INFO("Masters are connected");

  compareBoundingBoxes();

  PRECICE_INFO("Setting up preliminary slaves communication to coupling partner/s");
  for (auto &m2nPair : _m2ns) {
    auto &bm2n = m2nPair.second;
    bm2n.preConnectSlaves();
  }

  computePartitions();

  PRECICE_INFO("Setting up slaves communication to coupling partner/s");
  for (auto &m2nPair : _m2ns) {
    auto &bm2n = m2nPair.second;
    bm2n.connectSlaves();
    PRECICE_DEBUG("Established slaves connection {} {}", (bm2n.isRequesting ? "from " : "to "), bm2n.remoteName);
  }
  PRECICE_INFO("Slaves are connected");

  for (auto &m2nPair : _m2ns) {
    m2nPair.second.cleanupEstablishment();
  }

  PRECICE_DEBUG("Initialize watchpoints");
  for (PtrWatchPoint &watchPoint : _accessor->watchPoints()) {
    watchPoint->initialize();
  }
  for (PtrWatchIntegral &watchIntegral : _accessor->watchIntegrals()) {
    watchIntegral->initialize();
  }

  // Initialize coupling state, overwrite these values for restart
  double time       = 0.0;
  int    timeWindow = 1;

  PRECICE_DEBUG("Initialize coupling schemes");
  _couplingScheme->initialize(time, timeWindow);
  PRECICE_ASSERT(_couplingScheme->isInitialized());

  double dt = _couplingScheme->getNextTimestepMaxLength();

  if (not _hasInitializedReadWaveforms) { // always necessary in this case.
    initializeReadWaveforms();
    _hasInitializedReadWaveforms = true;
  }
  if (_couplingScheme->hasDataBeenReceived()) {
    performDataActions({action::Action::READ_MAPPING_PRIOR}, 0.0, 0.0, 0.0, dt);
    mapReadData();
    performDataActions({action::Action::READ_MAPPING_POST}, 0.0, 0.0, 0.0, dt);
  }

  PRECICE_INFO(_couplingScheme->printCouplingState());

  solverInitEvent.start(precice::syncMode);

  _meshLock.lockAll();

  _state = State::Initialized;

  return _couplingScheme->getNextTimestepMaxLength();
}

void SolverInterfaceImpl::initializeData()
{
  PRECICE_TRACE();
  PRECICE_CHECK(!_hasInitializedData, "initializeData() may only be called once.");
  PRECICE_CHECK(_state != State::Finalized, "initializeData() cannot be called after finalize().")
  PRECICE_CHECK(_state == State::Initialized, "initialize() has to be called before initializeData()");
  PRECICE_ASSERT(_couplingScheme->isInitialized());
  PRECICE_CHECK(not(_couplingScheme->sendsInitializedData() && isActionRequired(constants::actionWriteInitialData())),
                "Initial data has to be written to preCICE by calling an appropriate write...Data() function before calling initializeData(). "
                "Did you forget to call markActionFulfilled(precice::constants::actionWriteInitialData()) after writing initial data?");

  auto &solverInitEvent = EventRegistry::instance().getStoredEvent("solver.initialize");
  solverInitEvent.pause(precice::syncMode);

  Event                    e("initializeData", precice::syncMode);
  utils::ScopedEventPrefix sep("initializeData/");

  PRECICE_DEBUG("Initialize data");
  double dt = _couplingScheme->getNextTimestepMaxLength();

  performDataActions({action::Action::WRITE_MAPPING_PRIOR}, 0.0, 0.0, 0.0, dt);
  mapWrittenData();
  performDataActions({action::Action::WRITE_MAPPING_POST}, 0.0, 0.0, 0.0, dt);

  _couplingScheme->initializeData();

  if (_couplingScheme->hasDataBeenReceived()) {
    performDataActions({action::Action::READ_MAPPING_PRIOR}, 0.0, 0.0, 0.0, dt);
    mapReadData();
    moveToNextWindow(_accessor->readDataContexts());
    performDataActions({action::Action::READ_MAPPING_POST}, 0.0, 0.0, 0.0, dt);
  }
  PRECICE_DEBUG("Plot output");
  for (const io::ExportContext &context : _accessor->exportContexts()) {
    if (context.everyNTimeWindows != -1) {
      std::ostringstream suffix;
      suffix << _accessorName << ".init";
      exportMesh(suffix.str());
    }
  }
  solverInitEvent.start(precice::syncMode);

  _hasInitializedData = true;
}

double SolverInterfaceImpl::advance(
    double computedTimestepLength)
{

  PRECICE_TRACE(computedTimestepLength);

  // Events for the solver time, stopped when we enter, restarted when we leave advance
  auto &solverEvent = EventRegistry::instance().getStoredEvent("solver.advance");
  solverEvent.stop(precice::syncMode);
  auto &solverInitEvent = EventRegistry::instance().getStoredEvent("solver.initialize");
  solverInitEvent.stop(precice::syncMode);

  Event                    e("advance", precice::syncMode);
  utils::ScopedEventPrefix sep("advance/");

  PRECICE_CHECK(_state != State::Constructed, "initialize() has to be called before advance().");
  PRECICE_CHECK(_state != State::Finalized, "advance() cannot be called after finalize().")
  PRECICE_ASSERT(_couplingScheme->isInitialized());
  PRECICE_CHECK(isCouplingOngoing(), "advance() cannot be called when isCouplingOngoing() returns false.");
  PRECICE_CHECK((not _couplingScheme->receivesInitializedData() && not _couplingScheme->sendsInitializedData()) || (_hasInitializedData),
                "initializeData() needs to be called before advance if data has to be initialized.");
  PRECICE_CHECK(!math::equals(computedTimestepLength, 0.0), "advance() cannot be called with a timestep size of 0.");
  PRECICE_CHECK(computedTimestepLength > 0.0, "advance() cannot be called with a negative timestep size {}.", computedTimestepLength);
  _numberAdvanceCalls++;

#ifndef NDEBUG
  PRECICE_DEBUG("Synchronize timestep length");
  if (utils::MasterSlave::isParallel()) {
    syncTimestep(computedTimestepLength);
  }
#endif

  double timeWindowSize         = 0.0; // Length of (full) current time window
  double timeWindowComputedPart = 0.0; // Length of computed part of (full) current time window
  double time                   = 0.0; // Current time

  // Update the coupling scheme time state. Necessary to get correct remainder.
  _couplingScheme->addComputedTime(computedTimestepLength);

  if (_couplingScheme->hasTimeWindowSize()) {
    timeWindowSize = _couplingScheme->getTimeWindowSize();
  } else {
    timeWindowSize = computedTimestepLength;
  }
  timeWindowComputedPart = timeWindowSize - _couplingScheme->getThisTimeWindowRemainder();
  time                   = _couplingScheme->getTime();

  if (_couplingScheme->willDataBeExchanged(0.0)) {
    performDataActions({action::Action::WRITE_MAPPING_PRIOR}, time, computedTimestepLength, timeWindowComputedPart, timeWindowSize);
    mapWrittenData();
    performDataActions({action::Action::WRITE_MAPPING_POST}, time, computedTimestepLength, timeWindowComputedPart, timeWindowSize);
  }

  PRECICE_DEBUG("Advance coupling scheme");
  _couplingScheme->advance();

  if (_couplingScheme->isTimeWindowComplete()) {
    moveToNextWindow(_accessor->readDataContexts());
  }

  if (not _hasInitializedReadWaveforms) { // necessary, if mesh was reset.
    initializeReadWaveforms();
    _hasInitializedReadWaveforms = true;
  }

  if (_couplingScheme->hasDataBeenReceived()) {
    performDataActions({action::Action::READ_MAPPING_PRIOR}, time, computedTimestepLength, timeWindowComputedPart, timeWindowSize);
    mapReadData();
    performDataActions({action::Action::READ_MAPPING_POST}, time, computedTimestepLength, timeWindowComputedPart, timeWindowSize);
  }

  if (_couplingScheme->isTimeWindowComplete()) {
    performDataActions({action::Action::ON_TIME_WINDOW_COMPLETE_POST}, time, computedTimestepLength, timeWindowComputedPart, timeWindowSize);
  }

  PRECICE_INFO(_couplingScheme->printCouplingState());

  PRECICE_DEBUG("Handle exports");
  handleExports();

  _meshLock.lockAll();
  solverEvent.start(precice::syncMode);

  return _couplingScheme->getNextTimestepMaxLength();
}

void SolverInterfaceImpl::finalize()
{
  PRECICE_TRACE();
  PRECICE_CHECK(_state != State::Finalized, "finalize() may only be called once.")

  // Events for the solver time, finally stopped here
  auto &solverEvent = EventRegistry::instance().getStoredEvent("solver.advance");
  solverEvent.stop(precice::syncMode);

  Event                    e("finalize"); // no precice::syncMode here as MPI is already finalized at destruction of this event
  utils::ScopedEventPrefix sep("finalize/");

  if (_state == State::Initialized) {

    PRECICE_ASSERT(_couplingScheme->isInitialized());
    PRECICE_DEBUG("Finalize coupling scheme");
    _couplingScheme->finalize();

    PRECICE_DEBUG("Handle exports");
    for (const io::ExportContext &context : _accessor->exportContexts()) {
      if (context.everyNTimeWindows != -1) {
        std::ostringstream suffix;
        suffix << _accessorName << ".final";
        exportMesh(suffix.str());
      }
    }
    closeCommunicationChannels(CloseChannels::All);
  }

  // Release ownership
  _couplingScheme.reset();
  _participants.clear();
  _accessor.reset();

  // Close Connections
  PRECICE_DEBUG("Close master-slave communication");
  if (utils::MasterSlave::isParallel()) {
    utils::MasterSlave::_communication->closeConnection();
    utils::MasterSlave::_communication = nullptr;
  }
  _m2ns.clear();

  // Stop and print Event logging
  e.stop();

  // Finalize PETSc and Events first
  utils::Petsc::finalize();
  utils::EventRegistry::instance().finalize();

  // Printing requires finalization
  if (not precice::utils::MasterSlave::isSlave()) {
    utils::EventRegistry::instance().printAll();
  }

  // Finally clear events and finalize MPI
  utils::EventRegistry::instance().clear();
  utils::Parallel::finalizeManagedMPI();
  _state = State::Finalized;
}

int SolverInterfaceImpl::getDimensions() const
{
  PRECICE_TRACE(_dimensions);
  return _dimensions;
}

bool SolverInterfaceImpl::isCouplingOngoing() const
{
  PRECICE_TRACE();
  PRECICE_CHECK(_state != State::Constructed, "initialize() has to be called before isCouplingOngoing() can be evaluated.");
  PRECICE_CHECK(_state != State::Finalized, "isCouplingOngoing() cannot be called after finalize().");
  return _couplingScheme->isCouplingOngoing();
}

bool SolverInterfaceImpl::isReadDataAvailable() const
{
  PRECICE_TRACE();
  PRECICE_CHECK(_state != State::Constructed, "initialize() has to be called before isReadDataAvailable().");
  PRECICE_CHECK(_state != State::Finalized, "isReadDataAvailable() cannot be called after finalize().");
  return _couplingScheme->hasDataBeenReceived();
}

bool SolverInterfaceImpl::isWriteDataRequired(
    double computedTimestepLength) const
{
  PRECICE_TRACE(computedTimestepLength);
  PRECICE_CHECK(_state != State::Constructed, "initialize() has to be called before isWriteDataRequired().");
  PRECICE_CHECK(_state != State::Finalized, "isWriteDataRequired() cannot be called after finalize().");
  return _couplingScheme->willDataBeExchanged(computedTimestepLength);
}

bool SolverInterfaceImpl::isTimeWindowComplete() const
{
  PRECICE_TRACE();
  PRECICE_CHECK(_state != State::Constructed, "initialize() has to be called before isTimeWindowComplete().");
  PRECICE_CHECK(_state != State::Finalized, "isTimeWindowComplete() cannot be called after finalize().");
  return _couplingScheme->isTimeWindowComplete();
}

bool SolverInterfaceImpl::isActionRequired(
    const std::string &action) const
{
  PRECICE_TRACE(action, _couplingScheme->isActionRequired(action));
  PRECICE_CHECK(_state != State::Constructed, "initialize() has to be called before isActionRequired(...).");
  PRECICE_CHECK(_state != State::Finalized, "isActionRequired(...) cannot be called after finalize().");
  return _couplingScheme->isActionRequired(action);
}

void SolverInterfaceImpl::markActionFulfilled(
    const std::string &action)
{
  PRECICE_TRACE(action);
  PRECICE_CHECK(_state != State::Constructed, "initialize() has to be called before markActionFulfilled(...).");
  PRECICE_CHECK(_state != State::Finalized, "markActionFulfilled(...) cannot be called after finalize().");
  _couplingScheme->markActionFulfilled(action);
}

bool SolverInterfaceImpl::hasToEvaluateSurrogateModel() const
{
  return false;
}

bool SolverInterfaceImpl::hasToEvaluateFineModel() const
{
  return true;
}

bool SolverInterfaceImpl::hasMesh(
    const std::string &meshName) const
{
  PRECICE_TRACE(meshName);
  return _accessor->hasMesh(meshName);
}

int SolverInterfaceImpl::getMeshID(
    const std::string &meshName) const
{
  PRECICE_TRACE(meshName);
  PRECICE_CHECK(_accessor->hasMesh(meshName),
                "The given mesh name \"{}\" is unknown to preCICE. "
                "Please check the mesh definitions in the configuration.",
                meshName);
  PRECICE_CHECK(_accessor->isMeshUsed(meshName),
                "The given mesh name \"{0}\" is not used by the participant \"{1}\". "
                "Please define a <use-mesh name=\"{0}\"/> node for the particpant \"{1}\".",
                meshName, _accessorName);
  return _accessor->getUsedMeshID(meshName);
}

std::set<int> SolverInterfaceImpl::getMeshIDs() const
{
  PRECICE_TRACE();
  std::set<int> ids;
  for (const impl::MeshContext *context : _accessor->usedMeshContexts()) {
    ids.insert(context->mesh->getID());
  }
  return ids;
}

bool SolverInterfaceImpl::hasData(
    const std::string &dataName, MeshID meshID) const
{
  PRECICE_TRACE(dataName, meshID);
  PRECICE_VALIDATE_MESH_ID(meshID);
  return _accessor->isDataUsed(dataName, meshID);
}

int SolverInterfaceImpl::getDataID(
    const std::string &dataName, MeshID meshID) const
{
  PRECICE_TRACE(dataName, meshID);
  PRECICE_VALIDATE_MESH_ID(meshID);
  PRECICE_CHECK(_accessor->isDataUsed(dataName, meshID),
                "Data with name \"{0}\" is not defined on mesh \"{1}\". "
                "Please add <use-data name=\"{0}\"/> under <mesh name=\"{1}\"/>.",
                dataName, _accessor->getMeshName(meshID));
  return _accessor->getUsedDataID(dataName, meshID);
}

bool SolverInterfaceImpl::isMeshConnectivityRequired(int meshID) const
{
  PRECICE_VALIDATE_MESH_ID(meshID);
  MeshContext &context = _accessor->usedMeshContext(meshID);
  return context.meshRequirement == mapping::Mapping::MeshRequirement::FULL;
}

int SolverInterfaceImpl::getMeshVertexSize(
    MeshID meshID) const
{
  PRECICE_TRACE(meshID);
  PRECICE_REQUIRE_MESH_USE(meshID);
  // In case we access received mesh data: check, if the requested mesh data has already been received.
  // Otherwise, the function call doesn't make any sense
  PRECICE_CHECK((_state == State::Initialized) || _accessor->isMeshProvided(meshID), "initialize() has to be called before accessing"
                                                                                     " data of the received mesh \"{}\" on participant \"{}\".",
                _accessor->getMeshName(meshID), _accessor->getName());

  MeshContext &context = _accessor->usedMeshContext(meshID);
  PRECICE_ASSERT(context.mesh.get() != nullptr);
  return context.mesh->vertices().size();
}

/// @todo Currently not supported as we would need to re-compute the re-partition
void SolverInterfaceImpl::resetMesh(
    MeshID meshID)
{
  PRECICE_EXPERIMENTAL_API();
  PRECICE_TRACE(meshID);
  PRECICE_VALIDATE_MESH_ID(meshID);
  impl::MeshContext &context = _accessor->usedMeshContext(meshID);
  /*
  bool               hasMapping = context.fromMappingContext.mapping || context.toMappingContext.mapping;
  bool               isStationary =
      context.fromMappingContext.timing == mapping::MappingConfiguration::INITIAL &&
      context.toMappingContext.timing == mapping::MappingConfiguration::INITIAL;
  */

  PRECICE_DEBUG("Clear mesh positions for mesh \"{}\"", context.mesh->getName());
  _meshLock.unlock(meshID);
  context.mesh->clear();

  _hasInitializedReadWaveforms = false; // waveforms must be re-initialized after resetting the mesh.
}

int SolverInterfaceImpl::setMeshVertex(
    int           meshID,
    const double *position)
{
  PRECICE_TRACE(meshID);
  PRECICE_REQUIRE_MESH_MODIFY(meshID);
  Eigen::VectorXd internalPosition{
      Eigen::Map<const Eigen::VectorXd>{position, _dimensions}};
  PRECICE_DEBUG("Position = {}", internalPosition.format(utils::eigenio::debug()));
  int           index   = -1;
  MeshContext & context = _accessor->usedMeshContext(meshID);
  mesh::PtrMesh mesh(context.mesh);
  PRECICE_DEBUG("MeshRequirement: {}", context.meshRequirement);
  index = mesh->createVertex(internalPosition).getID();
  mesh->allocateDataValues();
  return index;
}

void SolverInterfaceImpl::setMeshVertices(
    int           meshID,
    int           size,
    const double *positions,
    int *         ids)
{
  PRECICE_TRACE(meshID, size);
  PRECICE_REQUIRE_MESH_MODIFY(meshID);
  MeshContext & context = _accessor->usedMeshContext(meshID);
  mesh::PtrMesh mesh(context.mesh);
  PRECICE_DEBUG("Set positions");
  const Eigen::Map<const Eigen::MatrixXd> posMatrix{
      positions, _dimensions, static_cast<EIGEN_DEFAULT_DENSE_INDEX_TYPE>(size)};
  for (int i = 0; i < size; ++i) {
    Eigen::VectorXd current(posMatrix.col(i));
    ids[i] = mesh->createVertex(current).getID();
  }
  mesh->allocateDataValues();
}

void SolverInterfaceImpl::getMeshVertices(
    int        meshID,
    size_t     size,
    const int *ids,
    double *   positions) const
{
  PRECICE_TRACE(meshID, size);
  PRECICE_REQUIRE_MESH_USE(meshID);
  MeshContext & context = _accessor->usedMeshContext(meshID);
  mesh::PtrMesh mesh(context.mesh);
  PRECICE_DEBUG("Get positions");
  auto &vertices = mesh->vertices();
  PRECICE_ASSERT(size <= vertices.size(), size, vertices.size());
  Eigen::Map<Eigen::MatrixXd> posMatrix{
      positions, _dimensions, static_cast<EIGEN_DEFAULT_DENSE_INDEX_TYPE>(size)};
  for (size_t i = 0; i < size; i++) {
    const size_t id = ids[i];
    PRECICE_ASSERT(id < vertices.size(), id, vertices.size());
    posMatrix.col(i) = vertices[id].getCoords();
  }
}

void SolverInterfaceImpl::getMeshVertexIDsFromPositions(
    int           meshID,
    size_t        size,
    const double *positions,
    int *         ids) const
{
  PRECICE_TRACE(meshID, size);
  PRECICE_REQUIRE_MESH_USE(meshID);
  MeshContext & context = _accessor->usedMeshContext(meshID);
  mesh::PtrMesh mesh(context.mesh);
  PRECICE_DEBUG("Get IDs");
  const auto &                      vertices = mesh->vertices();
  Eigen::Map<const Eigen::MatrixXd> posMatrix{
      positions, _dimensions, static_cast<EIGEN_DEFAULT_DENSE_INDEX_TYPE>(size)};
  const auto vsize = vertices.size();
  for (size_t i = 0; i < size; i++) {
    size_t j = 0;
    for (; j < vsize; j++) {
      if (math::equals(posMatrix.col(i), vertices[j].getCoords())) {
        break;
      }
    }
    if (j == vsize) {
      std::ostringstream err;
      err << "Unable to find a vertex on mesh \"" << mesh->getName() << "\" at position (";
      err << posMatrix.col(i)[0] << ", " << posMatrix.col(i)[1];
      if (_dimensions == 3) {
        err << ", " << posMatrix.col(i)[2];
      }
      err << "). The request failed for query " << i + 1 << " out of " << size << '.';
      PRECICE_ERROR(err.str());
    }
    ids[i] = j;
  }
}

int SolverInterfaceImpl::setMeshEdge(
    MeshID meshID,
    int    firstVertexID,
    int    secondVertexID)
{
  PRECICE_TRACE(meshID, firstVertexID, secondVertexID);
  PRECICE_REQUIRE_MESH_MODIFY(meshID);
  MeshContext &context = _accessor->usedMeshContext(meshID);
  if (context.meshRequirement == mapping::Mapping::MeshRequirement::FULL) {
    mesh::PtrMesh &mesh = context.mesh;
    using impl::errorInvalidVertexID;
    PRECICE_CHECK(mesh->isValidVertexID(firstVertexID), errorInvalidVertexID(firstVertexID));
    PRECICE_CHECK(mesh->isValidVertexID(secondVertexID), errorInvalidVertexID(secondVertexID));
    mesh::Vertex &v0 = mesh->vertices()[firstVertexID];
    mesh::Vertex &v1 = mesh->vertices()[secondVertexID];
    return mesh->createEdge(v0, v1).getID();
  }
  return -1;
}

void SolverInterfaceImpl::setMeshTriangle(
    MeshID meshID,
    int    firstEdgeID,
    int    secondEdgeID,
    int    thirdEdgeID)
{
  PRECICE_TRACE(meshID, firstEdgeID,
                secondEdgeID, thirdEdgeID);
  PRECICE_CHECK(_dimensions == 3, "setMeshTriangle is only possible for 3D cases."
                                  " Please set the dimension to 3 in the preCICE configuration file.");
  PRECICE_REQUIRE_MESH_MODIFY(meshID);
  MeshContext &context = _accessor->usedMeshContext(meshID);
  if (context.meshRequirement == mapping::Mapping::MeshRequirement::FULL) {
    mesh::PtrMesh &mesh = context.mesh;
    using impl::errorInvalidEdgeID;
    PRECICE_CHECK(mesh->isValidEdgeID(firstEdgeID), errorInvalidEdgeID(firstEdgeID));
    PRECICE_CHECK(mesh->isValidEdgeID(secondEdgeID), errorInvalidEdgeID(secondEdgeID));
    PRECICE_CHECK(mesh->isValidEdgeID(thirdEdgeID), errorInvalidEdgeID(thirdEdgeID));
    PRECICE_CHECK(utils::unique_elements(utils::make_array(firstEdgeID, secondEdgeID, thirdEdgeID)),
                  "setMeshTriangle() was called with repeated Edge IDs ({}, {}, {}).",
                  firstEdgeID, secondEdgeID, thirdEdgeID);
    mesh::Edge &e0 = mesh->edges()[firstEdgeID];
    mesh::Edge &e1 = mesh->edges()[secondEdgeID];
    mesh::Edge &e2 = mesh->edges()[thirdEdgeID];
    PRECICE_CHECK(e0.connectedTo(e1) && e1.connectedTo(e2) && e2.connectedTo(e0),
                  "setMeshTriangle() was called with Edge IDs ({}, {}, {}), which identify unconnected Edges.",
                  firstEdgeID, secondEdgeID, thirdEdgeID);
    mesh->createTriangle(e0, e1, e2);
  }
}

void SolverInterfaceImpl::setMeshTriangleWithEdges(
    MeshID meshID,
    int    firstVertexID,
    int    secondVertexID,
    int    thirdVertexID)
{
  PRECICE_TRACE(meshID, firstVertexID,
                secondVertexID, thirdVertexID);
  PRECICE_CHECK(_dimensions == 3, "setMeshTriangleWithEdges is only possible for 3D cases."
                                  " Please set the dimension to 3 in the preCICE configuration file.");
  PRECICE_REQUIRE_MESH_MODIFY(meshID);
  MeshContext &context = _accessor->usedMeshContext(meshID);
  if (context.meshRequirement == mapping::Mapping::MeshRequirement::FULL) {
    mesh::PtrMesh &mesh = context.mesh;
    using impl::errorInvalidVertexID;
    PRECICE_CHECK(mesh->isValidVertexID(firstVertexID), errorInvalidVertexID(firstVertexID));
    PRECICE_CHECK(mesh->isValidVertexID(secondVertexID), errorInvalidVertexID(secondVertexID));
    PRECICE_CHECK(mesh->isValidVertexID(thirdVertexID), errorInvalidVertexID(thirdVertexID));
    PRECICE_CHECK(utils::unique_elements(utils::make_array(firstVertexID, secondVertexID, thirdVertexID)),
                  "setMeshTriangleWithEdges() was called with repeated Vertex IDs ({}, {}, {}).",
                  firstVertexID, secondVertexID, thirdVertexID);
    mesh::Vertex *vertices[3];
    vertices[0] = &mesh->vertices()[firstVertexID];
    vertices[1] = &mesh->vertices()[secondVertexID];
    vertices[2] = &mesh->vertices()[thirdVertexID];
    PRECICE_CHECK(utils::unique_elements(utils::make_array(vertices[0]->getCoords(),
                                                           vertices[1]->getCoords(), vertices[2]->getCoords())),
                  "setMeshTriangleWithEdges() was called with vertices located at identical coordinates (IDs: {}, {}, {}).",
                  firstVertexID, secondVertexID, thirdVertexID);
    mesh::Edge *edges[3];
    edges[0] = &mesh->createUniqueEdge(*vertices[0], *vertices[1]);
    edges[1] = &mesh->createUniqueEdge(*vertices[1], *vertices[2]);
    edges[2] = &mesh->createUniqueEdge(*vertices[2], *vertices[0]);

    mesh->createTriangle(*edges[0], *edges[1], *edges[2]);
  }
}

void SolverInterfaceImpl::setMeshQuad(
    MeshID meshID,
    int    firstEdgeID,
    int    secondEdgeID,
    int    thirdEdgeID,
    int    fourthEdgeID)
{
  PRECICE_TRACE(meshID, firstEdgeID, secondEdgeID, thirdEdgeID,
                fourthEdgeID);
  PRECICE_CHECK(_dimensions == 3, "setMeshQuad is only possible for 3D cases. "
                                  "Please set the dimension to 3 in the preCICE configuration file.");
  PRECICE_REQUIRE_MESH_MODIFY(meshID);
  MeshContext &context = _accessor->usedMeshContext(meshID);
  if (context.meshRequirement == mapping::Mapping::MeshRequirement::FULL) {
    mesh::PtrMesh &mesh = context.mesh;
    using impl::errorInvalidEdgeID;
    PRECICE_CHECK(mesh->isValidEdgeID(firstEdgeID), errorInvalidEdgeID(firstEdgeID));
    PRECICE_CHECK(mesh->isValidEdgeID(secondEdgeID), errorInvalidEdgeID(secondEdgeID));
    PRECICE_CHECK(mesh->isValidEdgeID(thirdEdgeID), errorInvalidEdgeID(thirdEdgeID));
    PRECICE_CHECK(mesh->isValidEdgeID(fourthEdgeID), errorInvalidEdgeID(fourthEdgeID));

    PRECICE_CHECK(utils::unique_elements(utils::make_array(firstEdgeID, secondEdgeID, thirdEdgeID, fourthEdgeID)),
                  "The four edge ID's are not unique. Please check that the edges that form the quad are correct.");

    auto chain = mesh::asChain(utils::make_array(
        &mesh->edges()[firstEdgeID], &mesh->edges()[secondEdgeID],
        &mesh->edges()[thirdEdgeID], &mesh->edges()[fourthEdgeID]));
    PRECICE_CHECK(chain.connected, "The four edges are not connect. Please check that the edges that form the quad are correct.");

    auto coords = mesh::coordsFor(chain.vertices);
    PRECICE_CHECK(utils::unique_elements(coords),
                  "The four vertices that form the quad are not unique. "
                  "The resulting shape may be a point, line or triangle."
                  "Please check that the adapter sends the four unique vertices that form the quad, or that the mesh on the interface "
                  "is composed of planar quads.");

    auto convexity = math::geometry::isConvexQuad(coords);
    PRECICE_CHECK(convexity.convex,
                  "The given quad is not convex. "
                  "Please check that the adapter send the four correct vertices or that the interface is composed of planar quads.");

    // Use the shortest diagonal to split the quad into 2 triangles.
    // The diagonal to be used with edges (1, 2) and (0, 3) of the chain
    double distance1 = (coords[0] - coords[2]).norm();
    // The diagonal to be used with edges (0, 1) and (2, 3) of the chain
    double distance2 = (coords[1] - coords[3]).norm();

    // The new edge, e[4], is the shortest diagonal of the quad
    if (distance1 <= distance2) {
      auto &diag = mesh->createUniqueEdge(*chain.vertices[0], *chain.vertices[2]);
      mesh->createTriangle(*chain.edges[3], *chain.edges[0], diag);
      mesh->createTriangle(*chain.edges[1], *chain.edges[2], diag);
    } else {
      auto &diag = mesh->createUniqueEdge(*chain.vertices[1], *chain.vertices[3]);
      mesh->createTriangle(*chain.edges[0], *chain.edges[1], diag);
      mesh->createTriangle(*chain.edges[2], *chain.edges[3], diag);
    }
  }
}

void SolverInterfaceImpl::setMeshQuadWithEdges(
    MeshID meshID,
    int    firstVertexID,
    int    secondVertexID,
    int    thirdVertexID,
    int    fourthVertexID)
{
  PRECICE_TRACE(meshID, firstVertexID,
                secondVertexID, thirdVertexID, fourthVertexID);
  PRECICE_CHECK(_dimensions == 3, "setMeshQuadWithEdges is only possible for 3D cases."
                                  " Please set the dimension to 3 in the preCICE configuration file.");
  PRECICE_REQUIRE_MESH_MODIFY(meshID);
  MeshContext &context = _accessor->usedMeshContext(meshID);
  if (context.meshRequirement == mapping::Mapping::MeshRequirement::FULL) {
    PRECICE_ASSERT(context.mesh);
    mesh::Mesh &mesh = *(context.mesh);
    using impl::errorInvalidVertexID;
    PRECICE_CHECK(mesh.isValidVertexID(firstVertexID), errorInvalidVertexID(firstVertexID));
    PRECICE_CHECK(mesh.isValidVertexID(secondVertexID), errorInvalidVertexID(secondVertexID));
    PRECICE_CHECK(mesh.isValidVertexID(thirdVertexID), errorInvalidVertexID(thirdVertexID));
    PRECICE_CHECK(mesh.isValidVertexID(fourthVertexID), errorInvalidVertexID(fourthVertexID));

    auto vertexIDs = utils::make_array(firstVertexID, secondVertexID, thirdVertexID, fourthVertexID);
    PRECICE_CHECK(utils::unique_elements(vertexIDs), "The four vertex ID's are not unique. Please check that the vertices that form the quad are correct.");

    auto coords = mesh::coordsFor(mesh, vertexIDs);
    PRECICE_CHECK(utils::unique_elements(coords),
                  "The four vertices that form the quad are not unique. The resulting shape may be a point, line or triangle."
                  "Please check that the adapter sends the four unique vertices that form the quad, or that the mesh on the interface "
                  "is composed of quads. A mix of triangles and quads are not supported.");

    auto convexity = math::geometry::isConvexQuad(coords);
    PRECICE_CHECK(convexity.convex, "The given quad is not convex. "
                                    "Please check that the adapter send the four correct vertices or that the interface is composed of quads. "
                                    "A mix of triangles and quads are not supported.");
    auto reordered = utils::reorder_array(convexity.vertexOrder, mesh::vertexPtrsFor(mesh, vertexIDs));

    // Vertices are now in the order: V0-V1-V2-V3-V0.
    // The order now identifies all outer edges of the quad.
    auto &edge0 = mesh.createUniqueEdge(*reordered[0], *reordered[1]);
    auto &edge1 = mesh.createUniqueEdge(*reordered[1], *reordered[2]);
    auto &edge2 = mesh.createUniqueEdge(*reordered[2], *reordered[3]);
    auto &edge3 = mesh.createUniqueEdge(*reordered[3], *reordered[0]);

    // Use the shortest diagonal to split the quad into 2 triangles.
    // Vertices are now in V0-V1-V2-V3-V0 order. The new edge, e[4] is either 0-2 or 1-3
    double distance1 = (reordered[0]->getCoords() - reordered[2]->getCoords()).norm();
    double distance2 = (reordered[1]->getCoords() - reordered[3]->getCoords()).norm();

    // The new edge, e[4], is the shortest diagonal of the quad
    if (distance1 <= distance2) {
      auto &diag = mesh.createUniqueEdge(*reordered[0], *reordered[2]);
      mesh.createTriangle(edge0, edge1, diag);
      mesh.createTriangle(edge2, edge3, diag);
    } else {
      auto &diag = mesh.createUniqueEdge(*reordered[1], *reordered[3]);
      mesh.createTriangle(edge3, edge0, diag);
      mesh.createTriangle(edge1, edge2, diag);
    }
  }
}

void SolverInterfaceImpl::mapWriteDataFrom(
    int fromMeshID)
{
  PRECICE_TRACE(fromMeshID);
  PRECICE_VALIDATE_MESH_ID(fromMeshID);
  impl::MeshContext &context = _accessor->usedMeshContext(fromMeshID);

  PRECICE_CHECK(not context.fromMappingContexts.empty(),
                "You attempt to \"mapWriteDataFrom\" mesh {}, but there is no mapping from this mesh configured. Maybe you don't want to call this function at all or you forgot to configure the mapping.",
                context.mesh->getName());

  double time = _couplingScheme->getTime();
  performDataActions({action::Action::WRITE_MAPPING_PRIOR}, time, 0.0, 0.0, 0.0);

  for (impl::MappingContext &mappingContext : context.fromMappingContexts) {
    if (not mappingContext.mapping->hasComputedMapping()) {
      PRECICE_DEBUG("Compute mapping from mesh \"{}\"", context.mesh->getName());
      mappingContext.mapping->computeMapping();
    }
<<<<<<< HEAD
    for (impl::WriteDataContext *context : _accessor->writeDataContexts()) {
      if (context->getMeshID() != fromMeshID) {
        continue;
      }
      context->mapWriteDataFrom();
=======
    for (const auto &item : _accessor->writeDataContexts()) {
      impl::WriteDataContext &context = *(item.second.get());
      if (context.getMeshID() != fromMeshID) {
        continue;
      }
      context.resetToData();
      PRECICE_DEBUG("Map data \"{}\" from mesh \"{}\"", context.getDataName(), context.getMeshName());
      PRECICE_ASSERT(mappingContext.mapping == context.mappingContext().mapping);
      mappingContext.mapping->map(context.getFromDataID(), context.getToDataID());
>>>>>>> 04ece9bc
    }
    mappingContext.hasMappedData = true;
  }
  performDataActions({action::Action::WRITE_MAPPING_POST}, time, 0.0, 0.0, 0.0);
}

void SolverInterfaceImpl::mapReadDataTo(
    int toMeshID)
{
  PRECICE_TRACE(toMeshID);
  PRECICE_VALIDATE_MESH_ID(toMeshID);
  impl::MeshContext &context = _accessor->usedMeshContext(toMeshID);

  PRECICE_CHECK(not context.toMappingContexts.empty(),
                "You attempt to \"mapReadDataTo\" mesh {}, but there is no mapping to this mesh configured. Maybe you don't want to call this function at all or you forgot to configure the mapping.",
                context.mesh->getName());

  double time = _couplingScheme->getTime();
  performDataActions({action::Action::READ_MAPPING_PRIOR}, time, 0.0, 0.0, 0.0);

  // @todo should only initialize waveform for the toMeshID
  initializeReadWaveforms();

  for (impl::MappingContext &mappingContext : context.toMappingContexts) {
    if (not mappingContext.mapping->hasComputedMapping()) {
      PRECICE_DEBUG("Compute mapping from mesh \"{}\"", context.mesh->getName());
      mappingContext.mapping->computeMapping();
    }
    for (const auto &item : _accessor->readDataContexts()) {
      impl::ReadDataContext &context = *item.second.get();
      if (context.getMeshID() != toMeshID) {
        continue;
      }
<<<<<<< HEAD
      context->mapReadDataTo();
=======
      context.resetToData();
      PRECICE_DEBUG("Map data \"{}\" to mesh \"{}\"", context.getDataName(), context.getMeshName());
      PRECICE_ASSERT(mappingContext.mapping == context.mappingContext().mapping);
      mappingContext.mapping->map(context.getFromDataID(), context.getToDataID());
      PRECICE_DEBUG("Mapped values = {}", utils::previewRange(3, context.toData()->values())); // @todo might be better to move this debug message into Mapping::map and remove getter DataContext::toData()
>>>>>>> 04ece9bc
    }
    mappingContext.hasMappedData = true;
  }
  performDataActions({action::Action::READ_MAPPING_POST}, time, 0.0, 0.0, 0.0);
}

void SolverInterfaceImpl::writeBlockVectorData(
    int           dataID,
    int           size,
    const int *   valueIndices,
    const double *values)
{
  PRECICE_TRACE(dataID, size);
  PRECICE_CHECK(_state != State::Finalized, "writeBlockVectorData(...) cannot be called after finalize().");
  PRECICE_REQUIRE_DATA_WRITE(dataID);
  if (size == 0)
    return;
  PRECICE_CHECK(valueIndices != nullptr, "writeBlockVectorData() was called with valueIndices == nullptr");
  PRECICE_CHECK(values != nullptr, "writeBlockVectorData() was called with values == nullptr");
<<<<<<< HEAD
  WriteDataContext &context = static_cast<WriteDataContext &>(_accessor->dataContext(dataID));
=======
  WriteDataContext &context = _accessor->writeDataContext(dataID);
  PRECICE_ASSERT(context.providedData() != nullptr);
>>>>>>> 04ece9bc
  PRECICE_CHECK(context.getDataDimensions() == _dimensions,
                "You cannot call writeBlockVectorData on the scalar data type \"{0}\". Use writeBlockScalarData or change the data type for \"{0}\" to vector.",
                context.getDataName());
  PRECICE_VALIDATE_DATA(values, size * _dimensions);

  PRECICE_ASSERT(context.providedData() != nullptr);
  auto &     valuesInternal = context.providedData()->values();
  const auto vertexCount    = valuesInternal.size() / context.getDataDimensions();
  for (int i = 0; i < size; i++) {
    const auto valueIndex = valueIndices[i];
    PRECICE_CHECK(0 <= valueIndex && valueIndex < vertexCount,
                  "Cannot write data \"{}\" to invalid Vertex ID ({}). Please make sure you only use the results from calls to setMeshVertex/Vertices().",
                  context.getDataName(), valueIndex);
    const int offsetInternal = valueIndex * _dimensions;
    const int offset         = i * _dimensions;
    for (int dim = 0; dim < _dimensions; dim++) {
      PRECICE_ASSERT(offset + dim < valuesInternal.size(),
                     offset + dim, valuesInternal.size());
      valuesInternal[offsetInternal + dim] = values[offset + dim];
    }
  }
}

void SolverInterfaceImpl::writeVectorData(
    int           dataID,
    int           valueIndex,
    const double *value)
{
  PRECICE_TRACE(dataID, valueIndex);
  PRECICE_CHECK(_state != State::Finalized, "writeVectorData(...) cannot be called before finalize().");
  PRECICE_REQUIRE_DATA_WRITE(dataID);
  PRECICE_DEBUG("value = {}", Eigen::Map<const Eigen::VectorXd>(value, _dimensions).format(utils::eigenio::debug()));
<<<<<<< HEAD
  WriteDataContext &context = static_cast<WriteDataContext &>(_accessor->dataContext(dataID));
=======
  WriteDataContext &context = _accessor->writeDataContext(dataID);
  PRECICE_ASSERT(context.providedData() != nullptr);
>>>>>>> 04ece9bc
  PRECICE_CHECK(context.getDataDimensions() == _dimensions,
                "You cannot call writeVectorData on the scalar data type \"{0}\". Use writeScalarData or change the data type for \"{0}\" to vector.",
                context.getDataName());
  PRECICE_VALIDATE_DATA(value, _dimensions);

  PRECICE_ASSERT(context.providedData() != nullptr);
  auto &     values      = context.providedData()->values();
  const auto vertexCount = values.size() / context.getDataDimensions();
  PRECICE_CHECK(0 <= valueIndex && valueIndex < vertexCount,
                "Cannot write data \"{}\" to invalid Vertex ID ({}). Please make sure you only use the results from calls to setMeshVertex/Vertices().",
                context.getDataName(), valueIndex);
  const int offset = valueIndex * _dimensions;
  for (int dim = 0; dim < _dimensions; dim++) {
    values[offset + dim] = value[dim];
  }
}

void SolverInterfaceImpl::writeBlockScalarData(
    int           dataID,
    int           size,
    const int *   valueIndices,
    const double *values)
{
  PRECICE_TRACE(dataID, size);
  PRECICE_CHECK(_state != State::Finalized, "writeBlockScalarData(...) cannot be called after finalize().");
  PRECICE_REQUIRE_DATA_WRITE(dataID);
  if (size == 0)
    return;
  PRECICE_CHECK(valueIndices != nullptr, "writeBlockScalarData() was called with valueIndices == nullptr");
  PRECICE_CHECK(values != nullptr, "writeBlockScalarData() was called with values == nullptr");
<<<<<<< HEAD
  WriteDataContext &context = static_cast<WriteDataContext &>(_accessor->dataContext(dataID));
=======
  WriteDataContext &context = _accessor->writeDataContext(dataID);
  PRECICE_ASSERT(context.providedData() != nullptr);
>>>>>>> 04ece9bc
  PRECICE_CHECK(context.getDataDimensions() == 1,
                "You cannot call writeBlockScalarData on the vector data type \"{}\". Use writeBlockVectorData or change the data type for \"{}\" to scalar.",
                context.getDataName(), context.getDataName());
  PRECICE_VALIDATE_DATA(values, size);

  PRECICE_ASSERT(context.providedData() != nullptr);
  auto &     valuesInternal = context.providedData()->values();
  const auto vertexCount    = valuesInternal.size() / context.getDataDimensions();
  for (int i = 0; i < size; i++) {
    const auto valueIndex = valueIndices[i];
    PRECICE_CHECK(0 <= valueIndex && valueIndex < vertexCount,
                  "Cannot write data \"{}\" to invalid Vertex ID ({}). Please make sure you only use the results from calls to setMeshVertex/Vertices().",
                  context.getDataName(), valueIndex);
    valuesInternal[valueIndex] = values[i];
  }
}

void SolverInterfaceImpl::writeScalarData(
    int    dataID,
    int    valueIndex,
    double value)
{
  PRECICE_TRACE(dataID, valueIndex, value);
  PRECICE_CHECK(_state != State::Finalized, "writeScalarData(...) cannot be called after finalize().");
  PRECICE_REQUIRE_DATA_WRITE(dataID);
<<<<<<< HEAD
  WriteDataContext &context = static_cast<WriteDataContext &>(_accessor->dataContext(dataID));
=======
  WriteDataContext &context = _accessor->writeDataContext(dataID);
  PRECICE_ASSERT(context.providedData() != nullptr);
>>>>>>> 04ece9bc
  PRECICE_CHECK(valueIndex >= -1,
                "Invalid value index ({}) when writing scalar data. Value index must be >= 0. "
                "Please check the value index for {}",
                valueIndex, context.getDataName());
  PRECICE_CHECK(context.getDataDimensions() == 1,
                "You cannot call writeScalarData on the vector data type \"{0}\". "
                "Use writeVectorData or change the data type for \"{0}\" to scalar.",
                context.getDataName());
  PRECICE_VALIDATE_DATA(static_cast<double *>(&value), 1);

  PRECICE_ASSERT(context.providedData() != nullptr);
  auto &     values      = context.providedData()->values();
  const auto vertexCount = values.size() / context.getDataDimensions();
  PRECICE_CHECK(0 <= valueIndex && valueIndex < vertexCount,
                "Cannot write data \"{}\" to invalid Vertex ID ({}). "
                "Please make sure you only use the results from calls to setMeshVertex/Vertices().",
                context.getDataName(), valueIndex);
  values[valueIndex] = value;
}

void SolverInterfaceImpl::readBlockVectorData(
    int        dataID,
    int        size,
    const int *valueIndices,
    double *   values) const
{
  PRECICE_TRACE(dataID, size);
  PRECICE_CHECK(_state != State::Finalized, "readBlockVectorData(...) cannot be called after finalize().");
  PRECICE_REQUIRE_DATA_READ(dataID);
  double timeStepDt        = _couplingScheme->getThisTimeWindowRemainder(); // samples at end of time window
  bool   checkExperimental = false;
  return readBlockVectorData(dataID, size, valueIndices, timeStepDt, values, checkExperimental);
}

void SolverInterfaceImpl::readBlockVectorData(
    int        dataID,
    int        size,
    const int *valueIndices,
    double     timeStepDt,
    double *   values,
    bool       checkExperimental) const
{
  if (checkExperimental) {
    PRECICE_EXPERIMENTAL_API();
  }
  PRECICE_TRACE(dataID, size);
  PRECICE_CHECK(_state != State::Finalized, "readBlockVectorData(...) cannot be called after finalize().");
  PRECICE_CHECK(timeStepDt <= _couplingScheme->getThisTimeWindowRemainder(), "readBlockVectorData(...) cannot sample data outside of current time window.");
  double timeStepStart = _couplingScheme->getTimeWindowSize() - _couplingScheme->getThisTimeWindowRemainder();
  double timeWindowDt  = timeStepStart + timeStepDt;
  PRECICE_REQUIRE_DATA_READ(dataID);
  if (size == 0)
    return;
  PRECICE_CHECK(valueIndices != nullptr, "readBlockVectorData() was called with valueIndices == nullptr");
  PRECICE_CHECK(values != nullptr, "readBlockVectorData() was called with values == nullptr");
<<<<<<< HEAD
  ReadDataContext &context = static_cast<ReadDataContext &>(_accessor->dataContext(dataID));
  PRECICE_ASSERT(_hasInitializedReadWaveforms);
=======
  ReadDataContext &context = _accessor->readDataContext(dataID);
  PRECICE_ASSERT(context.providedData() != nullptr);
>>>>>>> 04ece9bc
  PRECICE_CHECK(context.getDataDimensions() == _dimensions,
                "You cannot call readBlockVectorData on the scalar data type \"{0}\". "
                "Use readBlockScalarData or change the data type for \"{0}\" to vector.",
                context.getDataName());
  const auto normalizedDt   = timeWindowDt / _couplingScheme->getTimeWindowSize(); //@todo might be moved into coupling scheme
  const auto valuesInternal = context.sampleWaveformAt(normalizedDt);
  const auto vertexCount    = valuesInternal.size() / context.getDataDimensions();
  for (int i = 0; i < size; i++) {
    const auto valueIndex = valueIndices[i];
    PRECICE_CHECK(0 <= valueIndex && valueIndex < vertexCount,
                  "Cannot read data \"{}\" to invalid Vertex ID ({}). "
                  "Please make sure you only use the results from calls to setMeshVertex/Vertices().",
                  context.getDataName(), valueIndex);
    int offsetInternal = valueIndex * _dimensions;
    int offset         = i * _dimensions;
    for (int dim = 0; dim < _dimensions; dim++) {
      values[offset + dim] = valuesInternal[offsetInternal + dim];
    }
  }
}

void SolverInterfaceImpl::readVectorData(
    int     dataID,
    int     valueIndex,
    double *value) const
{
  PRECICE_TRACE(dataID, valueIndex);
  PRECICE_CHECK(_state != State::Finalized, "readVectorData(...) cannot be called after finalize().");
  PRECICE_REQUIRE_DATA_READ(dataID);
<<<<<<< HEAD
  double timeStepDt        = _couplingScheme->getThisTimeWindowRemainder(); // samples at end of time window
  bool   checkExperimental = false;
  return readVectorData(dataID, valueIndex, timeStepDt, value, checkExperimental);
}

void SolverInterfaceImpl::readVectorData(
    int     dataID,
    int     valueIndex,
    double  timeStepDt,
    double *value,
    bool    checkExperimental) const
{
  if (checkExperimental) {
    PRECICE_EXPERIMENTAL_API();
  }
  PRECICE_TRACE(dataID, valueIndex);
  PRECICE_CHECK(_state != State::Finalized, "readVectorData(...) cannot be called after finalize().");
  PRECICE_CHECK(timeStepDt <= _couplingScheme->getThisTimeWindowRemainder(), "readVectorData(...) cannot sample data outside of current time window.");
  double timeStepStart = _couplingScheme->getTimeWindowSize() - _couplingScheme->getThisTimeWindowRemainder();
  double timeWindowDt  = timeStepStart + timeStepDt;
  PRECICE_REQUIRE_DATA_READ(dataID);
  ReadDataContext &context = static_cast<ReadDataContext &>(_accessor->dataContext(dataID));
  PRECICE_ASSERT(_hasInitializedReadWaveforms);
=======
  ReadDataContext &context = _accessor->readDataContext(dataID);
  PRECICE_ASSERT(context.providedData() != nullptr);
>>>>>>> 04ece9bc
  PRECICE_CHECK(valueIndex >= -1,
                "Invalid value index ( {} ) when reading vector data. Value index must be >= 0. "
                "Please check the value index for {}",
                valueIndex, context.getDataName());
  PRECICE_CHECK(context.getDataDimensions() == _dimensions,
                "You cannot call readVectorData on the scalar data type \"{0}\". Use readScalarData or change the data type for \"{0}\" to vector.",
                context.getDataName());
  const auto normalizedDt = timeWindowDt / _couplingScheme->getTimeWindowSize(); //@todo might be moved into coupling scheme
  const auto values       = context.sampleWaveformAt(normalizedDt);
  const auto vertexCount  = values.size() / context.getDataDimensions();
  PRECICE_CHECK(0 <= valueIndex && valueIndex < vertexCount,
                "Cannot read data \"{}\" to invalid Vertex ID ({}). "
                "Please make sure you only use the results from calls to setMeshVertex/Vertices().",
                context.getDataName(), valueIndex);
  int offset = valueIndex * _dimensions;
  for (int dim = 0; dim < _dimensions; dim++) {
    value[dim] = values[offset + dim];
  }
  PRECICE_DEBUG("read value = {}", Eigen::Map<const Eigen::VectorXd>(value, _dimensions).format(utils::eigenio::debug()));
}

void SolverInterfaceImpl::readBlockScalarData(
    int        dataID,
    int        size,
    const int *valueIndices,
    double *   values) const
{
  PRECICE_TRACE(dataID, size);
  PRECICE_CHECK(_state != State::Finalized, "readBlockScalarData(...) cannot be called after finalize().");
  PRECICE_REQUIRE_DATA_READ(dataID);
  double timeStepDt        = _couplingScheme->getThisTimeWindowRemainder(); // samples at end of time window
  bool   checkExperimental = false;
  return readBlockScalarData(dataID, size, valueIndices, timeStepDt, values, checkExperimental);
}

void SolverInterfaceImpl::readBlockScalarData(
    int        dataID,
    int        size,
    const int *valueIndices,
    double     timeStepDt,
    double *   values,
    bool       checkExperimental) const
{
  if (checkExperimental) {
    PRECICE_EXPERIMENTAL_API();
  }
  PRECICE_TRACE(dataID, size);
  PRECICE_CHECK(_state != State::Finalized, "readBlockScalarData(...) cannot be called after finalize().");
  PRECICE_CHECK(timeStepDt <= _couplingScheme->getThisTimeWindowRemainder(), "readBlockScalarData(...) cannot sample data outside of current time window.");
  double timeStepStart = _couplingScheme->getTimeWindowSize() - _couplingScheme->getThisTimeWindowRemainder();
  double timeWindowDt  = timeStepStart + timeStepDt;
  PRECICE_REQUIRE_DATA_READ(dataID);
  if (size == 0)
    return;
  PRECICE_CHECK(valueIndices != nullptr, "readBlockScalarData() was called with valueIndices == nullptr");
  PRECICE_CHECK(values != nullptr, "readBlockScalarData() was called with values == nullptr");
<<<<<<< HEAD
  ReadDataContext &context = static_cast<ReadDataContext &>(_accessor->dataContext(dataID));
  PRECICE_ASSERT(_hasInitializedReadWaveforms);
=======
  ReadDataContext &context = _accessor->readDataContext(dataID);
  PRECICE_ASSERT(context.providedData() != nullptr);
>>>>>>> 04ece9bc
  PRECICE_CHECK(context.getDataDimensions() == 1,
                "You cannot call readBlockScalarData on the vector data type \"{0}\". "
                "Use readBlockVectorData or change the data type for \"{0}\" to scalar.",
                context.getDataName());
  const auto normalizedDt   = timeWindowDt / _couplingScheme->getTimeWindowSize(); //@todo might be moved into coupling scheme
  const auto valuesInternal = context.sampleWaveformAt(normalizedDt);
  const auto vertexCount    = valuesInternal.size();

  for (int i = 0; i < size; i++) {
    const auto valueIndex = valueIndices[i];
    PRECICE_CHECK(0 <= valueIndex && valueIndex < vertexCount,
                  "Cannot read data \"{}\" to invalid Vertex ID ({}). "
                  "Please make sure you only use the results from calls to setMeshVertex/Vertices().",
                  context.getDataName(), valueIndex);
    values[i] = valuesInternal[valueIndex];
  }
}

void SolverInterfaceImpl::readScalarData(
    int     dataID,
    int     valueIndex,
    double &value) const
{
  PRECICE_TRACE(dataID, valueIndex, value);
  PRECICE_CHECK(_state != State::Finalized, "readScalarData(...) cannot be called after finalize().");
  PRECICE_REQUIRE_DATA_READ(dataID);
<<<<<<< HEAD
  double timeStepDt        = _couplingScheme->getThisTimeWindowRemainder(); // samples at end of time window
  bool   checkExperimental = false;
  return readScalarData(dataID, valueIndex, timeStepDt, value, checkExperimental);
}

void SolverInterfaceImpl::readScalarData(
    int     dataID,
    int     valueIndex,
    double  timeStepDt,
    double &value,
    bool    checkExperimental) const
{
  if (checkExperimental) {
    PRECICE_EXPERIMENTAL_API();
  }
  PRECICE_TRACE(dataID, valueIndex, value);
  PRECICE_CHECK(_state != State::Finalized, "readScalarData(...) cannot be called after finalize().");
  PRECICE_CHECK(timeStepDt <= _couplingScheme->getThisTimeWindowRemainder(), "readScalarData(...) cannot sample data outside of current time window.");
  double timeStepStart = _couplingScheme->getTimeWindowSize() - _couplingScheme->getThisTimeWindowRemainder();
  double timeWindowDt  = timeStepStart + timeStepDt;
  PRECICE_REQUIRE_DATA_READ(dataID);
  ReadDataContext &context = static_cast<ReadDataContext &>(_accessor->dataContext(dataID));
  PRECICE_ASSERT(_hasInitializedReadWaveforms);
=======
  ReadDataContext &context = _accessor->readDataContext(dataID);
  PRECICE_ASSERT(context.providedData() != nullptr);
>>>>>>> 04ece9bc
  PRECICE_CHECK(valueIndex >= -1,
                "Invalid value index ( {} ) when reading scalar data. Value index must be >= 0. "
                "Please check the value index for {}",
                valueIndex, context.getDataName());
  PRECICE_CHECK(context.getDataDimensions() == 1,
                "You cannot call readScalarData on the vector data type \"{}\". "
                "Use readVectorData or change the data type for \"{}\" to scalar.",
                context.getDataName());
  const auto normalizedDt = timeWindowDt / _couplingScheme->getTimeWindowSize(); //@todo might be moved into coupling scheme
  const auto values       = context.sampleWaveformAt(normalizedDt);
  const auto vertexCount  = values.size();
  PRECICE_CHECK(0 <= valueIndex && valueIndex < vertexCount,
                "Cannot read data \"{}\" from invalid Vertex ID ({}). "
                "Please make sure you only use the results from calls to setMeshVertex/Vertices().",
                context.getDataName(), valueIndex);
  value = values[valueIndex];
  PRECICE_DEBUG("Read value = {}", value);
}

void SolverInterfaceImpl::setMeshAccessRegion(
    const int     meshID,
    const double *boundingBox) const
{
  PRECICE_EXPERIMENTAL_API();
  PRECICE_TRACE(meshID);
  PRECICE_REQUIRE_MESH_USE(meshID);
  PRECICE_CHECK(_state != State::Finalized, "setMeshAccessRegion() cannot be called after finalize().")
  PRECICE_CHECK(_state != State::Initialized, "setMeshAccessRegion() needs to be called before initialize().");
  PRECICE_CHECK(!_accessRegionDefined, "setMeshAccessRegion may only be called once.");
  PRECICE_CHECK(boundingBox != nullptr, "setMeshAccessRegion was called with boundingBox == nullptr.");

  // Get the related mesh
  MeshContext & context = _accessor->meshContext(meshID);
  mesh::PtrMesh mesh(context.mesh);
  PRECICE_DEBUG("Define bounding box");
  // Transform bounds into a suitable format
  int                 dim = mesh->getDimensions();
  std::vector<double> bounds(dim * 2);

  for (int d = 0; d < dim; ++d) {
    // Check that min is lower or equal to max
    PRECICE_CHECK(boundingBox[2 * d] <= boundingBox[2 * d + 1], "Your bounding box is ill defined, i.e. it has a negative volume. The required format is [x_min, x_max...]");
    bounds[2 * d]     = boundingBox[2 * d];
    bounds[2 * d + 1] = boundingBox[2 * d + 1];
  }
  // Create a bounding box
  mesh::BoundingBox providedBoundingBox(bounds);
  // Expand the mesh associated bounding box
  mesh->expandBoundingBox(providedBoundingBox);
  // and set a flag so that we know the function was called
  _accessRegionDefined = true;
}

void SolverInterfaceImpl::getMeshVerticesAndIDs(
    const int meshID,
    const int size,
    int *     ids,
    double *  coordinates) const
{
  PRECICE_EXPERIMENTAL_API();
  PRECICE_TRACE(meshID, size);
  PRECICE_REQUIRE_MESH_USE(meshID);
  PRECICE_DEBUG("Get {} mesh vertices with IDs", size);

  // Check, if the requested mesh data has already been received. Otherwise, the function call doesn't make any sense
  PRECICE_CHECK((_state == State::Initialized) || _accessor->isMeshProvided(meshID), "initialize() has to be called before accessing"
                                                                                     " data of the received mesh \"{}\" on participant \"{}\".",
                _accessor->getMeshName(meshID), _accessor->getName());

  if (size == 0)
    return;

  const MeshContext & context = _accessor->meshContext(meshID);
  const mesh::PtrMesh mesh(context.mesh);

  PRECICE_CHECK(ids != nullptr, "getMeshVerticesAndIDs() was called with ids == nullptr");
  PRECICE_CHECK(coordinates != nullptr, "getMeshVerticesAndIDs() was called with coordinates == nullptr");

  const auto &vertices = mesh->vertices();
  PRECICE_CHECK(static_cast<unsigned int>(size) <= vertices.size(), "The queried size exceeds the number of available points.");

  Eigen::Map<Eigen::MatrixXd> posMatrix{
      coordinates, _dimensions, static_cast<EIGEN_DEFAULT_DENSE_INDEX_TYPE>(size)};

  for (size_t i = 0; i < static_cast<size_t>(size); i++) {
    PRECICE_ASSERT(i < vertices.size(), i, vertices.size());
    ids[i]           = vertices[i].getID();
    posMatrix.col(i) = vertices[i].getCoords();
  }
}

void SolverInterfaceImpl::exportMesh(const std::string &filenameSuffix) const
{
  PRECICE_TRACE(filenameSuffix);
  // Export meshes
  for (const io::ExportContext &context : _accessor->exportContexts()) {
    for (const MeshContext *meshContext : _accessor->usedMeshContexts()) {
      std::string name = meshContext->mesh->getName() + "-" + filenameSuffix;
      PRECICE_DEBUG("Exporting mesh to file \"{}\" at location \"{}\"", name, context.location);
      context.exporter->doExport(name, context.location, *(meshContext->mesh));
    }
  }
}

void SolverInterfaceImpl::configureM2Ns(
    const m2n::M2NConfiguration::SharedPointer &config)
{
  PRECICE_TRACE();
  for (const auto &m2nTuple : config->m2ns()) {
    std::string comPartner("");
    bool        isRequesting = false;
    if (std::get<1>(m2nTuple) == _accessorName) {
      comPartner   = std::get<2>(m2nTuple);
      isRequesting = true;
    } else if (std::get<2>(m2nTuple) == _accessorName) {
      comPartner = std::get<1>(m2nTuple);
    }
    if (not comPartner.empty()) {
      for (const impl::PtrParticipant &participant : _participants) {
        if (participant->getName() == comPartner) {
          PRECICE_ASSERT(not utils::contained(comPartner, _m2ns), comPartner);
          PRECICE_ASSERT(std::get<0>(m2nTuple));

          _m2ns[comPartner] = [&] {
            m2n::BoundM2N bound;
            bound.m2n          = std::get<0>(m2nTuple);
            bound.localName    = _accessorName;
            bound.remoteName   = comPartner;
            bound.isRequesting = isRequesting;
            return bound;
          }();
        }
      }
    }
  }
}

void SolverInterfaceImpl::configurePartitions(
    const m2n::M2NConfiguration::SharedPointer &m2nConfig)
{
  PRECICE_TRACE();
  for (MeshContext *context : _accessor->usedMeshContexts()) {

    if (context->provideMesh) { // Accessor provides mesh
      PRECICE_CHECK(context->receiveMeshFrom.empty(),
                    "Participant \"{}\" cannot provide and receive mesh {}!",
                    _accessorName, context->mesh->getName());

      context->partition = partition::PtrPartition(new partition::ProvidedPartition(context->mesh));

      for (auto &receiver : _participants) {
        for (auto &receiverContext : receiver->usedMeshContexts()) {
          if (receiverContext->receiveMeshFrom == _accessorName && receiverContext->mesh->getName() == context->mesh->getName()) {
            // meshRequirement has to be copied from "from" to provide", since
            // mapping are only defined at "provide"
            if (receiverContext->meshRequirement > context->meshRequirement) {
              context->meshRequirement = receiverContext->meshRequirement;
            }

            m2n::PtrM2N m2n = m2nConfig->getM2N(receiver->getName(), _accessorName);
            m2n->createDistributedCommunication(context->mesh);
            context->partition->addM2N(m2n);
          }
        }
      }
      /// @todo support offset??

    } else { // Accessor receives mesh
      PRECICE_CHECK(not context->receiveMeshFrom.empty(),
                    "Participant \"{}\" must either provide or receive the mesh \"{}\". "
                    "Please define either a \"from\" or a \"provide\" attribute in the <use-mesh name=\"{}\"/> node of \"{}\".",
                    _accessorName, context->mesh->getName(), context->mesh->getName(), _accessorName);
      PRECICE_CHECK(not context->provideMesh,
                    "Participant \"{}\" cannot provide and receive mesh \"{}\" at the same time. "
                    "Please check your \"from\" and \"provide\" attributes in the <use-mesh name=\"{}\"/> node of \"{}\".",
                    _accessorName, context->mesh->getName(), context->mesh->getName(), _accessorName);
      std::string receiver(_accessorName);
      std::string provider(context->receiveMeshFrom);

      PRECICE_DEBUG("Receiving mesh from {}", provider);

      context->partition = partition::PtrPartition(new partition::ReceivedPartition(context->mesh, context->geoFilter, context->safetyFactor, context->allowDirectAccess));

      m2n::PtrM2N m2n = m2nConfig->getM2N(receiver, provider);
      m2n->createDistributedCommunication(context->mesh);
      context->partition->addM2N(m2n);
      for (const MappingContext &mappingContext : context->fromMappingContexts) {
        context->partition->addFromMapping(mappingContext.mapping);
      }
      for (const MappingContext &mappingContext : context->toMappingContexts) {
        context->partition->addToMapping(mappingContext.mapping);
      }
    }
  }
}

void SolverInterfaceImpl::compareBoundingBoxes()
{
  // sort meshContexts by name, for communication in right order.
  std::sort(_accessor->usedMeshContexts().begin(), _accessor->usedMeshContexts().end(),
            [](MeshContext const *const lhs, MeshContext const *const rhs) -> bool {
              return lhs->mesh->getName() < rhs->mesh->getName();
            });

  for (MeshContext *meshContext : _accessor->usedMeshContexts()) {
    if (meshContext->provideMesh) // provided meshes need their bounding boxes already for the re-partitioning
      meshContext->mesh->computeBoundingBox();

    meshContext->clearMappings();
  }

  for (MeshContext *meshContext : _accessor->usedMeshContexts()) {
    meshContext->partition->compareBoundingBoxes();
  }
}

void SolverInterfaceImpl::computePartitions()
{
  //We need to do this in two loops: First, communicate the mesh and later compute the partition.
  //Originally, this was done in one loop. This however gave deadlock if two meshes needed to be communicated cross-wise.
  //Both loops need a different sorting

  auto &contexts = _accessor->usedMeshContexts();

  std::sort(contexts.begin(), contexts.end(),
            [](MeshContext const *const lhs, MeshContext const *const rhs) -> bool {
              return lhs->mesh->getName() < rhs->mesh->getName();
            });

  for (MeshContext *meshContext : contexts) {
    meshContext->partition->communicate();
  }

  // for two-level initialization, there is also still communication in partition::compute()
  // therefore, we cannot resort here.
  // @todo this hacky solution should be removed as part of #633
  bool resort = true;
  for (auto &m2nPair : _m2ns) {
    if (m2nPair.second.m2n->usesTwoLevelInitialization()) {
      resort = false;
      break;
    }
  }

  if (resort) {
    // pull provided meshes up front, to have them ready for the decomposition of the received meshes (for the mappings)
    std::stable_partition(contexts.begin(), contexts.end(),
                          [](MeshContext const *const meshContext) -> bool {
                            return meshContext->provideMesh;
                          });
  }

  for (MeshContext *meshContext : contexts) {
    meshContext->partition->compute();
    if (not meshContext->provideMesh) { // received mesh can only compute their bounding boxes here
      meshContext->mesh->computeBoundingBox();
    }
    meshContext->mesh->allocateDataValues();
  }
}

void SolverInterfaceImpl::computeMappings(const utils::ptr_vector<MappingContext> &contexts, const std::string &mappingType)
{
  PRECICE_TRACE();
  using namespace mapping;
  MappingConfiguration::Timing timing;
  for (impl::MappingContext &context : contexts) {
    timing      = context.timing;
    bool mapNow = timing == MappingConfiguration::ON_ADVANCE;
    mapNow |= timing == MappingConfiguration::INITIAL;
    bool hasComputed = context.mapping->hasComputedMapping();
    if (mapNow && not hasComputed) {
      PRECICE_INFO("Compute \"{}\" mapping from mesh \"{}\" to mesh \"{}\".",
                   mappingType, _accessor->meshContext(context.fromMeshID).mesh->getName(), _accessor->meshContext(context.toMeshID).mesh->getName());

      context.mapping->computeMapping();
    }
  }
}

void SolverInterfaceImpl::clearMappings(utils::ptr_vector<MappingContext> contexts)
{
  PRECICE_TRACE();
  // Clear non-stationary, non-incremental mappings
  using namespace mapping;
  for (impl::MappingContext &context : contexts) {
    bool isStationary = context.timing == MappingConfiguration::INITIAL;
    if (not isStationary) {
      context.mapping->clear();
    }
    context.hasMappedData = false;
  }
}

void SolverInterfaceImpl::mapWrittenData()
{
  PRECICE_TRACE();
  computeMappings(_accessor->writeMappingContexts(), "write");
<<<<<<< HEAD
  for (impl::WriteDataContext *context : _accessor->writeDataContexts()) {
    context->mapWrittenData();
=======
  for (const auto &item : _accessor->writeDataContexts()) {
    mapData(item.second.get(), "write");
>>>>>>> 04ece9bc
  }
  clearMappings(_accessor->writeMappingContexts());
}

void SolverInterfaceImpl::mapReadData()
{
  PRECICE_TRACE();
  PRECICE_ASSERT(_hasInitializedReadWaveforms);
  computeMappings(_accessor->readMappingContexts(), "read");
<<<<<<< HEAD
  for (impl::ReadDataContext *context : _accessor->readDataContexts()) {
    context->mapReadData();
=======
  for (const auto &item : _accessor->readDataContexts()) {
    mapData(item.second.get(), "read");
>>>>>>> 04ece9bc
  }
  clearMappings(_accessor->readMappingContexts());
}

void SolverInterfaceImpl::initializeReadWaveforms()
{
  PRECICE_TRACE();
  for (impl::ReadDataContext *context : _accessor->readDataContexts()) {
    context->initializeWaveform();
  }
}

void SolverInterfaceImpl::performDataActions(
    const std::set<action::Action::Timing> &timings,
    double                                  time,
    double                                  timeStepSize,
    double                                  computedTimeWindowPart,
    double                                  timeWindowSize)
{
  PRECICE_TRACE();
  for (action::PtrAction &action : _accessor->actions()) {
    if (timings.find(action->getTiming()) != timings.end()) {
      action->performAction(time, timeStepSize, computedTimeWindowPart, timeWindowSize);
    }
  }
}

void SolverInterfaceImpl::handleExports()
{
  PRECICE_TRACE();
  //timesteps was already incremented before
  int timesteps = _couplingScheme->getTimeWindows() - 1;

  for (const io::ExportContext &context : _accessor->exportContexts()) {
    if (_couplingScheme->isTimeWindowComplete() || context.everyIteration) {
      if (context.everyNTimeWindows != -1) {
        if (timesteps % context.everyNTimeWindows == 0) {
          if (context.everyIteration) {
            std::ostringstream everySuffix;
            everySuffix << _accessorName << ".it" << _numberAdvanceCalls;
            exportMesh(everySuffix.str());
          }
          std::ostringstream suffix;
          suffix << _accessorName << ".dt" << _couplingScheme->getTimeWindows() - 1;
          exportMesh(suffix.str());
        }
      }
    }
  }

  if (_couplingScheme->isTimeWindowComplete()) {
    // Export watch point data
    for (const PtrWatchPoint &watchPoint : _accessor->watchPoints()) {
      watchPoint->exportPointData(_couplingScheme->getTime());
    }
    for (const PtrWatchIntegral &watchIntegral : _accessor->watchIntegrals()) {
      watchIntegral->exportIntegralData(_couplingScheme->getTime());
    }
  }
}

<<<<<<< HEAD
=======
void SolverInterfaceImpl::resetWrittenData()
{
  PRECICE_TRACE();
  for (const auto &item : _accessor->writeDataContexts()) {
    impl::WriteDataContext &context = *(item.second.get());
    context.resetProvidedData();
    if (context.hasMapping()) {
      PRECICE_ASSERT(context.hasWriteMapping());
      context.resetToData();
    }
  }
}

>>>>>>> 04ece9bc
PtrParticipant SolverInterfaceImpl::determineAccessingParticipant(
    const config::SolverInterfaceConfiguration &config)
{
  const auto &partConfig = config.getParticipantConfiguration();
  for (const PtrParticipant &participant : partConfig->getParticipants()) {
    if (participant->getName() == _accessorName) {
      return participant;
    }
  }
  PRECICE_ERROR("This participant's name, which was specified in the constructor of the preCICE interface as \"{}\", "
                "is not defined in the preCICE configuration. "
                "Please double-check the correct spelling.",
                _accessorName);
}

void SolverInterfaceImpl::initializeMasterSlaveCommunication()
{
  PRECICE_TRACE();

  Event e("com.initializeMasterSlaveCom", precice::syncMode);
  utils::MasterSlave::_communication->connectMasterSlaves(
      _accessorName, "MasterSlaves",
      _accessorProcessRank, _accessorCommunicatorSize);
}

void SolverInterfaceImpl::syncTimestep(double computedTimestepLength)
{
  PRECICE_ASSERT(utils::MasterSlave::isParallel());
  if (utils::MasterSlave::isSlave()) {
    utils::MasterSlave::_communication->send(computedTimestepLength, 0);
  } else {
    PRECICE_ASSERT(utils::MasterSlave::isMaster());
    for (Rank rankSlave : utils::MasterSlave::allSlaves()) {
      double dt;
      utils::MasterSlave::_communication->receive(dt, rankSlave);
      PRECICE_CHECK(math::equals(dt, computedTimestepLength),
                    "Found ambiguous values for the timestep length passed to preCICE in \"advance\". On rank {}, the value is {}, while on rank 0, the value is {}.",
                    rankSlave, dt, computedTimestepLength);
    }
  }
}

void SolverInterfaceImpl::closeCommunicationChannels(CloseChannels close)
{
  // Apply some final ping-pong to synch solver that run e.g. with a uni-directional coupling only
  // afterwards close connections
  PRECICE_INFO("Synchronize participants and close {}communication channels",
               (close == CloseChannels::Distributed ? "distributed " : ""));
  std::string ping = "ping";
  std::string pong = "pong";
  for (auto &iter : _m2ns) {
    auto bm2n = iter.second;
    if (not utils::MasterSlave::isSlave()) {
      PRECICE_DEBUG("Synchronizing Master with {}", bm2n.remoteName);
      if (bm2n.isRequesting) {
        bm2n.m2n->getMasterCommunication()->send(ping, 0);
        std::string receive = "init";
        bm2n.m2n->getMasterCommunication()->receive(receive, 0);
        PRECICE_ASSERT(receive == pong);
      } else {
        std::string receive = "init";
        bm2n.m2n->getMasterCommunication()->receive(receive, 0);
        PRECICE_ASSERT(receive == ping);
        bm2n.m2n->getMasterCommunication()->send(pong, 0);
      }
    }
    if (close == CloseChannels::Distributed) {
      PRECICE_DEBUG("Closing distributed communication with {}", bm2n.remoteName);
      bm2n.m2n->closeDistributedConnections();
    } else {
      PRECICE_DEBUG("Closing communication with {}", bm2n.remoteName);
      bm2n.m2n->closeConnection();
    }
  }
}

const mesh::Mesh &SolverInterfaceImpl::mesh(const std::string &meshName) const
{
  PRECICE_TRACE(meshName);
  return *_accessor->usedMeshContext(meshName).mesh;
}

void SolverInterfaceImpl::moveToNextWindow(const std::vector<ReadDataContext *> &contexts)
{
  for (impl::ReadDataContext *context : contexts) {
    context->moveToNextWindow();
  }
}

} // namespace impl
} // namespace precice<|MERGE_RESOLUTION|>--- conflicted
+++ resolved
@@ -451,7 +451,6 @@
 
   _meshLock.lockAll();
   solverEvent.start(precice::syncMode);
-
   return _couplingScheme->getNextTimestepMaxLength();
 }
 
@@ -1005,23 +1004,12 @@
       PRECICE_DEBUG("Compute mapping from mesh \"{}\"", context.mesh->getName());
       mappingContext.mapping->computeMapping();
     }
-<<<<<<< HEAD
-    for (impl::WriteDataContext *context : _accessor->writeDataContexts()) {
-      if (context->getMeshID() != fromMeshID) {
-        continue;
-      }
-      context->mapWriteDataFrom();
-=======
     for (const auto &item : _accessor->writeDataContexts()) {
       impl::WriteDataContext &context = *(item.second.get());
       if (context.getMeshID() != fromMeshID) {
         continue;
       }
-      context.resetToData();
-      PRECICE_DEBUG("Map data \"{}\" from mesh \"{}\"", context.getDataName(), context.getMeshName());
-      PRECICE_ASSERT(mappingContext.mapping == context.mappingContext().mapping);
-      mappingContext.mapping->map(context.getFromDataID(), context.getToDataID());
->>>>>>> 04ece9bc
+      context.mapWriteDataFrom();
     }
     mappingContext.hasMappedData = true;
   }
@@ -1055,15 +1043,7 @@
       if (context.getMeshID() != toMeshID) {
         continue;
       }
-<<<<<<< HEAD
-      context->mapReadDataTo();
-=======
-      context.resetToData();
-      PRECICE_DEBUG("Map data \"{}\" to mesh \"{}\"", context.getDataName(), context.getMeshName());
-      PRECICE_ASSERT(mappingContext.mapping == context.mappingContext().mapping);
-      mappingContext.mapping->map(context.getFromDataID(), context.getToDataID());
-      PRECICE_DEBUG("Mapped values = {}", utils::previewRange(3, context.toData()->values())); // @todo might be better to move this debug message into Mapping::map and remove getter DataContext::toData()
->>>>>>> 04ece9bc
+      context.mapReadDataTo();
     }
     mappingContext.hasMappedData = true;
   }
@@ -1083,12 +1063,7 @@
     return;
   PRECICE_CHECK(valueIndices != nullptr, "writeBlockVectorData() was called with valueIndices == nullptr");
   PRECICE_CHECK(values != nullptr, "writeBlockVectorData() was called with values == nullptr");
-<<<<<<< HEAD
-  WriteDataContext &context = static_cast<WriteDataContext &>(_accessor->dataContext(dataID));
-=======
   WriteDataContext &context = _accessor->writeDataContext(dataID);
-  PRECICE_ASSERT(context.providedData() != nullptr);
->>>>>>> 04ece9bc
   PRECICE_CHECK(context.getDataDimensions() == _dimensions,
                 "You cannot call writeBlockVectorData on the scalar data type \"{0}\". Use writeBlockScalarData or change the data type for \"{0}\" to vector.",
                 context.getDataName());
@@ -1121,12 +1096,7 @@
   PRECICE_CHECK(_state != State::Finalized, "writeVectorData(...) cannot be called before finalize().");
   PRECICE_REQUIRE_DATA_WRITE(dataID);
   PRECICE_DEBUG("value = {}", Eigen::Map<const Eigen::VectorXd>(value, _dimensions).format(utils::eigenio::debug()));
-<<<<<<< HEAD
-  WriteDataContext &context = static_cast<WriteDataContext &>(_accessor->dataContext(dataID));
-=======
   WriteDataContext &context = _accessor->writeDataContext(dataID);
-  PRECICE_ASSERT(context.providedData() != nullptr);
->>>>>>> 04ece9bc
   PRECICE_CHECK(context.getDataDimensions() == _dimensions,
                 "You cannot call writeVectorData on the scalar data type \"{0}\". Use writeScalarData or change the data type for \"{0}\" to vector.",
                 context.getDataName());
@@ -1157,12 +1127,7 @@
     return;
   PRECICE_CHECK(valueIndices != nullptr, "writeBlockScalarData() was called with valueIndices == nullptr");
   PRECICE_CHECK(values != nullptr, "writeBlockScalarData() was called with values == nullptr");
-<<<<<<< HEAD
-  WriteDataContext &context = static_cast<WriteDataContext &>(_accessor->dataContext(dataID));
-=======
   WriteDataContext &context = _accessor->writeDataContext(dataID);
-  PRECICE_ASSERT(context.providedData() != nullptr);
->>>>>>> 04ece9bc
   PRECICE_CHECK(context.getDataDimensions() == 1,
                 "You cannot call writeBlockScalarData on the vector data type \"{}\". Use writeBlockVectorData or change the data type for \"{}\" to scalar.",
                 context.getDataName(), context.getDataName());
@@ -1188,12 +1153,7 @@
   PRECICE_TRACE(dataID, valueIndex, value);
   PRECICE_CHECK(_state != State::Finalized, "writeScalarData(...) cannot be called after finalize().");
   PRECICE_REQUIRE_DATA_WRITE(dataID);
-<<<<<<< HEAD
-  WriteDataContext &context = static_cast<WriteDataContext &>(_accessor->dataContext(dataID));
-=======
   WriteDataContext &context = _accessor->writeDataContext(dataID);
-  PRECICE_ASSERT(context.providedData() != nullptr);
->>>>>>> 04ece9bc
   PRECICE_CHECK(valueIndex >= -1,
                 "Invalid value index ({}) when writing scalar data. Value index must be >= 0. "
                 "Please check the value index for {}",
@@ -1249,13 +1209,8 @@
     return;
   PRECICE_CHECK(valueIndices != nullptr, "readBlockVectorData() was called with valueIndices == nullptr");
   PRECICE_CHECK(values != nullptr, "readBlockVectorData() was called with values == nullptr");
-<<<<<<< HEAD
-  ReadDataContext &context = static_cast<ReadDataContext &>(_accessor->dataContext(dataID));
+  ReadDataContext &context = _accessor->readDataContext(dataID);
   PRECICE_ASSERT(_hasInitializedReadWaveforms);
-=======
-  ReadDataContext &context = _accessor->readDataContext(dataID);
-  PRECICE_ASSERT(context.providedData() != nullptr);
->>>>>>> 04ece9bc
   PRECICE_CHECK(context.getDataDimensions() == _dimensions,
                 "You cannot call readBlockVectorData on the scalar data type \"{0}\". "
                 "Use readBlockScalarData or change the data type for \"{0}\" to vector.",
@@ -1285,7 +1240,6 @@
   PRECICE_TRACE(dataID, valueIndex);
   PRECICE_CHECK(_state != State::Finalized, "readVectorData(...) cannot be called after finalize().");
   PRECICE_REQUIRE_DATA_READ(dataID);
-<<<<<<< HEAD
   double timeStepDt        = _couplingScheme->getThisTimeWindowRemainder(); // samples at end of time window
   bool   checkExperimental = false;
   return readVectorData(dataID, valueIndex, timeStepDt, value, checkExperimental);
@@ -1307,12 +1261,8 @@
   double timeStepStart = _couplingScheme->getTimeWindowSize() - _couplingScheme->getThisTimeWindowRemainder();
   double timeWindowDt  = timeStepStart + timeStepDt;
   PRECICE_REQUIRE_DATA_READ(dataID);
-  ReadDataContext &context = static_cast<ReadDataContext &>(_accessor->dataContext(dataID));
+  ReadDataContext &context = _accessor->readDataContext(dataID);
   PRECICE_ASSERT(_hasInitializedReadWaveforms);
-=======
-  ReadDataContext &context = _accessor->readDataContext(dataID);
-  PRECICE_ASSERT(context.providedData() != nullptr);
->>>>>>> 04ece9bc
   PRECICE_CHECK(valueIndex >= -1,
                 "Invalid value index ( {} ) when reading vector data. Value index must be >= 0. "
                 "Please check the value index for {}",
@@ -1369,13 +1319,8 @@
     return;
   PRECICE_CHECK(valueIndices != nullptr, "readBlockScalarData() was called with valueIndices == nullptr");
   PRECICE_CHECK(values != nullptr, "readBlockScalarData() was called with values == nullptr");
-<<<<<<< HEAD
-  ReadDataContext &context = static_cast<ReadDataContext &>(_accessor->dataContext(dataID));
+  ReadDataContext &context = _accessor->readDataContext(dataID);
   PRECICE_ASSERT(_hasInitializedReadWaveforms);
-=======
-  ReadDataContext &context = _accessor->readDataContext(dataID);
-  PRECICE_ASSERT(context.providedData() != nullptr);
->>>>>>> 04ece9bc
   PRECICE_CHECK(context.getDataDimensions() == 1,
                 "You cannot call readBlockScalarData on the vector data type \"{0}\". "
                 "Use readBlockVectorData or change the data type for \"{0}\" to scalar.",
@@ -1402,7 +1347,6 @@
   PRECICE_TRACE(dataID, valueIndex, value);
   PRECICE_CHECK(_state != State::Finalized, "readScalarData(...) cannot be called after finalize().");
   PRECICE_REQUIRE_DATA_READ(dataID);
-<<<<<<< HEAD
   double timeStepDt        = _couplingScheme->getThisTimeWindowRemainder(); // samples at end of time window
   bool   checkExperimental = false;
   return readScalarData(dataID, valueIndex, timeStepDt, value, checkExperimental);
@@ -1424,12 +1368,8 @@
   double timeStepStart = _couplingScheme->getTimeWindowSize() - _couplingScheme->getThisTimeWindowRemainder();
   double timeWindowDt  = timeStepStart + timeStepDt;
   PRECICE_REQUIRE_DATA_READ(dataID);
-  ReadDataContext &context = static_cast<ReadDataContext &>(_accessor->dataContext(dataID));
+  ReadDataContext &context = _accessor->readDataContext(dataID);
   PRECICE_ASSERT(_hasInitializedReadWaveforms);
-=======
-  ReadDataContext &context = _accessor->readDataContext(dataID);
-  PRECICE_ASSERT(context.providedData() != nullptr);
->>>>>>> 04ece9bc
   PRECICE_CHECK(valueIndex >= -1,
                 "Invalid value index ( {} ) when reading scalar data. Value index must be >= 0. "
                 "Please check the value index for {}",
@@ -1728,13 +1668,8 @@
 {
   PRECICE_TRACE();
   computeMappings(_accessor->writeMappingContexts(), "write");
-<<<<<<< HEAD
-  for (impl::WriteDataContext *context : _accessor->writeDataContexts()) {
-    context->mapWrittenData();
-=======
   for (const auto &item : _accessor->writeDataContexts()) {
-    mapData(item.second.get(), "write");
->>>>>>> 04ece9bc
+    item.second.get()->mapWrittenData();
   }
   clearMappings(_accessor->writeMappingContexts());
 }
@@ -1744,13 +1679,8 @@
   PRECICE_TRACE();
   PRECICE_ASSERT(_hasInitializedReadWaveforms);
   computeMappings(_accessor->readMappingContexts(), "read");
-<<<<<<< HEAD
-  for (impl::ReadDataContext *context : _accessor->readDataContexts()) {
-    context->mapReadData();
-=======
   for (const auto &item : _accessor->readDataContexts()) {
-    mapData(item.second.get(), "read");
->>>>>>> 04ece9bc
+    item.second.get()->mapReadData();
   }
   clearMappings(_accessor->readMappingContexts());
 }
@@ -1758,8 +1688,8 @@
 void SolverInterfaceImpl::initializeReadWaveforms()
 {
   PRECICE_TRACE();
-  for (impl::ReadDataContext *context : _accessor->readDataContexts()) {
-    context->initializeWaveform();
+  for (auto const &context : _accessor->readDataContexts()) {
+    context.second.get()->initializeWaveform();
   }
 }
 
@@ -1812,22 +1742,6 @@
   }
 }
 
-<<<<<<< HEAD
-=======
-void SolverInterfaceImpl::resetWrittenData()
-{
-  PRECICE_TRACE();
-  for (const auto &item : _accessor->writeDataContexts()) {
-    impl::WriteDataContext &context = *(item.second.get());
-    context.resetProvidedData();
-    if (context.hasMapping()) {
-      PRECICE_ASSERT(context.hasWriteMapping());
-      context.resetToData();
-    }
-  }
-}
-
->>>>>>> 04ece9bc
 PtrParticipant SolverInterfaceImpl::determineAccessingParticipant(
     const config::SolverInterfaceConfiguration &config)
 {
@@ -1910,10 +1824,10 @@
   return *_accessor->usedMeshContext(meshName).mesh;
 }
 
-void SolverInterfaceImpl::moveToNextWindow(const std::vector<ReadDataContext *> &contexts)
-{
-  for (impl::ReadDataContext *context : contexts) {
-    context->moveToNextWindow();
+void SolverInterfaceImpl::moveToNextWindow(const std::map<DataID, std::unique_ptr<ReadDataContext>> &contexts)
+{
+  for (auto const &context : contexts) {
+    context.second.get()->moveToNextWindow();
   }
 }
 
