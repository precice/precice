#include <Eigen/Core>
#include <algorithm>
#include <array>
#include <cmath>
#include <deque>
#include <functional>
#include <iterator>
#include <memory>
#include <ostream>
#include <sstream>
#include <tuple>
#include <utility>

#include "SolverInterfaceImpl.hpp"
#include "action/SharedPointer.hpp"
#include "com/Communication.hpp"
#include "com/SharedPointer.hpp"
#include "cplscheme/CouplingScheme.hpp"
#include "cplscheme/config/CouplingSchemeConfiguration.hpp"
#include "io/Export.hpp"
#include "io/ExportContext.hpp"
#include "io/SharedPointer.hpp"
#include "logging/LogConfiguration.hpp"
#include "logging/LogMacros.hpp"
#include "m2n/BoundM2N.hpp"
#include "m2n/M2N.hpp"
#include "m2n/SharedPointer.hpp"
#include "m2n/config/M2NConfiguration.hpp"
#include "mapping/Mapping.hpp"
#include "mapping/SharedPointer.hpp"
#include "mapping/config/MappingConfiguration.hpp"
#include "math/differences.hpp"
#include "math/geometry.hpp"
#include "mesh/Data.hpp"
#include "mesh/Edge.hpp"
#include "mesh/Mesh.hpp"
#include "mesh/SharedPointer.hpp"
#include "mesh/Utils.hpp"
#include "mesh/Vertex.hpp"
#include "mesh/config/MeshConfiguration.hpp"
#include "partition/Partition.hpp"
#include "partition/ProvidedPartition.hpp"
#include "partition/ReceivedPartition.hpp"
#include "partition/SharedPointer.hpp"
#include "precice/config/Configuration.hpp"
#include "precice/config/ParticipantConfiguration.hpp"
#include "precice/config/SharedPointer.hpp"
#include "precice/config/SolverInterfaceConfiguration.hpp"
#include "precice/impl/CommonErrorMessages.hpp"
#include "precice/impl/MappingContext.hpp"
#include "precice/impl/MeshContext.hpp"
#include "precice/impl/Participant.hpp"
#include "precice/impl/ReadDataContext.hpp"
#include "precice/impl/ValidationMacros.hpp"
#include "precice/impl/WatchIntegral.hpp"
#include "precice/impl/WatchPoint.hpp"
#include "precice/impl/WriteDataContext.hpp"
#include "precice/impl/versions.hpp"
#include "precice/types.hpp"
#include "utils/EigenHelperFunctions.hpp"
#include "utils/EigenIO.hpp"
#include "utils/Event.hpp"
#include "utils/EventUtils.hpp"
#include "utils/Helpers.hpp"
#include "utils/MasterSlave.hpp"
#include "utils/Parallel.hpp"
#include "utils/Petsc.hpp"
#include "utils/PointerVector.hpp"
#include "utils/algorithm.hpp"
#include "utils/assertion.hpp"
#include "xml/XMLTag.hpp"

using precice::utils::Event;
using precice::utils::EventRegistry;

namespace precice {

/// Enabled further inter- and intra-solver synchronisation
bool syncMode = false;

namespace impl {

SolverInterfaceImpl::SolverInterfaceImpl(
    std::string        participantName,
    const std::string &configurationFileName,
    int                accessorProcessRank,
    int                accessorCommunicatorSize,
    void *             communicator)
    : _accessorName(std::move(participantName)),
      _accessorProcessRank(accessorProcessRank),
      _accessorCommunicatorSize(accessorCommunicatorSize)
{
  PRECICE_CHECK(!_accessorName.empty(),
                "This participant's name is an empty string. "
                "When constructing a preCICE interface you need to pass the name of the "
                "participant as first argument to the constructor.");
  PRECICE_CHECK(_accessorProcessRank >= 0,
                "The solver process index needs to be a non-negative number, not: {}. "
                "Please check the value given when constructing a preCICE interface.",
                _accessorProcessRank);
  PRECICE_CHECK(_accessorCommunicatorSize >= 1,
                "The solver process size needs to be a positive number, not: {}. "
                "Please check the value given when constructing a preCICE interface.",
                _accessorCommunicatorSize);
  PRECICE_CHECK(_accessorProcessRank < _accessorCommunicatorSize,
                "The solver process index, currently: {}  needs to be smaller than the solver process size, currently: {}. "
                "Please check the values given when constructing a preCICE interface.",
                _accessorProcessRank, _accessorCommunicatorSize);

// Set the global communicator to the passed communicator.
// This is a noop if preCICE is not configured with MPI.
// nullpointer signals to use MPI_COMM_WORLD
#ifndef PRECICE_NO_MPI
  if (communicator != nullptr) {
    auto commptr = static_cast<utils::Parallel::Communicator *>(communicator);
    utils::Parallel::registerUserProvidedComm(*commptr);
  }
#endif

  logging::setParticipant(_accessorName);

  configure(configurationFileName);

// This block cannot be merge with the one above as only configure calls
// utils::Parallel::initializeMPI, which is needed for getProcessRank.
#ifndef PRECICE_NO_MPI
  if (communicator != nullptr) {
    const auto currentRank = utils::Parallel::current()->rank();
    PRECICE_CHECK(_accessorProcessRank == currentRank,
                  "The solver process index given in the preCICE interface constructor({}) does not match the rank of the passed MPI communicator ({}).",
                  _accessorProcessRank, currentRank);
    const auto currentSize = utils::Parallel::current()->size();
    PRECICE_CHECK(_accessorCommunicatorSize == currentSize,
                  "The solver process size given in the preCICE interface constructor({}) does not match the size of the passed MPI communicator ({}).",
                  _accessorCommunicatorSize, currentSize);
  }
#endif
}

SolverInterfaceImpl::SolverInterfaceImpl(
    std::string        participantName,
    const std::string &configurationFileName,
    int                accessorProcessRank,
    int                accessorCommunicatorSize)
    : SolverInterfaceImpl::SolverInterfaceImpl(std::move(participantName), configurationFileName, accessorProcessRank, accessorCommunicatorSize, nullptr)
{
}

SolverInterfaceImpl::~SolverInterfaceImpl()
{
  if (_state != State::Finalized) {
    PRECICE_INFO("Implicitly finalizing in destructor");
    finalize();
  }
}

void SolverInterfaceImpl::configure(
    const std::string &configurationFileName)
{
  config::Configuration config;
  utils::Parallel::initializeManagedMPI(nullptr, nullptr);
  logging::setMPIRank(utils::Parallel::current()->rank());
  xml::ConfigurationContext context{
      _accessorName,
      _accessorProcessRank,
      _accessorCommunicatorSize};
  xml::configure(config.getXMLTag(), context, configurationFileName);
  if (_accessorProcessRank == 0) {
    PRECICE_INFO("This is preCICE version {}", PRECICE_VERSION);
    PRECICE_INFO("Revision info: {}", precice::preciceRevision);
    PRECICE_INFO("Build type: "
#ifndef NDEBUG
                 "Debug"
#else // NDEBUG
                 "Release"
#ifndef PRECICE_NO_DEBUG_LOG
                 " + debug log"
#else
                 " (without debug log)"
#endif
#ifndef PRECICE_NO_TRACE_LOG
                 " + trace log"
#endif
#ifndef PRECICE_NO_ASSERTIONS
                 " + assertions"
#endif
#endif // NDEBUG
    );
    PRECICE_INFO("Configuring preCICE with configuration \"{}\"", configurationFileName);
    PRECICE_INFO("I am participant \"{}\"", _accessorName);
  }
  configure(config.getSolverInterfaceConfiguration());
}

void SolverInterfaceImpl::configure(
    const config::SolverInterfaceConfiguration &config)
{
  PRECICE_TRACE();

  Event                    e("configure"); // no precice::syncMode as this is not yet configured here
  utils::ScopedEventPrefix sep("configure/");

  _meshLock.clear();

  _dimensions         = config.getDimensions();
  _allowsExperimental = config.allowsExperimental();
  _accessor           = determineAccessingParticipant(config);
  _accessor->setMeshIdManager(config.getMeshConfiguration()->extractMeshIdManager());

  PRECICE_ASSERT(_accessorCommunicatorSize == 1 || _accessor->useMaster(),
                 "A parallel participant needs a master communication");
  PRECICE_CHECK(not(_accessorCommunicatorSize == 1 && _accessor->useMaster()),
                "You cannot use a master communication with a serial participant. "
                "If you do not know exactly what a master communication is and why you want to use it "
                "you probably just want to remove the master tag from the preCICE configuration.");

  utils::MasterSlave::configure(_accessorProcessRank, _accessorCommunicatorSize);

  _participants = config.getParticipantConfiguration()->getParticipants();
  configureM2Ns(config.getM2NConfiguration());

  PRECICE_CHECK(_participants.size() > 1,
                "In the preCICE configuration, only one participant is defined. "
                "One participant makes no coupled simulation. "
                "Please add at least another one.");
  configurePartitions(config.getM2NConfiguration());

  cplscheme::PtrCouplingSchemeConfiguration cplSchemeConfig =
      config.getCouplingSchemeConfiguration();
  _couplingScheme = cplSchemeConfig->getCouplingScheme(_accessorName);

  // Register all MeshIds to the lock, but unlock them straight away as
  // writing is allowed after configuration.
  for (const MeshContext *meshContext : _accessor->usedMeshContexts()) {
    _meshLock.add(meshContext->mesh->getID(), false);
  }

  utils::EventRegistry::instance().initialize("precice-" + _accessorName, "", utils::Parallel::current()->comm);

  PRECICE_DEBUG("Initialize master-slave communication");
  if (utils::MasterSlave::isParallel()) {
    initializeMasterSlaveCommunication();
  }

  auto &solverInitEvent = EventRegistry::instance().getStoredEvent("solver.initialize");
  solverInitEvent.start(precice::syncMode);
}

double SolverInterfaceImpl::initialize()
{
  PRECICE_TRACE();
  PRECICE_CHECK(_state != State::Finalized, "initialize() cannot be called after finalize().")
  PRECICE_CHECK(_state != State::Initialized, "initialize() may only be called once.");
  PRECICE_ASSERT(not _couplingScheme->isInitialized());
  auto &solverInitEvent = EventRegistry::instance().getStoredEvent("solver.initialize");
  solverInitEvent.pause(precice::syncMode);
  Event                    e("initialize", precice::syncMode);
  utils::ScopedEventPrefix sep("initialize/");

  // Setup communication

  PRECICE_INFO("Setting up master communication to coupling partner/s");
  for (auto &m2nPair : _m2ns) {
    auto &bm2n       = m2nPair.second;
    bool  requesting = bm2n.isRequesting;
    if (bm2n.m2n->isConnected()) {
      PRECICE_DEBUG("Master connection {} {} already connected.", (requesting ? "from" : "to"), bm2n.remoteName);
    } else {
      PRECICE_DEBUG((requesting ? "Awaiting master connection from {}" : "Establishing master connection to {}"), bm2n.remoteName);
      bm2n.prepareEstablishment();
      bm2n.connectMasters();
      PRECICE_DEBUG("Established master connection {} {}", (requesting ? "from " : "to "), bm2n.remoteName);
    }
  }

  PRECICE_INFO("Masters are connected");

  compareBoundingBoxes();

  PRECICE_INFO("Setting up preliminary slaves communication to coupling partner/s");
  for (auto &m2nPair : _m2ns) {
    auto &bm2n = m2nPair.second;
    bm2n.preConnectSlaves();
  }

  computePartitions();

  PRECICE_INFO("Setting up slaves communication to coupling partner/s");
  for (auto &m2nPair : _m2ns) {
    auto &bm2n = m2nPair.second;
    bm2n.connectSlaves();
    PRECICE_DEBUG("Established slaves connection {} {}", (bm2n.isRequesting ? "from " : "to "), bm2n.remoteName);
  }
  PRECICE_INFO("Slaves are connected");

  for (auto &m2nPair : _m2ns) {
    m2nPair.second.cleanupEstablishment();
  }

  PRECICE_DEBUG("Initialize watchpoints");
  for (PtrWatchPoint &watchPoint : _accessor->watchPoints()) {
    watchPoint->initialize();
  }
  for (PtrWatchIntegral &watchIntegral : _accessor->watchIntegrals()) {
    watchIntegral->initialize();
  }

  // Initialize coupling state, overwrite these values for restart
  double time       = 0.0;
  int    timeWindow = 1;

  PRECICE_DEBUG("Initialize coupling schemes");
  _couplingScheme->initialize(time, timeWindow);
  PRECICE_ASSERT(_couplingScheme->isInitialized());

  double dt = _couplingScheme->getNextTimestepMaxLength();

  if (_couplingScheme->hasDataBeenReceived()) {
    performDataActions({action::Action::READ_MAPPING_PRIOR}, 0.0, 0.0, 0.0, dt);
    mapReadData();
    performDataActions({action::Action::READ_MAPPING_POST}, 0.0, 0.0, 0.0, dt);
  }

  PRECICE_INFO(_couplingScheme->printCouplingState());

  solverInitEvent.start(precice::syncMode);

  _meshLock.lockAll();

  _state = State::Initialized;

  return _couplingScheme->getNextTimestepMaxLength();
}

void SolverInterfaceImpl::initializeData()
{
  PRECICE_TRACE();
  PRECICE_CHECK(!_hasInitializedData, "initializeData() may only be called once.");
  PRECICE_CHECK(_state != State::Finalized, "initializeData() cannot be called after finalize().")
  PRECICE_CHECK(_state == State::Initialized, "initialize() has to be called before initializeData()");
  PRECICE_ASSERT(_couplingScheme->isInitialized());
  PRECICE_CHECK(not(_couplingScheme->sendsInitializedData() && isActionRequired(constants::actionWriteInitialData())),
                "Initial data has to be written to preCICE by calling an appropriate write...Data() function before calling initializeData(). "
                "Did you forget to call markActionFulfilled(precice::constants::actionWriteInitialData()) after writing initial data?");

  auto &solverInitEvent = EventRegistry::instance().getStoredEvent("solver.initialize");
  solverInitEvent.pause(precice::syncMode);

  Event                    e("initializeData", precice::syncMode);
  utils::ScopedEventPrefix sep("initializeData/");

  PRECICE_DEBUG("Initialize data");
  double dt = _couplingScheme->getNextTimestepMaxLength();

  performDataActions({action::Action::WRITE_MAPPING_PRIOR}, 0.0, 0.0, 0.0, dt);
  mapWrittenData();
  performDataActions({action::Action::WRITE_MAPPING_POST}, 0.0, 0.0, 0.0, dt);

  _couplingScheme->initializeData();

  if (_couplingScheme->hasDataBeenReceived()) {
    performDataActions({action::Action::READ_MAPPING_PRIOR}, 0.0, 0.0, 0.0, dt);
    mapReadData();
    performDataActions({action::Action::READ_MAPPING_POST}, 0.0, 0.0, 0.0, dt);
  }
  resetWrittenData();
  PRECICE_DEBUG("Plot output");
  for (const io::ExportContext &context : _accessor->exportContexts()) {
    if (context.everyNTimeWindows != -1) {
      std::ostringstream suffix;
      suffix << _accessorName << ".init";
      exportMesh(suffix.str());
    }
  }
  solverInitEvent.start(precice::syncMode);

  _hasInitializedData = true;
}

double SolverInterfaceImpl::advance(
    double computedTimestepLength)
{

  PRECICE_TRACE(computedTimestepLength);

  // Events for the solver time, stopped when we enter, restarted when we leave advance
  auto &solverEvent = EventRegistry::instance().getStoredEvent("solver.advance");
  solverEvent.stop(precice::syncMode);
  auto &solverInitEvent = EventRegistry::instance().getStoredEvent("solver.initialize");
  solverInitEvent.stop(precice::syncMode);

  Event                    e("advance", precice::syncMode);
  utils::ScopedEventPrefix sep("advance/");

  PRECICE_CHECK(_state != State::Constructed, "initialize() has to be called before advance().");
  PRECICE_CHECK(_state != State::Finalized, "advance() cannot be called after finalize().")
  PRECICE_ASSERT(_couplingScheme->isInitialized());
  PRECICE_CHECK(isCouplingOngoing(), "advance() cannot be called when isCouplingOngoing() returns false.");
  PRECICE_CHECK((not _couplingScheme->receivesInitializedData() && not _couplingScheme->sendsInitializedData()) || (_hasInitializedData),
                "initializeData() needs to be called before advance if data has to be initialized.");
  PRECICE_CHECK(!math::equals(computedTimestepLength, 0.0), "advance() cannot be called with a timestep size of 0.");
  PRECICE_CHECK(computedTimestepLength > 0.0, "advance() cannot be called with a negative timestep size {}.", computedTimestepLength);
  _numberAdvanceCalls++;

#ifndef NDEBUG
  PRECICE_DEBUG("Synchronize timestep length");
  if (utils::MasterSlave::isParallel()) {
    syncTimestep(computedTimestepLength);
  }
#endif

  double timeWindowSize         = 0.0; // Length of (full) current time window
  double timeWindowComputedPart = 0.0; // Length of computed part of (full) current time window
  double time                   = 0.0; // Current time

  // Update the coupling scheme time state. Necessary to get correct remainder.
  _couplingScheme->addComputedTime(computedTimestepLength);

  if (_couplingScheme->hasTimeWindowSize()) {
    timeWindowSize = _couplingScheme->getTimeWindowSize();
  } else {
    timeWindowSize = computedTimestepLength;
  }
  timeWindowComputedPart = timeWindowSize - _couplingScheme->getThisTimeWindowRemainder();
  time                   = _couplingScheme->getTime();

  if (_couplingScheme->willDataBeExchanged(0.0)) {
    performDataActions({action::Action::WRITE_MAPPING_PRIOR}, time, computedTimestepLength, timeWindowComputedPart, timeWindowSize);
    mapWrittenData();
    performDataActions({action::Action::WRITE_MAPPING_POST}, time, computedTimestepLength, timeWindowComputedPart, timeWindowSize);
  }

  PRECICE_DEBUG("Advance coupling scheme");
  _couplingScheme->advance();

  if (_couplingScheme->hasDataBeenReceived()) {
    performDataActions({action::Action::READ_MAPPING_PRIOR}, time, computedTimestepLength, timeWindowComputedPart, timeWindowSize);
    mapReadData();
    performDataActions({action::Action::READ_MAPPING_POST}, time, computedTimestepLength, timeWindowComputedPart, timeWindowSize);
  }

  if (_couplingScheme->isTimeWindowComplete()) {
    performDataActions({action::Action::ON_TIME_WINDOW_COMPLETE_POST}, time, computedTimestepLength, timeWindowComputedPart, timeWindowSize);
  }

  PRECICE_INFO(_couplingScheme->printCouplingState());

  PRECICE_DEBUG("Handle exports");
  handleExports();

  resetWrittenData();

  _meshLock.lockAll();
  solverEvent.start(precice::syncMode);
  return _couplingScheme->getNextTimestepMaxLength();
}

void SolverInterfaceImpl::finalize()
{
  PRECICE_TRACE();
  PRECICE_CHECK(_state != State::Finalized, "finalize() may only be called once.")

  // Events for the solver time, finally stopped here
  auto &solverEvent = EventRegistry::instance().getStoredEvent("solver.advance");
  solverEvent.stop(precice::syncMode);

  Event                    e("finalize"); // no precice::syncMode here as MPI is already finalized at destruction of this event
  utils::ScopedEventPrefix sep("finalize/");

  if (_state == State::Initialized) {

    PRECICE_ASSERT(_couplingScheme->isInitialized());
    PRECICE_DEBUG("Finalize coupling scheme");
    _couplingScheme->finalize();

    PRECICE_DEBUG("Handle exports");
    for (const io::ExportContext &context : _accessor->exportContexts()) {
      if (context.everyNTimeWindows != -1) {
        std::ostringstream suffix;
        suffix << _accessorName << ".final";
        exportMesh(suffix.str());
      }
    }
    closeCommunicationChannels(CloseChannels::All);
  }

  // Release ownership
  _couplingScheme.reset();
  _participants.clear();
  _accessor.reset();

  // Close Connections
  PRECICE_DEBUG("Close master-slave communication");
  if (utils::MasterSlave::isParallel()) {
    utils::MasterSlave::getCommunication()->closeConnection();
    utils::MasterSlave::getCommunication() = nullptr;
  }
  _m2ns.clear();

  // Stop and print Event logging
  e.stop();

  // Finalize PETSc and Events first
  utils::Petsc::finalize();
  utils::EventRegistry::instance().finalize();

  // Printing requires finalization
  if (not precice::utils::MasterSlave::isSlave()) {
    utils::EventRegistry::instance().printAll();
  }

  // Finally clear events and finalize MPI
  utils::EventRegistry::instance().clear();
  utils::Parallel::finalizeManagedMPI();
  _state = State::Finalized;
}

int SolverInterfaceImpl::getDimensions() const
{
  PRECICE_TRACE(_dimensions);
  return _dimensions;
}

bool SolverInterfaceImpl::isCouplingOngoing() const
{
  PRECICE_TRACE();
  PRECICE_CHECK(_state != State::Constructed, "initialize() has to be called before isCouplingOngoing() can be evaluated.");
  PRECICE_CHECK(_state != State::Finalized, "isCouplingOngoing() cannot be called after finalize().");
  return _couplingScheme->isCouplingOngoing();
}

bool SolverInterfaceImpl::isReadDataAvailable() const
{
  PRECICE_TRACE();
  PRECICE_CHECK(_state != State::Constructed, "initialize() has to be called before isReadDataAvailable().");
  PRECICE_CHECK(_state != State::Finalized, "isReadDataAvailable() cannot be called after finalize().");
  return _couplingScheme->hasDataBeenReceived();
}

bool SolverInterfaceImpl::isWriteDataRequired(
    double computedTimestepLength) const
{
  PRECICE_TRACE(computedTimestepLength);
  PRECICE_CHECK(_state != State::Constructed, "initialize() has to be called before isWriteDataRequired().");
  PRECICE_CHECK(_state != State::Finalized, "isWriteDataRequired() cannot be called after finalize().");
  return _couplingScheme->willDataBeExchanged(computedTimestepLength);
}

bool SolverInterfaceImpl::isTimeWindowComplete() const
{
  PRECICE_TRACE();
  PRECICE_CHECK(_state != State::Constructed, "initialize() has to be called before isTimeWindowComplete().");
  PRECICE_CHECK(_state != State::Finalized, "isTimeWindowComplete() cannot be called after finalize().");
  return _couplingScheme->isTimeWindowComplete();
}

bool SolverInterfaceImpl::isActionRequired(
    const std::string &action) const
{
  PRECICE_TRACE(action, _couplingScheme->isActionRequired(action));
  PRECICE_CHECK(_state != State::Constructed, "initialize() has to be called before isActionRequired(...).");
  PRECICE_CHECK(_state != State::Finalized, "isActionRequired(...) cannot be called after finalize().");
  return _couplingScheme->isActionRequired(action);
}

void SolverInterfaceImpl::markActionFulfilled(
    const std::string &action)
{
  PRECICE_TRACE(action);
  PRECICE_CHECK(_state != State::Constructed, "initialize() has to be called before markActionFulfilled(...).");
  PRECICE_CHECK(_state != State::Finalized, "markActionFulfilled(...) cannot be called after finalize().");
  _couplingScheme->markActionFulfilled(action);
}

bool SolverInterfaceImpl::hasToEvaluateSurrogateModel() const
{
  return false;
}

bool SolverInterfaceImpl::hasToEvaluateFineModel() const
{
  return true;
}

bool SolverInterfaceImpl::hasMesh(
    const std::string &meshName) const
{
  PRECICE_TRACE(meshName);
  return _accessor->hasMesh(meshName);
}

int SolverInterfaceImpl::getMeshID(
    const std::string &meshName) const
{
  PRECICE_TRACE(meshName);
  PRECICE_CHECK(_accessor->hasMesh(meshName),
                "The given mesh name \"{}\" is unknown to preCICE. "
                "Please check the mesh definitions in the configuration.",
                meshName);
  PRECICE_CHECK(_accessor->isMeshUsed(meshName),
                "The given mesh name \"{0}\" is not used by the participant \"{1}\". "
                "Please define a <use-mesh name=\"{0}\"/> node for the particpant \"{1}\".",
                meshName, _accessorName);
  return _accessor->getUsedMeshID(meshName);
}

std::set<int> SolverInterfaceImpl::getMeshIDs() const
{
  PRECICE_TRACE();
  std::set<int> ids;
  for (const impl::MeshContext *context : _accessor->usedMeshContexts()) {
    ids.insert(context->mesh->getID());
  }
  return ids;
}

bool SolverInterfaceImpl::hasData(
    const std::string &dataName, MeshID meshID) const
{
  PRECICE_TRACE(dataName, meshID);
  PRECICE_VALIDATE_MESH_ID(meshID);
  return _accessor->isDataUsed(dataName, meshID);
}

int SolverInterfaceImpl::getDataID(
    const std::string &dataName, MeshID meshID) const
{
  PRECICE_TRACE(dataName, meshID);
  PRECICE_VALIDATE_MESH_ID(meshID);
  PRECICE_CHECK(_accessor->isDataUsed(dataName, meshID),
                "Data with name \"{0}\" is not defined on mesh \"{1}\". "
                "Please add <use-data name=\"{0}\"/> under <mesh name=\"{1}\"/>.",
                dataName, _accessor->getMeshName(meshID));
  return _accessor->getUsedDataID(dataName, meshID);
}

bool SolverInterfaceImpl::isMeshConnectivityRequired(int meshID) const
{
  PRECICE_VALIDATE_MESH_ID(meshID);
  MeshContext &context = _accessor->usedMeshContext(meshID);
  return context.meshRequirement == mapping::Mapping::MeshRequirement::FULL;
}

int SolverInterfaceImpl::getMeshVertexSize(
    MeshID meshID) const
{
  PRECICE_TRACE(meshID);
  PRECICE_REQUIRE_MESH_USE(meshID);
  // In case we access received mesh data: check, if the requested mesh data has already been received.
  // Otherwise, the function call doesn't make any sense
  PRECICE_CHECK((_state == State::Initialized) || _accessor->isMeshProvided(meshID), "initialize() has to be called before accessing"
                                                                                     " data of the received mesh \"{}\" on participant \"{}\".",
                _accessor->getMeshName(meshID), _accessor->getName());

  MeshContext &context = _accessor->usedMeshContext(meshID);
  PRECICE_ASSERT(context.mesh.get() != nullptr);
  return context.mesh->vertices().size();
}

/// @todo Currently not supported as we would need to re-compute the re-partition
void SolverInterfaceImpl::resetMesh(
    MeshID meshID)
{
  PRECICE_EXPERIMENTAL_API();
  PRECICE_TRACE(meshID);
  PRECICE_VALIDATE_MESH_ID(meshID);
  impl::MeshContext &context = _accessor->usedMeshContext(meshID);
  /*
  bool               hasMapping = context.fromMappingContext.mapping || context.toMappingContext.mapping;
  bool               isStationary =
      context.fromMappingContext.timing == mapping::MappingConfiguration::INITIAL &&
      context.toMappingContext.timing == mapping::MappingConfiguration::INITIAL;
  */

  PRECICE_DEBUG("Clear mesh positions for mesh \"{}\"", context.mesh->getName());
  _meshLock.unlock(meshID);
  context.mesh->clear();
}

int SolverInterfaceImpl::setMeshVertex(
    int           meshID,
    const double *position)
{
  PRECICE_TRACE(meshID);
  PRECICE_REQUIRE_MESH_MODIFY(meshID);
  Eigen::VectorXd internalPosition{
      Eigen::Map<const Eigen::VectorXd>{position, _dimensions}};
  PRECICE_DEBUG("Position = {}", internalPosition.format(utils::eigenio::debug()));
  int           index   = -1;
  MeshContext & context = _accessor->usedMeshContext(meshID);
  mesh::PtrMesh mesh(context.mesh);
  PRECICE_DEBUG("MeshRequirement: {}", context.meshRequirement);
  index = mesh->createVertex(internalPosition).getID();
  mesh->allocateDataValues();
  return index;
}

void SolverInterfaceImpl::setMeshVertices(
    int           meshID,
    int           size,
    const double *positions,
    int *         ids)
{
  PRECICE_TRACE(meshID, size);
  PRECICE_REQUIRE_MESH_MODIFY(meshID);
  MeshContext & context = _accessor->usedMeshContext(meshID);
  mesh::PtrMesh mesh(context.mesh);
  PRECICE_DEBUG("Set positions");
  const Eigen::Map<const Eigen::MatrixXd> posMatrix{
      positions, _dimensions, static_cast<EIGEN_DEFAULT_DENSE_INDEX_TYPE>(size)};
  for (int i = 0; i < size; ++i) {
    Eigen::VectorXd current(posMatrix.col(i));
    ids[i] = mesh->createVertex(current).getID();
  }
  mesh->allocateDataValues();
}

void SolverInterfaceImpl::getMeshVertices(
    int        meshID,
    size_t     size,
    const int *ids,
    double *   positions) const
{
  PRECICE_TRACE(meshID, size);
  PRECICE_REQUIRE_MESH_USE(meshID);
  MeshContext & context = _accessor->usedMeshContext(meshID);
  mesh::PtrMesh mesh(context.mesh);
  PRECICE_DEBUG("Get positions");
  auto &vertices = mesh->vertices();
  PRECICE_ASSERT(size <= vertices.size(), size, vertices.size());
  Eigen::Map<Eigen::MatrixXd> posMatrix{
      positions, _dimensions, static_cast<EIGEN_DEFAULT_DENSE_INDEX_TYPE>(size)};
  for (size_t i = 0; i < size; i++) {
    const size_t id = ids[i];
    PRECICE_ASSERT(id < vertices.size(), id, vertices.size());
    posMatrix.col(i) = vertices[id].getCoords();
  }
}

void SolverInterfaceImpl::getMeshVertexIDsFromPositions(
    int           meshID,
    size_t        size,
    const double *positions,
    int *         ids) const
{
  PRECICE_TRACE(meshID, size);
  PRECICE_REQUIRE_MESH_USE(meshID);
  MeshContext & context = _accessor->usedMeshContext(meshID);
  mesh::PtrMesh mesh(context.mesh);
  PRECICE_DEBUG("Get IDs");
  const auto &                      vertices = mesh->vertices();
  Eigen::Map<const Eigen::MatrixXd> posMatrix{
      positions, _dimensions, static_cast<EIGEN_DEFAULT_DENSE_INDEX_TYPE>(size)};
  const auto vsize = vertices.size();
  for (size_t i = 0; i < size; i++) {
    size_t j = 0;
    for (; j < vsize; j++) {
      if (math::equals(posMatrix.col(i), vertices[j].getCoords())) {
        break;
      }
    }
    if (j == vsize) {
      std::ostringstream err;
      err << "Unable to find a vertex on mesh \"" << mesh->getName() << "\" at position (";
      err << posMatrix.col(i)[0] << ", " << posMatrix.col(i)[1];
      if (_dimensions == 3) {
        err << ", " << posMatrix.col(i)[2];
      }
      err << "). The request failed for query " << i + 1 << " out of " << size << '.';
      PRECICE_ERROR(err.str());
    }
    ids[i] = j;
  }
}

int SolverInterfaceImpl::setMeshEdge(
    MeshID meshID,
    int    firstVertexID,
    int    secondVertexID)
{
  PRECICE_TRACE(meshID, firstVertexID, secondVertexID);
  PRECICE_REQUIRE_MESH_MODIFY(meshID);
  MeshContext &context = _accessor->usedMeshContext(meshID);
  if (context.meshRequirement == mapping::Mapping::MeshRequirement::FULL) {
    mesh::PtrMesh &mesh = context.mesh;
    using impl::errorInvalidVertexID;
    PRECICE_CHECK(mesh->isValidVertexID(firstVertexID), errorInvalidVertexID(firstVertexID));
    PRECICE_CHECK(mesh->isValidVertexID(secondVertexID), errorInvalidVertexID(secondVertexID));
    mesh::Vertex &v0 = mesh->vertices()[firstVertexID];
    mesh::Vertex &v1 = mesh->vertices()[secondVertexID];
    return mesh->createEdge(v0, v1).getID();
  }
  return -1;
}

void SolverInterfaceImpl::setMeshTriangle(
    MeshID meshID,
    int    firstEdgeID,
    int    secondEdgeID,
    int    thirdEdgeID)
{
  PRECICE_TRACE(meshID, firstEdgeID,
                secondEdgeID, thirdEdgeID);
  PRECICE_CHECK(_dimensions == 3, "setMeshTriangle is only possible for 3D cases."
                                  " Please set the dimension to 3 in the preCICE configuration file.");
  PRECICE_REQUIRE_MESH_MODIFY(meshID);
  MeshContext &context = _accessor->usedMeshContext(meshID);
  if (context.meshRequirement == mapping::Mapping::MeshRequirement::FULL) {
    mesh::PtrMesh &mesh = context.mesh;
    using impl::errorInvalidEdgeID;
    PRECICE_CHECK(mesh->isValidEdgeID(firstEdgeID), errorInvalidEdgeID(firstEdgeID));
    PRECICE_CHECK(mesh->isValidEdgeID(secondEdgeID), errorInvalidEdgeID(secondEdgeID));
    PRECICE_CHECK(mesh->isValidEdgeID(thirdEdgeID), errorInvalidEdgeID(thirdEdgeID));
    PRECICE_CHECK(utils::unique_elements(utils::make_array(firstEdgeID, secondEdgeID, thirdEdgeID)),
                  "setMeshTriangle() was called with repeated Edge IDs ({}, {}, {}).",
                  firstEdgeID, secondEdgeID, thirdEdgeID);
    mesh::Edge &e0 = mesh->edges()[firstEdgeID];
    mesh::Edge &e1 = mesh->edges()[secondEdgeID];
    mesh::Edge &e2 = mesh->edges()[thirdEdgeID];
    PRECICE_CHECK(e0.connectedTo(e1) && e1.connectedTo(e2) && e2.connectedTo(e0),
                  "setMeshTriangle() was called with Edge IDs ({}, {}, {}), which identify unconnected Edges.",
                  firstEdgeID, secondEdgeID, thirdEdgeID);
    mesh->createTriangle(e0, e1, e2);
  }
}

void SolverInterfaceImpl::setMeshTriangleWithEdges(
    MeshID meshID,
    int    firstVertexID,
    int    secondVertexID,
    int    thirdVertexID)
{
  PRECICE_TRACE(meshID, firstVertexID,
                secondVertexID, thirdVertexID);
  PRECICE_CHECK(_dimensions == 3, "setMeshTriangleWithEdges is only possible for 3D cases."
                                  " Please set the dimension to 3 in the preCICE configuration file.");
  PRECICE_REQUIRE_MESH_MODIFY(meshID);
  MeshContext &context = _accessor->usedMeshContext(meshID);
  if (context.meshRequirement == mapping::Mapping::MeshRequirement::FULL) {
    mesh::PtrMesh &mesh = context.mesh;
    using impl::errorInvalidVertexID;
    PRECICE_CHECK(mesh->isValidVertexID(firstVertexID), errorInvalidVertexID(firstVertexID));
    PRECICE_CHECK(mesh->isValidVertexID(secondVertexID), errorInvalidVertexID(secondVertexID));
    PRECICE_CHECK(mesh->isValidVertexID(thirdVertexID), errorInvalidVertexID(thirdVertexID));
    PRECICE_CHECK(utils::unique_elements(utils::make_array(firstVertexID, secondVertexID, thirdVertexID)),
                  "setMeshTriangleWithEdges() was called with repeated Vertex IDs ({}, {}, {}).",
                  firstVertexID, secondVertexID, thirdVertexID);
    mesh::Vertex *vertices[3];
    vertices[0] = &mesh->vertices()[firstVertexID];
    vertices[1] = &mesh->vertices()[secondVertexID];
    vertices[2] = &mesh->vertices()[thirdVertexID];
    PRECICE_CHECK(utils::unique_elements(utils::make_array(vertices[0]->getCoords(),
                                                           vertices[1]->getCoords(), vertices[2]->getCoords())),
                  "setMeshTriangleWithEdges() was called with vertices located at identical coordinates (IDs: {}, {}, {}).",
                  firstVertexID, secondVertexID, thirdVertexID);
    mesh::Edge *edges[3];
    edges[0] = &mesh->createUniqueEdge(*vertices[0], *vertices[1]);
    edges[1] = &mesh->createUniqueEdge(*vertices[1], *vertices[2]);
    edges[2] = &mesh->createUniqueEdge(*vertices[2], *vertices[0]);

    mesh->createTriangle(*edges[0], *edges[1], *edges[2]);
  }
}

void SolverInterfaceImpl::setMeshQuad(
    MeshID meshID,
    int    firstEdgeID,
    int    secondEdgeID,
    int    thirdEdgeID,
    int    fourthEdgeID)
{
  PRECICE_TRACE(meshID, firstEdgeID, secondEdgeID, thirdEdgeID,
                fourthEdgeID);
  PRECICE_CHECK(_dimensions == 3, "setMeshQuad is only possible for 3D cases. "
                                  "Please set the dimension to 3 in the preCICE configuration file.");
  PRECICE_REQUIRE_MESH_MODIFY(meshID);
  MeshContext &context = _accessor->usedMeshContext(meshID);
  if (context.meshRequirement == mapping::Mapping::MeshRequirement::FULL) {
    mesh::PtrMesh &mesh = context.mesh;
    using impl::errorInvalidEdgeID;
    PRECICE_CHECK(mesh->isValidEdgeID(firstEdgeID), errorInvalidEdgeID(firstEdgeID));
    PRECICE_CHECK(mesh->isValidEdgeID(secondEdgeID), errorInvalidEdgeID(secondEdgeID));
    PRECICE_CHECK(mesh->isValidEdgeID(thirdEdgeID), errorInvalidEdgeID(thirdEdgeID));
    PRECICE_CHECK(mesh->isValidEdgeID(fourthEdgeID), errorInvalidEdgeID(fourthEdgeID));

    PRECICE_CHECK(utils::unique_elements(utils::make_array(firstEdgeID, secondEdgeID, thirdEdgeID, fourthEdgeID)),
                  "The four edge ID's are not unique. Please check that the edges that form the quad are correct.");

    auto chain = mesh::asChain(utils::make_array(
        &mesh->edges()[firstEdgeID], &mesh->edges()[secondEdgeID],
        &mesh->edges()[thirdEdgeID], &mesh->edges()[fourthEdgeID]));
    PRECICE_CHECK(chain.connected, "The four edges are not connect. Please check that the edges that form the quad are correct.");

    auto coords = mesh::coordsFor(chain.vertices);
    PRECICE_CHECK(utils::unique_elements(coords),
                  "The four vertices that form the quad are not unique. "
                  "The resulting shape may be a point, line or triangle."
                  "Please check that the adapter sends the four unique vertices that form the quad, or that the mesh on the interface "
                  "is composed of planar quads.");

    auto convexity = math::geometry::isConvexQuad(coords);
    PRECICE_CHECK(convexity.convex,
                  "The given quad is not convex. "
                  "Please check that the adapter send the four correct vertices or that the interface is composed of planar quads.");

    // Use the shortest diagonal to split the quad into 2 triangles.
    // The diagonal to be used with edges (1, 2) and (0, 3) of the chain
    double distance1 = (coords[0] - coords[2]).norm();
    // The diagonal to be used with edges (0, 1) and (2, 3) of the chain
    double distance2 = (coords[1] - coords[3]).norm();

    // The new edge, e[4], is the shortest diagonal of the quad
    if (distance1 <= distance2) {
      auto &diag = mesh->createUniqueEdge(*chain.vertices[0], *chain.vertices[2]);
      mesh->createTriangle(*chain.edges[3], *chain.edges[0], diag);
      mesh->createTriangle(*chain.edges[1], *chain.edges[2], diag);
    } else {
      auto &diag = mesh->createUniqueEdge(*chain.vertices[1], *chain.vertices[3]);
      mesh->createTriangle(*chain.edges[0], *chain.edges[1], diag);
      mesh->createTriangle(*chain.edges[2], *chain.edges[3], diag);
    }
  }
}

void SolverInterfaceImpl::setMeshQuadWithEdges(
    MeshID meshID,
    int    firstVertexID,
    int    secondVertexID,
    int    thirdVertexID,
    int    fourthVertexID)
{
  PRECICE_TRACE(meshID, firstVertexID,
                secondVertexID, thirdVertexID, fourthVertexID);
  PRECICE_CHECK(_dimensions == 3, "setMeshQuadWithEdges is only possible for 3D cases."
                                  " Please set the dimension to 3 in the preCICE configuration file.");
  PRECICE_REQUIRE_MESH_MODIFY(meshID);
  MeshContext &context = _accessor->usedMeshContext(meshID);
  if (context.meshRequirement == mapping::Mapping::MeshRequirement::FULL) {
    PRECICE_ASSERT(context.mesh);
    mesh::Mesh &mesh = *(context.mesh);
    using impl::errorInvalidVertexID;
    PRECICE_CHECK(mesh.isValidVertexID(firstVertexID), errorInvalidVertexID(firstVertexID));
    PRECICE_CHECK(mesh.isValidVertexID(secondVertexID), errorInvalidVertexID(secondVertexID));
    PRECICE_CHECK(mesh.isValidVertexID(thirdVertexID), errorInvalidVertexID(thirdVertexID));
    PRECICE_CHECK(mesh.isValidVertexID(fourthVertexID), errorInvalidVertexID(fourthVertexID));

    auto vertexIDs = utils::make_array(firstVertexID, secondVertexID, thirdVertexID, fourthVertexID);
    PRECICE_CHECK(utils::unique_elements(vertexIDs), "The four vertex ID's are not unique. Please check that the vertices that form the quad are correct.");

    auto coords = mesh::coordsFor(mesh, vertexIDs);
    PRECICE_CHECK(utils::unique_elements(coords),
                  "The four vertices that form the quad are not unique. The resulting shape may be a point, line or triangle."
                  "Please check that the adapter sends the four unique vertices that form the quad, or that the mesh on the interface "
                  "is composed of quads. A mix of triangles and quads are not supported.");

    auto convexity = math::geometry::isConvexQuad(coords);
    PRECICE_CHECK(convexity.convex, "The given quad is not convex. "
                                    "Please check that the adapter send the four correct vertices or that the interface is composed of quads. "
                                    "A mix of triangles and quads are not supported.");
    auto reordered = utils::reorder_array(convexity.vertexOrder, mesh::vertexPtrsFor(mesh, vertexIDs));

    // Vertices are now in the order: V0-V1-V2-V3-V0.
    // The order now identifies all outer edges of the quad.
    auto &edge0 = mesh.createUniqueEdge(*reordered[0], *reordered[1]);
    auto &edge1 = mesh.createUniqueEdge(*reordered[1], *reordered[2]);
    auto &edge2 = mesh.createUniqueEdge(*reordered[2], *reordered[3]);
    auto &edge3 = mesh.createUniqueEdge(*reordered[3], *reordered[0]);

    // Use the shortest diagonal to split the quad into 2 triangles.
    // Vertices are now in V0-V1-V2-V3-V0 order. The new edge, e[4] is either 0-2 or 1-3
    double distance1 = (reordered[0]->getCoords() - reordered[2]->getCoords()).norm();
    double distance2 = (reordered[1]->getCoords() - reordered[3]->getCoords()).norm();

    // The new edge, e[4], is the shortest diagonal of the quad
    if (distance1 <= distance2) {
      auto &diag = mesh.createUniqueEdge(*reordered[0], *reordered[2]);
      mesh.createTriangle(edge0, edge1, diag);
      mesh.createTriangle(edge2, edge3, diag);
    } else {
      auto &diag = mesh.createUniqueEdge(*reordered[1], *reordered[3]);
      mesh.createTriangle(edge3, edge0, diag);
      mesh.createTriangle(edge1, edge2, diag);
    }
  }
}

void SolverInterfaceImpl::mapWriteDataFrom(
    int fromMeshID)
{
  PRECICE_TRACE(fromMeshID);
  PRECICE_VALIDATE_MESH_ID(fromMeshID);
  impl::MeshContext &context = _accessor->usedMeshContext(fromMeshID);

  PRECICE_CHECK(not context.fromMappingContexts.empty(),
                "You attempt to \"mapWriteDataFrom\" mesh {}, but there is no mapping from this mesh configured. Maybe you don't want to call this function at all or you forgot to configure the mapping.",
                context.mesh->getName());

  double time = _couplingScheme->getTime();
  performDataActions({action::Action::WRITE_MAPPING_PRIOR}, time, 0.0, 0.0, 0.0);

  for (impl::MappingContext &mappingContext : context.fromMappingContexts) {
    if (not mappingContext.mapping->hasComputedMapping()) {
      PRECICE_DEBUG("Compute mapping from mesh \"{}\"", context.mesh->getName());
      mappingContext.mapping->computeMapping();
    }
    for (auto &context : _accessor->writeDataContexts()) {
      if (context.getMeshID() != fromMeshID) {
        continue;
      }
      context.resetToData();
      PRECICE_DEBUG("Map data \"{}\" from mesh \"{}\"", context.getDataName(), context.getMeshName());
      PRECICE_ASSERT(mappingContext.mapping == context.mappingContext().mapping);
      mappingContext.mapping->map(context.getFromDataID(), context.getToDataID());
    }
    mappingContext.hasMappedData = true;
  }
  performDataActions({action::Action::WRITE_MAPPING_POST}, time, 0.0, 0.0, 0.0);
}

void SolverInterfaceImpl::mapReadDataTo(
    int toMeshID)
{
  PRECICE_TRACE(toMeshID);
  PRECICE_VALIDATE_MESH_ID(toMeshID);
  impl::MeshContext &context = _accessor->usedMeshContext(toMeshID);

  PRECICE_CHECK(not context.toMappingContexts.empty(),
                "You attempt to \"mapReadDataTo\" mesh {}, but there is no mapping to this mesh configured. Maybe you don't want to call this function at all or you forgot to configure the mapping.",
                context.mesh->getName());

  double time = _couplingScheme->getTime();
  performDataActions({action::Action::READ_MAPPING_PRIOR}, time, 0.0, 0.0, 0.0);

  for (impl::MappingContext &mappingContext : context.toMappingContexts) {
    if (not mappingContext.mapping->hasComputedMapping()) {
      PRECICE_DEBUG("Compute mapping from mesh \"{}\"", context.mesh->getName());
      mappingContext.mapping->computeMapping();
    }
    for (auto &context : _accessor->readDataContexts()) {
      if (context.getMeshID() != toMeshID) {
        continue;
      }
      context.resetToData();
      PRECICE_DEBUG("Map data \"{}\" to mesh \"{}\"", context.getDataName(), context.getMeshName());
      PRECICE_ASSERT(mappingContext.mapping == context.mappingContext().mapping);
      mappingContext.mapping->map(context.getFromDataID(), context.getToDataID());
      //PRECICE_DEBUG("Mapped values = {}", utils::previewRange(3, context.toData()->values())); // moved this debug message into Mapping::map and remove getter DataContext::toData()
    }
    mappingContext.hasMappedData = true;
  }
  performDataActions({action::Action::READ_MAPPING_POST}, time, 0.0, 0.0, 0.0);
}

void SolverInterfaceImpl::writeBlockVectorData(
    int           dataID,
    int           size,
    const int *   valueIndices,
    const double *values)
{
  PRECICE_TRACE(dataID, size);
  PRECICE_CHECK(_state != State::Finalized, "writeBlockVectorData(...) cannot be called after finalize().");
  PRECICE_REQUIRE_DATA_WRITE(dataID);
  if (size == 0)
    return;
  PRECICE_CHECK(valueIndices != nullptr, "writeBlockVectorData() was called with valueIndices == nullptr");
  PRECICE_CHECK(values != nullptr, "writeBlockVectorData() was called with values == nullptr");
  WriteDataContext &context = _accessor->writeDataContext(dataID);
  PRECICE_ASSERT(context.providedData() != nullptr);
  PRECICE_CHECK(context.getDataDimensions() == _dimensions,
                "You cannot call writeBlockVectorData on the scalar data type \"{0}\". Use writeBlockScalarData or change the data type for \"{0}\" to vector.",
                context.getDataName());
  PRECICE_VALIDATE_DATA(values, size * _dimensions);

  mesh::Data &data           = *context.providedData();
  auto &      valuesInternal = data.values();
  const auto  vertexCount    = valuesInternal.size() / context.getDataDimensions();
  for (int i = 0; i < size; i++) {
    const auto valueIndex = valueIndices[i];
    PRECICE_CHECK(0 <= valueIndex && valueIndex < vertexCount,
                  "Cannot write data \"{}\" to invalid Vertex ID ({}). Please make sure you only use the results from calls to setMeshVertex/Vertices().",
                  context.getDataName(), valueIndex);
    const int offsetInternal = valueIndex * _dimensions;
    const int offset         = i * _dimensions;
    for (int dim = 0; dim < _dimensions; dim++) {
      PRECICE_ASSERT(offset + dim < valuesInternal.size(),
                     offset + dim, valuesInternal.size());
      valuesInternal[offsetInternal + dim] = values[offset + dim];
    }
  }
}

void SolverInterfaceImpl::writeVectorData(
    int           dataID,
    int           valueIndex,
    const double *value)
{
  PRECICE_TRACE(dataID, valueIndex);
  PRECICE_CHECK(_state != State::Finalized, "writeVectorData(...) cannot be called before finalize().");
  PRECICE_REQUIRE_DATA_WRITE(dataID);
  PRECICE_DEBUG("value = {}", Eigen::Map<const Eigen::VectorXd>(value, _dimensions).format(utils::eigenio::debug()));
  WriteDataContext &context = _accessor->writeDataContext(dataID);
  PRECICE_ASSERT(context.providedData() != nullptr);
  PRECICE_CHECK(context.getDataDimensions() == _dimensions,
                "You cannot call writeVectorData on the scalar data type \"{0}\". Use writeScalarData or change the data type for \"{0}\" to vector.",
                context.getDataName());
  PRECICE_VALIDATE_DATA(value, _dimensions);

  mesh::Data &data        = *context.providedData();
  auto &      values      = data.values();
  const auto  vertexCount = values.size() / context.getDataDimensions();
  PRECICE_CHECK(0 <= valueIndex && valueIndex < vertexCount,
                "Cannot write data \"{}\" to invalid Vertex ID ({}). Please make sure you only use the results from calls to setMeshVertex/Vertices().",
                context.getDataName(), valueIndex);
  const int offset = valueIndex * _dimensions;
  for (int dim = 0; dim < _dimensions; dim++) {
    values[offset + dim] = value[dim];
  }
}

void SolverInterfaceImpl::writeBlockScalarData(
    int           dataID,
    int           size,
    const int *   valueIndices,
    const double *values)
{
  PRECICE_TRACE(dataID, size);
  PRECICE_CHECK(_state != State::Finalized, "writeBlockScalarData(...) cannot be called after finalize().");
  PRECICE_REQUIRE_DATA_WRITE(dataID);
  if (size == 0)
    return;
  PRECICE_CHECK(valueIndices != nullptr, "writeBlockScalarData() was called with valueIndices == nullptr");
  PRECICE_CHECK(values != nullptr, "writeBlockScalarData() was called with values == nullptr");
  WriteDataContext &context = _accessor->writeDataContext(dataID);
  PRECICE_ASSERT(context.providedData() != nullptr);
  PRECICE_CHECK(context.getDataDimensions() == 1,
                "You cannot call writeBlockScalarData on the vector data type \"{}\". Use writeBlockVectorData or change the data type for \"{}\" to scalar.",
                context.getDataName(), context.getDataName());
  PRECICE_VALIDATE_DATA(values, size);

  mesh::Data &data           = *context.providedData();
  auto &      valuesInternal = data.values();
  const auto  vertexCount    = valuesInternal.size() / context.getDataDimensions();
  for (int i = 0; i < size; i++) {
    const auto valueIndex = valueIndices[i];
    PRECICE_CHECK(0 <= valueIndex && valueIndex < vertexCount,
                  "Cannot write data \"{}\" to invalid Vertex ID ({}). Please make sure you only use the results from calls to setMeshVertex/Vertices().",
                  context.getDataName(), valueIndex);
    valuesInternal[valueIndex] = values[i];
  }
}

void SolverInterfaceImpl::writeScalarData(
    int    dataID,
    int    valueIndex,
    double value)
{
  PRECICE_TRACE(dataID, valueIndex, value);
  PRECICE_CHECK(_state != State::Finalized, "writeScalarData(...) cannot be called after finalize().");
  PRECICE_REQUIRE_DATA_WRITE(dataID);
  WriteDataContext &context = _accessor->writeDataContext(dataID);
  PRECICE_ASSERT(context.providedData() != nullptr);
  PRECICE_CHECK(valueIndex >= -1,
                "Invalid value index ({}) when writing scalar data. Value index must be >= 0. "
                "Please check the value index for {}",
                valueIndex, context.getDataName());
  PRECICE_CHECK(context.getDataDimensions() == 1,
                "You cannot call writeScalarData on the vector data type \"{0}\". "
                "Use writeVectorData or change the data type for \"{0}\" to scalar.",
                context.getDataName());
  PRECICE_VALIDATE_DATA(static_cast<double *>(&value), 1);

  mesh::Data &data        = *context.providedData();
  auto &      values      = data.values();
  const auto  vertexCount = values.size() / context.getDataDimensions();
  PRECICE_CHECK(0 <= valueIndex && valueIndex < vertexCount,
                "Cannot write data \"{}\" to invalid Vertex ID ({}). "
                "Please make sure you only use the results from calls to setMeshVertex/Vertices().",
                context.getDataName(), valueIndex);
  values[valueIndex] = value;

  PRECICE_DEBUG("Written Scalar Value = {}", value);
}

void SolverInterfaceImpl::writeScalarGradientData(
    int          dataID,
    int          valueIndex,
    const double valuedX,
    const double valuedY,
    const double valuedZ)
{

  PRECICE_TRACE(dataID, valueIndex);
  PRECICE_CHECK(_state != State::Finalized, "writeVectorGradientData(...) cannot be called before finalize().")
  PRECICE_REQUIRE_DATA_WRITE(dataID);

  DataContext &context = _accessor->dataContext(dataID);
  PRECICE_ASSERT(context.providedData() != nullptr);
  mesh::Data &data = *context.providedData();

  PRECICE_CHECK(data.hasGradient(), "Data \"{}\" has no gradient values available! Please turn on the gradient attribute in the configuration file.", data.getName())

  auto &     gradientValues = data.gradientValues();
  const auto vertexCount    = gradientValues.cols() / data.getDimensions();

  PRECICE_CHECK(valueIndex >= -1,
                "Invalid value index ({}) when writing gradient scalar data. Value index must be >= 0. "
                "Please check the value index for {}",
                valueIndex, data.getName());

  PRECICE_CHECK(data.getDimensions() == 1,
                "You cannot call writeGradientScalarData on the vector data type \"{0}\". "
                "Use writeVectorGradientData or change the data type for \"{0}\" to scalar.",
                data.getName());

  PRECICE_CHECK(0 <= valueIndex && valueIndex < vertexCount,
                "Cannot write gradient data \"{}\" to invalid Vertex ID ({}). Please make sure you only use the results from calls to setMeshVertex/Vertices().",
                data.getName(), valueIndex)

  gradientValues(0, valueIndex) = valuedX;
  gradientValues(1, valueIndex) = valuedY;
  if (valuedZ != 0) {
    gradientValues(2, valueIndex) = valuedZ;
  }

  PRECICE_DEBUG("Written Gradient Values = {}, {}, {}", valuedX, valuedY, valuedZ);
}

void SolverInterfaceImpl::writeBlockScalarGradientData(
    int           dataID,
    int           size,
    const int *   valueIndices,
    const double *valuesdX,
    const double *valuesdY,
    const double *valuesdZ)
{
  // Asserts and checks
  PRECICE_TRACE(dataID, size);
  PRECICE_CHECK(_state != State::Finalized, "writeBlockScalarGradientData(...) cannot be called after finalize().");
  PRECICE_REQUIRE_DATA_WRITE(dataID);
  if (size == 0)
    return;
  PRECICE_CHECK(valueIndices != nullptr, "writeBlockScalarGradientData() was called with valueIndices == nullptr");
  PRECICE_CHECK(valuesdX != nullptr, "writeBlockScalarGradientData() was called with values dX == nullptr");
  PRECICE_CHECK(valuesdY != nullptr, "writeBlockScalarGradientData() was called with values dY == nullptr");

  PRECICE_VALIDATE_DATA(valuesdX, size);
  PRECICE_VALIDATE_DATA(valuesdY, size);
  if (valuesdZ != nullptr) {
    PRECICE_VALIDATE_DATA(valuesdZ, size);
  }

  // Get the data
  DataContext &context = _accessor->dataContext(dataID);
  PRECICE_ASSERT(context.providedData() != nullptr);
  mesh::Data &data = *context.providedData();
  PRECICE_CHECK(data.getDimensions() == 1,
                "You cannot call writeBlockScalarGradientData on the vector data type \"{}\". Use writeBlockVectorGradientData or change the data type for \"{}\" to scalar.",
                data.getName(), data.getName());

  // Get gradient data and check if initialized
  auto &     gradientValues = data.gradientValues();
  const auto vertexCount    = gradientValues.cols() / data.getDimensions();
  for (int i = 0; i < size; i++) {
    const auto valueIndex = valueIndices[i];
    PRECICE_CHECK(0 <= valueIndex && valueIndex < vertexCount,
                  "Cannot write data \"{}\" to invalid Vertex ID ({}). Please make sure you only use the results from calls to setMeshVertex/Vertices().",
                  data.getName(), valueIndex);

    // Write gradient data
    gradientValues(0, valueIndex) = valuesdX[i];
    gradientValues(1, valueIndex) = valuesdY[i];
    if (valuesdZ != nullptr) {
      gradientValues(2, valueIndex) = valuesdZ[i];
    }
  }
}

void SolverInterfaceImpl::writeVectorGradientData(
    int           dataID,
    int           valueIndex,
    const double *valuedX,
    const double *valuedY,
    const double *valuedZ)
{

  PRECICE_TRACE(dataID, valueIndex);
  PRECICE_CHECK(_state != State::Finalized, "writeVectorGradientData(...) cannot be called before finalize().")
  PRECICE_REQUIRE_DATA_WRITE(dataID);

  DataContext &context = _accessor->dataContext(dataID);
  PRECICE_ASSERT(context.providedData() != nullptr);
  mesh::Data &data = *context.providedData();

  PRECICE_VALIDATE_DATA(valuedX, _dimensions);
  PRECICE_VALIDATE_DATA(valuedY, _dimensions);
  if (valuedZ != nullptr) {
    PRECICE_VALIDATE_DATA(valuedZ, _dimensions);
  }

  PRECICE_CHECK(data.hasGradient(), "Data \"{}\" has no gradient values available! Please turn on the gradient attribute in the configuration file.", data.getName())

  auto &     gradientValues = data.gradientValues();
  const auto vertexCount    = gradientValues.cols() / data.getDimensions();

  PRECICE_DEBUG("value dX = {}", Eigen::Map<const Eigen::VectorXd>(valuedX, _dimensions).format(utils::eigenio::debug()));
  PRECICE_DEBUG("value dY = {}", Eigen::Map<const Eigen::VectorXd>(valuedY, _dimensions).format(utils::eigenio::debug()));
  if (valuedZ != nullptr) {
    PRECICE_DEBUG("value dZ = {}", Eigen::Map<const Eigen::VectorXd>(valuedZ, _dimensions).format(utils::eigenio::debug()));
  }

  PRECICE_CHECK(0 <= valueIndex && valueIndex < vertexCount,
                "Cannot write gradient data \"{}\" to invalid Vertex ID ({}). Please make sure you only use the results from calls to setMeshVertex/Vertices().",
                data.getName(), valueIndex)

  const int offset = valueIndex * _dimensions;
  for (int dim = 0; dim < _dimensions; dim++) {
    gradientValues(0, offset + dim) = valuedX[dim];
    gradientValues(1, offset + dim) = valuedY[dim];
    if (valuedZ != nullptr) {
      gradientValues(2, offset + dim) = valuedZ[dim];
    }
  }
}

void SolverInterfaceImpl::writeBlockVectorGradientData(
    int           dataID,
    int           size,
    const int *   valueIndices,
    const double *valuesdX,
    const double *valuesdY,
    const double *valuesdZ)
{
  // Asserts and checks
  PRECICE_TRACE(dataID, size);
  PRECICE_CHECK(_state != State::Finalized, "writeBlockVectorGradientData(...) cannot be called after finalize().");
  PRECICE_REQUIRE_DATA_WRITE(dataID);
  if (size == 0)
    return;
  PRECICE_CHECK(valueIndices != nullptr, "writeBlockVectorGradientData() was called with valueIndices == nullptr");
  PRECICE_CHECK(valuesdX != nullptr, "writeBlockVectorGradientData() was called with values dX == nullptr");
  PRECICE_CHECK(valuesdY != nullptr, "writeBlockVectorGradientData() was called with values dY == nullptr");

  // Get the data
  DataContext &context = _accessor->dataContext(dataID);
  PRECICE_ASSERT(context.providedData() != nullptr);
  mesh::Data &data = *context.providedData();
  PRECICE_CHECK(data.getDimensions() == _dimensions,
                "You cannot call writeBlockVectorData on the scalar data type \"{0}\". Use writeBlockScalarData or change the data type for \"{0}\" to vector.",
                data.getName());

  PRECICE_VALIDATE_DATA(valuesdX, size * _dimensions);
  PRECICE_VALIDATE_DATA(valuesdY, size * _dimensions);
  if (valuesdZ != nullptr) {
    PRECICE_VALIDATE_DATA(valuesdZ, size * _dimensions);
  }

  // Get the gradient data and check if initialized
  auto &     gradientValues = data.gradientValues();
  const auto vertexCount    = gradientValues.size() / data.getDimensions();

  for (int i = 0; i < size; i++) {
    const auto valueIndex = valueIndices[i];
    PRECICE_CHECK(0 <= valueIndex && valueIndex < vertexCount,
                  "Cannot write data \"{}\" to invalid Vertex ID ({}). Please make sure you only use the results from calls to setMeshVertex/Vertices().",
                  data.getName(), valueIndex);

    const int offsetInternal = valueIndex * _dimensions;
    const int offset         = i * _dimensions;

    for (int dim = 0; dim < _dimensions; dim++) {
      PRECICE_ASSERT(offset + dim < gradientValues.size(),
                     offset + dim, gradientValues.size());

      gradientValues(0, offsetInternal + dim) = valuesdX[offset + dim];
      gradientValues(1, offsetInternal + dim) = valuesdY[offset + dim];
      if (valuesdZ != nullptr) {
        gradientValues(2, offsetInternal + dim) = valuesdZ[offset + dim];
      }
    }
  }
}

void SolverInterfaceImpl::readBlockVectorData(
    int        dataID,
    int        size,
    const int *valueIndices,
    double *   values) const
{
  PRECICE_TRACE(dataID, size);
  PRECICE_CHECK(_state != State::Finalized, "readBlockVectorData(...) cannot be called after finalize().");
  PRECICE_REQUIRE_DATA_READ(dataID);
  if (size == 0)
    return;
  PRECICE_CHECK(valueIndices != nullptr, "readBlockVectorData() was called with valueIndices == nullptr");
  PRECICE_CHECK(values != nullptr, "readBlockVectorData() was called with values == nullptr");
  ReadDataContext &context = _accessor->readDataContext(dataID);
  PRECICE_ASSERT(context.providedData() != nullptr);
  PRECICE_CHECK(context.getDataDimensions() == _dimensions,
                "You cannot call readBlockVectorData on the scalar data type \"{0}\". "
                "Use readBlockScalarData or change the data type for \"{0}\" to vector.",
                context.getDataName());
  mesh::Data &data           = *context.providedData();
  auto &      valuesInternal = data.values();
  const auto  vertexCount    = valuesInternal.size() / context.getDataDimensions();
  for (int i = 0; i < size; i++) {
    const auto valueIndex = valueIndices[i];
    PRECICE_CHECK(0 <= valueIndex && valueIndex < vertexCount,
                  "Cannot read data \"{}\" to invalid Vertex ID ({}). "
                  "Please make sure you only use the results from calls to setMeshVertex/Vertices().",
                  context.getDataName(), valueIndex);
    int offsetInternal = valueIndex * _dimensions;
    int offset         = i * _dimensions;
    for (int dim = 0; dim < _dimensions; dim++) {
      values[offset + dim] = valuesInternal[offsetInternal + dim];
    }
  }
}

void SolverInterfaceImpl::readVectorData(
    int     dataID,
    int     valueIndex,
    double *value) const
{
  PRECICE_TRACE(dataID, valueIndex);
  PRECICE_CHECK(_state != State::Finalized, "readVectorData(...) cannot be called after finalize().");
  PRECICE_REQUIRE_DATA_READ(dataID);
  ReadDataContext &context = _accessor->readDataContext(dataID);
  PRECICE_ASSERT(context.providedData() != nullptr);
  PRECICE_CHECK(valueIndex >= -1,
                "Invalid value index ( {} ) when reading vector data. Value index must be >= 0. "
                "Please check the value index for {}",
                valueIndex, context.getDataName());
  PRECICE_CHECK(context.getDataDimensions() == _dimensions,
                "You cannot call readVectorData on the scalar data type \"{0}\". Use readScalarData or change the data type for \"{0}\" to vector.",
                context.getDataName());
  mesh::Data &data        = *context.providedData();
  auto &      values      = data.values();
  const auto  vertexCount = values.size() / context.getDataDimensions();
  PRECICE_CHECK(0 <= valueIndex && valueIndex < vertexCount,
                "Cannot read data \"{}\" to invalid Vertex ID ({}). "
                "Please make sure you only use the results from calls to setMeshVertex/Vertices().",
                context.getDataName(), valueIndex);
  int offset = valueIndex * _dimensions;
  for (int dim = 0; dim < _dimensions; dim++) {
    value[dim] = values[offset + dim];
  }
  PRECICE_DEBUG("read value = {}", Eigen::Map<const Eigen::VectorXd>(value, _dimensions).format(utils::eigenio::debug()));
}

void SolverInterfaceImpl::readBlockScalarData(
    int        dataID,
    int        size,
    const int *valueIndices,
    double *   values) const
{
  PRECICE_TRACE(dataID, size);
  PRECICE_CHECK(_state != State::Finalized, "readBlockScalarData(...) cannot be called after finalize().");
  PRECICE_REQUIRE_DATA_READ(dataID);
  if (size == 0)
    return;
  PRECICE_CHECK(valueIndices != nullptr, "readBlockScalarData() was called with valueIndices == nullptr");
  PRECICE_CHECK(values != nullptr, "readBlockScalarData() was called with values == nullptr");
  ReadDataContext &context = _accessor->readDataContext(dataID);
  PRECICE_ASSERT(context.providedData() != nullptr);
  PRECICE_CHECK(context.getDataDimensions() == 1,
                "You cannot call readBlockScalarData on the vector data type \"{0}\". "
                "Use readBlockVectorData or change the data type for \"{0}\" to scalar.",
                context.getDataName());
  mesh::Data &data           = *context.providedData();
  auto &      valuesInternal = data.values();
  const auto  vertexCount    = valuesInternal.size();

  for (int i = 0; i < size; i++) {
    const auto valueIndex = valueIndices[i];
    PRECICE_CHECK(0 <= valueIndex && valueIndex < vertexCount,
                  "Cannot read data \"{}\" to invalid Vertex ID ({}). "
                  "Please make sure you only use the results from calls to setMeshVertex/Vertices().",
                  context.getDataName(), valueIndex);
    values[i] = valuesInternal[valueIndex];
  }
}

void SolverInterfaceImpl::readScalarData(
    int     dataID,
    int     valueIndex,
    double &value) const
{
  PRECICE_TRACE(dataID, valueIndex, value);
  PRECICE_CHECK(_state != State::Finalized, "readScalarData(...) cannot be called after finalize().");
  PRECICE_REQUIRE_DATA_READ(dataID);
  ReadDataContext &context = _accessor->readDataContext(dataID);
  PRECICE_ASSERT(context.providedData() != nullptr);
  PRECICE_CHECK(valueIndex >= -1,
                "Invalid value index ( {} ) when reading scalar data. Value index must be >= 0. "
                "Please check the value index for {}",
                valueIndex, context.getDataName());
  PRECICE_CHECK(context.getDataDimensions() == 1,
                "You cannot call readScalarData on the vector data type \"{0}\". "
                "Use readVectorData or change the data type for \"{0}\" to scalar.",
                context.getDataName());
  mesh::Data &data        = *context.providedData();
  auto &      values      = data.values();
  const auto  vertexCount = values.size();
  PRECICE_CHECK(0 <= valueIndex && valueIndex < vertexCount,
                "Cannot read data \"{}\" from invalid Vertex ID ({}). "
                "Please make sure you only use the results from calls to setMeshVertex/Vertices().",
                context.getDataName(), valueIndex);
  value = values[valueIndex];
  PRECICE_DEBUG("Read value = {}", value);
}

void SolverInterfaceImpl::setMeshAccessRegion(
    const int     meshID,
    const double *boundingBox) const
{
  PRECICE_EXPERIMENTAL_API();
  PRECICE_TRACE(meshID);
  PRECICE_REQUIRE_MESH_USE(meshID);
  PRECICE_CHECK(_state != State::Finalized, "setMeshAccessRegion() cannot be called after finalize().")
  PRECICE_CHECK(_state != State::Initialized, "setMeshAccessRegion() needs to be called before initialize().");
  PRECICE_CHECK(!_accessRegionDefined, "setMeshAccessRegion may only be called once.");
  PRECICE_CHECK(boundingBox != nullptr, "setMeshAccessRegion was called with boundingBox == nullptr.");

  // Get the related mesh
  MeshContext & context = _accessor->meshContext(meshID);
  mesh::PtrMesh mesh(context.mesh);
  PRECICE_DEBUG("Define bounding box");
  // Transform bounds into a suitable format
  int                 dim = mesh->getDimensions();
  std::vector<double> bounds(dim * 2);

  for (int d = 0; d < dim; ++d) {
    // Check that min is lower or equal to max
    PRECICE_CHECK(boundingBox[2 * d] <= boundingBox[2 * d + 1], "Your bounding box is ill defined, i.e. it has a negative volume. The required format is [x_min, x_max...]");
    bounds[2 * d]     = boundingBox[2 * d];
    bounds[2 * d + 1] = boundingBox[2 * d + 1];
  }
  // Create a bounding box
  mesh::BoundingBox providedBoundingBox(bounds);
  // Expand the mesh associated bounding box
  mesh->expandBoundingBox(providedBoundingBox);
  // and set a flag so that we know the function was called
  _accessRegionDefined = true;
}

void SolverInterfaceImpl::getMeshVerticesAndIDs(
    const int meshID,
    const int size,
    int *     ids,
    double *  coordinates) const
{
  PRECICE_EXPERIMENTAL_API();
  PRECICE_TRACE(meshID, size);
  PRECICE_REQUIRE_MESH_USE(meshID);
  PRECICE_DEBUG("Get {} mesh vertices with IDs", size);

  // Check, if the requested mesh data has already been received. Otherwise, the function call doesn't make any sense
  PRECICE_CHECK((_state == State::Initialized) || _accessor->isMeshProvided(meshID), "initialize() has to be called before accessing"
                                                                                     " data of the received mesh \"{}\" on participant \"{}\".",
                _accessor->getMeshName(meshID), _accessor->getName());

  if (size == 0)
    return;

  const MeshContext & context = _accessor->meshContext(meshID);
  const mesh::PtrMesh mesh(context.mesh);

  PRECICE_CHECK(ids != nullptr, "getMeshVerticesAndIDs() was called with ids == nullptr");
  PRECICE_CHECK(coordinates != nullptr, "getMeshVerticesAndIDs() was called with coordinates == nullptr");

  const auto &vertices = mesh->vertices();
  PRECICE_CHECK(static_cast<unsigned int>(size) <= vertices.size(), "The queried size exceeds the number of available points.");

  Eigen::Map<Eigen::MatrixXd> posMatrix{
      coordinates, _dimensions, static_cast<EIGEN_DEFAULT_DENSE_INDEX_TYPE>(size)};

  for (size_t i = 0; i < static_cast<size_t>(size); i++) {
    PRECICE_ASSERT(i < vertices.size(), i, vertices.size());
    ids[i]           = vertices[i].getID();
    posMatrix.col(i) = vertices[i].getCoords();
  }
}

void SolverInterfaceImpl::exportMesh(const std::string &filenameSuffix) const
{
  PRECICE_TRACE(filenameSuffix);
  // Export meshes
  for (const io::ExportContext &context : _accessor->exportContexts()) {
    for (const MeshContext *meshContext : _accessor->usedMeshContexts()) {
      std::string name = meshContext->mesh->getName() + "-" + filenameSuffix;
      PRECICE_DEBUG("Exporting mesh to file \"{}\" at location \"{}\"", name, context.location);
      context.exporter->doExport(name, context.location, *(meshContext->mesh));
    }
  }
}

void SolverInterfaceImpl::configureM2Ns(
    const m2n::M2NConfiguration::SharedPointer &config)
{
  PRECICE_TRACE();
  for (const auto &m2nTuple : config->m2ns()) {
    std::string comPartner("");
    bool        isRequesting = false;
    if (std::get<1>(m2nTuple) == _accessorName) {
      comPartner   = std::get<2>(m2nTuple);
      isRequesting = true;
    } else if (std::get<2>(m2nTuple) == _accessorName) {
      comPartner = std::get<1>(m2nTuple);
    }
    if (not comPartner.empty()) {
      for (const impl::PtrParticipant &participant : _participants) {
        if (participant->getName() == comPartner) {
          PRECICE_ASSERT(not utils::contained(comPartner, _m2ns), comPartner);
          PRECICE_ASSERT(std::get<0>(m2nTuple));

          _m2ns[comPartner] = [&] {
            m2n::BoundM2N bound;
            bound.m2n          = std::get<0>(m2nTuple);
            bound.localName    = _accessorName;
            bound.remoteName   = comPartner;
            bound.isRequesting = isRequesting;
            return bound;
          }();
        }
      }
    }
  }
}

void SolverInterfaceImpl::configurePartitions(
    const m2n::M2NConfiguration::SharedPointer &m2nConfig)
{
  PRECICE_TRACE();
  for (MeshContext *context : _accessor->usedMeshContexts()) {

    if (context->provideMesh) { // Accessor provides mesh
      PRECICE_CHECK(context->receiveMeshFrom.empty(),
                    "Participant \"{}\" cannot provide and receive mesh {}!",
                    _accessorName, context->mesh->getName());

      context->partition = partition::PtrPartition(new partition::ProvidedPartition(context->mesh));

      for (auto &receiver : _participants) {
        for (auto &receiverContext : receiver->usedMeshContexts()) {
          if (receiverContext->receiveMeshFrom == _accessorName && receiverContext->mesh->getName() == context->mesh->getName()) {
            // meshRequirement has to be copied from "from" to provide", since
            // mapping are only defined at "provide"
            if (receiverContext->meshRequirement > context->meshRequirement) {
              context->meshRequirement = receiverContext->meshRequirement;
            }

            m2n::PtrM2N m2n = m2nConfig->getM2N(receiver->getName(), _accessorName);
            m2n->createDistributedCommunication(context->mesh);
            context->partition->addM2N(m2n);
          }
        }
      }
      /// @todo support offset??

    } else { // Accessor receives mesh
      PRECICE_CHECK(not context->receiveMeshFrom.empty(),
                    "Participant \"{}\" must either provide or receive the mesh \"{}\". "
                    "Please define either a \"from\" or a \"provide\" attribute in the <use-mesh name=\"{}\"/> node of \"{}\".",
                    _accessorName, context->mesh->getName(), context->mesh->getName(), _accessorName);
      PRECICE_CHECK(not context->provideMesh,
                    "Participant \"{}\" cannot provide and receive mesh \"{}\" at the same time. "
                    "Please check your \"from\" and \"provide\" attributes in the <use-mesh name=\"{}\"/> node of \"{}\".",
                    _accessorName, context->mesh->getName(), context->mesh->getName(), _accessorName);
      std::string receiver(_accessorName);
      std::string provider(context->receiveMeshFrom);

      PRECICE_DEBUG("Receiving mesh from {}", provider);

      context->partition = partition::PtrPartition(new partition::ReceivedPartition(context->mesh, context->geoFilter, context->safetyFactor, context->allowDirectAccess));

      m2n::PtrM2N m2n = m2nConfig->getM2N(receiver, provider);
      m2n->createDistributedCommunication(context->mesh);
      context->partition->addM2N(m2n);
      for (const MappingContext &mappingContext : context->fromMappingContexts) {
        context->partition->addFromMapping(mappingContext.mapping);
      }
      for (const MappingContext &mappingContext : context->toMappingContexts) {
        context->partition->addToMapping(mappingContext.mapping);
      }
    }
  }
}

void SolverInterfaceImpl::compareBoundingBoxes()
{
  // sort meshContexts by name, for communication in right order.
  std::sort(_accessor->usedMeshContexts().begin(), _accessor->usedMeshContexts().end(),
            [](MeshContext const *const lhs, MeshContext const *const rhs) -> bool {
              return lhs->mesh->getName() < rhs->mesh->getName();
            });

  for (MeshContext *meshContext : _accessor->usedMeshContexts()) {
    if (meshContext->provideMesh) // provided meshes need their bounding boxes already for the re-partitioning
      meshContext->mesh->computeBoundingBox();

    meshContext->clearMappings();
  }

  for (MeshContext *meshContext : _accessor->usedMeshContexts()) {
    meshContext->partition->compareBoundingBoxes();
  }
}

void SolverInterfaceImpl::computePartitions()
{
  //We need to do this in two loops: First, communicate the mesh and later compute the partition.
  //Originally, this was done in one loop. This however gave deadlock if two meshes needed to be communicated cross-wise.
  //Both loops need a different sorting

  auto &contexts = _accessor->usedMeshContexts();

  std::sort(contexts.begin(), contexts.end(),
            [](MeshContext const *const lhs, MeshContext const *const rhs) -> bool {
              return lhs->mesh->getName() < rhs->mesh->getName();
            });

  for (MeshContext *meshContext : contexts) {
    meshContext->partition->communicate();
  }

  // for two-level initialization, there is also still communication in partition::compute()
  // therefore, we cannot resort here.
  // @todo this hacky solution should be removed as part of #633
  bool resort = true;
  for (auto &m2nPair : _m2ns) {
    if (m2nPair.second.m2n->usesTwoLevelInitialization()) {
      resort = false;
      break;
    }
  }

  if (resort) {
    // pull provided meshes up front, to have them ready for the decomposition of the received meshes (for the mappings)
    std::stable_partition(contexts.begin(), contexts.end(),
                          [](MeshContext const *const meshContext) -> bool {
                            return meshContext->provideMesh;
                          });
  }

  for (MeshContext *meshContext : contexts) {
    meshContext->partition->compute();
    if (not meshContext->provideMesh) { // received mesh can only compute their bounding boxes here
      meshContext->mesh->computeBoundingBox();
    }

    //This allocates gradient values here too if available
    meshContext->mesh->allocateDataValues();
  }
}

void SolverInterfaceImpl::computeMappings(const utils::ptr_vector<MappingContext> &contexts, const std::string &mappingType)
{
  PRECICE_TRACE();
  using namespace mapping;
  MappingConfiguration::Timing timing;
  for (impl::MappingContext &context : contexts) {
    timing      = context.timing;
    bool mapNow = timing == MappingConfiguration::ON_ADVANCE;
    mapNow |= timing == MappingConfiguration::INITIAL;
    bool hasComputed = context.mapping->hasComputedMapping();
    if (mapNow && not hasComputed) {
      PRECICE_INFO("Compute \"{}\" mapping from mesh \"{}\" to mesh \"{}\".",
                   mappingType, _accessor->meshContext(context.fromMeshID).mesh->getName(), _accessor->meshContext(context.toMeshID).mesh->getName());

      context.mapping->computeMapping();
    }
  }
}

void SolverInterfaceImpl::mapData(DataContext &context, const std::string &mappingType)
{
  PRECICE_TRACE();
  using namespace mapping;
  MappingConfiguration::Timing timing;
<<<<<<< HEAD
  for (impl::DataContext &context : contexts) {
    if (context.hasMapping()) {
      timing         = context.mappingContext().timing;
      bool hasMapped = context.mappingContext().hasMappedData;
      bool mapNow    = timing == MappingConfiguration::ON_ADVANCE;
      mapNow |= timing == MappingConfiguration::INITIAL;
      if (mapNow && (not hasMapped)) {
        int inDataID  = context.getFromDataID();
        int outDataID = context.getToDataID();
        PRECICE_DEBUG("Map \"{}\" data \"{}\" from mesh \"{}\"",
                      mappingType, context.getDataName(), context.getMeshName());
        context.resetToData();
        PRECICE_DEBUG("Map from dataID {} to dataID: {}", inDataID, outDataID);
        context.mappingContext().mapping->map(inDataID, outDataID);
      }
    }
=======

  if (not context.hasMapping()) {
    return;
>>>>>>> 703fbe46
  }

  timing         = context.mappingContext().timing;
  bool hasMapped = context.mappingContext().hasMappedData;
  bool mapNow    = timing == MappingConfiguration::ON_ADVANCE;
  mapNow |= timing == MappingConfiguration::INITIAL;

  if ((not mapNow) || hasMapped) {
    return;
  }

  int inDataID  = context.getFromDataID();
  int outDataID = context.getToDataID();
  PRECICE_DEBUG("Map \"{}\" data \"{}\" from mesh \"{}\"",
                mappingType, context.getDataName(), context.getMeshName());
  context.resetToData();
  PRECICE_DEBUG("Map from dataID {} to dataID: {}", inDataID, outDataID);
  context.mappingContext().mapping->map(inDataID, outDataID);
  PRECICE_DEBUG("Mapped values = {}", utils::previewRange(3, context.toData()->values())); // @todo might be better to move this debug message into Mapping::map and remove getter DataContext::toData()
}

void SolverInterfaceImpl::clearMappings(utils::ptr_vector<MappingContext> contexts)
{
  PRECICE_TRACE();
  // Clear non-stationary, non-incremental mappings
  using namespace mapping;
  for (impl::MappingContext &context : contexts) {
    bool isStationary = context.timing == MappingConfiguration::INITIAL;
    if (not isStationary) {
      context.mapping->clear();
    }
    context.hasMappedData = false;
  }
}

void SolverInterfaceImpl::mapWrittenData()
{
  PRECICE_TRACE();
  computeMappings(_accessor->writeMappingContexts(), "write");
  for (auto &context : _accessor->writeDataContexts()) {
    mapData(context, "write");
  }
  clearMappings(_accessor->writeMappingContexts());
}

void SolverInterfaceImpl::mapReadData()
{
  PRECICE_TRACE();
  computeMappings(_accessor->readMappingContexts(), "read");
  for (auto &context : _accessor->readDataContexts()) {
    mapData(context, "read");
  }
  clearMappings(_accessor->readMappingContexts());
}

void SolverInterfaceImpl::performDataActions(
    const std::set<action::Action::Timing> &timings,
    double                                  time,
    double                                  timeStepSize,
    double                                  computedTimeWindowPart,
    double                                  timeWindowSize)
{
  PRECICE_TRACE();
  for (action::PtrAction &action : _accessor->actions()) {
    if (timings.find(action->getTiming()) != timings.end()) {
      action->performAction(time, timeStepSize, computedTimeWindowPart, timeWindowSize);
    }
  }
}

void SolverInterfaceImpl::handleExports()
{
  PRECICE_TRACE();
  //timesteps was already incremented before
  int timesteps = _couplingScheme->getTimeWindows() - 1;

  for (const io::ExportContext &context : _accessor->exportContexts()) {
    if (_couplingScheme->isTimeWindowComplete() || context.everyIteration) {
      if (context.everyNTimeWindows != -1) {
        if (timesteps % context.everyNTimeWindows == 0) {
          if (context.everyIteration) {
            std::ostringstream everySuffix;
            everySuffix << _accessorName << ".it" << _numberAdvanceCalls;
            exportMesh(everySuffix.str());
          }
          std::ostringstream suffix;
          suffix << _accessorName << ".dt" << _couplingScheme->getTimeWindows() - 1;
          exportMesh(suffix.str());
        }
      }
    }
  }

  if (_couplingScheme->isTimeWindowComplete()) {
    // Export watch point data
    for (const PtrWatchPoint &watchPoint : _accessor->watchPoints()) {
      watchPoint->exportPointData(_couplingScheme->getTime());
    }
    for (const PtrWatchIntegral &watchIntegral : _accessor->watchIntegrals()) {
      watchIntegral->exportIntegralData(_couplingScheme->getTime());
    }
  }
}

void SolverInterfaceImpl::resetWrittenData()
{
  PRECICE_TRACE();
  for (auto &context : _accessor->writeDataContexts()) {
    context.resetProvidedData();
    if (context.hasMapping()) {
      PRECICE_ASSERT(context.hasWriteMapping());
      context.resetToData();
    }
  }
}

PtrParticipant SolverInterfaceImpl::determineAccessingParticipant(
    const config::SolverInterfaceConfiguration &config)
{
  const auto &partConfig = config.getParticipantConfiguration();
  for (const PtrParticipant &participant : partConfig->getParticipants()) {
    if (participant->getName() == _accessorName) {
      return participant;
    }
  }
  PRECICE_ERROR("This participant's name, which was specified in the constructor of the preCICE interface as \"{}\", "
                "is not defined in the preCICE configuration. "
                "Please double-check the correct spelling.",
                _accessorName);
}

void SolverInterfaceImpl::initializeMasterSlaveCommunication()
{
  PRECICE_TRACE();

  Event e("com.initializeMasterSlaveCom", precice::syncMode);
  utils::MasterSlave::getCommunication()->connectMasterSlaves(
      _accessorName, "MasterSlaves",
      _accessorProcessRank, _accessorCommunicatorSize);
}

void SolverInterfaceImpl::syncTimestep(double computedTimestepLength)
{
  PRECICE_ASSERT(utils::MasterSlave::isParallel());
  if (utils::MasterSlave::isSlave()) {
    utils::MasterSlave::getCommunication()->send(computedTimestepLength, 0);
  } else {
    PRECICE_ASSERT(utils::MasterSlave::isMaster());
    for (Rank rankSlave : utils::MasterSlave::allSlaves()) {
      double dt;
      utils::MasterSlave::getCommunication()->receive(dt, rankSlave);
      PRECICE_CHECK(math::equals(dt, computedTimestepLength),
                    "Found ambiguous values for the timestep length passed to preCICE in \"advance\". On rank {}, the value is {}, while on rank 0, the value is {}.",
                    rankSlave, dt, computedTimestepLength);
    }
  }
}

void SolverInterfaceImpl::closeCommunicationChannels(CloseChannels close)
{
  // Apply some final ping-pong to synch solver that run e.g. with a uni-directional coupling only
  // afterwards close connections
  PRECICE_INFO("Synchronize participants and close {}communication channels",
               (close == CloseChannels::Distributed ? "distributed " : ""));
  std::string ping = "ping";
  std::string pong = "pong";
  for (auto &iter : _m2ns) {
    auto bm2n = iter.second;
    if (not utils::MasterSlave::isSlave()) {
      PRECICE_DEBUG("Synchronizing Master with {}", bm2n.remoteName);
      if (bm2n.isRequesting) {
        bm2n.m2n->getMasterCommunication()->send(ping, 0);
        std::string receive = "init";
        bm2n.m2n->getMasterCommunication()->receive(receive, 0);
        PRECICE_ASSERT(receive == pong);
      } else {
        std::string receive = "init";
        bm2n.m2n->getMasterCommunication()->receive(receive, 0);
        PRECICE_ASSERT(receive == ping);
        bm2n.m2n->getMasterCommunication()->send(pong, 0);
      }
    }
    if (close == CloseChannels::Distributed) {
      PRECICE_DEBUG("Closing distributed communication with {}", bm2n.remoteName);
      bm2n.m2n->closeDistributedConnections();
    } else {
      PRECICE_DEBUG("Closing communication with {}", bm2n.remoteName);
      bm2n.m2n->closeConnection();
    }
  }
}

const mesh::Mesh &SolverInterfaceImpl::mesh(const std::string &meshName) const
{
  PRECICE_TRACE(meshName);
  return *_accessor->usedMeshContext(meshName).mesh;
}

} // namespace impl
} // namespace precice<|MERGE_RESOLUTION|>--- conflicted
+++ resolved
@@ -1777,28 +1777,9 @@
   PRECICE_TRACE();
   using namespace mapping;
   MappingConfiguration::Timing timing;
-<<<<<<< HEAD
-  for (impl::DataContext &context : contexts) {
-    if (context.hasMapping()) {
-      timing         = context.mappingContext().timing;
-      bool hasMapped = context.mappingContext().hasMappedData;
-      bool mapNow    = timing == MappingConfiguration::ON_ADVANCE;
-      mapNow |= timing == MappingConfiguration::INITIAL;
-      if (mapNow && (not hasMapped)) {
-        int inDataID  = context.getFromDataID();
-        int outDataID = context.getToDataID();
-        PRECICE_DEBUG("Map \"{}\" data \"{}\" from mesh \"{}\"",
-                      mappingType, context.getDataName(), context.getMeshName());
-        context.resetToData();
-        PRECICE_DEBUG("Map from dataID {} to dataID: {}", inDataID, outDataID);
-        context.mappingContext().mapping->map(inDataID, outDataID);
-      }
-    }
-=======
 
   if (not context.hasMapping()) {
     return;
->>>>>>> 703fbe46
   }
 
   timing         = context.mappingContext().timing;
