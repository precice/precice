#include <Eigen/Core>
#include <algorithm>
#include <array>
#include <cmath>
#include <deque>
#include <functional>
#include <iterator>
#include <memory>
#include <ostream>
#include <sstream>
#include <tuple>
#include <utility>

#include "SolverInterfaceImpl.hpp"
#include "action/SharedPointer.hpp"
#include "com/Communication.hpp"
#include "com/SharedPointer.hpp"
#include "cplscheme/CouplingScheme.hpp"
#include "cplscheme/config/CouplingSchemeConfiguration.hpp"
#include "io/Export.hpp"
#include "io/ExportContext.hpp"
#include "io/SharedPointer.hpp"
#include "logging/LogConfiguration.hpp"
#include "logging/LogMacros.hpp"
#include "m2n/BoundM2N.hpp"
#include "m2n/M2N.hpp"
#include "m2n/SharedPointer.hpp"
#include "m2n/config/M2NConfiguration.hpp"
#include "mapping/Mapping.hpp"
#include "mapping/SharedPointer.hpp"
#include "mapping/config/MappingConfiguration.hpp"
#include "math/differences.hpp"
#include "math/geometry.hpp"
#include "mesh/Data.hpp"
#include "mesh/Edge.hpp"
#include "mesh/Mesh.hpp"
#include "mesh/SharedPointer.hpp"
#include "mesh/Utils.hpp"
#include "mesh/Vertex.hpp"
#include "mesh/config/MeshConfiguration.hpp"
#include "partition/Partition.hpp"
#include "partition/ProvidedPartition.hpp"
#include "partition/ReceivedPartition.hpp"
#include "partition/SharedPointer.hpp"
#include "precice/config/Configuration.hpp"
#include "precice/config/ParticipantConfiguration.hpp"
#include "precice/config/SharedPointer.hpp"
#include "precice/config/SolverInterfaceConfiguration.hpp"
#include "precice/impl/CommonErrorMessages.hpp"
#include "precice/impl/DataContext.hpp"
#include "precice/impl/MappingContext.hpp"
#include "precice/impl/MeshContext.hpp"
#include "precice/impl/Participant.hpp"
#include "precice/impl/ValidationMacros.hpp"
#include "precice/impl/WatchIntegral.hpp"
#include "precice/impl/WatchPoint.hpp"
#include "precice/impl/versions.hpp"
#include "precice/types.hpp"
#include "utils/EigenHelperFunctions.hpp"
#include "utils/EigenIO.hpp"
#include "utils/Event.hpp"
#include "utils/EventUtils.hpp"
#include "utils/Helpers.hpp"
#include "utils/MasterSlave.hpp"
#include "utils/Parallel.hpp"
#include "utils/Petsc.hpp"
#include "utils/PointerVector.hpp"
#include "utils/algorithm.hpp"
#include "utils/assertion.hpp"
#include "xml/XMLTag.hpp"

using precice::utils::Event;
using precice::utils::EventRegistry;

namespace precice {

/// Enabled further inter- and intra-solver synchronisation
bool syncMode = false;

namespace impl {

SolverInterfaceImpl::SolverInterfaceImpl(
    std::string        participantName,
    const std::string &configurationFileName,
    int                accessorProcessRank,
    int                accessorCommunicatorSize,
    void *             communicator)
    : _accessorName(std::move(participantName)),
      _accessorProcessRank(accessorProcessRank),
      _accessorCommunicatorSize(accessorCommunicatorSize)
{
  PRECICE_CHECK(!_accessorName.empty(),
                "This participant's name is an empty string. "
                "When constructing a preCICE interface you need to pass the name of the "
                "participant as first argument to the constructor.");
  PRECICE_CHECK(_accessorProcessRank >= 0,
                "The solver process index needs to be a non-negative number, not: {}. "
                "Please check the value given when constructing a preCICE interface.",
                _accessorProcessRank);
  PRECICE_CHECK(_accessorCommunicatorSize >= 1,
                "The solver process size needs to be a positive number, not: {}. "
                "Please check the value given when constructing a preCICE interface.",
                _accessorCommunicatorSize);
  PRECICE_CHECK(_accessorProcessRank < _accessorCommunicatorSize,
                "The solver process index, currently: {}  needs to be smaller than the solver process size, currently: {}. "
                "Please check the values given when constructing a preCICE interface.",
                _accessorProcessRank, _accessorCommunicatorSize);

// Set the global communicator to the passed communicator.
// This is a noop if preCICE is not configured with MPI.
// nullpointer signals to use MPI_COMM_WORLD
#ifndef PRECICE_NO_MPI
  if (communicator != nullptr) {
    auto commptr = static_cast<utils::Parallel::Communicator *>(communicator);
    utils::Parallel::registerUserProvidedComm(*commptr);
  }
#endif

  logging::setParticipant(_accessorName);

  configure(configurationFileName);

// This block cannot be merge with the one above as only configure calls
// utils::Parallel::initializeMPI, which is needed for getProcessRank.
#ifndef PRECICE_NO_MPI
  if (communicator != nullptr) {
    const auto currentRank = utils::Parallel::current()->rank();
    PRECICE_CHECK(_accessorProcessRank == currentRank,
                  "The solver process index given in the preCICE interface constructor({}) does not match the rank of the passed MPI communicator ({}).",
                  _accessorProcessRank, currentRank);
    const auto currentSize = utils::Parallel::current()->size();
    PRECICE_CHECK(_accessorCommunicatorSize == currentSize,
                  "The solver process size given in the preCICE interface constructor({}) does not match the size of the passed MPI communicator ({}).",
                  _accessorCommunicatorSize, currentSize);
  }
#endif
}

SolverInterfaceImpl::SolverInterfaceImpl(
    std::string        participantName,
    const std::string &configurationFileName,
    int                accessorProcessRank,
    int                accessorCommunicatorSize)
    : SolverInterfaceImpl::SolverInterfaceImpl(std::move(participantName), configurationFileName, accessorProcessRank, accessorCommunicatorSize, nullptr)
{
}

SolverInterfaceImpl::~SolverInterfaceImpl()
{
  if (_state != State::Finalized) {
    PRECICE_INFO("Implicitly finalizing in destructor");
    finalize();
  }
}

void SolverInterfaceImpl::configure(
    const std::string &configurationFileName)
{
  config::Configuration config;
  utils::Parallel::initializeManagedMPI(nullptr, nullptr);
  logging::setMPIRank(utils::Parallel::current()->rank());
  xml::ConfigurationContext context{
      _accessorName,
      _accessorProcessRank,
      _accessorCommunicatorSize};
  xml::configure(config.getXMLTag(), context, configurationFileName);
  if (_accessorProcessRank == 0) {
    PRECICE_INFO("This is preCICE version {}", PRECICE_VERSION);
    PRECICE_INFO("Revision info: {}", precice::preciceRevision);
#ifndef NDEBUG
    PRECICE_INFO("Configuration: Debug");
#else
    PRECICE_INFO("Configuration: Release (Debug and Trace log unavailable)");
#endif
    PRECICE_INFO("Configuring preCICE with configuration \"{}\"", configurationFileName);
    PRECICE_INFO("I am participant \"{}\"", _accessorName);
  }
  configure(config.getSolverInterfaceConfiguration());
}

void SolverInterfaceImpl::configure(
    const config::SolverInterfaceConfiguration &config)
{
  PRECICE_TRACE();

  Event                    e("configure"); // no precice::syncMode as this is not yet configured here
  utils::ScopedEventPrefix sep("configure/");

  mesh::Data::resetDataCount();
  _meshLock.clear();

  _dimensions = config.getDimensions();
  _accessor   = determineAccessingParticipant(config);
  _accessor->setMeshIdManager(config.getMeshConfiguration()->extractMeshIdManager());

  PRECICE_ASSERT(_accessorCommunicatorSize == 1 || _accessor->useMaster(),
                 "A parallel participant needs a master communication");
  PRECICE_CHECK(not(_accessorCommunicatorSize == 1 && _accessor->useMaster()),
                "You cannot use a master communication with a serial participant. "
                "If you do not know exactly what a master communication is and why you want to use it "
                "you probably just want to remove the master tag from the preCICE configuration.");

  utils::MasterSlave::configure(_accessorProcessRank, _accessorCommunicatorSize);

  _participants = config.getParticipantConfiguration()->getParticipants();
  configureM2Ns(config.getM2NConfiguration());

  PRECICE_CHECK(_participants.size() > 1,
                "In the preCICE configuration, only one participant is defined. "
                "One participant makes no coupled simulation. "
                "Please add at least another one.");
  configurePartitions(config.getM2NConfiguration());

  cplscheme::PtrCouplingSchemeConfiguration cplSchemeConfig =
      config.getCouplingSchemeConfiguration();
  _couplingScheme = cplSchemeConfig->getCouplingScheme(_accessorName);

  // Register all MeshIds to the lock, but unlock them straight away as
  // writing is allowed after configuration.
  for (const MeshContext *meshContext : _accessor->usedMeshContexts()) {
    _meshLock.add(meshContext->mesh->getID(), false);
  }

  utils::EventRegistry::instance().initialize("precice-" + _accessorName, "", utils::Parallel::current()->comm);

  PRECICE_DEBUG("Initialize master-slave communication");
  if (utils::MasterSlave::isParallel()) {
    initializeMasterSlaveCommunication();
  }

  auto &solverInitEvent = EventRegistry::instance().getStoredEvent("solver.initialize");
  solverInitEvent.start(precice::syncMode);
}

double SolverInterfaceImpl::initialize()
{
  PRECICE_TRACE();
  PRECICE_CHECK(_state != State::Finalized, "initialize() cannot be called after finalize().")
  PRECICE_CHECK(_state != State::Initialized, "initialize() may only be called once.");
  PRECICE_ASSERT(not _couplingScheme->isInitialized());
  auto &solverInitEvent = EventRegistry::instance().getStoredEvent("solver.initialize");
  solverInitEvent.pause(precice::syncMode);
  Event                    e("initialize", precice::syncMode);
  utils::ScopedEventPrefix sep("initialize/");

  // Setup communication

  PRECICE_INFO("Setting up master communication to coupling partner/s");
  for (auto &m2nPair : _m2ns) {
    auto &bm2n       = m2nPair.second;
    bool  requesting = bm2n.isRequesting;
    if (bm2n.m2n->isConnected()) {
      PRECICE_DEBUG("Master connection {} {} already connected.", (requesting ? "from" : "to"), bm2n.remoteName);
    } else {
      PRECICE_DEBUG((requesting ? "Awaiting master connection from {}" : "Establishing master connection to {}"), bm2n.remoteName);
      bm2n.prepareEstablishment();
      bm2n.connectMasters();
      PRECICE_DEBUG("Established master connection {} {}", (requesting ? "from " : "to "), bm2n.remoteName);
    }
  }

  PRECICE_INFO("Masters are connected");

  compareBoundingBoxes();

  PRECICE_INFO("Setting up preliminary slaves communication to coupling partner/s");
  for (auto &m2nPair : _m2ns) {
    auto &bm2n = m2nPair.second;
    bm2n.preConnectSlaves();
  }

  computePartitions();

  PRECICE_INFO("Setting up slaves communication to coupling partner/s");
  for (auto &m2nPair : _m2ns) {
    auto &bm2n = m2nPair.second;
    bm2n.connectSlaves();
    PRECICE_DEBUG("Established slaves connection {} {}", (bm2n.isRequesting ? "from " : "to "), bm2n.remoteName);
  }
  PRECICE_INFO("Slaves are connected");

  for (auto &m2nPair : _m2ns) {
    m2nPair.second.cleanupEstablishment();
  }

  PRECICE_DEBUG("Initialize watchpoints");
  for (PtrWatchPoint &watchPoint : _accessor->watchPoints()) {
    watchPoint->initialize();
  }
  for (PtrWatchIntegral &watchIntegral : _accessor->watchIntegrals()) {
    watchIntegral->initialize();
  }

  // Initialize coupling state, overwrite these values for restart
  double time       = 0.0;
  int    timeWindow = 1;

  PRECICE_DEBUG("Initialize coupling schemes");
  double dt = _couplingScheme->getNextTimestepMaxLength();

  _couplingScheme->initialize(time, timeWindow);
  PRECICE_ASSERT(_couplingScheme->isInitialized());

  initializeReadWaveforms();
  if (_couplingScheme->hasDataBeenReceived()) {
    performDataActions({action::Action::READ_MAPPING_PRIOR}, 0.0, 0.0, 0.0, dt);
    doDataTransferAndReadMapping();
    performDataActions({action::Action::READ_MAPPING_POST}, 0.0, 0.0, 0.0, dt);
  }

  PRECICE_INFO(_couplingScheme->printCouplingState());

  solverInitEvent.start(precice::syncMode);

  _meshLock.lockAll();

  _state = State::Initialized;

  return _couplingScheme->getNextTimestepMaxLength();
}

void SolverInterfaceImpl::initializeData()
{
  PRECICE_TRACE();
  PRECICE_CHECK(!_hasInitializedData, "initializeData() may only be called once.");
  PRECICE_CHECK(_state != State::Finalized, "initializeData() cannot be called after finalize().")
  PRECICE_CHECK(_state == State::Initialized, "initialize() has to be called before initializeData()");
  PRECICE_ASSERT(_couplingScheme->isInitialized());
  PRECICE_CHECK(not(_couplingScheme->sendsInitializedData() && isActionRequired(constants::actionWriteInitialData())),
                "Initial data has to be written to preCICE by calling an appropriate write...Data() function before calling initializeData(). "
                "Did you forget to call markActionFulfilled(precice::constants::actionWriteInitialData()) after writing initial data?");

  auto &solverInitEvent = EventRegistry::instance().getStoredEvent("solver.initialize");
  solverInitEvent.pause(precice::syncMode);

  Event                    e("initializeData", precice::syncMode);
  utils::ScopedEventPrefix sep("initializeData/");

  PRECICE_DEBUG("Initialize data");
  double dt = _couplingScheme->getNextTimestepMaxLength();

  initializeWrittenWaveforms();
  performDataActions({action::Action::WRITE_MAPPING_PRIOR}, 0.0, 0.0, 0.0, dt);
  doDataTransferAndWriteMapping();
  performDataActions({action::Action::WRITE_MAPPING_POST}, 0.0, 0.0, 0.0, dt);

  _couplingScheme->initializeData();

  if (_couplingScheme->hasDataBeenReceived()) {
    performDataActions({action::Action::READ_MAPPING_PRIOR}, 0.0, 0.0, 0.0, dt);
    doDataTransferAndReadMapping();
    performDataActions({action::Action::READ_MAPPING_POST}, 0.0, 0.0, 0.0, dt);
  }

  resetWrittenData();
  PRECICE_DEBUG("Plot output");
  for (const io::ExportContext &context : _accessor->exportContexts()) {
    if (context.everyNTimeWindows != -1) {
      std::ostringstream suffix;
      suffix << _accessorName << ".init";
      exportMesh(suffix.str());
    }
  }
  solverInitEvent.start(precice::syncMode);

  _hasInitializedData = true;
}

double SolverInterfaceImpl::advance(
    double computedTimestepLength)
{

  PRECICE_TRACE(computedTimestepLength);

  // Events for the solver time, stopped when we enter, restarted when we leave advance
  auto &solverEvent = EventRegistry::instance().getStoredEvent("solver.advance");
  solverEvent.stop(precice::syncMode);
  auto &solverInitEvent = EventRegistry::instance().getStoredEvent("solver.initialize");
  solverInitEvent.stop(precice::syncMode);

  Event                    e("advance", precice::syncMode);
  utils::ScopedEventPrefix sep("advance/");

  PRECICE_CHECK(_state != State::Constructed, "initialize() has to be called before advance().");
  PRECICE_CHECK(_state != State::Finalized, "advance() cannot be called after finalize().")
  PRECICE_ASSERT(_couplingScheme->isInitialized());
  PRECICE_CHECK(isCouplingOngoing(), "advance() cannot be called when isCouplingOngoing() returns false.");
  PRECICE_CHECK((not _couplingScheme->receivesInitializedData() && not _couplingScheme->sendsInitializedData()) || (_hasInitializedData),
                "initializeData() needs to be called before advance if data has to be initialized.");
  PRECICE_CHECK(!math::equals(computedTimestepLength, 0.0), "advance() cannot be called with a timestep size of 0.");
  PRECICE_CHECK(computedTimestepLength > 0.0, "advance() cannot be called with a negative timestep size {}.", computedTimestepLength);
  _numberAdvanceCalls++;

#ifndef NDEBUG
  PRECICE_DEBUG("Synchronize timestep length");
  if (utils::MasterSlave::isParallel()) {
    syncTimestep(computedTimestepLength);
  }
#endif

  double timeWindowSize         = 0.0; // Length of (full) current time window
  double timeWindowComputedPart = 0.0; // Length of computed part of (full) current time window
  double time                   = 0.0; // Current time

  // Update the coupling scheme time state. Necessary to get correct remainder.
  _couplingScheme->addComputedTime(computedTimestepLength);

  if (_couplingScheme->hasTimeWindowSize()) {
    timeWindowSize = _couplingScheme->getTimeWindowSize();
  } else {
    timeWindowSize = computedTimestepLength;
  }
  timeWindowComputedPart = timeWindowSize - _couplingScheme->getThisTimeWindowRemainder();
  time                   = _couplingScheme->getTime();

  if (not _hasInitializedWrittenWaveforms) { // necessary, if initializeData was not called or if mesh was reset.
    PRECICE_ASSERT(not _hasInitializedData || _hasResetMesh);
    initializeWrittenWaveforms();
  }

  if (_couplingScheme->willDataBeExchanged(0.0)) {
    performDataActions({action::Action::WRITE_MAPPING_PRIOR}, time, computedTimestepLength, timeWindowComputedPart, timeWindowSize);
    doDataTransferAndWriteMapping();
    performDataActions({action::Action::WRITE_MAPPING_POST}, time, computedTimestepLength, timeWindowComputedPart, timeWindowSize);
  }

  PRECICE_DEBUG("Advance coupling scheme");
  _couplingScheme->advance();

  if (not _hasInitializedReadWaveforms) { // necessary, if mesh was reset.
    PRECICE_ASSERT(_hasResetMesh);
    initializeReadWaveforms();
  }

  if (_couplingScheme->isTimeWindowComplete()) {
    moveReadWaveform();
  }

  if (_couplingScheme->hasDataBeenReceived()) {
    performDataActions({action::Action::READ_MAPPING_PRIOR}, time, computedTimestepLength, timeWindowComputedPart, timeWindowSize);
    doDataTransferAndReadMapping();
    performDataActions({action::Action::READ_MAPPING_POST}, time, computedTimestepLength, timeWindowComputedPart, timeWindowSize);
  }

  if (_couplingScheme->isTimeWindowComplete()) {
    performDataActions({action::Action::ON_TIME_WINDOW_COMPLETE_POST}, time, computedTimestepLength, timeWindowComputedPart, timeWindowSize);
  }

  PRECICE_INFO(_couplingScheme->printCouplingState());

  PRECICE_DEBUG("Handle exports");
  handleExports();

  resetWrittenData();

  _meshLock.lockAll();
  solverEvent.start(precice::syncMode);

  // after advance was called we can call resetMesh again
  // this condition is not a must, but increases security and resetMesh is a barely used feature. Feel free to remove this restriction, if you have a good reason.
  _hasResetMesh = false;

  return _couplingScheme->getNextTimestepMaxLength();
}

void SolverInterfaceImpl::finalize()
{
  PRECICE_TRACE();
  PRECICE_CHECK(_state != State::Finalized, "finalize() may only be called once.")

  // Events for the solver time, finally stopped here
  auto &solverEvent = EventRegistry::instance().getStoredEvent("solver.advance");
  solverEvent.stop(precice::syncMode);

  Event                    e("finalize"); // no precice::syncMode here as MPI is already finalized at destruction of this event
  utils::ScopedEventPrefix sep("finalize/");

  if (_state == State::Initialized) {

    PRECICE_ASSERT(_couplingScheme->isInitialized());
    PRECICE_DEBUG("Finalize coupling scheme");
    _couplingScheme->finalize();

    PRECICE_DEBUG("Handle exports");
    for (const io::ExportContext &context : _accessor->exportContexts()) {
      if (context.everyNTimeWindows != -1) {
        std::ostringstream suffix;
        suffix << _accessorName << ".final";
        exportMesh(suffix.str());
      }
    }
    closeCommunicationChannels(CloseChannels::All);
  }

  // Release ownership
  _couplingScheme.reset();
  _participants.clear();
  _accessor.reset();

  // Close Connections
  PRECICE_DEBUG("Close master-slave communication");
  if (utils::MasterSlave::isParallel()) {
    utils::MasterSlave::_communication->closeConnection();
    utils::MasterSlave::_communication = nullptr;
  }
  _m2ns.clear();

  // Stop and print Event logging
  e.stop();

  // Finalize PETSc and Events first
  utils::Petsc::finalize();
  utils::EventRegistry::instance().finalize();

  // Printing requires finalization
  if (not precice::utils::MasterSlave::isSlave()) {
    utils::EventRegistry::instance().printAll();
  }

  // Finally clear events and finalize MPI
  utils::EventRegistry::instance().clear();
  utils::Parallel::finalizeManagedMPI();
  _state = State::Finalized;
}

int SolverInterfaceImpl::getDimensions() const
{
  PRECICE_TRACE(_dimensions);
  return _dimensions;
}

bool SolverInterfaceImpl::isCouplingOngoing() const
{
  PRECICE_TRACE();
  PRECICE_CHECK(_state != State::Constructed, "initialize() has to be called before isCouplingOngoing() can be evaluated.");
  PRECICE_CHECK(_state != State::Finalized, "isCouplingOngoing() cannot be called after finalize().");
  return _couplingScheme->isCouplingOngoing();
}

bool SolverInterfaceImpl::isReadDataAvailable() const
{
  PRECICE_TRACE();
  PRECICE_CHECK(_state != State::Constructed, "initialize() has to be called before isReadDataAvailable().");
  PRECICE_CHECK(_state != State::Finalized, "isReadDataAvailable() cannot be called after finalize().");
  return _couplingScheme->hasDataBeenReceived();
}

bool SolverInterfaceImpl::isWriteDataRequired(
    double computedTimestepLength) const
{
  PRECICE_TRACE(computedTimestepLength);
  PRECICE_CHECK(_state != State::Constructed, "initialize() has to be called before isWriteDataRequired().");
  PRECICE_CHECK(_state != State::Finalized, "isWriteDataRequired() cannot be called after finalize().");
  return _couplingScheme->willDataBeExchanged(computedTimestepLength);
}

bool SolverInterfaceImpl::isTimeWindowComplete() const
{
  PRECICE_TRACE();
  PRECICE_CHECK(_state != State::Constructed, "initialize() has to be called before isTimeWindowComplete().");
  PRECICE_CHECK(_state != State::Finalized, "isTimeWindowComplete() cannot be called after finalize().");
  return _couplingScheme->isTimeWindowComplete();
}

bool SolverInterfaceImpl::isActionRequired(
    const std::string &action) const
{
  PRECICE_TRACE(action, _couplingScheme->isActionRequired(action));
  PRECICE_CHECK(_state != State::Constructed, "initialize() has to be called before isActionRequired(...).");
  PRECICE_CHECK(_state != State::Finalized, "isActionRequired(...) cannot be called after finalize().");
  return _couplingScheme->isActionRequired(action);
}

void SolverInterfaceImpl::markActionFulfilled(
    const std::string &action)
{
  PRECICE_TRACE(action);
  PRECICE_CHECK(_state != State::Constructed, "initialize() has to be called before markActionFulfilled(...).");
  PRECICE_CHECK(_state != State::Finalized, "markActionFulfilled(...) cannot be called after finalize().");
  _couplingScheme->markActionFulfilled(action);
}

bool SolverInterfaceImpl::hasToEvaluateSurrogateModel() const
{
  return false;
}

bool SolverInterfaceImpl::hasToEvaluateFineModel() const
{
  return true;
}

bool SolverInterfaceImpl::hasMesh(
    const std::string &meshName) const
{
  PRECICE_TRACE(meshName);
  return _accessor->hasMesh(meshName);
}

int SolverInterfaceImpl::getMeshID(
    const std::string &meshName) const
{
  PRECICE_TRACE(meshName);
  PRECICE_CHECK(_accessor->hasMesh(meshName),
                "The given mesh name \"{}\" is unknown to preCICE. "
                "Please check the mesh definitions in the configuration.",
                meshName);
  PRECICE_CHECK(_accessor->isMeshUsed(meshName),
                "The given mesh name \"{0}\" is not used by the participant \"{1}\". "
                "Please define a <use-mesh name=\"{0}\"/> node for the particpant \"{1}\".",
                meshName, _accessorName);
  return _accessor->getUsedMeshID(meshName);
}

std::set<int> SolverInterfaceImpl::getMeshIDs() const
{
  PRECICE_TRACE();
  std::set<int> ids;
  for (const impl::MeshContext *context : _accessor->usedMeshContexts()) {
    ids.insert(context->mesh->getID());
  }
  return ids;
}

bool SolverInterfaceImpl::hasData(
    const std::string &dataName, MeshID meshID) const
{
  PRECICE_TRACE(dataName, meshID);
  PRECICE_VALIDATE_MESH_ID(meshID);
  return _accessor->isDataUsed(dataName, meshID);
}

int SolverInterfaceImpl::getDataID(
    const std::string &dataName, MeshID meshID) const
{
  PRECICE_TRACE(dataName, meshID);
  PRECICE_VALIDATE_MESH_ID(meshID);
  PRECICE_CHECK(_accessor->isDataUsed(dataName, meshID),
                "Data with name \"{0}\" is not defined on mesh \"{1}\". "
                "Please add <use-data name=\"{0}\"/> under <mesh name=\"{1}\"/>.",
                dataName, _accessor->getMeshName(meshID));
  return _accessor->getUsedDataID(dataName, meshID);
}

int SolverInterfaceImpl::getMeshVertexSize(
    MeshID meshID) const
{
  PRECICE_TRACE(meshID);
  PRECICE_REQUIRE_MESH_USE(meshID);
  MeshContext &context = _accessor->usedMeshContext(meshID);
  PRECICE_ASSERT(context.mesh.get() != nullptr);
  return context.mesh->vertices().size();
}

/// @todo Currently not supported as we would need to re-compute the re-partition
void SolverInterfaceImpl::resetMesh(
    MeshID meshID)
{
  PRECICE_TRACE(meshID);
  PRECICE_VALIDATE_MESH_ID(meshID);
  impl::MeshContext &context = _accessor->usedMeshContext(meshID);
  /*
  bool               hasMapping = context.fromMappingContext.mapping || context.toMappingContext.mapping;
  bool               isStationary =
      context.fromMappingContext.timing == mapping::MappingConfiguration::INITIAL &&
      context.toMappingContext.timing == mapping::MappingConfiguration::INITIAL;
  */

  PRECICE_DEBUG("Clear mesh positions for mesh \"{}\"", context.mesh->getName());
  _meshLock.unlock(meshID);
  context.mesh->clear();

  _hasInitializedReadWaveforms = false;
  _hasInitializedReadWaveforms = false;
  _hasResetMesh                = true;
}

int SolverInterfaceImpl::setMeshVertex(
    int           meshID,
    const double *position)
{
  PRECICE_TRACE(meshID);
  PRECICE_REQUIRE_MESH_MODIFY(meshID);
  Eigen::VectorXd internalPosition{
      Eigen::Map<const Eigen::VectorXd>{position, _dimensions}};
  PRECICE_DEBUG("Position = {}", internalPosition.format(utils::eigenio::debug()));
  int           index   = -1;
  MeshContext & context = _accessor->usedMeshContext(meshID);
  mesh::PtrMesh mesh(context.mesh);
  PRECICE_DEBUG("MeshRequirement: {}", context.meshRequirement);
  index = mesh->createVertex(internalPosition).getID();
  mesh->allocateDataValues();
  return index;
}

void SolverInterfaceImpl::setMeshVertices(
    int           meshID,
    int           size,
    const double *positions,
    int *         ids)
{
  PRECICE_TRACE(meshID, size);
  PRECICE_REQUIRE_MESH_MODIFY(meshID);
  MeshContext & context = _accessor->usedMeshContext(meshID);
  mesh::PtrMesh mesh(context.mesh);
  PRECICE_DEBUG("Set positions");
  const Eigen::Map<const Eigen::MatrixXd> posMatrix{
      positions, _dimensions, static_cast<EIGEN_DEFAULT_DENSE_INDEX_TYPE>(size)};
  for (int i = 0; i < size; ++i) {
    Eigen::VectorXd current(posMatrix.col(i));
    ids[i] = mesh->createVertex(current).getID();
  }
  mesh->allocateDataValues();
}

void SolverInterfaceImpl::getMeshVertices(
    int        meshID,
    size_t     size,
    const int *ids,
    double *   positions) const
{
  PRECICE_TRACE(meshID, size);
  PRECICE_REQUIRE_MESH_USE(meshID);
  MeshContext & context = _accessor->usedMeshContext(meshID);
  mesh::PtrMesh mesh(context.mesh);
  PRECICE_DEBUG("Get positions");
  auto &vertices = mesh->vertices();
  PRECICE_ASSERT(size <= vertices.size(), size, vertices.size());
  Eigen::Map<Eigen::MatrixXd> posMatrix{
      positions, _dimensions, static_cast<EIGEN_DEFAULT_DENSE_INDEX_TYPE>(size)};
  for (size_t i = 0; i < size; i++) {
    const size_t id = ids[i];
    PRECICE_ASSERT(id < vertices.size(), id, vertices.size());
    posMatrix.col(i) = vertices[id].getCoords();
  }
}

void SolverInterfaceImpl::getMeshVertexIDsFromPositions(
    int           meshID,
    size_t        size,
    const double *positions,
    int *         ids) const
{
  PRECICE_TRACE(meshID, size);
  PRECICE_REQUIRE_MESH_USE(meshID);
  MeshContext & context = _accessor->usedMeshContext(meshID);
  mesh::PtrMesh mesh(context.mesh);
  PRECICE_DEBUG("Get IDs");
  const auto &                      vertices = mesh->vertices();
  Eigen::Map<const Eigen::MatrixXd> posMatrix{
      positions, _dimensions, static_cast<EIGEN_DEFAULT_DENSE_INDEX_TYPE>(size)};
  const auto vsize = vertices.size();
  for (size_t i = 0; i < size; i++) {
    size_t j = 0;
    for (; j < vsize; j++) {
      if (math::equals(posMatrix.col(i), vertices[j].getCoords())) {
        break;
      }
    }
    if (j == vsize) {
      std::ostringstream err;
      err << "Unable to find a vertex on mesh \"" << mesh->getName() << "\" at position (";
      err << posMatrix.col(i)[0] << ", " << posMatrix.col(i)[1];
      if (_dimensions == 3) {
        err << ", " << posMatrix.col(i)[2];
      }
      err << "). The request failed for query " << i + 1 << " out of " << size << '.';
      PRECICE_ERROR(err.str());
    }
    ids[i] = j;
  }
}

int SolverInterfaceImpl::setMeshEdge(
    MeshID meshID,
    int    firstVertexID,
    int    secondVertexID)
{
  PRECICE_TRACE(meshID, firstVertexID, secondVertexID);
  PRECICE_REQUIRE_MESH_MODIFY(meshID);
  MeshContext &context = _accessor->usedMeshContext(meshID);
  if (context.meshRequirement == mapping::Mapping::MeshRequirement::FULL) {
    mesh::PtrMesh &mesh = context.mesh;
    using impl::errorInvalidVertexID;
    PRECICE_CHECK(mesh->isValidVertexID(firstVertexID), errorInvalidVertexID(firstVertexID));
    PRECICE_CHECK(mesh->isValidVertexID(secondVertexID), errorInvalidVertexID(secondVertexID));
    mesh::Vertex &v0 = mesh->vertices()[firstVertexID];
    mesh::Vertex &v1 = mesh->vertices()[secondVertexID];
    return mesh->createEdge(v0, v1).getID();
  }
  return -1;
}

void SolverInterfaceImpl::setMeshTriangle(
    MeshID meshID,
    int    firstEdgeID,
    int    secondEdgeID,
    int    thirdEdgeID)
{
  PRECICE_TRACE(meshID, firstEdgeID,
                secondEdgeID, thirdEdgeID);
  PRECICE_CHECK(_dimensions == 3, "setMeshTriangle is only possible for 3D cases."
                                  " Please set the dimension to 3 in the preCICE configuration file.");
  PRECICE_REQUIRE_MESH_MODIFY(meshID);
  MeshContext &context = _accessor->usedMeshContext(meshID);
  if (context.meshRequirement == mapping::Mapping::MeshRequirement::FULL) {
    mesh::PtrMesh &mesh = context.mesh;
    using impl::errorInvalidEdgeID;
    PRECICE_CHECK(mesh->isValidEdgeID(firstEdgeID), errorInvalidEdgeID(firstEdgeID));
    PRECICE_CHECK(mesh->isValidEdgeID(secondEdgeID), errorInvalidEdgeID(secondEdgeID));
    PRECICE_CHECK(mesh->isValidEdgeID(thirdEdgeID), errorInvalidEdgeID(thirdEdgeID));
    PRECICE_CHECK(utils::unique_elements(utils::make_array(firstEdgeID, secondEdgeID, thirdEdgeID)),
                  "setMeshTriangle() was called with repeated Edge IDs ({}, {}, {}).",
                  firstEdgeID, secondEdgeID, thirdEdgeID);
    mesh::Edge &e0 = mesh->edges()[firstEdgeID];
    mesh::Edge &e1 = mesh->edges()[secondEdgeID];
    mesh::Edge &e2 = mesh->edges()[thirdEdgeID];
    PRECICE_CHECK(e0.connectedTo(e1) && e1.connectedTo(e2) && e2.connectedTo(e0),
                  "setMeshTriangle() was called with Edge IDs ({}, {}, {}), which identify unconnected Edges.",
                  firstEdgeID, secondEdgeID, thirdEdgeID);
    mesh->createTriangle(e0, e1, e2);
  }
}

void SolverInterfaceImpl::setMeshTriangleWithEdges(
    MeshID meshID,
    int    firstVertexID,
    int    secondVertexID,
    int    thirdVertexID)
{
  PRECICE_TRACE(meshID, firstVertexID,
                secondVertexID, thirdVertexID);
  PRECICE_CHECK(_dimensions == 3, "setMeshTriangleWithEdges is only possible for 3D cases."
                                  " Please set the dimension to 3 in the preCICE configuration file.");
  PRECICE_REQUIRE_MESH_MODIFY(meshID);
  MeshContext &context = _accessor->usedMeshContext(meshID);
  if (context.meshRequirement == mapping::Mapping::MeshRequirement::FULL) {
    mesh::PtrMesh &mesh = context.mesh;
    using impl::errorInvalidVertexID;
    PRECICE_CHECK(mesh->isValidVertexID(firstVertexID), errorInvalidVertexID(firstVertexID));
    PRECICE_CHECK(mesh->isValidVertexID(secondVertexID), errorInvalidVertexID(secondVertexID));
    PRECICE_CHECK(mesh->isValidVertexID(thirdVertexID), errorInvalidVertexID(thirdVertexID));
    PRECICE_CHECK(utils::unique_elements(utils::make_array(firstVertexID, secondVertexID, thirdVertexID)),
                  "setMeshTriangleWithEdges() was called with repeated Vertex IDs ({}, {}, {}).",
                  firstVertexID, secondVertexID, thirdVertexID);
    mesh::Vertex *vertices[3];
    vertices[0] = &mesh->vertices()[firstVertexID];
    vertices[1] = &mesh->vertices()[secondVertexID];
    vertices[2] = &mesh->vertices()[thirdVertexID];
    PRECICE_CHECK(utils::unique_elements(utils::make_array(vertices[0]->getCoords(),
                                                           vertices[1]->getCoords(), vertices[2]->getCoords())),
                  "setMeshTriangleWithEdges() was called with vertices located at identical coordinates (IDs: {}, {}, {}).",
                  firstVertexID, secondVertexID, thirdVertexID);
    mesh::Edge *edges[3];
    edges[0] = &mesh->createUniqueEdge(*vertices[0], *vertices[1]);
    edges[1] = &mesh->createUniqueEdge(*vertices[1], *vertices[2]);
    edges[2] = &mesh->createUniqueEdge(*vertices[2], *vertices[0]);

    mesh->createTriangle(*edges[0], *edges[1], *edges[2]);
  }
}

void SolverInterfaceImpl::setMeshQuad(
    MeshID meshID,
    int    firstEdgeID,
    int    secondEdgeID,
    int    thirdEdgeID,
    int    fourthEdgeID)
{
  PRECICE_TRACE(meshID, firstEdgeID, secondEdgeID, thirdEdgeID,
                fourthEdgeID);
  PRECICE_CHECK(_dimensions == 3, "setMeshQuad is only possible for 3D cases. "
                                  "Please set the dimension to 3 in the preCICE configuration file.");
  PRECICE_REQUIRE_MESH_MODIFY(meshID);
  MeshContext &context = _accessor->usedMeshContext(meshID);
  if (context.meshRequirement == mapping::Mapping::MeshRequirement::FULL) {
    mesh::PtrMesh &mesh = context.mesh;
    using impl::errorInvalidEdgeID;
    PRECICE_CHECK(mesh->isValidEdgeID(firstEdgeID), errorInvalidEdgeID(firstEdgeID));
    PRECICE_CHECK(mesh->isValidEdgeID(secondEdgeID), errorInvalidEdgeID(secondEdgeID));
    PRECICE_CHECK(mesh->isValidEdgeID(thirdEdgeID), errorInvalidEdgeID(thirdEdgeID));
    PRECICE_CHECK(mesh->isValidEdgeID(fourthEdgeID), errorInvalidEdgeID(fourthEdgeID));

    PRECICE_CHECK(utils::unique_elements(utils::make_array(firstEdgeID, secondEdgeID, thirdEdgeID, fourthEdgeID)),
                  "The four edge ID's are not unique. Please check that the edges that form the quad are correct.");

    auto chain = mesh::asChain(utils::make_array(
        &mesh->edges()[firstEdgeID], &mesh->edges()[secondEdgeID],
        &mesh->edges()[thirdEdgeID], &mesh->edges()[fourthEdgeID]));
    PRECICE_CHECK(chain.connected, "The four edges are not connect. Please check that the edges that form the quad are correct.");

    auto coords = mesh::coordsFor(chain.vertices);
    PRECICE_CHECK(utils::unique_elements(coords),
                  "The four vertices that form the quad are not unique. "
                  "The resulting shape may be a point, line or triangle."
                  "Please check that the adapter sends the four unique vertices that form the quad, or that the mesh on the interface "
                  "is composed of planar quads.");

    auto convexity = math::geometry::isConvexQuad(coords);
    PRECICE_CHECK(convexity.convex,
                  "The given quad is not convex. "
                  "Please check that the adapter send the four correct vertices or that the interface is composed of planar quads.");

    // Use the shortest diagonal to split the quad into 2 triangles.
    // The diagonal to be used with edges (1, 2) and (0, 3) of the chain
    double distance1 = (coords[0] - coords[2]).norm();
    // The diagonal to be used with edges (0, 1) and (2, 3) of the chain
    double distance2 = (coords[1] - coords[3]).norm();

    // The new edge, e[4], is the shortest diagonal of the quad
    if (distance1 <= distance2) {
      auto &diag = mesh->createUniqueEdge(*chain.vertices[0], *chain.vertices[2]);
      mesh->createTriangle(*chain.edges[3], *chain.edges[0], diag);
      mesh->createTriangle(*chain.edges[1], *chain.edges[2], diag);
    } else {
      auto &diag = mesh->createUniqueEdge(*chain.vertices[1], *chain.vertices[3]);
      mesh->createTriangle(*chain.edges[0], *chain.edges[1], diag);
      mesh->createTriangle(*chain.edges[2], *chain.edges[3], diag);
    }
  }
}

void SolverInterfaceImpl::setMeshQuadWithEdges(
    MeshID meshID,
    int    firstVertexID,
    int    secondVertexID,
    int    thirdVertexID,
    int    fourthVertexID)
{
  PRECICE_TRACE(meshID, firstVertexID,
                secondVertexID, thirdVertexID, fourthVertexID);
  PRECICE_CHECK(_dimensions == 3, "setMeshQuadWithEdges is only possible for 3D cases."
                                  " Please set the dimension to 3 in the preCICE configuration file.");
  PRECICE_REQUIRE_MESH_MODIFY(meshID);
  MeshContext &context = _accessor->usedMeshContext(meshID);
  if (context.meshRequirement == mapping::Mapping::MeshRequirement::FULL) {
    PRECICE_ASSERT(context.mesh);
    mesh::Mesh &mesh = *(context.mesh);
    using impl::errorInvalidVertexID;
    PRECICE_CHECK(mesh.isValidVertexID(firstVertexID), errorInvalidVertexID(firstVertexID));
    PRECICE_CHECK(mesh.isValidVertexID(secondVertexID), errorInvalidVertexID(secondVertexID));
    PRECICE_CHECK(mesh.isValidVertexID(thirdVertexID), errorInvalidVertexID(thirdVertexID));
    PRECICE_CHECK(mesh.isValidVertexID(fourthVertexID), errorInvalidVertexID(fourthVertexID));

    auto vertexIDs = utils::make_array(firstVertexID, secondVertexID, thirdVertexID, fourthVertexID);
    PRECICE_CHECK(utils::unique_elements(vertexIDs), "The four vertex ID's are not unique. Please check that the vertices that form the quad are correct.");

    auto coords = mesh::coordsFor(mesh, vertexIDs);
    PRECICE_CHECK(utils::unique_elements(coords),
                  "The four vertices that form the quad are not unique. The resulting shape may be a point, line or triangle."
                  "Please check that the adapter sends the four unique vertices that form the quad, or that the mesh on the interface "
                  "is composed of quads. A mix of triangles and quads are not supported.");

    auto convexity = math::geometry::isConvexQuad(coords);
    PRECICE_CHECK(convexity.convex, "The given quad is not convex. "
                                    "Please check that the adapter send the four correct vertices or that the interface is composed of quads. "
                                    "A mix of triangles and quads are not supported.");
    auto reordered = utils::reorder_array(convexity.vertexOrder, mesh::vertexPtrsFor(mesh, vertexIDs));

    // Vertices are now in the order: V0-V1-V2-V3-V0.
    // The order now identifies all outer edges of the quad.
    auto &edge0 = mesh.createUniqueEdge(*reordered[0], *reordered[1]);
    auto &edge1 = mesh.createUniqueEdge(*reordered[1], *reordered[2]);
    auto &edge2 = mesh.createUniqueEdge(*reordered[2], *reordered[3]);
    auto &edge3 = mesh.createUniqueEdge(*reordered[3], *reordered[0]);

    // Use the shortest diagonal to split the quad into 2 triangles.
    // Vertices are now in V0-V1-V2-V3-V0 order. The new edge, e[4] is either 0-2 or 1-3
    double distance1 = (reordered[0]->getCoords() - reordered[2]->getCoords()).norm();
    double distance2 = (reordered[1]->getCoords() - reordered[3]->getCoords()).norm();

    // The new edge, e[4], is the shortest diagonal of the quad
    if (distance1 <= distance2) {
      auto &diag = mesh.createUniqueEdge(*reordered[0], *reordered[2]);
      mesh.createTriangle(edge0, edge1, diag);
      mesh.createTriangle(edge2, edge3, diag);
    } else {
      auto &diag = mesh.createUniqueEdge(*reordered[1], *reordered[3]);
      mesh.createTriangle(edge3, edge0, diag);
      mesh.createTriangle(edge1, edge2, diag);
    }
  }
}

void SolverInterfaceImpl::mapWriteDataFrom(
    int fromMeshID)
{
  PRECICE_TRACE(fromMeshID);
  PRECICE_VALIDATE_MESH_ID(fromMeshID);
  impl::MeshContext &context = _accessor->usedMeshContext(fromMeshID);

  PRECICE_CHECK(not context.fromMappingContexts.empty(),
                "You attempt to \"mapWriteDataFrom\" mesh {}, but there is no mapping from this mesh configured. Maybe you don't want to call this function at all or you forgot to configure the mapping.",
                context.mesh->getName());

  double time = _couplingScheme->getTime();
  performDataActions({action::Action::WRITE_MAPPING_PRIOR}, time, 0.0, 0.0, 0.0);

  // @todo add check here to avoid initializing again and again.
  _hasInitializedWrittenWaveforms = false; // @todo remove this! Trigger should only be set once.
  initializeWrittenWaveforms();            // @todo should only initialize waveform for the fromMeshID

  for (impl::MappingContext &mappingContext : context.fromMappingContexts) {
    if (not mappingContext.mapping->hasComputedMapping()) {
      PRECICE_DEBUG("Compute mapping from mesh \"{}\"", context.mesh->getName());
      mappingContext.mapping->computeMapping();
    }
    for (impl::DataContext &context : _accessor->writeDataContexts()) {
      if (context.getMeshID() != fromMeshID) {
        continue;
      }
      context.resetToData();
      PRECICE_DEBUG("Map data \"{}\" from mesh \"{}\"", context.getDataName(), context.getMeshName());
      PRECICE_ASSERT(mappingContext.mapping == context.mappingContext().mapping);
      // iterate over all the samples in the _fromWaveform
      for (int sampleID = 0; sampleID < context.numberOfSamplesInWaveform(); ++sampleID) {
        context.moveWaveformSampleToData(sampleID);                                            // put samples from _fromWaveform into _fromData
        context.mappingContext().mapping->map(context.getFromDataID(), context.getToDataID()); // map from _fromData to _toData
        context.moveDataToWaveformSample(sampleID);                                            // store _toData at the right place into the _toWaveform
      }
    }
    mappingContext.hasMappedData = true;
  }
  performDataActions({action::Action::WRITE_MAPPING_POST}, time, 0.0, 0.0, 0.0);
}

void SolverInterfaceImpl::mapReadDataTo(
    int toMeshID)
{
  PRECICE_TRACE(toMeshID);
  PRECICE_VALIDATE_MESH_ID(toMeshID);
  impl::MeshContext &context = _accessor->usedMeshContext(toMeshID);

  PRECICE_CHECK(not context.toMappingContexts.empty(),
                "You attempt to \"mapReadDataTo\" mesh {}, but there is no mapping to this mesh configured. Maybe you don't want to call this function at all or you forgot to configure the mapping.",
                context.mesh->getName());

  double time = _couplingScheme->getTime();
  performDataActions({action::Action::READ_MAPPING_PRIOR}, time, 0.0, 0.0, 0.0);

  // @todo add check here to avoid initializing again and again.
  _hasInitializedReadWaveforms = false; // @todo remove this! Trigger should only be set once.
  initializeReadWaveforms();            // @todo should only initialize waveform for the toMeshID

  for (impl::MappingContext &mappingContext : context.toMappingContexts) {
    if (not mappingContext.mapping->hasComputedMapping()) {
      PRECICE_DEBUG("Compute mapping from mesh \"{}\"", context.mesh->getName());
      mappingContext.mapping->computeMapping();
    }
    for (impl::DataContext &context : _accessor->readDataContexts()) {
      if (context.getMeshID() != toMeshID) {
        continue;
      }
      context.resetToData();
      PRECICE_DEBUG("Map data \"{}\" to mesh \"{}\"", context.getDataName(), context.getMeshName());
      PRECICE_ASSERT(mappingContext.mapping == context.mappingContext().mapping);
<<<<<<< HEAD
      // iterate over all the samples in the _fromWaveform
      for (int sampleID = 0; sampleID < context.numberOfSamplesInWaveform(); ++sampleID) {
        context.moveWaveformSampleToData(sampleID);                                            // put samples from _fromWaveform into _fromData
        context.mappingContext().mapping->map(context.getFromDataID(), context.getToDataID()); // map from _fromData to _toData
        context.moveDataToWaveformSample(sampleID);                                            // store _toData at the right place into the _toWaveform
      }
=======
      mappingContext.mapping->map(context.getFromDataID(), context.getToDataID());
      PRECICE_DEBUG("Mapped values = {}", utils::previewRange(3, context.toData()->values())); // @todo might be better to move this debug message into Mapping::map and remove getter DataContext::toData()
>>>>>>> b01ef176
    }
    mappingContext.hasMappedData = true;
  }
  performDataActions({action::Action::READ_MAPPING_POST}, time, 0.0, 0.0, 0.0);
}

void SolverInterfaceImpl::writeBlockVectorData(
    int           dataID,
    int           size,
    const int *   valueIndices,
    const double *values)
{
  PRECICE_TRACE(dataID, size);
  PRECICE_CHECK(_state != State::Finalized, "writeBlockVectorData(...) cannot be called after finalize().");
  PRECICE_REQUIRE_DATA_WRITE(dataID);
  if (size == 0)
    return;
  PRECICE_CHECK(valueIndices != nullptr, "writeBlockVectorData() was called with valueIndices == nullptr");
  PRECICE_CHECK(values != nullptr, "writeBlockVectorData() was called with values == nullptr");
  DataContext &context = _accessor->dataContext(dataID);
  PRECICE_ASSERT(context.providedData() != nullptr);
  mesh::Data &data = *context.providedData();
  PRECICE_CHECK(data.getDimensions() == _dimensions,
                "You cannot call writeBlockVectorData on the scalar data type \"{0}\". Use writeBlockScalarData or change the data type for \"{0}\" to vector.",
                data.getName());
  PRECICE_VALIDATE_DATA(values, size * _dimensions);

  auto &     valuesInternal = data.values();
  const auto vertexCount    = valuesInternal.size() / data.getDimensions();
  for (int i = 0; i < size; i++) {
    const auto valueIndex = valueIndices[i];
    PRECICE_CHECK(0 <= valueIndex && valueIndex < vertexCount,
                  "Cannot write data \"{}\" to invalid Vertex ID ({}). Please make sure you only use the results from calls to setMeshVertex/Vertices().",
                  data.getName(), valueIndex);
    const int offsetInternal = valueIndex * _dimensions;
    const int offset         = i * _dimensions;
    for (int dim = 0; dim < _dimensions; dim++) {
      PRECICE_ASSERT(offset + dim < valuesInternal.size(),
                     offset + dim, valuesInternal.size());
      valuesInternal[offsetInternal + dim] = values[offset + dim];
    }
  }
}

void SolverInterfaceImpl::writeVectorData(
    int           dataID,
    int           valueIndex,
    const double *value)
{
  PRECICE_TRACE(dataID, valueIndex);
  PRECICE_CHECK(_state != State::Finalized, "writeVectorData(...) cannot be called before finalize().");
  PRECICE_REQUIRE_DATA_WRITE(dataID);
  PRECICE_DEBUG("value = {}", Eigen::Map<const Eigen::VectorXd>(value, _dimensions).format(utils::eigenio::debug()));
  DataContext &context = _accessor->dataContext(dataID);
  PRECICE_ASSERT(context.providedData() != nullptr);
  mesh::Data &data = *context.providedData();
  PRECICE_CHECK(data.getDimensions() == _dimensions,
                "You cannot call writeVectorData on the scalar data type \"{0}\". Use writeScalarData or change the data type for \"{0}\" to vector.",
                data.getName());
  PRECICE_VALIDATE_DATA(value, _dimensions);

  auto &     values      = data.values();
  const auto vertexCount = values.size() / data.getDimensions();
  PRECICE_CHECK(0 <= valueIndex && valueIndex < vertexCount,
                "Cannot write data \"{}\" to invalid Vertex ID ({}). Please make sure you only use the results from calls to setMeshVertex/Vertices().",
                data.getName(), valueIndex);
  const int offset = valueIndex * _dimensions;
  for (int dim = 0; dim < _dimensions; dim++) {
    values[offset + dim] = value[dim];
  }
}

void SolverInterfaceImpl::writeBlockScalarData(
    int           dataID,
    int           size,
    const int *   valueIndices,
    const double *values)
{
  PRECICE_TRACE(dataID, size);
  PRECICE_CHECK(_state != State::Finalized, "writeBlockScalarData(...) cannot be called after finalize().");
  PRECICE_REQUIRE_DATA_WRITE(dataID);
  if (size == 0)
    return;
  PRECICE_CHECK(valueIndices != nullptr, "writeBlockScalarData() was called with valueIndices == nullptr");
  PRECICE_CHECK(values != nullptr, "writeBlockScalarData() was called with values == nullptr");
  DataContext &context = _accessor->dataContext(dataID);
  PRECICE_ASSERT(context.providedData() != nullptr);
  mesh::Data &data = *context.providedData();
  PRECICE_CHECK(data.getDimensions() == 1,
                "You cannot call writeBlockScalarData on the vector data type \"{}\". Use writeBlockVectorData or change the data type for \"{}\" to scalar.",
                data.getName(), data.getName());
  PRECICE_VALIDATE_DATA(values, size);

  auto &     valuesInternal = data.values();
  const auto vertexCount    = valuesInternal.size() / data.getDimensions();
  for (int i = 0; i < size; i++) {
    const auto valueIndex = valueIndices[i];
    PRECICE_CHECK(0 <= valueIndex && valueIndex < vertexCount,
                  "Cannot write data \"{}\" to invalid Vertex ID ({}). Please make sure you only use the results from calls to setMeshVertex/Vertices().",
                  data.getName(), valueIndex);
    valuesInternal[valueIndex] = values[i];
  }
}

void SolverInterfaceImpl::writeScalarData(
    int    dataID,
    int    valueIndex,
    double value)
{
  PRECICE_TRACE(dataID, valueIndex, value);
  PRECICE_CHECK(_state != State::Finalized, "writeScalarData(...) cannot be called after finalize().");
  PRECICE_REQUIRE_DATA_WRITE(dataID);
  DataContext &context = _accessor->dataContext(dataID);
  PRECICE_ASSERT(context.providedData() != nullptr);
  mesh::Data &data = *context.providedData();
  PRECICE_CHECK(valueIndex >= -1,
                "Invalid value index ({}) when writing scalar data. Value index must be >= 0. "
                "Please check the value index for {}",
                valueIndex, data.getName());
  PRECICE_CHECK(data.getDimensions() == 1,
                "You cannot call writeScalarData on the vector data type \"{0}\". "
                "Use writeVectorData or change the data type for \"{0}\" to scalar.",
                data.getName());
  PRECICE_VALIDATE_DATA(static_cast<double *>(&value), 1);

  auto &     values      = data.values();
  const auto vertexCount = values.size() / data.getDimensions();
  PRECICE_CHECK(0 <= valueIndex && valueIndex < vertexCount,
                "Cannot write data \"{}\" to invalid Vertex ID ({}). "
                "Please make sure you only use the results from calls to setMeshVertex/Vertices().",
                data.getName(), valueIndex);
  values[valueIndex] = value;
}

void SolverInterfaceImpl::readBlockVectorData(
    int        dataID,
    int        size,
    const int *valueIndices,
    double *   values) const
{
  PRECICE_TRACE(dataID, size);
  PRECICE_CHECK(_state != State::Finalized, "readBlockVectorData(...) cannot be called after finalize().");
  PRECICE_REQUIRE_DATA_READ(dataID);
  double dt = _couplingScheme->getThisTimeWindowRemainder(); // samples at end of time window
  return readBlockVectorData(dataID, size, valueIndices, dt, values);
}

void SolverInterfaceImpl::readBlockVectorData(
    int        dataID,
    int        size,
    const int *valueIndices,
    double     dt,
    double *   values) const
{
  PRECICE_TRACE(dataID, size);
  PRECICE_CHECK(_state != State::Finalized, "readBlockVectorData(...) cannot be called after finalize().");
  PRECICE_CHECK(dt <= _couplingScheme->getThisTimeWindowRemainder(), "readScalarData(...) cannot sample data outside of current time window.");
  double timeStepStart = _couplingScheme->getTimeWindowSize() - _couplingScheme->getThisTimeWindowRemainder();
  double timeWindowDt  = timeStepStart + dt;
  PRECICE_REQUIRE_DATA_READ(dataID);
  if (size == 0)
    return;
  PRECICE_CHECK(valueIndices != nullptr, "readBlockVectorData() was called with valueIndices == nullptr");
  PRECICE_CHECK(values != nullptr, "readBlockVectorData() was called with values == nullptr");
  DataContext &context = _accessor->dataContext(dataID);
  PRECICE_ASSERT(context.providedData() != nullptr);
  PRECICE_ASSERT(_hasInitializedReadWaveforms);
  mesh::Data &data = *context.providedData();
  PRECICE_CHECK(data.getDimensions() == _dimensions,
                "You cannot call readBlockVectorData on the scalar data type \"{0}\". "
                "Use readBlockScalarData or change the data type for \"{0}\" to vector.",
                data.getName());
  const auto valuesInternal = context.sampleAt(timeWindowDt, _couplingScheme->getTimeWindows());
  const auto vertexCount    = valuesInternal.size() / data.getDimensions();
  for (int i = 0; i < size; i++) {
    const auto valueIndex = valueIndices[i];
    PRECICE_CHECK(0 <= valueIndex && valueIndex < vertexCount,
                  "Cannot read data \"{}\" to invalid Vertex ID ({}). "
                  "Please make sure you only use the results from calls to setMeshVertex/Vertices().",
                  data.getName(), valueIndex);
    int offsetInternal = valueIndex * _dimensions;
    int offset         = i * _dimensions;
    for (int dim = 0; dim < _dimensions; dim++) {
      values[offset + dim] = valuesInternal[offsetInternal + dim];
    }
  }
}

void SolverInterfaceImpl::readVectorData(
    int     dataID,
    int     valueIndex,
    double *value) const
{
  PRECICE_TRACE(dataID, valueIndex);
  PRECICE_CHECK(_state != State::Finalized, "readVectorData(...) cannot be called after finalize().");
  PRECICE_REQUIRE_DATA_READ(dataID);
  double dt = _couplingScheme->getThisTimeWindowRemainder(); // samples at end of time window
  return readVectorData(dataID, valueIndex, dt, value);
}

void SolverInterfaceImpl::readVectorData(
    int     dataID,
    int     valueIndex,
    double  dt,
    double *value) const
{
  PRECICE_TRACE(dataID, valueIndex);
  PRECICE_CHECK(_state != State::Finalized, "readVectorData(...) cannot be called after finalize().");
  PRECICE_CHECK(dt <= _couplingScheme->getThisTimeWindowRemainder(), "readScalarData(...) cannot sample data outside of current time window.");
  double timeStepStart = _couplingScheme->getTimeWindowSize() - _couplingScheme->getThisTimeWindowRemainder();
  double timeWindowDt  = timeStepStart + dt;
  PRECICE_REQUIRE_DATA_READ(dataID);
  DataContext &context = _accessor->dataContext(dataID);
  PRECICE_ASSERT(context.providedData() != nullptr);
  PRECICE_ASSERT(_hasInitializedReadWaveforms);
  mesh::Data &data = *context.providedData();
  PRECICE_CHECK(valueIndex >= -1,
                "Invalid value index ( {} ) when reading vector data. Value index must be >= 0. "
                "Please check the value index for {}",
                valueIndex, data.getName());
  PRECICE_CHECK(data.getDimensions() == _dimensions,
                "You cannot call readVectorData on the scalar data type \"{0}\". Use readScalarData or change the data type for \"{0}\" to vector.",
                data.getName());
  const auto values      = context.sampleAt(timeWindowDt, _couplingScheme->getTimeWindows());
  const auto vertexCount = values.size() / data.getDimensions();
  PRECICE_CHECK(0 <= valueIndex && valueIndex < vertexCount,
                "Cannot read data \"{}\" to invalid Vertex ID ({}). "
                "Please make sure you only use the results from calls to setMeshVertex/Vertices().",
                data.getName(), valueIndex);
  int offset = valueIndex * _dimensions;
  for (int dim = 0; dim < _dimensions; dim++) {
    value[dim] = values[offset + dim];
  }
  PRECICE_DEBUG("read value = {}", Eigen::Map<const Eigen::VectorXd>(value, _dimensions).format(utils::eigenio::debug()));
}

void SolverInterfaceImpl::readBlockScalarData(
    int        dataID,
    int        size,
    const int *valueIndices,
    double *   values) const
{
  PRECICE_TRACE(dataID, size);
  PRECICE_CHECK(_state != State::Finalized, "readBlockScalarData(...) cannot be called after finalize().");
  PRECICE_REQUIRE_DATA_READ(dataID);
  double dt = _couplingScheme->getThisTimeWindowRemainder(); // samples at end of time window
  return readBlockScalarData(dataID, size, valueIndices, dt, values);
}

void SolverInterfaceImpl::readBlockScalarData(
    int        dataID,
    int        size,
    const int *valueIndices,
    double     dt,
    double *   values) const
{
  PRECICE_TRACE(dataID, size);
  PRECICE_CHECK(_state != State::Finalized, "readBlockScalarData(...) cannot be called after finalize().");
  PRECICE_CHECK(dt <= _couplingScheme->getThisTimeWindowRemainder(), "readScalarData(...) cannot sample data outside of current time window.");
  double timeStepStart = _couplingScheme->getTimeWindowSize() - _couplingScheme->getThisTimeWindowRemainder();
  double timeWindowDt  = timeStepStart + dt;
  PRECICE_REQUIRE_DATA_READ(dataID);
  if (size == 0)
    return;
  PRECICE_CHECK(valueIndices != nullptr, "readBlockScalarData() was called with valueIndices == nullptr");
  PRECICE_CHECK(values != nullptr, "readBlockScalarData() was called with values == nullptr");
  DataContext &context = _accessor->dataContext(dataID);
  PRECICE_ASSERT(context.providedData() != nullptr);
  PRECICE_ASSERT(_hasInitializedReadWaveforms);
  mesh::Data &data = *context.providedData();
  PRECICE_CHECK(data.getDimensions() == 1,
                "You cannot call readBlockScalarData on the vector data type \"{0}\". "
                "Use readBlockVectorData or change the data type for \"{0}\" to scalar.",
                data.getName());
  const auto valuesInternal = context.sampleAt(timeWindowDt, _couplingScheme->getTimeWindows());
  const auto vertexCount    = valuesInternal.size();

  for (int i = 0; i < size; i++) {
    const auto valueIndex = valueIndices[i];
    PRECICE_CHECK(0 <= valueIndex && valueIndex < vertexCount,
                  "Cannot read data \"{}\" to invalid Vertex ID ({}). "
                  "Please make sure you only use the results from calls to setMeshVertex/Vertices().",
                  data.getName(), valueIndex);
    values[i] = valuesInternal[valueIndex];
  }
}

void SolverInterfaceImpl::readScalarData(
    int     dataID,
    int     valueIndex,
    double &value) const
{
  PRECICE_TRACE(dataID, valueIndex, value);
  PRECICE_CHECK(_state != State::Finalized, "readScalarData(...) cannot be called after finalize().");
  PRECICE_REQUIRE_DATA_READ(dataID);
  double dt = _couplingScheme->getThisTimeWindowRemainder(); // samples at end of time window
  return readScalarData(dataID, valueIndex, dt, value);
}

void SolverInterfaceImpl::readScalarData(
    int     dataID,
    int     valueIndex,
    double  dt,
    double &value) const
{
  PRECICE_TRACE(dataID, valueIndex, value);
  PRECICE_CHECK(_state != State::Finalized, "readScalarData(...) cannot be called after finalize().");
  PRECICE_CHECK(dt <= _couplingScheme->getThisTimeWindowRemainder(), "readScalarData(...) cannot sample data outside of current time window.");
  double timeStepStart = _couplingScheme->getTimeWindowSize() - _couplingScheme->getThisTimeWindowRemainder();
  double timeWindowDt  = timeStepStart + dt;
  PRECICE_REQUIRE_DATA_READ(dataID);
  DataContext &context = _accessor->dataContext(dataID);
  PRECICE_ASSERT(context.providedData() != nullptr);
  PRECICE_ASSERT(_hasInitializedReadWaveforms);
  mesh::Data &data = *context.providedData();
  PRECICE_CHECK(valueIndex >= -1,
                "Invalid value index ( {} ) when reading scalar data. Value index must be >= 0. "
                "Please check the value index for {}",
                valueIndex, data.getName());
  PRECICE_CHECK(data.getDimensions() == 1,
                "You cannot call readScalarData on the vector data type \"{}\". "
                "Use readVectorData or change the data type for \"{}\" to scalar.",
                data.getName());
  const auto values      = context.sampleAt(timeWindowDt, _couplingScheme->getTimeWindows());
  const auto vertexCount = values.size();
  PRECICE_CHECK(0 <= valueIndex && valueIndex < vertexCount,
                "Cannot read data \"{}\" from invalid Vertex ID ({}). "
                "Please make sure you only use the results from calls to setMeshVertex/Vertices().",
                data.getName(), valueIndex);
  value = values[valueIndex];
  PRECICE_DEBUG("Read value = {}", value);
}

void SolverInterfaceImpl::setMeshAccessRegion(
    const int     meshID,
    const double *boundingBox) const
{
  PRECICE_TRACE(meshID);
  PRECICE_REQUIRE_MESH_USE(meshID);
  PRECICE_CHECK(_state != State::Finalized, "setMeshAccessRegion() cannot be called after finalize().")
  PRECICE_CHECK(_state != State::Initialized, "setMeshAccessRegion() needs to be called before initialize().");
  PRECICE_CHECK(!_accessRegionDefined, "setMeshAccessRegion may only be called once.");
  PRECICE_CHECK(boundingBox != nullptr, "setMeshAccessRegion was called with boundingBox == nullptr.");

  // Get the related mesh
  MeshContext & context = _accessor->meshContext(meshID);
  mesh::PtrMesh mesh(context.mesh);
  PRECICE_DEBUG("Define bounding box");
  // Transform bounds into a suitable format
  int                 dim = mesh->getDimensions();
  std::vector<double> bounds(dim * 2);

  for (int d = 0; d < dim; ++d) {
    // Check that min is lower or equal to max
    PRECICE_CHECK(boundingBox[2 * d] <= boundingBox[2 * d + 1], "Your bounding box is ill defined, i.e. it has a negative volume. The required format is [x_min, x_max...]");
    bounds[2 * d]     = boundingBox[2 * d];
    bounds[2 * d + 1] = boundingBox[2 * d + 1];
  }
  // Create a bounding box
  mesh::BoundingBox providedBoundingBox(bounds);
  // Expand the mesh associated bounding box
  mesh->expandBoundingBox(providedBoundingBox);
  // and set a flag so that we know the function was called
  _accessRegionDefined = true;
}

void SolverInterfaceImpl::getMeshVerticesAndIDs(
    const int meshID,
    const int size,
    int *     ids,
    double *  coordinates) const
{
  PRECICE_TRACE(meshID, size);
  PRECICE_REQUIRE_MESH_USE(meshID);
  PRECICE_DEBUG("Get {} mesh vertices with IDs", size);
  if (size == 0)
    return;

  const MeshContext & context = _accessor->meshContext(meshID);
  const mesh::PtrMesh mesh(context.mesh);

  PRECICE_CHECK(ids != nullptr, "getMeshVerticesWithIDs() was called with ids == nullptr");
  PRECICE_CHECK(coordinates != nullptr, "getMeshVerticesWithIDs() was called with coordinates == nullptr");

  const auto &vertices = mesh->vertices();
  PRECICE_CHECK(size <= vertices.size(), "The queried size exceeds the number of available points.");

  Eigen::Map<Eigen::MatrixXd> posMatrix{
      coordinates, _dimensions, static_cast<EIGEN_DEFAULT_DENSE_INDEX_TYPE>(size)};

  for (size_t i = 0; i < size; i++) {
    PRECICE_ASSERT(i < vertices.size(), i, vertices.size());
    ids[i]           = vertices[i].getID();
    posMatrix.col(i) = vertices[i].getCoords();
  }
}

void SolverInterfaceImpl::exportMesh(
    const std::string &filenameSuffix,
    int                exportType) const
{
  PRECICE_TRACE(filenameSuffix, exportType);
  // Export meshes
  //const ExportContext& context = _accessor->exportContext();
  for (const io::ExportContext &context : _accessor->exportContexts()) {
    PRECICE_DEBUG("Export type = {}", exportType);
    bool exportAll  = exportType == io::constants::exportAll();
    bool exportThis = context.exporter->getType() == exportType;
    if (exportAll || exportThis) {
      for (const MeshContext *meshContext : _accessor->usedMeshContexts()) {
        std::string name = meshContext->mesh->getName() + "-" + filenameSuffix;
        PRECICE_DEBUG("Exporting mesh to file \"{}\" at location \"{}\"", name, context.location);
        context.exporter->doExport(name, context.location, *(meshContext->mesh));
      }
    }
  }
}

void SolverInterfaceImpl::configureM2Ns(
    const m2n::M2NConfiguration::SharedPointer &config)
{
  PRECICE_TRACE();
  for (const auto &m2nTuple : config->m2ns()) {
    std::string comPartner("");
    bool        isRequesting = false;
    if (std::get<1>(m2nTuple) == _accessorName) {
      comPartner   = std::get<2>(m2nTuple);
      isRequesting = true;
    } else if (std::get<2>(m2nTuple) == _accessorName) {
      comPartner = std::get<1>(m2nTuple);
    }
    if (not comPartner.empty()) {
      for (const impl::PtrParticipant &participant : _participants) {
        if (participant->getName() == comPartner) {
          PRECICE_ASSERT(not utils::contained(comPartner, _m2ns), comPartner);
          PRECICE_ASSERT(std::get<0>(m2nTuple));

          _m2ns[comPartner] = [&] {
            m2n::BoundM2N bound;
            bound.m2n          = std::get<0>(m2nTuple);
            bound.localName    = _accessorName;
            bound.remoteName   = comPartner;
            bound.isRequesting = isRequesting;
            return bound;
          }();
        }
      }
    }
  }
}

void SolverInterfaceImpl::configurePartitions(
    const m2n::M2NConfiguration::SharedPointer &m2nConfig)
{
  PRECICE_TRACE();
  for (MeshContext *context : _accessor->usedMeshContexts()) {

    if (context->provideMesh) { // Accessor provides mesh
      PRECICE_CHECK(context->receiveMeshFrom.empty(),
                    "Participant \"{}\" cannot provide and receive mesh {}!",
                    _accessorName, context->mesh->getName());

      context->partition = partition::PtrPartition(new partition::ProvidedPartition(context->mesh));

      for (auto &receiver : _participants) {
        for (auto &receiverContext : receiver->usedMeshContexts()) {
          if (receiverContext->receiveMeshFrom == _accessorName && receiverContext->mesh->getName() == context->mesh->getName()) {
            // meshRequirement has to be copied from "from" to provide", since
            // mapping are only defined at "provide"
            if (receiverContext->meshRequirement > context->meshRequirement) {
              context->meshRequirement = receiverContext->meshRequirement;
            }

            m2n::PtrM2N m2n = m2nConfig->getM2N(receiver->getName(), _accessorName);
            m2n->createDistributedCommunication(context->mesh);
            context->partition->addM2N(m2n);
          }
        }
      }
      /// @todo support offset??

    } else { // Accessor receives mesh
      PRECICE_CHECK(not context->receiveMeshFrom.empty(),
                    "Participant \"{}\" must either provide or receive the mesh \"{}\". "
                    "Please define either a \"from\" or a \"provide\" attribute in the <use-mesh name=\"{}\"/> node of \"{}\".",
                    _accessorName, context->mesh->getName(), context->mesh->getName(), _accessorName);
      PRECICE_CHECK(not context->provideMesh,
                    "Participant \"{}\" cannot provide and receive mesh \"{}\" at the same time. "
                    "Please check your \"from\" and \"provide\" attributes in the <use-mesh name=\"{}\"/> node of \"{}\".",
                    _accessorName, context->mesh->getName(), context->mesh->getName(), _accessorName);
      std::string receiver(_accessorName);
      std::string provider(context->receiveMeshFrom);

      PRECICE_DEBUG("Receiving mesh from {}", provider);

      context->partition = partition::PtrPartition(new partition::ReceivedPartition(context->mesh, context->geoFilter, context->safetyFactor, context->allowDirectAccess));

      m2n::PtrM2N m2n = m2nConfig->getM2N(receiver, provider);
      m2n->createDistributedCommunication(context->mesh);
      context->partition->addM2N(m2n);
      for (const MappingContext &mappingContext : context->fromMappingContexts) {
        context->partition->addFromMapping(mappingContext.mapping);
      }
      for (const MappingContext &mappingContext : context->toMappingContexts) {
        context->partition->addToMapping(mappingContext.mapping);
      }
    }
  }
}

void SolverInterfaceImpl::compareBoundingBoxes()
{
  // sort meshContexts by name, for communication in right order.
  std::sort(_accessor->usedMeshContexts().begin(), _accessor->usedMeshContexts().end(),
            [](MeshContext const *const lhs, MeshContext const *const rhs) -> bool {
              return lhs->mesh->getName() < rhs->mesh->getName();
            });

  for (MeshContext *meshContext : _accessor->usedMeshContexts()) {
    if (meshContext->provideMesh) // provided meshes need their bounding boxes already for the re-partitioning
      meshContext->mesh->computeBoundingBox();
  }

  for (MeshContext *meshContext : _accessor->usedMeshContexts()) {
    meshContext->partition->compareBoundingBoxes();
  }
}

void SolverInterfaceImpl::computePartitions()
{
  //We need to do this in two loops: First, communicate the mesh and later compute the partition.
  //Originally, this was done in one loop. This however gave deadlock if two meshes needed to be communicated cross-wise.
  //Both loops need a different sorting

  auto &contexts = _accessor->usedMeshContexts();

  std::sort(contexts.begin(), contexts.end(),
            [](MeshContext const *const lhs, MeshContext const *const rhs) -> bool {
              return lhs->mesh->getName() < rhs->mesh->getName();
            });

  for (MeshContext *meshContext : contexts) {
    meshContext->partition->communicate();
  }

  // for two-level initialization, there is also still communication in partition::compute()
  // therefore, we cannot resort here.
  // @todo this hacky solution should be removed as part of #633
  bool resort = true;
  for (auto &m2nPair : _m2ns) {
    if (m2nPair.second.m2n->usesTwoLevelInitialization()) {
      resort = false;
      break;
    }
  }

  if (resort) {
    // pull provided meshes up front, to have them ready for the decomposition of the received meshes (for the mappings)
    std::stable_partition(contexts.begin(), contexts.end(),
                          [](MeshContext const *const meshContext) -> bool {
                            return meshContext->provideMesh;
                          });
  }

  for (MeshContext *meshContext : contexts) {
    meshContext->partition->compute();
    if (not meshContext->provideMesh) { // received mesh can only compute their bounding boxes here
      meshContext->mesh->computeBoundingBox();
    }
    meshContext->mesh->allocateDataValues();
  }
}

void SolverInterfaceImpl::computeMappings(const utils::ptr_vector<MappingContext> &contexts, const std::string &mappingType)
{
  PRECICE_TRACE();
  using namespace mapping;
  MappingConfiguration::Timing timing;
  for (impl::MappingContext &context : contexts) {
    timing      = context.timing;
    bool mapNow = timing == MappingConfiguration::ON_ADVANCE;
    mapNow |= timing == MappingConfiguration::INITIAL;
    bool hasComputed = context.mapping->hasComputedMapping();
    if (mapNow && not hasComputed) {
      PRECICE_INFO("Compute \"{}\" mapping from mesh \"{}\" to mesh \"{}\".",
                   mappingType, _accessor->meshContext(context.fromMeshID).mesh->getName(), _accessor->meshContext(context.toMeshID).mesh->getName());

      context.mapping->computeMapping();
    }
  }
}

void SolverInterfaceImpl::mapData(const utils::ptr_vector<DataContext> &contexts, const std::string &mappingType)
{
  PRECICE_TRACE();
  using namespace mapping;
  MappingConfiguration::Timing timing;
  int                          sampleID = 0;
  for (impl::DataContext &context : contexts) {
    if (context.hasMapping()) {
      timing         = context.mappingContext().timing;
      bool hasMapped = context.mappingContext().hasMappedData;
      bool mapNow    = timing == MappingConfiguration::ON_ADVANCE;
      mapNow |= timing == MappingConfiguration::INITIAL;
      if (mapNow && (not hasMapped)) {
        int inDataID  = context.getFromDataID();
        int outDataID = context.getToDataID();
        PRECICE_DEBUG("Map \"{}\" data \"{}\" from mesh \"{}\"",
                      mappingType, context.getDataName(), context.getMeshName());
        PRECICE_DEBUG("Map from dataID {} to dataID: {}", inDataID, outDataID);
<<<<<<< HEAD
        context.resetToData();
        context.moveWaveformSampleToData(sampleID);                 // put samples from _fromWaveform into _fromData
        context.mappingContext().mapping->map(inDataID, outDataID); // map from _fromData to _toData
        context.moveDataToWaveformSample(sampleID);                 // store _toData at the right place into the _toWaveform
=======
        context.mappingContext().mapping->map(inDataID, outDataID);
        PRECICE_DEBUG("Mapped values = {}", utils::previewRange(3, context.toData()->values())); // @todo might be better to move this debug message into Mapping::map and remove getter DataContext::toData()
>>>>>>> b01ef176
      }
    } else {
      context.moveProvidedDataToProvidedWaveformSample(0); // store _providedData at the right place into the _providedWaveform
    }
  }
}

void SolverInterfaceImpl::clearMappings(utils::ptr_vector<MappingContext> contexts)
{
  PRECICE_TRACE();
  // Clear non-stationary, non-incremental mappings
  using namespace mapping;
  for (impl::MappingContext &context : contexts) {
    bool isStationary = context.timing == MappingConfiguration::INITIAL;
    if (not isStationary) {
      context.mapping->clear();
    }
    context.hasMappedData = false;
  }
}

void SolverInterfaceImpl::initializeWrittenWaveforms()
{
  PRECICE_TRACE();
  PRECICE_ASSERT(not _hasInitializedWrittenWaveforms);
  for (impl::DataContext &context : _accessor->writeDataContexts()) {
    if (context.hasMapping()) {
      context.initializeFromWaveform();
      context.initializeToWaveform();
    } else {
      context.initializeProvidedWaveform();
    }
  }
  _hasInitializedWrittenWaveforms = true;
}

void SolverInterfaceImpl::storeWriteDataInWrittenWaveform()
{
  PRECICE_TRACE();
  PRECICE_ASSERT(_hasInitializedWrittenWaveforms);
  for (impl::DataContext &context : _accessor->writeDataContexts()) {
    context.storeFromDataInWaveform();
  }
}

void SolverInterfaceImpl::storeReadDataInReadWaveform()
{
  PRECICE_TRACE();
  PRECICE_ASSERT(_hasInitializedReadWaveforms);
  for (impl::DataContext &context : _accessor->readDataContexts()) {
    context.storeFromDataInWaveform();
  }
}

void SolverInterfaceImpl::prepareExchangedWriteData()
{
  PRECICE_TRACE();
  PRECICE_ASSERT(_hasInitializedWrittenWaveforms);
  for (impl::DataContext &context : _accessor->writeDataContexts()) {
    context.sampleWaveformInToData();
  }
}

void SolverInterfaceImpl::prepareExchangedReadData()
{
  PRECICE_TRACE();
  PRECICE_ASSERT(_hasInitializedReadWaveforms);
  for (impl::DataContext &context : _accessor->readDataContexts()) {
    context.sampleWaveformInToData();
  }
}

void SolverInterfaceImpl::initializeReadWaveforms()
{
  PRECICE_TRACE();
  PRECICE_ASSERT(not _hasInitializedReadWaveforms);
  for (impl::DataContext &context : _accessor->readDataContexts()) {
    if (context.hasMapping()) {
      context.initializeFromWaveform();
      context.initializeToWaveform();
    } else {
      context.initializeProvidedWaveform();
    }
  }
  _hasInitializedReadWaveforms = true;
}

void SolverInterfaceImpl::mapWrittenData()
{
  PRECICE_TRACE();
  computeMappings(_accessor->writeMappingContexts(), "write");
  mapData(_accessor->writeDataContexts(), "write");
  clearMappings(_accessor->writeMappingContexts());
}

void SolverInterfaceImpl::mapReadData()
{
  PRECICE_TRACE();
  computeMappings(_accessor->readMappingContexts(), "read");
  mapData(_accessor->readDataContexts(), "read");
  clearMappings(_accessor->readMappingContexts());
}

void SolverInterfaceImpl::performDataActions(
    const std::set<action::Action::Timing> &timings,
    double                                  time,
    double                                  timeStepSize,
    double                                  computedTimeWindowPart,
    double                                  timeWindowSize)
{
  PRECICE_TRACE();
  for (action::PtrAction &action : _accessor->actions()) {
    if (timings.find(action->getTiming()) != timings.end()) {
      action->performAction(time, timeStepSize, computedTimeWindowPart, timeWindowSize);
    }
  }
}

void SolverInterfaceImpl::handleExports()
{
  PRECICE_TRACE();
  //timesteps was already incremented before
  int timesteps = _couplingScheme->getTimeWindows() - 1;

  for (const io::ExportContext &context : _accessor->exportContexts()) {
    if (_couplingScheme->isTimeWindowComplete() || context.everyIteration) {
      if (context.everyNTimeWindows != -1) {
        if (timesteps % context.everyNTimeWindows == 0) {
          if (context.everyIteration) {
            std::ostringstream everySuffix;
            everySuffix << _accessorName << ".it" << _numberAdvanceCalls;
            exportMesh(everySuffix.str());
          }
          std::ostringstream suffix;
          suffix << _accessorName << ".dt" << _couplingScheme->getTimeWindows() - 1;
          exportMesh(suffix.str());
        }
      }
    }
  }

  if (_couplingScheme->isTimeWindowComplete()) {
    // Export watch point data
    for (const PtrWatchPoint &watchPoint : _accessor->watchPoints()) {
      watchPoint->exportPointData(_couplingScheme->getTime());
    }
    for (const PtrWatchIntegral &watchIntegral : _accessor->watchIntegrals()) {
      watchIntegral->exportIntegralData(_couplingScheme->getTime());
    }
  }
}

void SolverInterfaceImpl::resetWrittenData()
{
  PRECICE_TRACE();
  for (DataContext &context : _accessor->writeDataContexts()) {
    context.resetProvidedData();
    if (context.hasMapping()) {
      PRECICE_ASSERT(context.hasWriteMapping());
      context.resetToData();
    }
  }
}

PtrParticipant SolverInterfaceImpl::determineAccessingParticipant(
    const config::SolverInterfaceConfiguration &config)
{
  const auto &partConfig = config.getParticipantConfiguration();
  for (const PtrParticipant &participant : partConfig->getParticipants()) {
    if (participant->getName() == _accessorName) {
      return participant;
    }
  }
  PRECICE_ERROR("This participant's name, which was specified in the constructor of the preCICE interface as \"{}\", "
                "is not defined in the preCICE configuration. "
                "Please double-check the correct spelling.",
                _accessorName);
}

void SolverInterfaceImpl::initializeMasterSlaveCommunication()
{
  PRECICE_TRACE();

  Event e("com.initializeMasterSlaveCom", precice::syncMode);
  utils::MasterSlave::_communication->connectMasterSlaves(
      _accessorName, "MasterSlaves",
      _accessorProcessRank, _accessorCommunicatorSize);
}

void SolverInterfaceImpl::syncTimestep(double computedTimestepLength)
{
  PRECICE_ASSERT(utils::MasterSlave::isParallel());
  if (utils::MasterSlave::isSlave()) {
    utils::MasterSlave::_communication->send(computedTimestepLength, 0);
  } else {
    PRECICE_ASSERT(utils::MasterSlave::isMaster());
    for (Rank rankSlave : utils::MasterSlave::allSlaves()) {
      double dt;
      utils::MasterSlave::_communication->receive(dt, rankSlave);
      PRECICE_CHECK(math::equals(dt, computedTimestepLength),
                    "Found ambiguous values for the timestep length passed to preCICE in \"advance\". On rank {}, the value is {}, while on rank 0, the value is {}.",
                    rankSlave, dt, computedTimestepLength);
    }
  }
}

void SolverInterfaceImpl::closeCommunicationChannels(CloseChannels close)
{
  // Apply some final ping-pong to synch solver that run e.g. with a uni-directional coupling only
  // afterwards close connections
  PRECICE_INFO("Synchronize participants and close {}communication channels",
               (close == CloseChannels::Distributed ? "distributed " : ""));
  std::string ping = "ping";
  std::string pong = "pong";
  for (auto &iter : _m2ns) {
    auto bm2n = iter.second;
    if (not utils::MasterSlave::isSlave()) {
      PRECICE_DEBUG("Synchronizing Master with {}", bm2n.remoteName);
      if (bm2n.isRequesting) {
        bm2n.m2n->getMasterCommunication()->send(ping, 0);
        std::string receive = "init";
        bm2n.m2n->getMasterCommunication()->receive(receive, 0);
        PRECICE_ASSERT(receive == pong);
      } else {
        std::string receive = "init";
        bm2n.m2n->getMasterCommunication()->receive(receive, 0);
        PRECICE_ASSERT(receive == ping);
        bm2n.m2n->getMasterCommunication()->send(pong, 0);
      }
    }
    if (close == CloseChannels::Distributed) {
      PRECICE_DEBUG("Closing distributed communication with {}", bm2n.remoteName);
      bm2n.m2n->closeDistributedConnections();
    } else {
      PRECICE_DEBUG("Closing communication with {}", bm2n.remoteName);
      bm2n.m2n->closeConnection();
    }
  }
}

const mesh::Mesh &SolverInterfaceImpl::mesh(const std::string &meshName) const
{
  PRECICE_TRACE(meshName);
  return *_accessor->usedMeshContext(meshName).mesh;
}

void SolverInterfaceImpl::doDataTransferAndWriteMapping()
{
  storeWriteDataInWrittenWaveform();
  mapWrittenData();
  prepareExchangedWriteData();
}

void SolverInterfaceImpl::doDataTransferAndReadMapping()
{
  storeReadDataInReadWaveform(); // @todo this part is difficult: If the window is repeated, we have to overwrite the sample, if the window is complete and we move to the next window, we have to shift all samples and go to the next window.
  mapReadData();
  prepareExchangedReadData();
}

void SolverInterfaceImpl::moveReadWaveform()
{
  for (impl::DataContext &context : _accessor->readDataContexts()) {
    context.moveProvidedWaveform();
  }
}

} // namespace impl
} // namespace precice<|MERGE_RESOLUTION|>--- conflicted
+++ resolved
@@ -1006,6 +1006,7 @@
       mappingContext.mapping->computeMapping();
     }
     for (impl::DataContext &context : _accessor->writeDataContexts()) {
+
       if (context.getMeshID() != fromMeshID) {
         continue;
       }
@@ -1014,9 +1015,10 @@
       PRECICE_ASSERT(mappingContext.mapping == context.mappingContext().mapping);
       // iterate over all the samples in the _fromWaveform
       for (int sampleID = 0; sampleID < context.numberOfSamplesInWaveform(); ++sampleID) {
-        context.moveWaveformSampleToData(sampleID);                                            // put samples from _fromWaveform into _fromData
-        context.mappingContext().mapping->map(context.getFromDataID(), context.getToDataID()); // map from _fromData to _toData
-        context.moveDataToWaveformSample(sampleID);                                            // store _toData at the right place into the _toWaveform
+        context.moveWaveformSampleToData(sampleID);                                              // put samples from _fromWaveform into _fromData
+        context.mappingContext().mapping->map(context.getFromDataID(), context.getToDataID());   // map from _fromData to _toData
+        context.moveDataToWaveformSample(sampleID);                                              // store _toData at the right place into the _toWaveform
+        PRECICE_DEBUG("Mapped values = {}", utils::previewRange(3, context.toData()->values())); // @todo might be better to move this debug message into Mapping::map and remove getter DataContext::toData()
       }
     }
     mappingContext.hasMappedData = true;
@@ -1054,17 +1056,13 @@
       context.resetToData();
       PRECICE_DEBUG("Map data \"{}\" to mesh \"{}\"", context.getDataName(), context.getMeshName());
       PRECICE_ASSERT(mappingContext.mapping == context.mappingContext().mapping);
-<<<<<<< HEAD
       // iterate over all the samples in the _fromWaveform
       for (int sampleID = 0; sampleID < context.numberOfSamplesInWaveform(); ++sampleID) {
-        context.moveWaveformSampleToData(sampleID);                                            // put samples from _fromWaveform into _fromData
-        context.mappingContext().mapping->map(context.getFromDataID(), context.getToDataID()); // map from _fromData to _toData
-        context.moveDataToWaveformSample(sampleID);                                            // store _toData at the right place into the _toWaveform
+        context.moveWaveformSampleToData(sampleID);                                              // put samples from _fromWaveform into _fromData
+        context.mappingContext().mapping->map(context.getFromDataID(), context.getToDataID());   // map from _fromData to _toData
+        context.moveDataToWaveformSample(sampleID);                                              // store _toData at the right place into the _toWaveform
+        PRECICE_DEBUG("Mapped values = {}", utils::previewRange(3, context.toData()->values())); // @todo might be better to move this debug message into Mapping::map and remove getter DataContext::toData()
       }
-=======
-      mappingContext.mapping->map(context.getFromDataID(), context.getToDataID());
-      PRECICE_DEBUG("Mapped values = {}", utils::previewRange(3, context.toData()->values())); // @todo might be better to move this debug message into Mapping::map and remove getter DataContext::toData()
->>>>>>> b01ef176
     }
     mappingContext.hasMappedData = true;
   }
@@ -1675,15 +1673,11 @@
         PRECICE_DEBUG("Map \"{}\" data \"{}\" from mesh \"{}\"",
                       mappingType, context.getDataName(), context.getMeshName());
         PRECICE_DEBUG("Map from dataID {} to dataID: {}", inDataID, outDataID);
-<<<<<<< HEAD
         context.resetToData();
         context.moveWaveformSampleToData(sampleID);                 // put samples from _fromWaveform into _fromData
         context.mappingContext().mapping->map(inDataID, outDataID); // map from _fromData to _toData
         context.moveDataToWaveformSample(sampleID);                 // store _toData at the right place into the _toWaveform
-=======
-        context.mappingContext().mapping->map(inDataID, outDataID);
         PRECICE_DEBUG("Mapped values = {}", utils::previewRange(3, context.toData()->values())); // @todo might be better to move this debug message into Mapping::map and remove getter DataContext::toData()
->>>>>>> b01ef176
       }
     } else {
       context.moveProvidedDataToProvidedWaveformSample(0); // store _providedData at the right place into the _providedWaveform
