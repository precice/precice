--- conflicted
+++ resolved
@@ -83,16 +83,10 @@
 SolverInterfaceImpl::SolverInterfaceImpl(
     std::string        participantName,
     const std::string &configurationFileName,
-<<<<<<< HEAD
-    int                accessorProcessRank,
-    int                accessorCommunicatorSize,
+    int                solverProcessIndex,
+    int                solverProcessSize,
     void *             communicator,
     bool               allowNullptr)
-=======
-    int                solverProcessIndex,
-    int                solverProcessSize,
-    void *             communicator)
->>>>>>> 06214c46
     : _accessorName(std::move(participantName)),
       _accessorProcessRank(solverProcessIndex),
       _accessorCommunicatorSize(solverProcessSize)
@@ -151,25 +145,19 @@
 SolverInterfaceImpl::SolverInterfaceImpl(
     std::string        participantName,
     const std::string &configurationFileName,
-<<<<<<< HEAD
-    int                accessorProcessRank,
-    int                accessorCommunicatorSize)
-    : SolverInterfaceImpl::SolverInterfaceImpl(std::move(participantName), configurationFileName, accessorProcessRank, accessorCommunicatorSize, nullptr, true)
+    int                solverProcessIndex,
+    int                solverProcessSize)
+    : SolverInterfaceImpl::SolverInterfaceImpl(std::move(participantName), configurationFileName, solverProcessIndex, solverProcessSize, nullptr)
 {
 }
 
 SolverInterfaceImpl::SolverInterfaceImpl(
     std::string        participantName,
     const std::string &configurationFileName,
-    int                accessorProcessRank,
-    int                accessorCommunicatorSize,
+    int                solverProcessIndex,
+    int                solverProcessSize,
     void *             communicator)
-    : SolverInterfaceImpl::SolverInterfaceImpl(std::move(participantName), configurationFileName, accessorProcessRank, accessorCommunicatorSize, communicator, false)
-=======
-    int                solverProcessIndex,
-    int                solverProcessSize)
-    : SolverInterfaceImpl::SolverInterfaceImpl(std::move(participantName), configurationFileName, solverProcessIndex, solverProcessSize, nullptr)
->>>>>>> 06214c46
+    : SolverInterfaceImpl::SolverInterfaceImpl(std::move(participantName), configurationFileName, solverProcessIndex, solverProcessSize, communicator, false)
 {
 }
 
