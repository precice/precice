#include <Eigen/Core>
#include <Eigen/src/Core/util/Meta.h>
#include <algorithm>
#include <array>
#include <cmath>
#include <deque>
#include <functional>
#include <iterator>
#include <memory>
#include <ostream>
#include <sstream>
#include <tuple>
#include <utility>

#include "SolverInterfaceImpl.hpp"
#include "action/SharedPointer.hpp"
#include "com/Communication.hpp"
#include "com/SharedPointer.hpp"
#include "cplscheme/Constants.hpp"
#include "cplscheme/CouplingScheme.hpp"
#include "cplscheme/config/CouplingSchemeConfiguration.hpp"
#include "io/Export.hpp"
#include "io/ExportContext.hpp"
#include "io/SharedPointer.hpp"
#include "logging/LogConfiguration.hpp"
#include "logging/LogMacros.hpp"
#include "m2n/BoundM2N.hpp"
#include "m2n/M2N.hpp"
#include "m2n/SharedPointer.hpp"
#include "m2n/config/M2NConfiguration.hpp"
#include "mapping/Mapping.hpp"
#include "mapping/SharedPointer.hpp"
#include "mapping/config/MappingConfiguration.hpp"
#include "math/differences.hpp"
#include "math/geometry.hpp"
#include "mesh/Data.hpp"
#include "mesh/Edge.hpp"
#include "mesh/Mesh.hpp"
#include "mesh/SharedPointer.hpp"
#include "mesh/Utils.hpp"
#include "mesh/Vertex.hpp"
#include "mesh/config/MeshConfiguration.hpp"
#include "partition/Partition.hpp"
#include "partition/ProvidedPartition.hpp"
#include "partition/ReceivedPartition.hpp"
#include "partition/SharedPointer.hpp"
#include "precice/config/Configuration.hpp"
#include "precice/config/ParticipantConfiguration.hpp"
#include "precice/config/SharedPointer.hpp"
#include "precice/config/SolverInterfaceConfiguration.hpp"
#include "precice/impl/CommonErrorMessages.hpp"
#include "precice/impl/MappingContext.hpp"
#include "precice/impl/MeshContext.hpp"
#include "precice/impl/Participant.hpp"
#include "precice/impl/ReadDataContext.hpp"
#include "precice/impl/ValidationMacros.hpp"
#include "precice/impl/WatchIntegral.hpp"
#include "precice/impl/WatchPoint.hpp"
#include "precice/impl/WriteDataContext.hpp"
#include "precice/impl/versions.hpp"
#include "precice/types.hpp"
#include "utils/EigenHelperFunctions.hpp"
#include "utils/EigenIO.hpp"
#include "utils/Event.hpp"
#include "utils/EventUtils.hpp"
#include "utils/Helpers.hpp"
#include "utils/IntraComm.hpp"
#include "utils/Parallel.hpp"
#include "utils/Petsc.hpp"
#include "utils/algorithm.hpp"
#include "utils/assertion.hpp"
#include "xml/XMLTag.hpp"

using precice::utils::Event;
using precice::utils::EventRegistry;

namespace precice {

/// Enabled further inter- and intra-solver synchronisation
bool syncMode = false;

namespace impl {

SolverInterfaceImpl::SolverInterfaceImpl(
    std::string_view participantName,
    std::string_view configurationFileName,
    int              solverProcessIndex,
    int              solverProcessSize,
    void *           communicator,
    bool             allowNullptr)
    : _accessorName(participantName),
      _accessorProcessRank(solverProcessIndex),
      _accessorCommunicatorSize(solverProcessSize)
{
  if (!allowNullptr) {
    PRECICE_CHECK(communicator != nullptr,
                  "Passing \"nullptr\" as \"communicator\" to SolverInterface constructor is not allowed. Please use the SolverInterface constructor without the \"communicator\" argument, if you don't want to pass an MPI communicator.");
  }
  PRECICE_CHECK(!_accessorName.empty(),
                "This participant's name is an empty string. "
                "When constructing a preCICE interface you need to pass the name of the "
                "participant as first argument to the constructor.");
  PRECICE_CHECK(_accessorProcessRank >= 0,
                "The solver process index needs to be a non-negative number, not: {}. "
                "Please check the value given when constructing a preCICE interface.",
                _accessorProcessRank);
  PRECICE_CHECK(_accessorCommunicatorSize >= 1,
                "The solver process size needs to be a positive number, not: {}. "
                "Please check the value given when constructing a preCICE interface.",
                _accessorCommunicatorSize);
  PRECICE_CHECK(_accessorProcessRank < _accessorCommunicatorSize,
                "The solver process index, currently: {}  needs to be smaller than the solver process size, currently: {}. "
                "Please check the values given when constructing a preCICE interface.",
                _accessorProcessRank, _accessorCommunicatorSize);

// Set the global communicator to the passed communicator.
// This is a noop if preCICE is not configured with MPI.
// nullpointer signals to use MPI_COMM_WORLD
#ifndef PRECICE_NO_MPI
  if (communicator != nullptr) {
    auto commptr = static_cast<utils::Parallel::Communicator *>(communicator);
    utils::Parallel::registerUserProvidedComm(*commptr);
  }
#endif

  logging::setParticipant(_accessorName);

  configure(configurationFileName);

// This block cannot be merge with the one above as only configure calls
// utils::Parallel::initializeMPI, which is needed for getProcessRank.
#ifndef PRECICE_NO_MPI
  if (communicator != nullptr) {
    const auto currentRank = utils::Parallel::current()->rank();
    PRECICE_CHECK(_accessorProcessRank == currentRank,
                  "The solver process index given in the preCICE interface constructor({}) does not match the rank of the passed MPI communicator ({}).",
                  _accessorProcessRank, currentRank);
    const auto currentSize = utils::Parallel::current()->size();
    PRECICE_CHECK(_accessorCommunicatorSize == currentSize,
                  "The solver process size given in the preCICE interface constructor({}) does not match the size of the passed MPI communicator ({}).",
                  _accessorCommunicatorSize, currentSize);
  }
#endif
}

SolverInterfaceImpl::SolverInterfaceImpl(
    std::string_view participantName,
    std::string_view configurationFileName,
    int              solverProcessIndex,
    int              solverProcessSize)
    : SolverInterfaceImpl::SolverInterfaceImpl(participantName, configurationFileName, solverProcessIndex, solverProcessSize, nullptr, true)
{
}

SolverInterfaceImpl::SolverInterfaceImpl(
    std::string_view participantName,
    std::string_view configurationFileName,
    int              solverProcessIndex,
    int              solverProcessSize,
    void *           communicator)
    : SolverInterfaceImpl::SolverInterfaceImpl(participantName, configurationFileName, solverProcessIndex, solverProcessSize, communicator, false)
{
}

SolverInterfaceImpl::~SolverInterfaceImpl()
{
  if (_state != State::Finalized) {
    PRECICE_INFO("Implicitly finalizing in destructor");
    finalize();
  }
}

void SolverInterfaceImpl::configure(
    std::string_view configurationFileName)
{
  config::Configuration config;
  utils::Parallel::initializeManagedMPI(nullptr, nullptr);
  logging::setMPIRank(utils::Parallel::current()->rank());
  xml::ConfigurationContext context{
      _accessorName,
      _accessorProcessRank,
      _accessorCommunicatorSize};
  xml::configure(config.getXMLTag(), context, configurationFileName);
  if (_accessorProcessRank == 0) {
    PRECICE_INFO("This is preCICE version {}", PRECICE_VERSION);
    PRECICE_INFO("Revision info: {}", precice::preciceRevision);
    PRECICE_INFO("Build type: "
#ifndef NDEBUG
                 "Debug"
#else // NDEBUG
                 "Release"
#ifndef PRECICE_NO_DEBUG_LOG
                 " + debug log"
#else
                 " (without debug log)"
#endif
#ifndef PRECICE_NO_TRACE_LOG
                 " + trace log"
#endif
#ifndef PRECICE_NO_ASSERTIONS
                 " + assertions"
#endif
#endif // NDEBUG
    );
    PRECICE_INFO("Configuring preCICE with configuration \"{}\"", configurationFileName);
    PRECICE_INFO("I am participant \"{}\"", _accessorName);
  }
  configure(config.getSolverInterfaceConfiguration());
}

void SolverInterfaceImpl::configure(
    const config::SolverInterfaceConfiguration &config)
{
  PRECICE_TRACE();

  Event                    e("configure"); // no precice::syncMode as this is not yet configured here
  utils::ScopedEventPrefix sep("configure/");

  _meshLock.clear();

  _dimensions         = config.getDimensions();
  _allowsExperimental = config.allowsExperimental();
  _accessor           = determineAccessingParticipant(config);
  _accessor->setMeshIdManager(config.getMeshConfiguration()->extractMeshIdManager());

  PRECICE_ASSERT(_accessorCommunicatorSize == 1 || _accessor->useIntraComm(),
                 "A parallel participant needs an intra-participant communication");
  PRECICE_CHECK(not(_accessorCommunicatorSize == 1 && _accessor->useIntraComm()),
                "You cannot use an intra-participant communication with a serial participant. "
                "If you do not know exactly what an intra-participant communication is and why you want to use it "
                "you probably just want to remove the intraComm tag from the preCICE configuration.");

  utils::IntraComm::configure(_accessorProcessRank, _accessorCommunicatorSize);

  _participants = config.getParticipantConfiguration()->getParticipants();
  configureM2Ns(config.getM2NConfiguration());

  PRECICE_CHECK(_participants.size() > 1,
                "In the preCICE configuration, only one participant is defined. "
                "One participant makes no coupled simulation. "
                "Please add at least another one.");
  configurePartitions(config.getM2NConfiguration());

  cplscheme::PtrCouplingSchemeConfiguration cplSchemeConfig =
      config.getCouplingSchemeConfiguration();
  _couplingScheme = cplSchemeConfig->getCouplingScheme(_accessorName);

  // Register all MeshIds to the lock, but unlock them straight away as
  // writing is allowed after configuration.
  for (const MeshContext *meshContext : _accessor->usedMeshContexts()) {
    _meshLock.add(meshContext->mesh->getName(), false);
  }

  utils::EventRegistry::instance().initialize("precice-" + _accessorName, "", utils::Parallel::current()->comm);

  PRECICE_DEBUG("Initialize intra-participant communication");
  if (utils::IntraComm::isParallel()) {
    initializeIntraCommunication();
  }

  auto &solverInitEvent = EventRegistry::instance().getStoredEvent("solver.initialize");
  solverInitEvent.start(precice::syncMode);
}

double SolverInterfaceImpl::initialize()
{
  PRECICE_TRACE();
  PRECICE_CHECK(_state != State::Finalized, "initialize() cannot be called after finalize().")
  PRECICE_CHECK(_state != State::Initialized, "initialize() may only be called once.");
  PRECICE_ASSERT(not _couplingScheme->isInitialized());

  bool failedToInitialize = _couplingScheme->isActionRequired(cplscheme::CouplingScheme::Action::InitializeData) && not _couplingScheme->isActionFulfilled(cplscheme::CouplingScheme::Action::InitializeData);
  PRECICE_CHECK(not failedToInitialize,
                "Initial data has to be written to preCICE before calling initialize(). "
                "After defining your mesh, call requiresInitialData() to check if the participant is required to write initial data using an appropriate write...Data() function.");

  auto &solverInitEvent = EventRegistry::instance().getStoredEvent("solver.initialize");
  solverInitEvent.pause(precice::syncMode);
  Event                    e("initialize", precice::syncMode);
  utils::ScopedEventPrefix sep("initialize/");

  PRECICE_DEBUG("Preprocessing provided meshes");
  for (MeshContext *meshContext : _accessor->usedMeshContexts()) {
    if (meshContext->provideMesh) {
      auto &mesh = *(meshContext->mesh);
      Event e("preprocess." + mesh.getName(), precice::syncMode);
      meshContext->mesh->preprocess();
    }
  }

  // Setup communication

  PRECICE_INFO("Setting up primary communication to coupling partner/s");
  for (auto &m2nPair : _m2ns) {
    auto &bm2n       = m2nPair.second;
    bool  requesting = bm2n.isRequesting;
    if (bm2n.m2n->isConnected()) {
      PRECICE_DEBUG("Primary connection {} {} already connected.", (requesting ? "from" : "to"), bm2n.remoteName);
    } else {
      PRECICE_DEBUG((requesting ? "Awaiting primary connection from {}" : "Establishing primary connection to {}"), bm2n.remoteName);
      bm2n.prepareEstablishment();
      bm2n.connectPrimaryRanks();
      PRECICE_DEBUG("Established primary connection {} {}", (requesting ? "from " : "to "), bm2n.remoteName);
    }
  }

  PRECICE_INFO("Primary ranks are connected");

  compareBoundingBoxes();

  PRECICE_INFO("Setting up preliminary secondary communication to coupling partner/s");
  for (auto &m2nPair : _m2ns) {
    auto &bm2n = m2nPair.second;
    bm2n.preConnectSecondaryRanks();
  }

  computePartitions();

  PRECICE_INFO("Setting up secondary communication to coupling partner/s");
  for (auto &m2nPair : _m2ns) {
    auto &bm2n = m2nPair.second;
    bm2n.connectSecondaryRanks();
    PRECICE_DEBUG("Established secondary connection {} {}", (bm2n.isRequesting ? "from " : "to "), bm2n.remoteName);
  }
  PRECICE_INFO("Secondary ranks are connected");

  for (auto &m2nPair : _m2ns) {
    m2nPair.second.cleanupEstablishment();
  }

  PRECICE_DEBUG("Initialize watchpoints");
  for (PtrWatchPoint &watchPoint : _accessor->watchPoints()) {
    watchPoint->initialize();
  }
  for (PtrWatchIntegral &watchIntegral : _accessor->watchIntegrals()) {
    watchIntegral->initialize();
  }

  // Initialize coupling state, overwrite these values for restart
  double time       = 0.0;
  int    timeWindow = 1;

  _meshLock.lockAll();

  if (_couplingScheme->sendsInitializedData()) {
    mapWrittenData();
    performDataActions({action::Action::WRITE_MAPPING_POST}, 0.0);
  }

  PRECICE_DEBUG("Initialize coupling schemes");
  // result of _couplingScheme->getNextTimestepMaxLength() can change when calling _couplingScheme->initialize(...) and first participant method is used for setting the time window size.
  _couplingScheme->initialize(time, timeWindow);

<<<<<<< HEAD
  std::vector<double> receiveTimes{time::Storage::WINDOW_START, time::Storage::WINDOW_END};
  mapReadData(receiveTimes);
  performDataActions({action::Action::READ_MAPPING_POST}, 0.0);
=======
  if (_couplingScheme->hasDataBeenReceived()) {
    mapReadData();
    performDataActions({action::Action::READ_MAPPING_POST}, 0.0);
    // @todo Refactor treatment of read and write data. See https://github.com/precice/precice/pull/1614, "Remarks on waveform handling"
    for (auto &context : _accessor->readDataContexts()) {
      context.storeDataInWaveform();
    }
  }

  for (auto &context : _accessor->readDataContexts()) {
    context.moveToNextWindow();
  }

  _couplingScheme->receiveResultOfFirstAdvance();

  if (_couplingScheme->hasDataBeenReceived()) {
    mapReadData();
    performDataActions({action::Action::READ_MAPPING_POST}, 0.0);
    // @todo Refactor treatment of read and write data. See https://github.com/precice/precice/pull/1614, "Remarks on waveform handling"
    for (auto &context : _accessor->readDataContexts()) {
      context.storeDataInWaveform();
    }
  }
>>>>>>> 5912ed23

  resetWrittenData();
  PRECICE_DEBUG("Plot output");
  _accessor->exportFinal();
  solverInitEvent.start(precice::syncMode);

  _state = State::Initialized;
  PRECICE_INFO(_couplingScheme->printCouplingState());

  // determine dt at the very end of the method to get the final value, even if first participant method is used (see above).
  double dt = _couplingScheme->getNextTimestepMaxLength();
  return dt;
}

double SolverInterfaceImpl::advance(
    double computedTimestepLength)
{

  PRECICE_TRACE(computedTimestepLength);

  // Events for the solver time, stopped when we enter, restarted when we leave advance
  auto &solverEvent = EventRegistry::instance().getStoredEvent("solver.advance");
  solverEvent.stop(precice::syncMode);
  auto &solverInitEvent = EventRegistry::instance().getStoredEvent("solver.initialize");
  solverInitEvent.stop(precice::syncMode);

  Event                    e("advance", precice::syncMode);
  utils::ScopedEventPrefix sep("advance/");

  PRECICE_CHECK(_state != State::Constructed, "initialize() has to be called before advance().");
  PRECICE_CHECK(_state != State::Finalized, "advance() cannot be called after finalize().")
  PRECICE_CHECK(_state == State::Initialized, "initialize() has to be called before advance().")
  PRECICE_ASSERT(_couplingScheme->isInitialized());
  PRECICE_CHECK(isCouplingOngoing(), "advance() cannot be called when isCouplingOngoing() returns false.");
  PRECICE_CHECK(!math::equals(computedTimestepLength, 0.0), "advance() cannot be called with a timestep size of 0.");
  PRECICE_CHECK(computedTimestepLength > 0.0, "advance() cannot be called with a negative timestep size {}.", computedTimestepLength);
  _numberAdvanceCalls++;

#ifndef NDEBUG
  PRECICE_DEBUG("Synchronize timestep length");
  if (utils::IntraComm::isParallel()) {
    syncTimestep(computedTimestepLength);
  }
#endif

  // Update the coupling scheme time state. Necessary to get correct remainder.
  _couplingScheme->addComputedTime(computedTimestepLength);
  // Current time
  double time = _couplingScheme->getTime();

  if (_couplingScheme->willDataBeExchanged(0.0)) {
    mapWrittenData();
    performDataActions({action::Action::WRITE_MAPPING_POST}, time);
  }

  advanceCouplingScheme();

  if (_couplingScheme->isTimeWindowComplete()) {
    for (auto &context : _accessor->readDataContexts()) {
      context.moveToNextWindow();
    }
  }

  if (_couplingScheme->hasDataBeenReceived()) {
    std::vector<double> receiveTimes{time::Storage::WINDOW_END};
    mapReadData(receiveTimes);
    performDataActions({action::Action::READ_MAPPING_POST}, time);
    // @todo Refactor treatment of read and write data. See https://github.com/precice/precice/pull/1614, "Remarks on waveform handling"
    for (auto &context : _accessor->readDataContexts()) {
      context.storeDataInWaveform();
    }
  }

  PRECICE_INFO(_couplingScheme->printCouplingState());

  PRECICE_DEBUG("Handle exports");
  handleExports();

  resetWrittenData();

  _meshLock.lockAll();
  solverEvent.start(precice::syncMode);
  return _couplingScheme->getNextTimestepMaxLength();
}

void SolverInterfaceImpl::finalize()
{
  PRECICE_TRACE();
  PRECICE_CHECK(_state != State::Finalized, "finalize() may only be called once.");

  // Events for the solver time, finally stopped here
  auto &solverEvent = EventRegistry::instance().getStoredEvent("solver.advance");
  solverEvent.stop(precice::syncMode);

  Event                    e("finalize"); // no precice::syncMode here as MPI is already finalized at destruction of this event
  utils::ScopedEventPrefix sep("finalize/");

  if (_state == State::Initialized) {

    PRECICE_ASSERT(_couplingScheme->isInitialized());
    PRECICE_DEBUG("Finalize coupling scheme");
    _couplingScheme->finalize();

    PRECICE_DEBUG("Handle exports");
    _accessor->exportFinal();
    closeCommunicationChannels(CloseChannels::All);
  }

  // Release ownership
  _couplingScheme.reset();
  _participants.clear();
  _accessor.reset();

  // Close Connections
  PRECICE_DEBUG("Close intra-participant communication");
  if (utils::IntraComm::isParallel()) {
    utils::IntraComm::getCommunication()->closeConnection();
    utils::IntraComm::getCommunication() = nullptr;
  }
  _m2ns.clear();

  // Stop and print Event logging
  e.stop();

  // Finalize PETSc and Events first
  utils::Petsc::finalize();
  utils::EventRegistry::instance().finalize();

  // Printing requires finalization
  if (not precice::utils::IntraComm::isSecondary()) {
    utils::EventRegistry::instance().printAll();
  }

  // Finally clear events and finalize MPI
  utils::EventRegistry::instance().clear();
  utils::Parallel::finalizeManagedMPI();
  _state = State::Finalized;
}

int SolverInterfaceImpl::getDimensions() const
{
  PRECICE_TRACE(_dimensions);
  return _dimensions;
}

bool SolverInterfaceImpl::isCouplingOngoing() const
{
  PRECICE_TRACE();
  PRECICE_CHECK(_state != State::Finalized, "isCouplingOngoing() cannot be called after finalize().");
  PRECICE_CHECK(_state == State::Initialized, "initialize() has to be called before isCouplingOngoing() can be evaluated.");
  return _couplingScheme->isCouplingOngoing();
}

bool SolverInterfaceImpl::isTimeWindowComplete() const
{
  PRECICE_TRACE();
  PRECICE_CHECK(_state != State::Constructed, "initialize() has to be called before isTimeWindowComplete().");
  PRECICE_CHECK(_state != State::Finalized, "isTimeWindowComplete() cannot be called after finalize().");
  return _couplingScheme->isTimeWindowComplete();
}

bool SolverInterfaceImpl::requiresInitialData()
{
  PRECICE_TRACE();
  PRECICE_CHECK(_state == State::Constructed, "requiresInitialData() has to be called before initialize().");
  bool required = _couplingScheme->isActionRequired(cplscheme::CouplingScheme::Action::InitializeData);
  if (required) {
    _couplingScheme->markActionFulfilled(cplscheme::CouplingScheme::Action::InitializeData);
  }
  return required;
}

bool SolverInterfaceImpl::requiresWritingCheckpoint()
{
  PRECICE_TRACE();
  PRECICE_CHECK(_state == State::Initialized, "initialize() has to be called before requiresWritingCheckpoint().");
  bool required = _couplingScheme->isActionRequired(cplscheme::CouplingScheme::Action::WriteCheckpoint);
  if (required) {
    _couplingScheme->markActionFulfilled(cplscheme::CouplingScheme::Action::WriteCheckpoint);
  }
  return required;
}

bool SolverInterfaceImpl::requiresReadingCheckpoint()
{
  PRECICE_TRACE();
  PRECICE_CHECK(_state == State::Initialized, "initialize() has to be called before requiresReadingCheckpoint().");
  bool required = _couplingScheme->isActionRequired(cplscheme::CouplingScheme::Action::ReadCheckpoint);
  if (required) {
    _couplingScheme->markActionFulfilled(cplscheme::CouplingScheme::Action::ReadCheckpoint);
  }
  return required;
}

bool SolverInterfaceImpl::hasMesh(std::string_view meshName) const
{
  PRECICE_TRACE(meshName);
  return _accessor->hasMesh(meshName);
}

bool SolverInterfaceImpl::hasData(
    std::string_view meshName,
    std::string_view dataName) const
{
  PRECICE_TRACE(dataName, meshName);
  PRECICE_VALIDATE_MESH_NAME(meshName);
  return _accessor->isDataUsed(dataName, meshName);
}

bool SolverInterfaceImpl::requiresMeshConnectivityFor(std::string_view meshName) const
{
  PRECICE_VALIDATE_MESH_NAME(meshName);
  MeshContext &context = _accessor->usedMeshContext(meshName);
  return context.meshRequirement == mapping::Mapping::MeshRequirement::FULL;
}

bool SolverInterfaceImpl::requiresGradientDataFor(std::string_view meshName,
                                                  std::string_view dataName) const
{
  PRECICE_VALIDATE_DATA_NAME(meshName, dataName);
  // Read data never requires gradients
  if (!_accessor->isDataWrite(meshName, dataName))
    return false;

  WriteDataContext &context = _accessor->writeDataContext(meshName, dataName);
  return context.providedData()->hasGradient();
}

int SolverInterfaceImpl::getMeshVertexSize(
    std::string_view meshName) const
{
  PRECICE_TRACE(meshName);
  PRECICE_REQUIRE_MESH_USE(meshName);
  // In case we access received mesh data: check, if the requested mesh data has already been received.
  // Otherwise, the function call doesn't make any sense
  PRECICE_CHECK((_state == State::Initialized) || _accessor->isMeshProvided(meshName), "initialize() has to be called before accessing"
                                                                                       " data of the received mesh \"{}\" on participant \"{}\".",
                meshName, _accessor->getName());
  MeshContext &context = _accessor->usedMeshContext(meshName);
  PRECICE_ASSERT(context.mesh.get() != nullptr);
  return context.mesh->vertices().size();
}

/// @todo Currently not supported as we would need to re-compute the re-partition
void SolverInterfaceImpl::resetMesh(
    std::string_view meshName)
{
  PRECICE_EXPERIMENTAL_API();
  PRECICE_TRACE(meshName);
  PRECICE_VALIDATE_MESH_NAME(meshName);
  impl::MeshContext &context = _accessor->usedMeshContext(meshName);

  PRECICE_DEBUG("Clear mesh positions for mesh \"{}\"", context.mesh->getName());
  _meshLock.unlock(meshName);
  context.mesh->clear();
}

int SolverInterfaceImpl::setMeshVertex(
    std::string_view meshName,
    const double *   position)
{
  PRECICE_TRACE(meshName);
  PRECICE_REQUIRE_MESH_MODIFY(meshName);
  Eigen::VectorXd internalPosition{
      Eigen::Map<const Eigen::VectorXd>{position, _dimensions}};
  PRECICE_DEBUG("Position = {}", internalPosition.format(utils::eigenio::debug()));
  int           index   = -1;
  MeshContext & context = _accessor->usedMeshContext(meshName);
  mesh::PtrMesh mesh(context.mesh);
  PRECICE_DEBUG("MeshRequirement: {}", fmt::streamed(context.meshRequirement));
  index = mesh->createVertex(internalPosition).getID();
  mesh->allocateDataValues();
  return index;
}

void SolverInterfaceImpl::setMeshVertices(
    std::string_view meshName,
    int              size,
    const double *   positions,
    int *            ids)
{
  PRECICE_TRACE(meshName, size);
  PRECICE_REQUIRE_MESH_MODIFY(meshName);
  MeshContext & context = _accessor->usedMeshContext(meshName);
  mesh::PtrMesh mesh(context.mesh);
  PRECICE_DEBUG("Set positions");
  const Eigen::Map<const Eigen::MatrixXd> posMatrix{
      positions, _dimensions, static_cast<EIGEN_DEFAULT_DENSE_INDEX_TYPE>(size)};
  for (int i = 0; i < size; ++i) {
    Eigen::VectorXd current(posMatrix.col(i));
    ids[i] = mesh->createVertex(current).getID();
  }
  mesh->allocateDataValues();
}

void SolverInterfaceImpl::setMeshEdge(
    std::string_view meshName,
    int              firstVertexID,
    int              secondVertexID)
{
  PRECICE_TRACE(meshName, firstVertexID, secondVertexID);
  PRECICE_REQUIRE_MESH_MODIFY(meshName);
  MeshContext &context = _accessor->usedMeshContext(meshName);
  if (context.meshRequirement == mapping::Mapping::MeshRequirement::FULL) {
    mesh::PtrMesh &mesh = context.mesh;
    using impl::errorInvalidVertexID;
    PRECICE_CHECK(mesh->isValidVertexID(firstVertexID), errorInvalidVertexID(firstVertexID));
    PRECICE_CHECK(mesh->isValidVertexID(secondVertexID), errorInvalidVertexID(secondVertexID));
    mesh::Vertex &v0 = mesh->vertices()[firstVertexID];
    mesh::Vertex &v1 = mesh->vertices()[secondVertexID];
    mesh->createEdge(v0, v1);
  }
}

void SolverInterfaceImpl::setMeshEdges(
    std::string_view meshName,
    int              size,
    const int *      vertices)
{
  PRECICE_TRACE(meshName, size);
  PRECICE_REQUIRE_MESH_MODIFY(meshName);
  MeshContext &context = _accessor->usedMeshContext(meshName);
  if (context.meshRequirement != mapping::Mapping::MeshRequirement::FULL) {
    return;
  }

  mesh::PtrMesh &mesh = context.mesh;
  {
    auto end           = std::next(vertices, size * 2);
    auto [first, last] = utils::find_first_range(vertices, end, [&mesh](VertexID vid) {
      return !mesh->isValidVertexID(vid);
    });
    PRECICE_CHECK(first == end,
                  impl::errorInvalidVertexIDRange,
                  std::distance(vertices, first),
                  std::distance(vertices, last));
  }

  for (int i = 0; i < size; ++i) {
    auto aid = vertices[2 * i];
    auto bid = vertices[2 * i + 1];
    mesh->createEdge(mesh->vertices()[aid], mesh->vertices()[bid]);
  }
}

void SolverInterfaceImpl::setMeshTriangle(
    std::string_view meshName,
    int              firstVertexID,
    int              secondVertexID,
    int              thirdVertexID)
{
  PRECICE_TRACE(meshName, firstVertexID,
                secondVertexID, thirdVertexID);

  PRECICE_REQUIRE_MESH_MODIFY(meshName);
  MeshContext &context = _accessor->usedMeshContext(meshName);
  if (context.meshRequirement == mapping::Mapping::MeshRequirement::FULL) {
    mesh::PtrMesh &mesh = context.mesh;
    using impl::errorInvalidVertexID;
    PRECICE_CHECK(mesh->isValidVertexID(firstVertexID), errorInvalidVertexID(firstVertexID));
    PRECICE_CHECK(mesh->isValidVertexID(secondVertexID), errorInvalidVertexID(secondVertexID));
    PRECICE_CHECK(mesh->isValidVertexID(thirdVertexID), errorInvalidVertexID(thirdVertexID));
    PRECICE_CHECK(utils::unique_elements(utils::make_array(firstVertexID, secondVertexID, thirdVertexID)),
                  "setMeshTriangle() was called with repeated Vertex IDs ({}, {}, {}).",
                  firstVertexID, secondVertexID, thirdVertexID);
    mesh::Vertex *vertices[3];
    vertices[0] = &mesh->vertices()[firstVertexID];
    vertices[1] = &mesh->vertices()[secondVertexID];
    vertices[2] = &mesh->vertices()[thirdVertexID];
    PRECICE_CHECK(utils::unique_elements(utils::make_array(vertices[0]->getCoords(),
                                                           vertices[1]->getCoords(), vertices[2]->getCoords())),
                  "setMeshTriangle() was called with vertices located at identical coordinates (IDs: {}, {}, {}).",
                  firstVertexID, secondVertexID, thirdVertexID);
    mesh::Edge *edges[3];
    edges[0] = &mesh->createEdge(*vertices[0], *vertices[1]);
    edges[1] = &mesh->createEdge(*vertices[1], *vertices[2]);
    edges[2] = &mesh->createEdge(*vertices[2], *vertices[0]);

    mesh->createTriangle(*edges[0], *edges[1], *edges[2]);
  }
}

void SolverInterfaceImpl::setMeshTriangles(
    std::string_view meshName,
    int              size,
    const int *      vertices)
{
  PRECICE_TRACE(meshName, size);
  PRECICE_REQUIRE_MESH_MODIFY(meshName);
  MeshContext &context = _accessor->usedMeshContext(meshName);
  if (context.meshRequirement != mapping::Mapping::MeshRequirement::FULL) {
    return;
  }

  mesh::PtrMesh &mesh = context.mesh;
  {
    auto end           = std::next(vertices, size * 3);
    auto [first, last] = utils::find_first_range(vertices, end, [&mesh](VertexID vid) {
      return !mesh->isValidVertexID(vid);
    });
    PRECICE_CHECK(first == end,
                  impl::errorInvalidVertexIDRange,
                  std::distance(vertices, first),
                  std::distance(vertices, last));
  }

  for (int i = 0; i < size; ++i) {
    auto aid = vertices[3 * i];
    auto bid = vertices[3 * i + 1];
    auto cid = vertices[3 * i + 2];
    mesh->createTriangle(mesh->vertices()[aid],
                         mesh->vertices()[bid],
                         mesh->vertices()[cid]);
  }
}

void SolverInterfaceImpl::setMeshQuad(
    std::string_view meshName,
    int              firstVertexID,
    int              secondVertexID,
    int              thirdVertexID,
    int              fourthVertexID)
{
  PRECICE_TRACE(meshName, firstVertexID,
                secondVertexID, thirdVertexID, fourthVertexID);
  PRECICE_CHECK(_dimensions == 3, "setMeshQuad is only possible for 3D cases."
                                  " Please set the dimension to 3 in the preCICE configuration file.");
  PRECICE_REQUIRE_MESH_MODIFY(meshName);
  MeshContext &context = _accessor->usedMeshContext(meshName);
  if (context.meshRequirement == mapping::Mapping::MeshRequirement::FULL) {
    PRECICE_ASSERT(context.mesh);
    mesh::Mesh &mesh = *(context.mesh);
    using impl::errorInvalidVertexID;
    PRECICE_CHECK(mesh.isValidVertexID(firstVertexID), errorInvalidVertexID(firstVertexID));
    PRECICE_CHECK(mesh.isValidVertexID(secondVertexID), errorInvalidVertexID(secondVertexID));
    PRECICE_CHECK(mesh.isValidVertexID(thirdVertexID), errorInvalidVertexID(thirdVertexID));
    PRECICE_CHECK(mesh.isValidVertexID(fourthVertexID), errorInvalidVertexID(fourthVertexID));

    auto vertexIDs = utils::make_array(firstVertexID, secondVertexID, thirdVertexID, fourthVertexID);
    PRECICE_CHECK(utils::unique_elements(vertexIDs), "The four vertex ID's are not unique. Please check that the vertices that form the quad are correct.");

    auto coords = mesh::coordsFor(mesh, vertexIDs);
    PRECICE_CHECK(utils::unique_elements(coords),
                  "The four vertices that form the quad are not unique. The resulting shape may be a point, line or triangle."
                  "Please check that the adapter sends the four unique vertices that form the quad, or that the mesh on the interface is composed of quads.");

    auto convexity = math::geometry::isConvexQuad(coords);
    PRECICE_CHECK(convexity.convex, "The given quad is not convex. "
                                    "Please check that the adapter send the four correct vertices or that the interface is composed of quads.");
    auto reordered = utils::reorder_array(convexity.vertexOrder, mesh::vertexPtrsFor(mesh, vertexIDs));

    // Vertices are now in the order: V0-V1-V2-V3-V0.
    // Use the shortest diagonal to split the quad into 2 triangles.
    // Vertices are now in V0-V1-V2-V3-V0 order. The new edge, e[4] is either 0-2 or 1-3
    double distance02 = (reordered[0]->getCoords() - reordered[2]->getCoords()).norm();
    double distance13 = (reordered[1]->getCoords() - reordered[3]->getCoords()).norm();

    // The new edge, e[4], is the shortest diagonal of the quad
    if (distance02 <= distance13) {
      mesh.createTriangle(*reordered[0], *reordered[2], *reordered[1]);
      mesh.createTriangle(*reordered[0], *reordered[2], *reordered[3]);
    } else {
      mesh.createTriangle(*reordered[1], *reordered[3], *reordered[0]);
      mesh.createTriangle(*reordered[1], *reordered[3], *reordered[2]);
    }
  }
}

void SolverInterfaceImpl::setMeshQuads(
    std::string_view meshName,
    int              size,
    const int *      vertices)
{
  PRECICE_TRACE(meshName, size);
  PRECICE_REQUIRE_MESH_MODIFY(meshName);
  MeshContext &context = _accessor->usedMeshContext(meshName);
  if (context.meshRequirement != mapping::Mapping::MeshRequirement::FULL) {
    return;
  }

  mesh::Mesh &mesh = *(context.mesh);
  {
    auto end           = std::next(vertices, size * 4);
    auto [first, last] = utils::find_first_range(vertices, end, [&mesh](VertexID vid) {
      return !mesh.isValidVertexID(vid);
    });
    PRECICE_CHECK(first == end,
                  impl::errorInvalidVertexIDRange,
                  std::distance(vertices, first),
                  std::distance(vertices, last));
  }

  for (int i = 0; i < size; ++i) {
    auto aid = vertices[4 * i];
    auto bid = vertices[4 * i + 1];
    auto cid = vertices[4 * i + 2];
    auto did = vertices[4 * i + 3];

    auto vertexIDs = utils::make_array(aid, bid, cid, did);
    PRECICE_CHECK(utils::unique_elements(vertexIDs), "The four vertex ID's of the quad nr {} are not unique. Please check that the vertices that form the quad are correct.", i);

    auto coords = mesh::coordsFor(mesh, vertexIDs);
    PRECICE_CHECK(utils::unique_elements(coords),
                  "The four vertices that form the quad nr {} are not unique. The resulting shape may be a point, line or triangle."
                  "Please check that the adapter sends the four unique vertices that form the quad, or that the mesh on the interface is composed of quads.",
                  i);

    auto convexity = math::geometry::isConvexQuad(coords);
    PRECICE_CHECK(convexity.convex, "The given quad nr {} is not convex. "
                                    "Please check that the adapter send the four correct vertices or that the interface is composed of quads.",
                  i);
    auto reordered = utils::reorder_array(convexity.vertexOrder, mesh::vertexPtrsFor(mesh, vertexIDs));

    // Use the shortest diagonal to split the quad into 2 triangles.
    // Vertices are now in V0-V1-V2-V3-V0 order. The new edge, e[4] is either 0-2 or 1-3
    double distance02 = (reordered[0]->getCoords() - reordered[2]->getCoords()).norm();
    double distance13 = (reordered[1]->getCoords() - reordered[3]->getCoords()).norm();

    if (distance02 <= distance13) {
      mesh.createTriangle(*reordered[0], *reordered[2], *reordered[1]);
      mesh.createTriangle(*reordered[0], *reordered[2], *reordered[3]);
    } else {
      mesh.createTriangle(*reordered[1], *reordered[3], *reordered[0]);
      mesh.createTriangle(*reordered[1], *reordered[3], *reordered[2]);
    }
  }
}

void SolverInterfaceImpl::setMeshTetrahedron(
    std::string_view meshName,
    int              firstVertexID,
    int              secondVertexID,
    int              thirdVertexID,
    int              fourthVertexID)
{
  PRECICE_TRACE(meshName, firstVertexID, secondVertexID, thirdVertexID, fourthVertexID);
  PRECICE_REQUIRE_MESH_MODIFY(meshName);
  PRECICE_CHECK(_dimensions == 3, "setMeshTetrahedron is only possible for 3D cases."
                                  " Please set the dimension to 3 in the preCICE configuration file.");
  MeshContext &context = _accessor->usedMeshContext(meshName);
  if (context.meshRequirement == mapping::Mapping::MeshRequirement::FULL) {
    mesh::PtrMesh &mesh = context.mesh;
    using impl::errorInvalidVertexID;
    PRECICE_CHECK(mesh->isValidVertexID(firstVertexID), errorInvalidVertexID(firstVertexID));
    PRECICE_CHECK(mesh->isValidVertexID(secondVertexID), errorInvalidVertexID(secondVertexID));
    PRECICE_CHECK(mesh->isValidVertexID(thirdVertexID), errorInvalidVertexID(thirdVertexID));
    PRECICE_CHECK(mesh->isValidVertexID(fourthVertexID), errorInvalidVertexID(fourthVertexID));
    mesh::Vertex &A = mesh->vertices()[firstVertexID];
    mesh::Vertex &B = mesh->vertices()[secondVertexID];
    mesh::Vertex &C = mesh->vertices()[thirdVertexID];
    mesh::Vertex &D = mesh->vertices()[fourthVertexID];

    mesh->createTetrahedron(A, B, C, D);
  }
}

void SolverInterfaceImpl::setMeshTetrahedra(
    std::string_view meshName,
    int              size,
    const int *      vertices)
{
  PRECICE_TRACE(meshName, size);
  PRECICE_REQUIRE_MESH_MODIFY(meshName);
  MeshContext &context = _accessor->usedMeshContext(meshName);
  if (context.meshRequirement != mapping::Mapping::MeshRequirement::FULL) {
    return;
  }

  mesh::PtrMesh &mesh = context.mesh;
  {
    auto end           = std::next(vertices, size * 4);
    auto [first, last] = utils::find_first_range(vertices, end, [&mesh](VertexID vid) {
      return !mesh->isValidVertexID(vid);
    });
    PRECICE_CHECK(first == end,
                  impl::errorInvalidVertexIDRange,
                  std::distance(vertices, first),
                  std::distance(vertices, last));
  }

  for (int i = 0; i < size; ++i) {
    auto aid = vertices[4 * i];
    auto bid = vertices[4 * i + 1];
    auto cid = vertices[4 * i + 2];
    auto did = vertices[4 * i + 3];
    mesh->createTetrahedron(mesh->vertices()[aid],
                            mesh->vertices()[bid],
                            mesh->vertices()[cid],
                            mesh->vertices()[did]);
  }
}

void SolverInterfaceImpl::writeBlockVectorData(
    std::string_view meshName,
    std::string_view dataName,
    int              size,
    const int *      valueIndices,
    const double *   values)
{
  PRECICE_TRACE(meshName, dataName, size);
  PRECICE_CHECK(_state != State::Finalized, "writeBlockVectorData(...) cannot be called after finalize().");
  PRECICE_REQUIRE_DATA_WRITE(meshName, dataName);
  if (size == 0)
    return;
  PRECICE_CHECK(valueIndices != nullptr, "writeBlockVectorData() was called with valueIndices == nullptr");
  PRECICE_CHECK(values != nullptr, "writeBlockVectorData() was called with values == nullptr");
  WriteDataContext &context = _accessor->writeDataContext(meshName, dataName);
  PRECICE_ASSERT(context.providedData() != nullptr);
  PRECICE_CHECK(context.getDataDimensions() == _dimensions,
                "You cannot call writeBlockVectorData on the scalar data type \"{0}\". Use writeBlockScalarData or change the data type for \"{0}\" to vector.",
                context.getDataName());
  PRECICE_VALIDATE_DATA(values, size * _dimensions);

  auto &     valuesInternal = context.providedData()->values();
  const auto vertexCount    = valuesInternal.size() / context.getDataDimensions();
  for (int i = 0; i < size; i++) {
    const auto valueIndex = valueIndices[i];
    PRECICE_CHECK(0 <= valueIndex && valueIndex < vertexCount,
                  "Cannot write data \"{}\" to invalid Vertex ID ({}). Please make sure you only use the results from calls to setMeshVertex/Vertices().",
                  context.getDataName(), valueIndex);
    const int offsetInternal = valueIndex * _dimensions;
    const int offset         = i * _dimensions;
    for (int dim = 0; dim < _dimensions; dim++) {
      PRECICE_ASSERT(offset + dim < valuesInternal.size(),
                     offset + dim, valuesInternal.size());
      valuesInternal[offsetInternal + dim] = values[offset + dim];
    }
  }
}

void SolverInterfaceImpl::writeVectorData(
    std::string_view meshName,
    std::string_view dataName,
    int              valueIndex,
    const double *   value)
{
  PRECICE_TRACE(meshName, dataName, valueIndex);
  PRECICE_CHECK(_state != State::Finalized, "writeVectorData(...) cannot be called after finalize().");
  PRECICE_REQUIRE_DATA_WRITE(meshName, dataName);
  PRECICE_DEBUG("value = {}", Eigen::Map<const Eigen::VectorXd>(value, _dimensions).format(utils::eigenio::debug()));
  WriteDataContext &context = _accessor->writeDataContext(meshName, dataName);
  PRECICE_ASSERT(context.providedData() != nullptr);
  PRECICE_CHECK(context.getDataDimensions() == _dimensions,
                "You cannot call writeVectorData on the scalar data type \"{0}\". Use writeScalarData or change the data type for \"{0}\" to vector.",
                context.getDataName());
  PRECICE_VALIDATE_DATA(value, _dimensions);

  auto &     values      = context.providedData()->values();
  const auto vertexCount = values.size() / context.getDataDimensions();
  PRECICE_CHECK(0 <= valueIndex && valueIndex < vertexCount,
                "Cannot write data \"{}\" to invalid Vertex ID ({}). Please make sure you only use the results from calls to setMeshVertex/Vertices().",
                context.getDataName(), valueIndex);
  const int offset = valueIndex * _dimensions;
  for (int dim = 0; dim < _dimensions; dim++) {
    values[offset + dim] = value[dim];
  }
}

void SolverInterfaceImpl::writeBlockScalarData(
    std::string_view meshName,
    std::string_view dataName,
    int              size,
    const int *      valueIndices,
    const double *   values)
{
  PRECICE_TRACE(meshName, dataName, size);
  PRECICE_CHECK(_state != State::Finalized, "writeBlockScalarData(...) cannot be called after finalize().");
  PRECICE_REQUIRE_DATA_WRITE(meshName, dataName);
  if (size == 0)
    return;
  PRECICE_CHECK(valueIndices != nullptr, "writeBlockScalarData() was called with valueIndices == nullptr");
  PRECICE_CHECK(values != nullptr, "writeBlockScalarData() was called with values == nullptr");
  WriteDataContext &context = _accessor->writeDataContext(meshName, dataName);
  PRECICE_ASSERT(context.providedData() != nullptr);
  PRECICE_CHECK(context.getDataDimensions() == 1,
                "You cannot call writeBlockScalarData on the vector data type \"{}\". Use writeBlockVectorData or change the data type for \"{}\" to scalar.",
                context.getDataName(), context.getDataName());
  PRECICE_VALIDATE_DATA(values, size);

  auto &     valuesInternal = context.providedData()->values();
  const auto vertexCount    = valuesInternal.size() / context.getDataDimensions();
  for (int i = 0; i < size; i++) {
    const auto valueIndex = valueIndices[i];
    PRECICE_CHECK(0 <= valueIndex && valueIndex < vertexCount,
                  "Cannot write data \"{}\" to invalid Vertex ID ({}). Please make sure you only use the results from calls to setMeshVertex/Vertices().",
                  context.getDataName(), valueIndex);
    valuesInternal[valueIndex] = values[i];
  }
}

void SolverInterfaceImpl::writeScalarData(
    std::string_view meshName,
    std::string_view dataName,
    int              valueIndex,
    double           value)
{
  PRECICE_TRACE(meshName, dataName, valueIndex, value);
  PRECICE_CHECK(_state != State::Finalized, "writeScalarData(...) cannot be called after finalize().");
  PRECICE_REQUIRE_DATA_WRITE(meshName, dataName);
  WriteDataContext &context = _accessor->writeDataContext(meshName, dataName);
  PRECICE_ASSERT(context.providedData() != nullptr);
  PRECICE_CHECK(valueIndex >= -1,
                "Invalid value index ({}) when writing scalar data. Value index must be >= 0. "
                "Please check the value index for {}",
                valueIndex, context.getDataName());
  PRECICE_CHECK(context.getDataDimensions() == 1,
                "You cannot call writeScalarData on the vector data type \"{0}\". "
                "Use writeVectorData or change the data type for \"{0}\" to scalar.",
                context.getDataName());
  PRECICE_VALIDATE_DATA(static_cast<double *>(&value), 1);

  auto &     values      = context.providedData()->values();
  const auto vertexCount = values.size() / context.getDataDimensions();
  PRECICE_CHECK(0 <= valueIndex && valueIndex < vertexCount,
                "Cannot write data \"{}\" to invalid Vertex ID ({}). "
                "Please make sure you only use the results from calls to setMeshVertex/Vertices().",
                context.getDataName(), valueIndex);
  values[valueIndex] = value;

  PRECICE_DEBUG("Written scalar value = {}", value);
}

void SolverInterfaceImpl::writeScalarGradientData(
    std::string_view meshName,
    std::string_view dataName,
    int              valueIndex,
    const double *   gradientValues)
{

  PRECICE_EXPERIMENTAL_API();

  PRECICE_TRACE(meshName, dataName, valueIndex);
  PRECICE_CHECK(_state != State::Finalized, "writeScalarGradientData(...) cannot be called after finalize().")
  PRECICE_REQUIRE_DATA_WRITE(meshName, dataName);

  if (requiresGradientDataFor(meshName, dataName)) {
    PRECICE_DEBUG("Gradient value = {}", Eigen::Map<const Eigen::VectorXd>(gradientValues, _dimensions).format(utils::eigenio::debug()));
    PRECICE_CHECK(gradientValues != nullptr, "writeScalarGradientData() was called with gradientValues == nullptr");

    WriteDataContext &context = _accessor->writeDataContext(meshName, dataName);
    PRECICE_ASSERT(context.providedData() != nullptr);
    mesh::Data &meshData = *context.providedData();

    // Check if data has been initialized to include gradient data
    PRECICE_CHECK(meshData.hasGradient(), "Data \"{}\" has no gradient values available. Please set the gradient flag to true under the data attribute in the configuration file.", meshData.getName())

    // Size of the gradient data input : must be spaceDimensions * dataDimensions -> here spaceDimensions (since for scalar: dataDimensions = 1)
    PRECICE_ASSERT(meshData.getSpatialDimensions() == _dimensions,
                   meshData.getSpatialDimensions(), _dimensions);

    PRECICE_VALIDATE_DATA(gradientValues, _dimensions);

    // Gets the gradientvalues matrix corresponding to the dataID
    auto &     gradientValuesInternal = meshData.gradientValues();
    const auto vertexCount            = gradientValuesInternal.cols() / context.getDataDimensions();

    // Check if the index and dimensions are valid
    PRECICE_CHECK(valueIndex >= -1,
                  "Invalid value index ({}) when writing gradient scalar data. Value index must be >= 0. "
                  "Please check the value index for {}",
                  valueIndex, meshData.getName());

    PRECICE_CHECK(0 <= valueIndex && valueIndex < vertexCount,
                  "Cannot write data \"{}\" to invalid vertex ID ({}). "
                  "Please make sure you only use the results from calls to setMeshVertex/Vertices().",
                  context.getDataName(), valueIndex);

    PRECICE_CHECK(meshData.getDimensions() == 1,
                  "You cannot call writeGradientScalarData on the vector data type \"{0}\". "
                  "Use writeVectorGradientData or change the data type for \"{0}\" to scalar.",
                  meshData.getName());

    // Values are entered derived in the spatial dimensions (#rows = #spatial dimensions)
    Eigen::Map<const Eigen::MatrixXd> gradient(gradientValues, _dimensions, 1);
    gradientValuesInternal.block(0, valueIndex, _dimensions, 1) = gradient;
  }
}

void SolverInterfaceImpl::writeBlockScalarGradientData(
    std::string_view meshName,
    std::string_view dataName,
    int              size,
    const int *      valueIndices,
    const double *   gradientValues)
{

  PRECICE_EXPERIMENTAL_API();

  // Asserts and checks
  PRECICE_TRACE(meshName, dataName, size);
  PRECICE_CHECK(_state != State::Finalized, "writeBlockScalarGradientData(...) cannot be called after finalize().");
  PRECICE_REQUIRE_DATA_WRITE(meshName, dataName);
  if (size == 0)
    return;

  if (requiresGradientDataFor(meshName, dataName)) {

    PRECICE_CHECK(valueIndices != nullptr, "writeBlockScalarGradientData() was called with valueIndices == nullptr");
    PRECICE_CHECK(gradientValues != nullptr, "writeBlockScalarGradientData() was called with gradientValues == nullptr");

    // Get the data
    WriteDataContext &context = _accessor->writeDataContext(meshName, dataName);
    PRECICE_ASSERT(context.providedData() != nullptr);
    mesh::Data &meshData = *context.providedData();

    PRECICE_CHECK(meshData.hasGradient(), "Data \"{}\" has no gradient values available. Please set the gradient flag to true under the data attribute in the configuration file.", meshData.getName())

    PRECICE_CHECK(meshData.getDimensions() == 1,
                  "You cannot call writeBlockScalarGradientData on the vector data type \"{}\". Use writeBlockVectorGradientData or change the data type for \"{}\" to scalar.",
                  meshData.getName(), meshData.getName());

    PRECICE_ASSERT(meshData.getSpatialDimensions() == _dimensions,
                   meshData.getSpatialDimensions(), _dimensions);

    PRECICE_VALIDATE_DATA(gradientValues, size * _dimensions);

    // Get gradient data and check if initialized
    auto &     gradientValuesInternal = meshData.gradientValues();
    const auto vertexCount            = gradientValuesInternal.cols() / context.getDataDimensions();

    Eigen::Map<const Eigen::MatrixXd> gradients(gradientValues, _dimensions, size);

    for (auto i = 0; i < size; i++) {
      const auto valueIndex = valueIndices[i];
      PRECICE_CHECK(0 <= valueIndex && valueIndex < vertexCount,
                    "Cannot write gradient data \"{}\" to invalid Vertex ID ({}). Please make sure you only use the results from calls to setMeshVertex/Vertices().",
                    context.getDataName(), valueIndex);
      gradientValuesInternal.block(0, valueIndex, _dimensions, 1) = gradients.block(0, i, _dimensions, 1);
    }
  }
}

void SolverInterfaceImpl::writeVectorGradientData(
    std::string_view meshName,
    std::string_view dataName,
    int              valueIndex,
    const double *   gradientValues)
{
  PRECICE_EXPERIMENTAL_API();

  PRECICE_TRACE(meshName, dataName, valueIndex);
  PRECICE_CHECK(_state != State::Finalized, "writeVectorGradientData(...) cannot be called after finalize().")
  PRECICE_REQUIRE_DATA_WRITE(meshName, dataName);

  if (requiresGradientDataFor(meshName, dataName)) {

    PRECICE_CHECK(gradientValues != nullptr, "writeVectorGradientData() was called with gradientValue == nullptr");

    WriteDataContext &context = _accessor->writeDataContext(meshName, dataName);
    PRECICE_ASSERT(context.providedData() != nullptr);
    mesh::Data &meshData = *context.providedData();

    // Check if Data object with ID dataID has been initialized with gradient data
    PRECICE_CHECK(meshData.hasGradient(), "Data \"{}\" has no gradient values available. Please set the gradient flag to true under the data attribute in the configuration file.", meshData.getName())

    // Check if the dimensions match
    PRECICE_CHECK(meshData.getDimensions() > 1,
                  "You cannot call writeVectorGradientData on the scalar data type \"{}\". Use writeScalarGradientData or change the data type for \"{}\" to vector.",
                  meshData.getName(), meshData.getName());

    PRECICE_ASSERT(meshData.getSpatialDimensions() == _dimensions,
                   meshData.getSpatialDimensions(), _dimensions);

    PRECICE_VALIDATE_DATA(gradientValues, _dimensions * _dimensions);

    auto &     gradientValuesInternal = meshData.gradientValues();
    const auto vertexCount            = gradientValuesInternal.cols() / meshData.getDimensions();

    // Check if the index is valid
    PRECICE_CHECK(0 <= valueIndex && valueIndex < vertexCount,
                  "Cannot write gradient data \"{}\" to invalid Vertex ID ({}). Please make sure you only use the results from calls to setMeshVertex/Vertices().",
                  meshData.getName(), valueIndex)

    const Eigen::Index                dims{_dimensions};
    Eigen::Map<const Eigen::MatrixXd> gradient(gradientValues, dims, dims);
    gradientValuesInternal.block(0, dims * valueIndex, dims, dims) = gradient;
  }
}

void SolverInterfaceImpl::writeBlockVectorGradientData(
    std::string_view meshName,
    std::string_view dataName,
    int              size,
    const int *      valueIndices,
    const double *   gradientValues)
{

  PRECICE_EXPERIMENTAL_API();

  // Asserts and checks
  PRECICE_TRACE(meshName, dataName, size);
  PRECICE_CHECK(_state != State::Finalized, "writeBlockVectorGradientData(...) cannot be called after finalize().");
  PRECICE_REQUIRE_DATA_WRITE(meshName, dataName);
  if (size == 0)
    return;

  if (requiresGradientDataFor(meshName, dataName)) {

    PRECICE_CHECK(valueIndices != nullptr, "writeBlockVectorGradientData() was called with valueIndices == nullptr");
    PRECICE_CHECK(gradientValues != nullptr, "writeBlockVectorGradientData() was called with gradientValues == nullptr");

    // Get the data
    WriteDataContext &context = _accessor->writeDataContext(meshName, dataName);
    PRECICE_ASSERT(context.providedData() != nullptr);

    mesh::Data &meshData = *context.providedData();

    // Check if the Data object of given mesh has been initialized with gradient data
    PRECICE_CHECK(meshData.hasGradient(), "Data \"{}\" has no gradient values available. Please set the gradient flag to true under the data attribute in the configuration file.", meshData.getName())

    // Check if the dimensions match
    PRECICE_CHECK(meshData.getDimensions() > 1,
                  "You cannot call writeBlockVectorGradientData on the scalar data type \"{}\". Use writeBlockScalarGradientData or change the data type for \"{}\" to vector.",
                  meshData.getName(), meshData.getName());

    PRECICE_ASSERT(meshData.getSpatialDimensions() == _dimensions,
                   meshData.getSpatialDimensions(), _dimensions);

    PRECICE_VALIDATE_DATA(gradientValues, size * _dimensions * _dimensions);

    // Get the gradient data and check if initialized
    auto &     gradientValuesInternal = meshData.gradientValues();
    const auto vertexCount            = gradientValuesInternal.cols() / meshData.getDimensions();

    const Eigen::Index                dims{_dimensions};
    Eigen::Map<const Eigen::MatrixXd> gradients(gradientValues, dims, dims * size);
    // gradient matrices input one after the other (read row-wise)
    for (auto i = 0; i < size; i++) {
      const auto valueIndex = valueIndices[i];
      PRECICE_CHECK(0 <= valueIndex && valueIndex < vertexCount,
                    "Cannot write gradient data \"{}\" to invalid Vertex ID ({}). Please make sure you only use the results from calls to setMeshVertex/Vertices().",
                    meshData.getName(), valueIndex);

      gradientValuesInternal.block(0, dims * valueIndex, dims, dims) = gradients.block(0, i * dims, dims, dims);
    }
  }
}

void SolverInterfaceImpl::readBlockVectorData(
    std::string_view meshName,
    std::string_view dataName,
    int              size,
    const int *      valueIndices,
    double *         values) const
{
  PRECICE_TRACE(meshName, dataName, size);
  double relativeTimeWindowEndTime = _couplingScheme->getNextTimestepMaxLength(); // samples at end of time window
  if (_accessor->readDataContext(meshName, dataName).getInterpolationOrder() != 0) {
    PRECICE_WARN("Interpolation order of read data named \"{}\" is set to \"{}\", but you are calling {} without providing a relativeReadTime. This looks like an error. You can fix this by providing a relativeReadTime to {} or by setting interpolation order to 0.",
                 _accessor->readDataContext(meshName, dataName).getDataName(), _accessor->readDataContext(meshName, dataName).getInterpolationOrder(), __func__, __func__);
  }
  readBlockVectorDataImpl(meshName, dataName, size, valueIndices, relativeTimeWindowEndTime, values);
}

void SolverInterfaceImpl::readBlockVectorData(
    std::string_view meshName,
    std::string_view dataName,
    int              size,
    const int *      valueIndices,
    double           relativeReadTime,
    double *         values) const
{
  PRECICE_TRACE(meshName, dataName, size);
  PRECICE_EXPERIMENTAL_API();
  readBlockVectorDataImpl(meshName, dataName, size, valueIndices, relativeReadTime, values);
}

void SolverInterfaceImpl::readBlockVectorDataImpl(
    std::string_view meshName,
    std::string_view dataName,
    int              size,
    const int *      valueIndices,
    double           relativeReadTime,
    double *         values) const
{
  PRECICE_CHECK(_state != State::Finalized, "readBlockVectorData(...) cannot be called after finalize().");
  PRECICE_CHECK(relativeReadTime <= _couplingScheme->getNextTimestepMaxLength(), "readBlockVectorData(...) cannot sample data outside of current time window.");
  PRECICE_CHECK(relativeReadTime >= 0, "readBlockVectorData(...) cannot sample data before the current time.");
  double normalizedReadTime;
  if (_couplingScheme->hasTimeWindowSize()) {
    double timeStepStart = _couplingScheme->getTimeWindowSize() - _couplingScheme->getNextTimestepMaxLength();
    double readTime      = timeStepStart + relativeReadTime;
    normalizedReadTime   = readTime / _couplingScheme->getTimeWindowSize(); //@todo might be moved into coupling scheme
  } else {                                                                  // if this participant defines time window size through participant-first method
    PRECICE_CHECK(relativeReadTime == _couplingScheme->getNextTimestepMaxLength(), "Waveform relaxation is not allowed for solver that sets the time step size");
    normalizedReadTime = 1; // by default read at end of window.
  }
  PRECICE_REQUIRE_DATA_READ(meshName, dataName);
  if (size == 0)
    return;
  PRECICE_CHECK(valueIndices != nullptr, "readBlockVectorData() was called with valueIndices == nullptr");
  PRECICE_CHECK(values != nullptr, "readBlockVectorData() was called with values == nullptr");
  ReadDataContext &context = _accessor->readDataContext(meshName, dataName);
  PRECICE_CHECK(context.getDataDimensions() == _dimensions,
                "You cannot call readBlockVectorData on the scalar data type \"{0}\". "
                "Use readBlockScalarData or change the data type for \"{0}\" to vector.",
                context.getDataName());
  const auto valuesInternal = context.sampleWaveformAt(normalizedReadTime);
  const auto vertexCount    = valuesInternal.size() / context.getDataDimensions();
  for (int i = 0; i < size; i++) {
    const auto valueIndex = valueIndices[i];
    PRECICE_CHECK(0 <= valueIndex && valueIndex < vertexCount,
                  "Cannot read data \"{}\" to invalid Vertex ID ({}). "
                  "Please make sure you only use the results from calls to setMeshVertex/Vertices().",
                  context.getDataName(), valueIndex);
    int offsetInternal = valueIndex * _dimensions;
    int offset         = i * _dimensions;
    for (int dim = 0; dim < _dimensions; dim++) {
      values[offset + dim] = valuesInternal[offsetInternal + dim];
    }
  }
}

void SolverInterfaceImpl::readVectorData(
    std::string_view meshName,
    std::string_view dataName,
    int              valueIndex,
    double *         value) const
{
  PRECICE_TRACE(meshName, dataName, valueIndex);
  double relativeTimeWindowEndTime = _couplingScheme->getNextTimestepMaxLength(); // samples at end of time window
  if (_accessor->readDataContext(meshName, dataName).getInterpolationOrder() != 0) {
    PRECICE_WARN("Interpolation order of read data named \"{}\" is set to \"{}\", but you are calling {} without providing a relativeReadTime. This looks like an error. You can fix this by providing a relativeReadTime to {} or by setting interpolation order to 0.",
                 _accessor->readDataContext(meshName, dataName).getDataName(), _accessor->readDataContext(meshName, dataName).getInterpolationOrder(), __func__, __func__);
  }
  readVectorDataImpl(meshName, dataName, valueIndex, relativeTimeWindowEndTime, value);
}

void SolverInterfaceImpl::readVectorData(
    std::string_view meshName,
    std::string_view dataName,
    int              valueIndex,
    double           relativeReadTime,
    double *         value) const
{
  PRECICE_TRACE(meshName, dataName, valueIndex);
  PRECICE_EXPERIMENTAL_API();
  readVectorDataImpl(meshName, dataName, valueIndex, relativeReadTime, value);
}

void SolverInterfaceImpl::readVectorDataImpl(
    std::string_view meshName,
    std::string_view dataName,
    int              valueIndex,
    double           relativeReadTime,
    double *         value) const
{
  PRECICE_CHECK(_state != State::Finalized, "readVectorData(...) cannot be called after finalize().");
  PRECICE_CHECK(relativeReadTime <= _couplingScheme->getNextTimestepMaxLength(), "readVectorData(...) cannot sample data outside of current time window.");
  PRECICE_CHECK(relativeReadTime >= 0, "readVectorData(...) cannot sample data before the current time.");
  double normalizedReadTime;
  if (_couplingScheme->hasTimeWindowSize()) {
    double timeStepStart = _couplingScheme->getTimeWindowSize() - _couplingScheme->getNextTimestepMaxLength();
    double readTime      = timeStepStart + relativeReadTime;
    normalizedReadTime   = readTime / _couplingScheme->getTimeWindowSize(); //@todo might be moved into coupling scheme
  } else {                                                                  // if this participant defines time window size through participant-first method
    PRECICE_CHECK(relativeReadTime == _couplingScheme->getNextTimestepMaxLength(), "Waveform relaxation is not allowed for solver that sets the time step size");
    normalizedReadTime = 1; // by default read at end of window.
  }
  PRECICE_REQUIRE_DATA_READ(meshName, dataName);
  ReadDataContext &context = _accessor->readDataContext(meshName, dataName);
  PRECICE_CHECK(valueIndex >= -1,
                "Invalid value index ( {} ) when reading vector data. Value index must be >= 0. "
                "Please check the value index for {}",
                valueIndex, context.getDataName());
  PRECICE_CHECK(context.getDataDimensions() == _dimensions,
                "You cannot call readVectorData on the scalar data type \"{0}\". Use readScalarData or change the data type for \"{0}\" to vector.",
                context.getDataName());
  const auto values      = context.sampleWaveformAt(normalizedReadTime);
  const auto vertexCount = values.size() / context.getDataDimensions();
  PRECICE_CHECK(0 <= valueIndex && valueIndex < vertexCount,
                "Cannot read data \"{}\" to invalid Vertex ID ({}). "
                "Please make sure you only use the results from calls to setMeshVertex/Vertices().",
                context.getDataName(), valueIndex);
  int offset = valueIndex * _dimensions;
  for (int dim = 0; dim < _dimensions; dim++) {
    value[dim] = values[offset + dim];
  }
  PRECICE_DEBUG("read value = {}", Eigen::Map<const Eigen::VectorXd>(value, _dimensions).format(utils::eigenio::debug()));
}

void SolverInterfaceImpl::readBlockScalarData(
    std::string_view meshName,
    std::string_view dataName,
    int              size,
    const int *      valueIndices,
    double *         values) const
{
  PRECICE_TRACE(meshName, dataName, size);
  PRECICE_REQUIRE_DATA_READ(meshName, dataName);
  double relativeTimeWindowEndTime = _couplingScheme->getNextTimestepMaxLength(); // samples at end of time window
  if (_accessor->readDataContext(meshName, dataName).getInterpolationOrder() != 0) {
    PRECICE_WARN("Interpolation order of read data named \"{}\" is set to \"{}\", but you are calling {} without providing a relativeReadTime. This looks like an error. You can fix this by providing a relativeReadTime to {} or by setting interpolation order to 0.",
                 _accessor->readDataContext(meshName, dataName).getDataName(), _accessor->readDataContext(meshName, dataName).getInterpolationOrder(), __func__, __func__);
  }
  readBlockScalarDataImpl(meshName, dataName, size, valueIndices, relativeTimeWindowEndTime, values);
}

void SolverInterfaceImpl::readBlockScalarData(
    std::string_view meshName,
    std::string_view dataName,
    int              size,
    const int *      valueIndices,
    double           relativeReadTime,
    double *         values) const
{
  PRECICE_TRACE(meshName, dataName, size);
  PRECICE_EXPERIMENTAL_API();
  readBlockScalarDataImpl(meshName, dataName, size, valueIndices, relativeReadTime, values);
}

void SolverInterfaceImpl::readBlockScalarDataImpl(
    std::string_view meshName,
    std::string_view dataName,
    int              size,
    const int *      valueIndices,
    double           relativeReadTime,
    double *         values) const
{
  PRECICE_CHECK(_state != State::Finalized, "readBlockScalarData(...) cannot be called after finalize().");
  PRECICE_CHECK(relativeReadTime <= _couplingScheme->getNextTimestepMaxLength(), "readBlockScalarData(...) cannot sample data outside of current time window.");
  PRECICE_CHECK(relativeReadTime >= 0, "readBlockScalarData(...) cannot sample data before the current time.");
  double normalizedReadTime;
  if (_couplingScheme->hasTimeWindowSize()) {
    double timeStepStart = _couplingScheme->getTimeWindowSize() - _couplingScheme->getNextTimestepMaxLength();
    double readTime      = timeStepStart + relativeReadTime;
    normalizedReadTime   = readTime / _couplingScheme->getTimeWindowSize(); //@todo might be moved into coupling scheme
  } else {                                                                  // if this participant defines time window size through participant-first method
    PRECICE_CHECK(relativeReadTime == _couplingScheme->getNextTimestepMaxLength(), "Waveform relaxation is not allowed for solver that sets the time step size");
    normalizedReadTime = 1; // by default read at end of window.
  }
  PRECICE_REQUIRE_DATA_READ(meshName, dataName);
  if (size == 0)
    return;
  PRECICE_CHECK(valueIndices != nullptr, "readBlockScalarData() was called with valueIndices == nullptr");
  PRECICE_CHECK(values != nullptr, "readBlockScalarData() was called with values == nullptr");
  ReadDataContext &context = _accessor->readDataContext(meshName, dataName);
  PRECICE_CHECK(context.getDataDimensions() == 1,
                "You cannot call readBlockScalarData on the vector data type \"{0}\". "
                "Use readBlockVectorData or change the data type for \"{0}\" to scalar.",
                context.getDataName());
  const auto valuesInternal = context.sampleWaveformAt(normalizedReadTime);
  const auto vertexCount    = valuesInternal.size();

  for (int i = 0; i < size; i++) {
    const auto valueIndex = valueIndices[i];
    PRECICE_CHECK(0 <= valueIndex && valueIndex < vertexCount,
                  "Cannot read data \"{}\" to invalid Vertex ID ({}). "
                  "Please make sure you only use the results from calls to setMeshVertex/Vertices().",
                  context.getDataName(), valueIndex);
    values[i] = valuesInternal[valueIndex];
  }
}

void SolverInterfaceImpl::readScalarData(
    std::string_view meshName,
    std::string_view dataName,
    int              valueIndex,
    double &         value) const
{
  PRECICE_TRACE(meshName, dataName, valueIndex);
  double relativeTimeWindowEndTime = _couplingScheme->getNextTimestepMaxLength(); // samples at end of time window
  if (_accessor->readDataContext(meshName, dataName).getInterpolationOrder() != 0) {
    PRECICE_WARN("Interpolation order of read data named \"{}\" is set to \"{}\", but you are calling {} without providing a relativeReadTime. This looks like an error. You can fix this by providing a relativeReadTime to {} or by setting interpolation order to 0.",
                 _accessor->readDataContext(meshName, dataName).getDataName(), _accessor->readDataContext(meshName, dataName).getInterpolationOrder(), __func__, __func__);
  }
  readScalarDataImpl(meshName, dataName, valueIndex, relativeTimeWindowEndTime, value);
}

void SolverInterfaceImpl::readScalarData(
    std::string_view meshName,
    std::string_view dataName,
    int              valueIndex,
    double           relativeReadTime,
    double &         value) const
{
  PRECICE_TRACE(meshName, dataName, valueIndex, value);
  PRECICE_EXPERIMENTAL_API();
  readScalarDataImpl(meshName, dataName, valueIndex, relativeReadTime, value);
}

void SolverInterfaceImpl::readScalarDataImpl(
    std::string_view meshName,
    std::string_view dataName,
    int              valueIndex,
    double           relativeReadTime,
    double &         value) const
{
  PRECICE_CHECK(_state != State::Finalized, "readScalarData(...) cannot be called after finalize().");
  PRECICE_CHECK(relativeReadTime <= _couplingScheme->getNextTimestepMaxLength(), "readScalarData(...) cannot sample data outside of current time window.");
  PRECICE_CHECK(relativeReadTime >= 0, "readScalarData(...) cannot sample data before the current time.");
  double normalizedReadTime;
  if (_couplingScheme->hasTimeWindowSize()) {
    double timeStepStart = _couplingScheme->getTimeWindowSize() - _couplingScheme->getNextTimestepMaxLength();
    double readTime      = timeStepStart + relativeReadTime;
    normalizedReadTime   = readTime / _couplingScheme->getTimeWindowSize(); //@todo might be moved into coupling scheme
  } else {                                                                  // if this participant defines time window size through participant-first method
    PRECICE_CHECK(relativeReadTime == _couplingScheme->getNextTimestepMaxLength(), "Waveform relaxation is not allowed for solver that sets the time step size");
    normalizedReadTime = 1; // by default read at end of window.
  }
  PRECICE_REQUIRE_DATA_READ(meshName, dataName);
  ReadDataContext &context = _accessor->readDataContext(meshName, dataName);
  PRECICE_CHECK(valueIndex >= -1,
                "Invalid value index ( {} ) when reading scalar data. Value index must be >= 0. "
                "Please check the value index for {}",
                valueIndex, context.getDataName());
  PRECICE_CHECK(context.getDataDimensions() == 1,
                "You cannot call readScalarData on the vector data type \"{0}\". "
                "Use readVectorData or change the data type for \"{0}\" to scalar.",
                context.getDataName());

  const auto values      = context.sampleWaveformAt(normalizedReadTime);
  const auto vertexCount = values.size();
  PRECICE_CHECK(0 <= valueIndex && valueIndex < vertexCount,
                "Cannot read data \"{}\" from invalid Vertex ID ({}). "
                "Please make sure you only use the results from calls to setMeshVertex/Vertices().",
                context.getDataName(), valueIndex);
  value = values[valueIndex];
  PRECICE_DEBUG("Read value = {}", value);
}

void SolverInterfaceImpl::setMeshAccessRegion(
    const std::string_view meshName,
    const double *         boundingBox) const
{
  PRECICE_EXPERIMENTAL_API();
  PRECICE_TRACE(meshName);
  PRECICE_REQUIRE_MESH_USE(meshName);
  PRECICE_CHECK(_state != State::Finalized, "setMeshAccessRegion() cannot be called after finalize().")
  PRECICE_CHECK(_state != State::Initialized, "setMeshAccessRegion() needs to be called before initialize().");
  PRECICE_CHECK(!_accessRegionDefined, "setMeshAccessRegion may only be called once.");
  PRECICE_CHECK(boundingBox != nullptr, "setMeshAccessRegion was called with boundingBox == nullptr.");

  // Get the related mesh
  MeshContext & context = _accessor->meshContext(meshName);
  mesh::PtrMesh mesh(context.mesh);
  PRECICE_DEBUG("Define bounding box");
  // Transform bounds into a suitable format
  int                 dim = mesh->getDimensions();
  std::vector<double> bounds(dim * 2);

  for (int d = 0; d < dim; ++d) {
    // Check that min is lower or equal to max
    PRECICE_CHECK(boundingBox[2 * d] <= boundingBox[2 * d + 1], "Your bounding box is ill defined, i.e. it has a negative volume. The required format is [x_min, x_max...]");
    bounds[2 * d]     = boundingBox[2 * d];
    bounds[2 * d + 1] = boundingBox[2 * d + 1];
  }
  // Create a bounding box
  mesh::BoundingBox providedBoundingBox(bounds);
  // Expand the mesh associated bounding box
  mesh->expandBoundingBox(providedBoundingBox);
  // and set a flag so that we know the function was called
  _accessRegionDefined = true;
}

void SolverInterfaceImpl::getMeshVerticesAndIDs(
    const std::string_view meshName,
    const int              size,
    int *                  ids,
    double *               coordinates) const
{
  PRECICE_EXPERIMENTAL_API();
  PRECICE_TRACE(meshName, size);
  PRECICE_REQUIRE_MESH_USE(meshName);
  PRECICE_DEBUG("Get {} mesh vertices with IDs", size);

  // Check, if the requested mesh data has already been received. Otherwise, the function call doesn't make any sense
  PRECICE_CHECK((_state == State::Initialized) || _accessor->isMeshProvided(meshName), "initialize() has to be called before accessing"
                                                                                       " data of the received mesh \"{}\" on participant \"{}\".",
                meshName, _accessor->getName());

  if (size == 0)
    return;

  const MeshContext & context = _accessor->meshContext(meshName);
  const mesh::PtrMesh mesh(context.mesh);

  PRECICE_CHECK(ids != nullptr, "getMeshVerticesAndIDs() was called with ids == nullptr");
  PRECICE_CHECK(coordinates != nullptr, "getMeshVerticesAndIDs() was called with coordinates == nullptr");

  const auto &vertices = mesh->vertices();
  PRECICE_CHECK(static_cast<unsigned int>(size) <= vertices.size(), "The queried size exceeds the number of available points.");

  Eigen::Map<Eigen::MatrixXd> posMatrix{
      coordinates, _dimensions, static_cast<EIGEN_DEFAULT_DENSE_INDEX_TYPE>(size)};

  for (size_t i = 0; i < static_cast<size_t>(size); i++) {
    PRECICE_ASSERT(i < vertices.size(), i, vertices.size());
    ids[i]           = vertices[i].getID();
    posMatrix.col(i) = vertices[i].getCoords();
  }
}

void SolverInterfaceImpl::configureM2Ns(
    const m2n::M2NConfiguration::SharedPointer &config)
{
  PRECICE_TRACE();
  for (const auto &m2nTuple : config->m2ns()) {
    std::string comPartner("");
    bool        isRequesting = false;
    if (std::get<1>(m2nTuple) == _accessorName) {
      comPartner   = std::get<2>(m2nTuple);
      isRequesting = true;
    } else if (std::get<2>(m2nTuple) == _accessorName) {
      comPartner = std::get<1>(m2nTuple);
    }
    if (not comPartner.empty()) {
      for (const impl::PtrParticipant &participant : _participants) {
        if (participant->getName() == comPartner) {
          PRECICE_ASSERT(not utils::contained(comPartner, _m2ns), comPartner);
          PRECICE_ASSERT(std::get<0>(m2nTuple));

          _m2ns[comPartner] = [&] {
            m2n::BoundM2N bound;
            bound.m2n          = std::get<0>(m2nTuple);
            bound.localName    = _accessorName;
            bound.remoteName   = comPartner;
            bound.isRequesting = isRequesting;
            return bound;
          }();
        }
      }
    }
  }
}

void SolverInterfaceImpl::configurePartitions(
    const m2n::M2NConfiguration::SharedPointer &m2nConfig)
{
  PRECICE_TRACE();
  for (MeshContext *context : _accessor->usedMeshContexts()) {

    if (context->provideMesh) { // Accessor provides mesh
      PRECICE_CHECK(context->receiveMeshFrom.empty(),
                    "Participant \"{}\" cannot provide and receive mesh {}!",
                    _accessorName, context->mesh->getName());

      context->partition = partition::PtrPartition(new partition::ProvidedPartition(context->mesh));

      for (auto &receiver : _participants) {
        for (auto &receiverContext : receiver->usedMeshContexts()) {
          if (receiverContext->receiveMeshFrom == _accessorName && receiverContext->mesh->getName() == context->mesh->getName()) {
            // meshRequirement has to be copied from "from" to provide", since
            // mapping are only defined at "provide"
            if (receiverContext->meshRequirement > context->meshRequirement) {
              context->meshRequirement = receiverContext->meshRequirement;
            }

            m2n::PtrM2N m2n = m2nConfig->getM2N(receiver->getName(), _accessorName);
            m2n->createDistributedCommunication(context->mesh);
            context->partition->addM2N(m2n);
          }
        }
      }

    } else { // Accessor receives mesh
      std::string receiver(_accessorName);
      std::string provider(context->receiveMeshFrom);

      PRECICE_DEBUG("Receiving mesh from {}", provider);

      context->partition = partition::PtrPartition(new partition::ReceivedPartition(context->mesh, context->geoFilter, context->safetyFactor, context->allowDirectAccess));

      m2n::PtrM2N m2n = m2nConfig->getM2N(receiver, provider);
      m2n->createDistributedCommunication(context->mesh);
      context->partition->addM2N(m2n);
      for (const MappingContext &mappingContext : context->fromMappingContexts) {
        context->partition->addFromMapping(mappingContext.mapping);
      }
      for (const MappingContext &mappingContext : context->toMappingContexts) {
        context->partition->addToMapping(mappingContext.mapping);
      }
    }
  }
}

void SolverInterfaceImpl::compareBoundingBoxes()
{
  // sort meshContexts by name, for communication in right order.
  std::sort(_accessor->usedMeshContexts().begin(), _accessor->usedMeshContexts().end(),
            [](MeshContext const *const lhs, MeshContext const *const rhs) -> bool {
              return lhs->mesh->getName() < rhs->mesh->getName();
            });

  for (MeshContext *meshContext : _accessor->usedMeshContexts()) {
    if (meshContext->provideMesh) // provided meshes need their bounding boxes already for the re-partitioning
      meshContext->mesh->computeBoundingBox();

    meshContext->clearMappings();
  }

  for (MeshContext *meshContext : _accessor->usedMeshContexts()) {
    meshContext->partition->compareBoundingBoxes();
  }
}

void SolverInterfaceImpl::computePartitions()
{
  // We need to do this in two loops: First, communicate the mesh and later compute the partition.
  // Originally, this was done in one loop. This however gave deadlock if two meshes needed to be communicated cross-wise.
  // Both loops need a different sorting

  auto &contexts = _accessor->usedMeshContexts();

  std::sort(contexts.begin(), contexts.end(),
            [](MeshContext const *const lhs, MeshContext const *const rhs) -> bool {
              return lhs->mesh->getName() < rhs->mesh->getName();
            });

  for (MeshContext *meshContext : contexts) {
    meshContext->partition->communicate();
  }

  // for two-level initialization, there is also still communication in partition::compute()
  // therefore, we cannot resort here.
  // @todo this hacky solution should be removed as part of #633
  bool resort = true;
  for (auto &m2nPair : _m2ns) {
    if (m2nPair.second.m2n->usesTwoLevelInitialization()) {
      resort = false;
      break;
    }
  }

  if (resort) {
    // pull provided meshes up front, to have them ready for the decomposition of the received meshes (for the mappings)
    std::stable_partition(contexts.begin(), contexts.end(),
                          [](MeshContext const *const meshContext) -> bool {
                            return meshContext->provideMesh;
                          });
  }

  for (MeshContext *meshContext : contexts) {
    meshContext->partition->compute();
    if (not meshContext->provideMesh) { // received mesh can only compute their bounding boxes here
      meshContext->mesh->computeBoundingBox();
    }

    // This allocates gradient values here too if available
    meshContext->mesh->allocateDataValues();
  }
}

void SolverInterfaceImpl::computeMappings(std::vector<MappingContext> &contexts, const std::string &mappingType)
{
  PRECICE_TRACE();
  using namespace mapping;
  for (impl::MappingContext &context : contexts) {
    if (not context.mapping->hasComputedMapping()) {
      PRECICE_INFO("Compute \"{}\" mapping from mesh \"{}\" to mesh \"{}\".",
                   mappingType, context.mapping->getInputMesh()->getName(), context.mapping->getOutputMesh()->getName());
      context.mapping->computeMapping();
    }
  }
}

void SolverInterfaceImpl::mapWrittenData()
{
  PRECICE_TRACE();
  computeMappings(_accessor->writeMappingContexts(), "write");
  for (auto &context : _accessor->writeDataContexts()) {
    if (context.hasMapping()) {
      PRECICE_DEBUG("Map write data \"{}\" from mesh \"{}\"", context.getDataName(), context.getMeshName());
      context.mapData();
    }
  }
}

void SolverInterfaceImpl::mapReadData(std::vector<double> receiveTimes)
{
  PRECICE_TRACE();
  computeMappings(_accessor->readMappingContexts(), "read");
  for (auto time : receiveTimes) {
    _couplingScheme->loadReceiveDataFromStorage(time); // @todo loads data into ALL read data. Would be better to only perform this for read data with name context.getDataName
    for (auto &context : _accessor->readDataContexts()) {
      // context.retreiveTimeStepData(time);  // @todo try to retrieve data via context. But complicated: DataContext needs a connection to associated CouplingData...
      if (context.hasMapping()) {
        PRECICE_DEBUG("Map read data \"{}\" to mesh \"{}\"", context.getDataName(), context.getMeshName());
        context.mapData();
      }
      context.storeDataInWaveform(time);
    }
  }
}

void SolverInterfaceImpl::performDataActions(
    const std::set<action::Action::Timing> &timings,
    double                                  time)
{
  PRECICE_TRACE();
  // for actions we need to load and write back data from/to time steps storage.
  // Actions would need similar treatment like mapping.
  if (_couplingScheme->hasDataBeenReceived()) {
    _couplingScheme->loadReceiveDataFromStorage(time::Storage::WINDOW_END);
  }
  for (action::PtrAction &action : _accessor->actions()) {
    if (timings.find(action->getTiming()) != timings.end()) {
      action->performAction(time);
    }
  }
  if (_couplingScheme->hasDataBeenReceived()) {
    _couplingScheme->storeReceiveData(time::Storage::WINDOW_END);
  }
}

void SolverInterfaceImpl::handleExports()
{
  PRECICE_TRACE();
  Participant::IntermediateExport exp;
  exp.timewindow = _couplingScheme->getTimeWindows() - 1;
  exp.iteration  = _numberAdvanceCalls;
  exp.complete   = _couplingScheme->isTimeWindowComplete();
  exp.time       = _couplingScheme->getTime();
  _accessor->exportIntermediate(exp);
}

void SolverInterfaceImpl::resetWrittenData()
{
  PRECICE_TRACE();
  for (auto &context : _accessor->writeDataContexts()) {
    context.resetData();
  }
}

PtrParticipant SolverInterfaceImpl::determineAccessingParticipant(
    const config::SolverInterfaceConfiguration &config)
{
  const auto &partConfig = config.getParticipantConfiguration();
  for (const PtrParticipant &participant : partConfig->getParticipants()) {
    if (participant->getName() == _accessorName) {
      return participant;
    }
  }
  PRECICE_ERROR("This participant's name, which was specified in the constructor of the preCICE interface as \"{}\", "
                "is not defined in the preCICE configuration. "
                "Please double-check the correct spelling.",
                _accessorName);
}

void SolverInterfaceImpl::initializeIntraCommunication()
{
  PRECICE_TRACE();

  Event e("com.initializeIntraCom", precice::syncMode);
  utils::IntraComm::getCommunication()->connectIntraComm(
      _accessorName, "IntraComm",
      _accessorProcessRank, _accessorCommunicatorSize);
}

void SolverInterfaceImpl::syncTimestep(double computedTimestepLength)
{
  PRECICE_ASSERT(utils::IntraComm::isParallel());
  if (utils::IntraComm::isSecondary()) {
    utils::IntraComm::getCommunication()->send(computedTimestepLength, 0);
  } else {
    PRECICE_ASSERT(utils::IntraComm::isPrimary());
    for (Rank secondaryRank : utils::IntraComm::allSecondaryRanks()) {
      double dt;
      utils::IntraComm::getCommunication()->receive(dt, secondaryRank);
      PRECICE_CHECK(math::equals(dt, computedTimestepLength),
                    "Found ambiguous values for the timestep length passed to preCICE in \"advance\". On rank {}, the value is {}, while on rank 0, the value is {}.",
                    secondaryRank, dt, computedTimestepLength);
    }
  }
}

void SolverInterfaceImpl::advanceCouplingScheme()
{
  PRECICE_DEBUG("Advance coupling scheme");
  // Orchestrate local and remote mesh changes
  std::vector<MeshID> localChanges;

  [[maybe_unused]] auto remoteChanges1 = _couplingScheme->firstSynchronization(localChanges);
  _couplingScheme->firstExchange();
  // Orchestrate remote mesh changes (local ones were handled in the first sync)
  [[maybe_unused]] auto remoteChanges2 = _couplingScheme->secondSynchronization();
  _couplingScheme->secondExchange();
}

void SolverInterfaceImpl::closeCommunicationChannels(CloseChannels close)
{
  // Apply some final ping-pong to sync solver that run e.g. with a uni-directional coupling only
  // afterwards close connections
  PRECICE_INFO("Synchronize participants and close {}communication channels",
               (close == CloseChannels::Distributed ? "distributed " : ""));
  std::string ping = "ping";
  std::string pong = "pong";
  for (auto &iter : _m2ns) {
    auto bm2n = iter.second;
    if (not utils::IntraComm::isSecondary()) {
      PRECICE_DEBUG("Synchronizing primary rank with {}", bm2n.remoteName);
      if (bm2n.isRequesting) {
        bm2n.m2n->getPrimaryRankCommunication()->send(ping, 0);
        std::string receive = "init";
        bm2n.m2n->getPrimaryRankCommunication()->receive(receive, 0);
        PRECICE_ASSERT(receive == pong);
      } else {
        std::string receive = "init";
        bm2n.m2n->getPrimaryRankCommunication()->receive(receive, 0);
        PRECICE_ASSERT(receive == ping);
        bm2n.m2n->getPrimaryRankCommunication()->send(pong, 0);
      }
    }
    if (close == CloseChannels::Distributed) {
      PRECICE_DEBUG("Closing distributed communication with {}", bm2n.remoteName);
      bm2n.m2n->closeDistributedConnections();
    } else {
      PRECICE_DEBUG("Closing communication with {}", bm2n.remoteName);
      bm2n.m2n->closeConnection();
    }
  }
}

const mesh::Mesh &SolverInterfaceImpl::mesh(const std::string &meshName) const
{
  PRECICE_TRACE(meshName);
  return *_accessor->usedMeshContext(meshName).mesh;
}

} // namespace impl
} // namespace precice<|MERGE_RESOLUTION|>--- conflicted
+++ resolved
@@ -351,35 +351,13 @@
   // result of _couplingScheme->getNextTimestepMaxLength() can change when calling _couplingScheme->initialize(...) and first participant method is used for setting the time window size.
   _couplingScheme->initialize(time, timeWindow);
 
-<<<<<<< HEAD
   std::vector<double> receiveTimes{time::Storage::WINDOW_START, time::Storage::WINDOW_END};
   mapReadData(receiveTimes);
   performDataActions({action::Action::READ_MAPPING_POST}, 0.0);
-=======
-  if (_couplingScheme->hasDataBeenReceived()) {
-    mapReadData();
-    performDataActions({action::Action::READ_MAPPING_POST}, 0.0);
-    // @todo Refactor treatment of read and write data. See https://github.com/precice/precice/pull/1614, "Remarks on waveform handling"
-    for (auto &context : _accessor->readDataContexts()) {
-      context.storeDataInWaveform();
-    }
-  }
-
+  // @todo Refactor treatment of read and write data. See https://github.com/precice/precice/pull/1614, "Remarks on waveform handling"
   for (auto &context : _accessor->readDataContexts()) {
-    context.moveToNextWindow();
-  }
-
-  _couplingScheme->receiveResultOfFirstAdvance();
-
-  if (_couplingScheme->hasDataBeenReceived()) {
-    mapReadData();
-    performDataActions({action::Action::READ_MAPPING_POST}, 0.0);
-    // @todo Refactor treatment of read and write data. See https://github.com/precice/precice/pull/1614, "Remarks on waveform handling"
-    for (auto &context : _accessor->readDataContexts()) {
-      context.storeDataInWaveform();
-    }
-  }
->>>>>>> 5912ed23
+    context.storeDataInWaveform();
+  }
 
   resetWrittenData();
   PRECICE_DEBUG("Plot output");
