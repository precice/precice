--- conflicted
+++ resolved
@@ -1005,21 +1005,7 @@
   // Sizes are correct at this point
   PRECICE_VALIDATE_DATA(values.data(), values.size()); // TODO Only take span
 
-<<<<<<< HEAD
   context.writeValues(vertices, values);
-=======
-  const auto &                      mesh = context.getMesh();
-  Eigen::Map<const Eigen::MatrixXd> inputData(values.data(), dataDims, vertices.size());
-  Eigen::Map<Eigen::MatrixXd>       localData(context.providedData()->values().data(), dataDims, mesh.vertices().size());
-
-  for (int i = 0; i < vertices.size(); ++i) {
-    const auto vid = vertices[i];
-    PRECICE_CHECK(mesh.isValidVertexID(vid),
-                  "Cannot write data \"{}\" to invalid Vertex ID ({}) of mesh \"{}\". Please make sure you only use the results from calls to setMeshVertex/Vertices().",
-                  dataName, vid, meshName);
-    localData.col(vid) = inputData.col(i);
-  }
->>>>>>> 3f6e223b
 }
 
 void SolverInterfaceImpl::readData(
@@ -1060,23 +1046,7 @@
                 dataDims, dataName, meshName,
                 vertices.size(), values.size(), expectedDataSize, dataDims, vertices.size());
 
-<<<<<<< HEAD
   context.readValues(vertices, normalizedReadTime, values);
-=======
-  const auto &                      mesh = context.getMesh();
-  Eigen::Map<Eigen::MatrixXd>       outputData(values.data(), dataDims, values.size());
-  const Eigen::MatrixXd             sample{context.sampleWaveformAt(normalizedReadTime)};
-  Eigen::Map<const Eigen::MatrixXd> localData(sample.data(), dataDims, mesh.vertices().size());
-
-  for (int i = 0; i < vertices.size(); ++i) {
-    const auto vid = vertices[i];
-    PRECICE_CHECK(mesh.isValidVertexID(vid),
-                  "Cannot read data \"{}\" from invalid Vertex ID ({}) of mesh \"{}\". "
-                  "Please make sure you only use the results from calls to setMeshVertex/Vertices().",
-                  dataName, vid, meshName);
-    outputData.col(i) = localData.col(vid);
-  }
->>>>>>> 3f6e223b
 }
 
 void SolverInterfaceImpl::writeGradientData(
@@ -1101,23 +1071,12 @@
   WriteDataContext &context = _accessor->writeDataContext(meshName, dataName);
 
   // Check if the Data object of given mesh has been initialized with gradient data
-<<<<<<< HEAD
   PRECICE_CHECK(context.hasGradient(), "Data \"{}\" has no gradient values available. Please set the gradient flag to true under the data attribute in the configuration file.", meshName);
 
   const auto dataDims           = context.getDataDimensions();
   const auto meshDims           = context.getSpatialDimensions();
   const auto gradientComponents = meshDims * dataDims;
   const auto expectedComponents = vertices.size() * gradientComponents;
-=======
-  mesh::Data &meshData = *context.providedData();
-  PRECICE_CHECK(meshData.hasGradient(), "Data \"{}\" has no gradient values available. Please set the gradient flag to true under the data attribute in the configuration file.", meshName);
-
-  const auto &mesh               = context.getMesh();
-  const auto  dataDims           = context.getDataDimensions();
-  const auto  meshDims           = mesh.getDimensions();
-  const auto  gradientComponents = meshDims * dataDims;
-  const auto  expectedComponents = vertices.size() * gradientComponents;
->>>>>>> 3f6e223b
   PRECICE_CHECK(expectedComponents == gradients.size(),
                 "Input sizes are inconsistent attempting to write gradient for data \"{}\" to mesh \"{}\". "
                 "A single gradient/Jacobian for {}D data on a {}D mesh has {} components. "
