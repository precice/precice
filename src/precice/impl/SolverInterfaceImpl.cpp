#include "SolverInterfaceImpl.hpp"
#include <Eigen/Core>
#include "cplscheme/CouplingScheme.hpp"
#include "cplscheme/config/CouplingSchemeConfiguration.hpp"
#include "io/Export.hpp"
#include "io/ExportContext.hpp"
#include "m2n/BoundM2N.hpp"
#include "m2n/M2N.hpp"
#include "m2n/config/M2NConfiguration.hpp"
#include "mapping/Mapping.hpp"
#include "mesh/Edge.hpp"
#include "mesh/Mesh.hpp"
#include "mesh/Triangle.hpp"
#include "mesh/Vertex.hpp"
#include "mesh/config/DataConfiguration.hpp"
#include "mesh/config/MeshConfiguration.hpp"
#include "partition/ProvidedPartition.hpp"
#include "partition/ReceivedPartition.hpp"
#include "precice/config/Configuration.hpp"
#include "precice/config/ParticipantConfiguration.hpp"
#include "precice/config/SolverInterfaceConfiguration.hpp"
#include "precice/impl/Participant.hpp"
#include "precice/impl/ValidationMacros.hpp"
#include "precice/impl/WatchPoint.hpp"
#include "precice/impl/versions.hpp"
#include "utils/EigenHelperFunctions.hpp"
#include "utils/EventUtils.hpp"
#include "utils/Helpers.hpp"
#include "utils/MasterSlave.hpp"
#include "utils/Parallel.hpp"
#include "utils/Petsc.hpp"
#include "utils/algorithm.hpp"

#include <algorithm>
#include <utility>

#include "logging/LogConfiguration.hpp"
#include "logging/Logger.hpp"

using precice::utils::Event;
using precice::utils::EventRegistry;

namespace precice {

/// Set to true if unit/integration tests are executed
bool testMode = false;

/// Enabled further inter- and intra-solver synchronisation
bool syncMode = false;

namespace impl {

SolverInterfaceImpl::SolverInterfaceImpl(
    std::string        participantName,
    const std::string &configurationFileName,
    int                accessorProcessRank,
    int                accessorCommunicatorSize,
    void *             communicator)
    : _accessorName(std::move(participantName)),
      _accessorProcessRank(accessorProcessRank),
      _accessorCommunicatorSize(accessorCommunicatorSize)
{
  PRECICE_CHECK(!_accessorName.empty(), "Accessor has to be named!");
  PRECICE_CHECK(_accessorProcessRank >= 0, "Accessor process index has to be >= 0!");
  PRECICE_CHECK(_accessorCommunicatorSize >= 0, "Accessor process size has to be >= 0!");
  PRECICE_CHECK(_accessorProcessRank < _accessorCommunicatorSize,
                "Accessor process index has to be smaller than accessor process "
                    << "size (given as " << _accessorProcessRank << ")!");

// Set the global communicator to the passed communicator.
// This is a noop if preCICE is not configured with MPI.
// nullpointer signals to use MPI_COMM_WORLD
#ifndef PRECICE_NO_MPI
  if (communicator != nullptr) {
    auto commptr = static_cast<utils::Parallel::Communicator *>(communicator);
    utils::Parallel::setGlobalCommunicator(*commptr);
  }
#endif

  logging::setParticipant(_accessorName);

  configure(configurationFileName);

// This block cannot be merge with the one above as only configure calls
// utils::Parallel::initializeMPI, which is needed for getProcessRank.
#ifndef PRECICE_NO_MPI
  if (communicator != nullptr) {
    PRECICE_CHECK(_accessorProcessRank == utils::Parallel::getProcessRank(),
                  "The passed solverProcessIndex (" << _accessorProcessRank
                                                    << ") does not match the rank of the passed MPI communicator ("
                                                    << utils::Parallel::getProcessRank() << ")");
    PRECICE_CHECK(_accessorCommunicatorSize == utils::Parallel::getCommunicatorSize(),
                  "The passed solverProcessSize (" << _accessorCommunicatorSize
                                                   << ") does not match the size of the passed MPI communicator ("
                                                   << utils::Parallel::getCommunicatorSize() << ")");
  }
#endif
}

SolverInterfaceImpl::SolverInterfaceImpl(
    std::string        participantName,
    const std::string &configurationFileName,
    int                accessorProcessRank,
    int                accessorCommunicatorSize)
    : SolverInterfaceImpl::SolverInterfaceImpl(std::move(participantName), configurationFileName, accessorProcessRank, accessorCommunicatorSize, nullptr)
{
}

void SolverInterfaceImpl::configure(
    const std::string &configurationFileName)
{
  config::Configuration config;
  utils::Parallel::initializeMPI(nullptr, nullptr);
  logging::setMPIRank(utils::Parallel::getProcessRank());
  xml::ConfigurationContext context{
      _accessorName,
      _accessorProcessRank,
      _accessorCommunicatorSize};
  xml::configure(config.getXMLTag(), context, configurationFileName);
  if (_accessorProcessRank == 0) {
    PRECICE_INFO("This is preCICE version " << PRECICE_VERSION);
    PRECICE_INFO("Revision info: " << precice::preciceRevision);
    PRECICE_INFO("Configuring preCICE with configuration \"" << configurationFileName << "\"");
    PRECICE_INFO("I am participant \"" << _accessorName << "\"");
  }
  configure(config.getSolverInterfaceConfiguration());
}

void SolverInterfaceImpl::configure(
    const config::SolverInterfaceConfiguration &config)
{
  PRECICE_TRACE();

  Event                    e("configure"); // no precice::syncMode as this is not yet configured here
  utils::ScopedEventPrefix sep("configure/");

  mesh::Data::resetDataCount();
  Participant::resetParticipantCount();
  _meshLock.clear();

  _dimensions = config.getDimensions();
  _accessor   = determineAccessingParticipant(config);
  _accessor->setMeshIdManager(config.getMeshConfiguration()->extractMeshIdManager());

  PRECICE_ASSERT(_accessorCommunicatorSize == 1 || _accessor->useMaster(),
                 "A parallel participant needs a master communication");
  PRECICE_CHECK(not(_accessorCommunicatorSize == 1 && _accessor->useMaster()),
                "You cannot use a master with a serial participant.");

  utils::MasterSlave::configure(_accessorProcessRank, _accessorCommunicatorSize);

  _participants = config.getParticipantConfiguration()->getParticipants();
  configureM2Ns(config.getM2NConfiguration());

  PRECICE_CHECK(_participants.size() > 1, "At least two participants need to be defined!");
  configurePartitions(config.getM2NConfiguration());

  cplscheme::PtrCouplingSchemeConfiguration cplSchemeConfig =
      config.getCouplingSchemeConfiguration();
  _couplingScheme = cplSchemeConfig->getCouplingScheme(_accessorName);

  // Add meshIDs and data IDs
  for (const MeshContext *meshContext : _accessor->usedMeshContexts()) {
    const mesh::PtrMesh &mesh   = meshContext->mesh;
    const auto           meshID = mesh->getID();
    _meshIDs[mesh->getName()]   = meshID;
    PRECICE_ASSERT(_dataIDs.find(meshID) == _dataIDs.end());
    _dataIDs[meshID] = std::map<std::string, int>();
    PRECICE_ASSERT(_dataIDs.find(meshID) != _dataIDs.end());
    for (const mesh::PtrData &data : mesh->data()) {
      PRECICE_ASSERT(_dataIDs[meshID].find(data->getName()) == _dataIDs[meshID].end());
      _dataIDs[meshID][data->getName()] = data->getID();
    }
    std::string                meshName   = mesh->getName();
    mesh::PtrMeshConfiguration meshConfig = config.getMeshConfiguration();
  }
  // Register all MeshIds to the lock, but unlock them straight away as
  // writing is allowed after configuration.
  for (const auto &meshID : _meshIDs) {
    _meshLock.add(meshID.second, false);
  }

  utils::EventRegistry::instance().initialize("precice-" + _accessorName, "", utils::Parallel::getGlobalCommunicator());

  PRECICE_DEBUG("Initialize master-slave communication");
  if (utils::MasterSlave::isMaster() || utils::MasterSlave::isSlave()) {
    initializeMasterSlaveCommunication();
  }

  auto &solverInitEvent = EventRegistry::instance().getStoredEvent("solver.initialize");
  solverInitEvent.start(precice::syncMode);
}

double SolverInterfaceImpl::initialize()
{
  PRECICE_TRACE();
  PRECICE_CHECK(not _couplingScheme->isInitialized(),
                "initialize() may only be called once.");
  auto &solverInitEvent = EventRegistry::instance().getStoredEvent("solver.initialize");
  solverInitEvent.pause(precice::syncMode);
  Event                    e("initialize", precice::syncMode);
  utils::ScopedEventPrefix sep("initialize/");

  // Setup communication

  PRECICE_INFO("Setting up master communication to coupling partner/s");
  for (auto &m2nPair : _m2ns) {
    auto &bm2n = m2nPair.second;
    PRECICE_DEBUG((bm2n.isRequesting ? "Awaiting master connection from " : "Establishing master connection to ") << bm2n.remoteName);
    bm2n.prepareEstablishment();
    bm2n.connectMasters();
    PRECICE_DEBUG("Established master connection " << (bm2n.isRequesting ? "from " : "to ") << bm2n.remoteName);
  }

  PRECICE_INFO("Masters are connected");

  compareBoundingBoxes();

  PRECICE_INFO("Setting up preliminary slaves communication to coupling partner/s");
  for (auto &m2nPair : _m2ns) {
    auto &bm2n = m2nPair.second;
    bm2n.preConnectSlaves();
  }

  computePartitions();

  PRECICE_INFO("Setting up slaves communication to coupling partner/s");
  for (auto &m2nPair : _m2ns) {
    auto &bm2n = m2nPair.second;
    bm2n.connectSlaves();
    PRECICE_DEBUG("Established slaves connection " << (bm2n.isRequesting ? "from " : "to ") << bm2n.remoteName);
  }
  PRECICE_INFO("Slaves are connected");

  for (auto &m2nPair : _m2ns) {
    m2nPair.second.cleanupEstablishment();
  }

  PRECICE_DEBUG("Initialize watchpoints");
  for (PtrWatchPoint &watchPoint : _accessor->watchPoints()) {
    watchPoint->initialize();
  }

  // Initialize coupling state, overwrite these values for restart
  double time       = 0.0;
  int    timeWindow = 1;

  PRECICE_DEBUG("Initialize coupling schemes");
  _couplingScheme->initialize(time, timeWindow);
  PRECICE_ASSERT(_couplingScheme->isInitialized());

  std::set<action::Action::Timing> timings;
  double                           dt = 0.0;

  dt = _couplingScheme->getNextTimestepMaxLength();

  timings.insert(action::Action::ALWAYS_POST);

  if (_couplingScheme->hasDataBeenExchanged()) {
    timings.insert(action::Action::ON_EXCHANGE_POST);
    mapReadData();
  }

  performDataActions(timings, 0.0, 0.0, 0.0, dt);

  PRECICE_INFO(_couplingScheme->printCouplingState());

  solverInitEvent.start(precice::syncMode);

  _meshLock.lockAll();

  return _couplingScheme->getNextTimestepMaxLength();
}

void SolverInterfaceImpl::initializeData()
{
  PRECICE_TRACE();

  auto &solverInitEvent = EventRegistry::instance().getStoredEvent("solver.initialize");
  solverInitEvent.pause(precice::syncMode);

  Event                    e("initializeData", precice::syncMode);
  utils::ScopedEventPrefix sep("initializeData/");

  PRECICE_DEBUG("Initialize data");

  PRECICE_CHECK(_couplingScheme->isInitialized(),
                "initialize() has to be called before initializeData()");
  mapWrittenData();
  _couplingScheme->initializeData();
  double                           dt = _couplingScheme->getNextTimestepMaxLength();
  std::set<action::Action::Timing> timings;
  if (_couplingScheme->hasDataBeenExchanged()) {
    timings.insert(action::Action::ON_EXCHANGE_POST);
    mapReadData();
  }
  performDataActions(timings, 0.0, 0.0, 0.0, dt);
  resetWrittenData();
  PRECICE_DEBUG("Plot output");
  for (const io::ExportContext &context : _accessor->exportContexts()) {
    if (context.everyNTimeWindows != -1) {
      std::ostringstream suffix;
      suffix << _accessorName << ".init";
      exportMesh(suffix.str());
      if (context.triggerSolverPlot) {
        _couplingScheme->requireAction(std::string("plot-output"));
      }
    }
  }
  solverInitEvent.start(precice::syncMode);
}

double SolverInterfaceImpl::advance(
    double computedTimestepLength)
{

  PRECICE_TRACE(computedTimestepLength);

  // Events for the solver time, stopped when we enter, restarted when we leave advance
  auto &solverEvent = EventRegistry::instance().getStoredEvent("solver.advance");
  solverEvent.stop(precice::syncMode);
  auto &solverInitEvent = EventRegistry::instance().getStoredEvent("solver.initialize");
  solverInitEvent.stop(precice::syncMode);

  Event                    e("advance", precice::syncMode);
  utils::ScopedEventPrefix sep("advance/");

  PRECICE_CHECK(_couplingScheme->isInitialized(), "initialize() has to be called before advance()");
  PRECICE_CHECK(isCouplingOngoing(), "advance() cannot be called when isCouplingOngoing() returns false");
  _numberAdvanceCalls++;

#ifndef NDEBUG
  PRECICE_DEBUG("Synchronize timestep length");
  if (utils::MasterSlave::isMaster() || utils::MasterSlave::isSlave()) {
    syncTimestep(computedTimestepLength);
  }
#endif

  double timeWindowSize         = 0.0; // Length of (full) current time window
  double timeWindowComputedPart = 0.0; // Length of computed part of (full) current time window
  double time                   = 0.0; // Current time

  // Update the coupling scheme time state. Necessary to get correct remainder.
  _couplingScheme->addComputedTime(computedTimestepLength);

  if (_couplingScheme->hasTimeWindowSize()) {
    timeWindowSize = _couplingScheme->getTimeWindowSize();
  } else {
    timeWindowSize = computedTimestepLength;
  }
  timeWindowComputedPart = timeWindowSize - _couplingScheme->getThisTimeWindowRemainder();
  time                   = _couplingScheme->getTime();

  mapWrittenData();

  std::set<action::Action::Timing> timings;

  timings.insert(action::Action::ALWAYS_PRIOR);
  if (_couplingScheme->willDataBeExchanged(0.0)) {
    timings.insert(action::Action::ON_EXCHANGE_PRIOR);
  }
  performDataActions(timings, time, computedTimestepLength, timeWindowComputedPart, timeWindowSize);

  PRECICE_DEBUG("Advance coupling scheme");
  _couplingScheme->advance();

  timings.clear();
  timings.insert(action::Action::ALWAYS_POST);
  if (_couplingScheme->hasDataBeenExchanged()) {
    timings.insert(action::Action::ON_EXCHANGE_POST);
  }
  if (_couplingScheme->isTimeWindowComplete()) {
    timings.insert(action::Action::ON_TIME_WINDOW_COMPLETE_POST);
  }
  performDataActions(timings, time, computedTimestepLength, timeWindowComputedPart, timeWindowSize);

  if (_couplingScheme->hasDataBeenExchanged()) {
    mapReadData();
  }

  PRECICE_INFO(_couplingScheme->printCouplingState());

  PRECICE_DEBUG("Handle exports");
  handleExports();

  // deactivated the reset of written data, as it deletes all data that is not communicated
  // within this cycle in the coupling data. This is not wanted forthe manifold mapping.
  //resetWrittenData();

  _meshLock.lockAll();
  solverEvent.start(precice::syncMode);
  return _couplingScheme->getNextTimestepMaxLength();
}

void SolverInterfaceImpl::finalize()
{
  PRECICE_TRACE();

  // Events for the solver time, finally stopped here
  auto &solverEvent = EventRegistry::instance().getStoredEvent("solver.advance");
  solverEvent.stop(precice::syncMode);

  Event                    e("finalize"); // no precice::syncMode here as MPI is already finalized at destruction of this event
  utils::ScopedEventPrefix sep("finalize/");

  PRECICE_CHECK(_couplingScheme->isInitialized(), "initialize() has to be called before finalize()");
  PRECICE_DEBUG("Finalize coupling scheme");
  _couplingScheme->finalize();
  _couplingScheme.reset();

  PRECICE_DEBUG("Handle exports");
  for (const io::ExportContext &context : _accessor->exportContexts()) {
    if (context.everyNTimeWindows != -1) {
      std::ostringstream suffix;
      suffix << _accessorName << ".final";
      exportMesh(suffix.str());
      if (context.triggerSolverPlot) {
        _couplingScheme->requireAction(std::string("plot-output"));
      }
    }
  }
  // Apply some final ping-pong to synch solver that run e.g. with a uni-directional coupling only
  // afterwards close connections
  PRECICE_DEBUG("Synchronize participants and close communication channels");
  std::string ping = "ping";
  std::string pong = "pong";
  for (auto &iter : _m2ns) {
    if (not utils::MasterSlave::isSlave()) {
      if (iter.second.isRequesting) {
        iter.second.m2n->getMasterCommunication()->send(ping, 0);
        std::string receive = "init";
        iter.second.m2n->getMasterCommunication()->receive(receive, 0);
        PRECICE_ASSERT(receive == pong);
      } else {
        std::string receive = "init";
        iter.second.m2n->getMasterCommunication()->receive(receive, 0);
        PRECICE_ASSERT(receive == ping);
        iter.second.m2n->getMasterCommunication()->send(pong, 0);
      }
    }
    iter.second.m2n->closeConnection();
  }

  PRECICE_DEBUG("Close master-slave communication");
  if (utils::MasterSlave::isSlave() || utils::MasterSlave::isMaster()) {
    utils::MasterSlave::_communication->closeConnection();
    utils::MasterSlave::_communication = nullptr;
  }

  // Stop and print Event logging
  e.stop();
  utils::EventRegistry::instance().finalize();
  if (not precice::testMode and not precice::utils::MasterSlave::isSlave()) {
    utils::EventRegistry::instance().printAll();
  }

  // Tear down MPI and PETSc
  if (not precice::testMode) {
    utils::Petsc::finalize();
    utils::Parallel::finalizeMPI();
  }
  utils::Parallel::clearGroups();
  utils::EventRegistry::instance().clear();
}

int SolverInterfaceImpl::getDimensions() const
{
  PRECICE_TRACE(_dimensions);
  return _dimensions;
}

bool SolverInterfaceImpl::isCouplingOngoing() const
{
  PRECICE_TRACE();
  return _couplingScheme->isCouplingOngoing();
}

bool SolverInterfaceImpl::isReadDataAvailable() const
{
  PRECICE_TRACE();
  return _couplingScheme->hasDataBeenExchanged();
}

bool SolverInterfaceImpl::isWriteDataRequired(
    double computedTimestepLength) const
{
  PRECICE_TRACE(computedTimestepLength);
  return _couplingScheme->willDataBeExchanged(computedTimestepLength);
}

bool SolverInterfaceImpl::isTimeWindowComplete() const
{
  PRECICE_TRACE();
  return _couplingScheme->isTimeWindowComplete();
}

bool SolverInterfaceImpl::isActionRequired(
    const std::string &action) const
{
  PRECICE_TRACE(action, _couplingScheme->isActionRequired(action));
  return _couplingScheme->isActionRequired(action);
}

void SolverInterfaceImpl::markActionFulfilled(
    const std::string &action)
{
  PRECICE_TRACE(action);
  _couplingScheme->markActionFulfilled(action);
}

bool SolverInterfaceImpl::hasToEvaluateSurrogateModel() const
{
<<<<<<< HEAD
  return _couplingScheme->getIsCoarseModelOptimizationActive();
=======
  return false;
>>>>>>> c8e901c2
}

bool SolverInterfaceImpl::hasToEvaluateFineModel() const
{
<<<<<<< HEAD
  return not _couplingScheme->getIsCoarseModelOptimizationActive();
=======
  return true;
>>>>>>> c8e901c2
}

bool SolverInterfaceImpl::hasMesh(
    const std::string &meshName) const
{
  PRECICE_TRACE(meshName);
  return utils::contained(meshName, _meshIDs);
}

int SolverInterfaceImpl::getMeshID(
    const std::string &meshName) const
{
  PRECICE_TRACE(meshName);
  const auto pos = _meshIDs.find(meshName);
  PRECICE_CHECK(pos != _meshIDs.end(), "Mesh with name \"" << meshName << "\" is not defined!");
  return pos->second;
}

std::set<int> SolverInterfaceImpl::getMeshIDs() const
{
  PRECICE_TRACE();
  std::set<int> ids;
  for (const impl::MeshContext *context : _accessor->usedMeshContexts()) {
    ids.insert(context->mesh->getID());
  }
  return ids;
}

bool SolverInterfaceImpl::hasData(
    const std::string &dataName, int meshID) const
{
  PRECICE_TRACE(dataName, meshID);
  PRECICE_VALIDATE_MESH_ID(meshID);
  const auto &sub_dataIDs = _dataIDs.at(meshID);
  return sub_dataIDs.find(dataName) != sub_dataIDs.end();
}

int SolverInterfaceImpl::getDataID(
    const std::string &dataName, int meshID) const
{
  PRECICE_TRACE(dataName, meshID);
  PRECICE_VALIDATE_MESH_ID(meshID);
  PRECICE_CHECK(hasData(dataName, meshID),
                "Data with name \"" << dataName << "\" is not defined on mesh with ID \"" << meshID << "\".");
  return _dataIDs.at(meshID).at(dataName);
}

int SolverInterfaceImpl::getMeshVertexSize(
    int meshID) const
{
  PRECICE_TRACE(meshID);
  int size = 0;
  PRECICE_REQUIRE_MESH_USE(meshID);
  MeshContext &context = _accessor->meshContext(meshID);
  PRECICE_ASSERT(context.mesh.get() != nullptr);
  size = context.mesh->vertices().size();
  PRECICE_DEBUG("Return mesh size of " << size);
  return size;
}

/// @todo Currently not supported as we would need to re-compute the re-partition
void SolverInterfaceImpl::resetMesh(
    int meshID)
{
  PRECICE_TRACE(meshID);
  PRECICE_VALIDATE_MESH_ID(meshID);
  impl::MeshContext &context    = _accessor->meshContext(meshID);
  bool               hasMapping = context.fromMappingContext.mapping || context.toMappingContext.mapping;
  bool               isStationary =
      context.fromMappingContext.timing == mapping::MappingConfiguration::INITIAL &&
      context.toMappingContext.timing == mapping::MappingConfiguration::INITIAL;

  PRECICE_CHECK(!isStationary, "A mesh with only initial mappings  must not be reseted");
  PRECICE_CHECK(hasMapping, "A mesh with no mappings must not be reseted");

  PRECICE_DEBUG("Clear mesh positions for mesh \"" << context.mesh->getName() << "\"");
  _meshLock.unlock(meshID);
  context.mesh->clear();
}

int SolverInterfaceImpl::setMeshVertex(
    int           meshID,
    const double *position)
{
  PRECICE_TRACE(meshID);
  Eigen::VectorXd internalPosition{
      Eigen::Map<const Eigen::VectorXd>{position, _dimensions}};
  PRECICE_DEBUG("Position = " << internalPosition);
  int index = -1;
  PRECICE_REQUIRE_MESH_MODIFY(meshID);
  MeshContext & context = _accessor->meshContext(meshID);
  mesh::PtrMesh mesh(context.mesh);
  PRECICE_DEBUG("MeshRequirement: " << context.meshRequirement);
  index = mesh->createVertex(internalPosition).getID();
  mesh->allocateDataValues();
  return index;
}

void SolverInterfaceImpl::setMeshVertices(
    int           meshID,
    int           size,
    const double *positions,
    int *         ids)
{
  PRECICE_TRACE(meshID, size);
  PRECICE_REQUIRE_MESH_MODIFY(meshID);
  MeshContext & context = _accessor->meshContext(meshID);
  mesh::PtrMesh mesh(context.mesh);
  PRECICE_DEBUG("Set positions");
  const Eigen::Map<const Eigen::MatrixXd> posMatrix{
      positions, _dimensions, static_cast<EIGEN_DEFAULT_DENSE_INDEX_TYPE>(size)};
  for (int i = 0; i < size; ++i) {
    Eigen::VectorXd current(posMatrix.col(i));
    ids[i] = mesh->createVertex(current).getID();
  }
  mesh->allocateDataValues();
}

void SolverInterfaceImpl::getMeshVertices(
    int        meshID,
    size_t     size,
    const int *ids,
    double *   positions) const
{
  PRECICE_TRACE(meshID, size);
  PRECICE_REQUIRE_MESH_USE(meshID);
  MeshContext & context = _accessor->meshContext(meshID);
  mesh::PtrMesh mesh(context.mesh);
  PRECICE_DEBUG("Get positions");
  auto &vertices = mesh->vertices();
  PRECICE_ASSERT(size <= vertices.size(), size, vertices.size());
  Eigen::Map<Eigen::MatrixXd> posMatrix{
      positions, _dimensions, static_cast<EIGEN_DEFAULT_DENSE_INDEX_TYPE>(size)};
  for (size_t i = 0; i < size; i++) {
    const size_t id = ids[i];
    PRECICE_ASSERT(id < vertices.size(), id, vertices.size());
    posMatrix.col(i) = vertices[id].getCoords();
  }
}

void SolverInterfaceImpl::getMeshVertexIDsFromPositions(
    int           meshID,
    size_t        size,
    const double *positions,
    int *         ids) const
{
  PRECICE_TRACE(meshID, size);
  PRECICE_REQUIRE_MESH_USE(meshID);
  MeshContext & context = _accessor->meshContext(meshID);
  mesh::PtrMesh mesh(context.mesh);
  PRECICE_DEBUG("Get IDs");
  const auto &                      vertices = mesh->vertices();
  Eigen::Map<const Eigen::MatrixXd> posMatrix{
      positions, _dimensions, static_cast<EIGEN_DEFAULT_DENSE_INDEX_TYPE>(size)};
  const auto vsize = vertices.size();
  for (size_t i = 0; i < size; i++) {
    size_t j = 0;
    for (; j < vsize; j++) {
      if (math::equals(posMatrix.col(i), vertices[j].getCoords())) {
        break;
      }
    }
    PRECICE_CHECK(j != vsize, "Position " << i << "=" << ids[i] << " unknown!");
    ids[i] = j;
  }
}

int SolverInterfaceImpl::setMeshEdge(
    int meshID,
    int firstVertexID,
    int secondVertexID)
{
  PRECICE_TRACE(meshID, firstVertexID, secondVertexID);
  PRECICE_REQUIRE_MESH_MODIFY(meshID);
  MeshContext &context = _accessor->meshContext(meshID);
  if (context.meshRequirement == mapping::Mapping::MeshRequirement::FULL) {
    PRECICE_DEBUG("Full mesh required.");
    mesh::PtrMesh &mesh = context.mesh;
    PRECICE_CHECK(mesh->isValidVertexID(firstVertexID), "Given VertexID is invalid!");
    PRECICE_CHECK(mesh->isValidVertexID(secondVertexID), "Given VertexID is invalid!");
    mesh::Vertex &v0 = mesh->vertices()[firstVertexID];
    mesh::Vertex &v1 = mesh->vertices()[secondVertexID];
    return mesh->createEdge(v0, v1).getID();
  }
  return -1;
}

void SolverInterfaceImpl::setMeshTriangle(
    int meshID,
    int firstEdgeID,
    int secondEdgeID,
    int thirdEdgeID)
{
  PRECICE_TRACE(meshID, firstEdgeID,
                secondEdgeID, thirdEdgeID);
  PRECICE_REQUIRE_MESH_MODIFY(meshID);
  MeshContext &context = _accessor->meshContext(meshID);
  if (context.meshRequirement == mapping::Mapping::MeshRequirement::FULL) {
    mesh::PtrMesh &mesh = context.mesh;
    PRECICE_CHECK(mesh->isValidEdgeID(firstEdgeID), "Given EdgeID is invalid!");
    PRECICE_CHECK(mesh->isValidEdgeID(secondEdgeID), "Given EdgeID is invalid!");
    PRECICE_CHECK(mesh->isValidEdgeID(thirdEdgeID), "Given EdgeID is invalid!");
    PRECICE_CHECK(utils::unique_elements(utils::make_array(firstEdgeID, secondEdgeID, thirdEdgeID)),
                  "Given EdgeIDs must be unique!");
    mesh::Edge &e0 = mesh->edges()[firstEdgeID];
    mesh::Edge &e1 = mesh->edges()[secondEdgeID];
    mesh::Edge &e2 = mesh->edges()[thirdEdgeID];
    mesh->createTriangle(e0, e1, e2);
  }
}

void SolverInterfaceImpl::setMeshTriangleWithEdges(
    int meshID,
    int firstVertexID,
    int secondVertexID,
    int thirdVertexID)
{
  PRECICE_TRACE(meshID, firstVertexID,
                secondVertexID, thirdVertexID);
  PRECICE_REQUIRE_MESH_MODIFY(meshID);
  MeshContext &context = _accessor->meshContext(meshID);
  if (context.meshRequirement == mapping::Mapping::MeshRequirement::FULL) {
    mesh::PtrMesh &mesh = context.mesh;
    PRECICE_CHECK(mesh->isValidVertexID(firstVertexID), "Given VertexID is invalid!");
    PRECICE_CHECK(mesh->isValidVertexID(secondVertexID), "Given VertexID is invalid!");
    PRECICE_CHECK(mesh->isValidVertexID(thirdVertexID), "Given VertexID is invalid!");
    PRECICE_CHECK(utils::unique_elements(utils::make_array(firstVertexID, secondVertexID, thirdVertexID)),
                  "Given VertexIDs must be unique!");
    mesh::Vertex *vertices[3];
    vertices[0] = &mesh->vertices()[firstVertexID];
    vertices[1] = &mesh->vertices()[secondVertexID];
    vertices[2] = &mesh->vertices()[thirdVertexID];
    PRECICE_CHECK(utils::unique_elements(utils::make_array(vertices[0]->getCoords(),
                                                           vertices[1]->getCoords(), vertices[2]->getCoords())),
                  "The coordinates of the vertices must be unique!");
    mesh::Edge *edges[3];
    edges[0] = &mesh->createUniqueEdge(*vertices[0], *vertices[1]);
    edges[1] = &mesh->createUniqueEdge(*vertices[1], *vertices[2]);
    edges[2] = &mesh->createUniqueEdge(*vertices[2], *vertices[0]);

    mesh->createTriangle(*edges[0], *edges[1], *edges[2]);
  }
}

void SolverInterfaceImpl::setMeshQuad(
    int meshID,
    int firstEdgeID,
    int secondEdgeID,
    int thirdEdgeID,
    int fourthEdgeID)
{
  PRECICE_TRACE(meshID, firstEdgeID, secondEdgeID, thirdEdgeID,
                fourthEdgeID);
  PRECICE_REQUIRE_MESH_MODIFY(meshID);
  MeshContext &context = _accessor->meshContext(meshID);
  if (context.meshRequirement == mapping::Mapping::MeshRequirement::FULL) {
    mesh::PtrMesh &mesh = context.mesh;
    PRECICE_CHECK(mesh->isValidEdgeID(firstEdgeID), "Given EdgeID is invalid!");
    PRECICE_CHECK(mesh->isValidEdgeID(secondEdgeID), "Given EdgeID is invalid!");
    PRECICE_CHECK(mesh->isValidEdgeID(thirdEdgeID), "Given EdgeID is invalid!");
    PRECICE_CHECK(mesh->isValidEdgeID(fourthEdgeID), "Given EdgeID is invalid!");
    mesh::Edge &e0 = mesh->edges()[firstEdgeID];
    mesh::Edge &e1 = mesh->edges()[secondEdgeID];
    mesh::Edge &e2 = mesh->edges()[thirdEdgeID];
    mesh::Edge &e3 = mesh->edges()[fourthEdgeID];
    mesh->createQuad(e0, e1, e2, e3);
  }
}

void SolverInterfaceImpl::setMeshQuadWithEdges(
    int meshID,
    int firstVertexID,
    int secondVertexID,
    int thirdVertexID,
    int fourthVertexID)
{
  PRECICE_TRACE(meshID, firstVertexID,
                secondVertexID, thirdVertexID, fourthVertexID);
  PRECICE_REQUIRE_MESH_MODIFY(meshID);
  MeshContext &context = _accessor->meshContext(meshID);
  if (context.meshRequirement == mapping::Mapping::MeshRequirement::FULL) {
    mesh::PtrMesh &mesh = context.mesh;
    PRECICE_CHECK(mesh->isValidVertexID(firstVertexID), "Given VertexID is invalid!");
    PRECICE_CHECK(mesh->isValidVertexID(secondVertexID), "Given VertexID is invalid!");
    PRECICE_CHECK(mesh->isValidVertexID(thirdVertexID), "Given VertexID is invalid!");
    PRECICE_CHECK(mesh->isValidVertexID(fourthVertexID), "Given VertexID is invalid!");
    mesh::Vertex *vertices[4];
    vertices[0] = &mesh->vertices()[firstVertexID];
    vertices[1] = &mesh->vertices()[secondVertexID];
    vertices[2] = &mesh->vertices()[thirdVertexID];
    vertices[3] = &mesh->vertices()[fourthVertexID];
    mesh::Edge *edges[4];
    edges[0] = &mesh->createUniqueEdge(*vertices[0], *vertices[1]);
    edges[1] = &mesh->createUniqueEdge(*vertices[1], *vertices[2]);
    edges[2] = &mesh->createUniqueEdge(*vertices[2], *vertices[3]);
    edges[3] = &mesh->createUniqueEdge(*vertices[3], *vertices[0]);

    mesh->createQuad(*edges[0], *edges[1], *edges[2], *edges[3]);
  }
}

void SolverInterfaceImpl::mapWriteDataFrom(
    int fromMeshID)
{
  PRECICE_TRACE(fromMeshID);
  PRECICE_VALIDATE_MESH_ID(fromMeshID);
  impl::MeshContext &   context        = _accessor->meshContext(fromMeshID);
  impl::MappingContext &mappingContext = context.fromMappingContext;
  if (mappingContext.mapping.use_count() == 0) {
    PRECICE_ERROR("From mesh \"" << context.mesh->getName()
                                 << "\", there is no mapping defined");
    return;
  }
  if (not mappingContext.mapping->hasComputedMapping()) {
    PRECICE_DEBUG("Compute mapping from mesh \"" << context.mesh->getName() << "\"");
    mappingContext.mapping->computeMapping();
  }
  for (impl::DataContext &context : _accessor->writeDataContexts()) {
    if (context.mesh->getID() == fromMeshID) {
      int inDataID             = context.fromData->getID();
      int outDataID            = context.toData->getID();
      context.toData->values() = Eigen::VectorXd::Zero(context.toData->values().size());
      PRECICE_DEBUG("Map data \"" << context.fromData->getName()
                                  << "\" from mesh \"" << context.mesh->getName() << "\"");
      PRECICE_ASSERT(mappingContext.mapping == context.mappingContext.mapping);
      mappingContext.mapping->map(inDataID, outDataID);
    }
  }
  mappingContext.hasMappedData = true;
}

void SolverInterfaceImpl::mapReadDataTo(
    int toMeshID)
{
  PRECICE_TRACE(toMeshID);
  PRECICE_VALIDATE_MESH_ID(toMeshID);
  impl::MeshContext &   context        = _accessor->meshContext(toMeshID);
  impl::MappingContext &mappingContext = context.toMappingContext;
  if (mappingContext.mapping.use_count() == 0) {
    PRECICE_ERROR("From mesh \"" << context.mesh->getName()
                                 << "\", there is no mapping defined!");
    return;
  }
  if (not mappingContext.mapping->hasComputedMapping()) {
    PRECICE_DEBUG("Compute mapping from mesh \"" << context.mesh->getName() << "\"");
    mappingContext.mapping->computeMapping();
  }
  for (impl::DataContext &context : _accessor->readDataContexts()) {
    if (context.mesh->getID() == toMeshID) {
      int inDataID             = context.fromData->getID();
      int outDataID            = context.toData->getID();
      context.toData->values() = Eigen::VectorXd::Zero(context.toData->values().size());
      PRECICE_DEBUG("Map data \"" << context.fromData->getName()
                                  << "\" to mesh \"" << context.mesh->getName() << "\"");
      PRECICE_ASSERT(mappingContext.mapping == context.mappingContext.mapping);
      mappingContext.mapping->map(inDataID, outDataID);
      PRECICE_DEBUG("Mapped values = " << utils::previewRange(3, context.toData->values()));
    }
  }
  mappingContext.hasMappedData = true;
}

void SolverInterfaceImpl::writeBlockVectorData(
    int           fromDataID,
    int           size,
    const int *   valueIndices,
    const double *values)
{
  PRECICE_TRACE(fromDataID, size);
  PRECICE_VALIDATE_DATA_ID(fromDataID);
  if (size == 0)
    return;
  PRECICE_ASSERT(valueIndices != nullptr);
  PRECICE_ASSERT(values != nullptr);
  PRECICE_REQUIRE_DATA_WRITE(fromDataID);
  DataContext &context = _accessor->dataContext(fromDataID);
  PRECICE_CHECK(context.fromData->getDimensions() == _dimensions,
                "You cannot call writeBlockVectorData on the scalar data type " << context.fromData->getName());
  PRECICE_ASSERT(context.toData.get() != nullptr);
  auto &valuesInternal = context.fromData->values();
  for (int i = 0; i < size; i++) {
    const auto valueIndex = valueIndices[i];
    PRECICE_CHECK(0 <= valueIndex && valueIndex < valuesInternal.size() / context.fromData->getDimensions(), "Value index out of range");
    int offsetInternal = valueIndex * _dimensions;
    int offset         = i * _dimensions;
    for (int dim = 0; dim < _dimensions; dim++) {
      PRECICE_ASSERT(offset + dim < valuesInternal.size(),
                     offset + dim, valuesInternal.size());
      valuesInternal[offsetInternal + dim] = values[offset + dim];
    }
  }
}

void SolverInterfaceImpl::writeVectorData(
    int           fromDataID,
    int           valueIndex,
    const double *value)
{
  PRECICE_TRACE(fromDataID, valueIndex);
  PRECICE_VALIDATE_DATA_ID(fromDataID);
  PRECICE_DEBUG("value = " << Eigen::Map<const Eigen::VectorXd>(value, _dimensions));
  PRECICE_REQUIRE_DATA_WRITE(fromDataID);
  DataContext &context = _accessor->dataContext(fromDataID);
  PRECICE_CHECK(context.fromData->getDimensions() == _dimensions,
                "You cannot call writeVectorData on the scalar data type " << context.fromData->getName());
  PRECICE_ASSERT(context.toData.get() != nullptr);
  auto &values = context.fromData->values();
  PRECICE_CHECK(0 <= valueIndex && valueIndex < values.size() / context.fromData->getDimensions(), "Value index out of range");
  int offset = valueIndex * _dimensions;
  for (int dim = 0; dim < _dimensions; dim++) {
    values[offset + dim] = value[dim];
  }
}

void SolverInterfaceImpl::writeBlockScalarData(
    int           fromDataID,
    int           size,
    const int *   valueIndices,
    const double *values)
{
  PRECICE_TRACE(fromDataID, size);
  PRECICE_VALIDATE_DATA_ID(fromDataID);
  if (size == 0)
    return;
  PRECICE_ASSERT(valueIndices != nullptr);
  PRECICE_ASSERT(values != nullptr);
  PRECICE_REQUIRE_DATA_WRITE(fromDataID);
  DataContext &context = _accessor->dataContext(fromDataID);
  PRECICE_CHECK(context.fromData->getDimensions() == 1,
                "You cannot call writeBlockScalarData on the vector data type " << context.fromData->getName());
  PRECICE_ASSERT(context.toData.get() != nullptr);
  auto &valuesInternal = context.fromData->values();
  for (int i = 0; i < size; i++) {
    const auto valueIndex = valueIndices[i];
    PRECICE_CHECK(0 <= valueIndex && valueIndex < valuesInternal.size() / context.fromData->getDimensions(), "Value index out of range");
    PRECICE_ASSERT(i < valuesInternal.size(), i, valuesInternal.size());
    valuesInternal[valueIndex] = values[i];
  }
}

void SolverInterfaceImpl::writeScalarData(
    int    fromDataID,
    int    valueIndex,
    double value)
{
  PRECICE_TRACE(fromDataID, valueIndex, value);
  PRECICE_VALIDATE_DATA_ID(fromDataID);
  PRECICE_CHECK(valueIndex >= -1, "Invalid value index (" << valueIndex << ") when writing scalar data!");
  PRECICE_REQUIRE_DATA_WRITE(fromDataID);
  DataContext &context = _accessor->dataContext(fromDataID);
  PRECICE_CHECK(context.fromData->getDimensions() == 1,
                "You cannot call writeScalarData on the vector data type " << context.fromData->getName());
  PRECICE_ASSERT(context.toData);
  auto &values = context.fromData->values();
  PRECICE_CHECK(0 <= valueIndex && valueIndex < values.size() / context.fromData->getDimensions(), "Value index out of range");
  values[valueIndex] = value;
}

void SolverInterfaceImpl::readBlockVectorData(
    int        toDataID,
    int        size,
    const int *valueIndices,
    double *   values) const
{
  PRECICE_TRACE(toDataID, size);
  PRECICE_VALIDATE_DATA_ID(toDataID);
  if (size == 0)
    return;
  PRECICE_ASSERT(valueIndices != nullptr);
  PRECICE_ASSERT(values != nullptr);
  PRECICE_REQUIRE_DATA_READ(toDataID);
  DataContext &context = _accessor->dataContext(toDataID);
  PRECICE_CHECK(context.toData->getDimensions() == _dimensions,
                "You cannot call readBlockVectorData on the scalar data type " << context.toData->getName());
  PRECICE_ASSERT(context.fromData.get() != nullptr);
  auto &valuesInternal = context.toData->values();
  for (int i = 0; i < size; i++) {
    const auto valueIndex = valueIndices[i];
    PRECICE_CHECK(0 <= valueIndex && valueIndex < valuesInternal.size() / context.fromData->getDimensions(), "Value index out of range");
    int offsetInternal = valueIndex * _dimensions;
    int offset         = i * _dimensions;
    for (int dim = 0; dim < _dimensions; dim++) {
      PRECICE_ASSERT(offsetInternal + dim < valuesInternal.size(),
                     offsetInternal + dim, valuesInternal.size());
      values[offset + dim] = valuesInternal[offsetInternal + dim];
    }
  }
}

void SolverInterfaceImpl::readVectorData(
    int     toDataID,
    int     valueIndex,
    double *value) const
{
  PRECICE_TRACE(toDataID, valueIndex);
  PRECICE_VALIDATE_DATA_ID(toDataID);
  PRECICE_CHECK(valueIndex >= -1, "Invalid value index ( " << valueIndex << " )when reading vector data!");
  PRECICE_REQUIRE_DATA_READ(toDataID);
  DataContext &context = _accessor->dataContext(toDataID);
  PRECICE_CHECK(context.toData->getDimensions() == _dimensions,
                "You cannot call readVectorData on the scalar data type " << context.toData->getName());
  PRECICE_ASSERT(context.fromData);
  auto &values = context.toData->values();
  PRECICE_CHECK(0 <= valueIndex && valueIndex < values.size() / context.fromData->getDimensions(), "Value index out of range");
  int offset = valueIndex * _dimensions;
  for (int dim = 0; dim < _dimensions; dim++) {
    value[dim] = values[offset + dim];
  }
  PRECICE_DEBUG("read value = " << Eigen::Map<const Eigen::VectorXd>(value, _dimensions));
}

void SolverInterfaceImpl::readBlockScalarData(
    int        toDataID,
    int        size,
    const int *valueIndices,
    double *   values) const
{
  PRECICE_TRACE(toDataID, size);
  PRECICE_VALIDATE_DATA_ID(toDataID);
  if (size == 0)
    return;
  PRECICE_DEBUG("size = " << size);
  PRECICE_ASSERT(valueIndices != nullptr);
  PRECICE_ASSERT(values != nullptr);
  PRECICE_REQUIRE_DATA_READ(toDataID);
  DataContext &context = _accessor->dataContext(toDataID);
  PRECICE_CHECK(context.toData->getDimensions() == 1,
                "You cannot call readBlockScalarData on the vector data type " << context.toData->getName());
  PRECICE_ASSERT(context.fromData.get() != nullptr);
  auto &valuesInternal = context.toData->values();
  for (int i = 0; i < size; i++) {
    const auto valueIndex = valueIndices[i];
    PRECICE_CHECK(0 <= valueIndex && valueIndex < valuesInternal.size(), "Value index out of range");
    values[i] = valuesInternal[valueIndex];
  }
}

void SolverInterfaceImpl::readScalarData(
    int     toDataID,
    int     valueIndex,
    double &value) const
{
  PRECICE_TRACE(toDataID, valueIndex, value);
  PRECICE_VALIDATE_DATA_ID(toDataID);
  PRECICE_CHECK(valueIndex >= -1, "Invalid value index ( " << valueIndex << " )when reading vector data!");
  PRECICE_REQUIRE_DATA_READ(toDataID);
  DataContext &context = _accessor->dataContext(toDataID);
  PRECICE_CHECK(context.toData->getDimensions() == 1,
                "You cannot call readScalarData on the vector data type " << context.toData->getName());
  PRECICE_ASSERT(context.fromData);
  auto &values = context.toData->values();
  PRECICE_CHECK(0 <= valueIndex && valueIndex < values.size(), "Value index out of range");
  value = values[valueIndex];
  PRECICE_DEBUG("Read value = " << value);
}

void SolverInterfaceImpl::exportMesh(
    const std::string &filenameSuffix,
    int                exportType) const
{
  PRECICE_TRACE(filenameSuffix, exportType);
  // Export meshes
  //const ExportContext& context = _accessor->exportContext();
  for (const io::ExportContext &context : _accessor->exportContexts()) {
    PRECICE_DEBUG("Export type = " << exportType);
    bool exportAll  = exportType == io::constants::exportAll();
    bool exportThis = context.exporter->getType() == exportType;
    if (exportAll || exportThis) {
      for (const MeshContext *meshContext : _accessor->usedMeshContexts()) {
        std::string name = meshContext->mesh->getName() + "-" + filenameSuffix;
        PRECICE_DEBUG("Exporting mesh to file \"" << name << "\" at location \"" << context.location << "\"");
        context.exporter->doExport(name, context.location, *(meshContext->mesh));
      }
    }
  }
}

void SolverInterfaceImpl::configureM2Ns(
    const m2n::M2NConfiguration::SharedPointer &config)
{
  PRECICE_TRACE();
  for (const auto &m2nTuple : config->m2ns()) {
    std::string comPartner("");
    bool        isRequesting = false;
    if (std::get<1>(m2nTuple) == _accessorName) {
      comPartner   = std::get<2>(m2nTuple);
      isRequesting = true;
    } else if (std::get<2>(m2nTuple) == _accessorName) {
      comPartner = std::get<1>(m2nTuple);
    }
    if (not comPartner.empty()) {
      for (const impl::PtrParticipant &participant : _participants) {
        if (participant->getName() == comPartner) {
          PRECICE_ASSERT(not utils::contained(comPartner, _m2ns), comPartner);
          PRECICE_ASSERT(std::get<0>(m2nTuple));

          _m2ns[comPartner] = [&] {
            m2n::BoundM2N bound;
            bound.m2n          = std::get<0>(m2nTuple);
            bound.localName    = _accessorName;
            bound.remoteName   = comPartner;
            bound.isRequesting = isRequesting;
            return bound;
          }();
        }
      }
    }
  }
}

void SolverInterfaceImpl::configurePartitions(
    const m2n::M2NConfiguration::SharedPointer &m2nConfig)
{
  PRECICE_TRACE();
  for (MeshContext *context : _accessor->usedMeshContexts()) {

    if (context->provideMesh) { // Accessor provides mesh
      PRECICE_CHECK(context->receiveMeshFrom.empty(),
                    "Participant \"" << _accessorName << "\" cannot provide "
                                     << "and receive mesh " << context->mesh->getName() << "!");

      context->partition = partition::PtrPartition(new partition::ProvidedPartition(context->mesh));

      for (auto &receiver : _participants) {
        for (auto &receiverContext : receiver->usedMeshContexts()) {
          if (receiverContext->receiveMeshFrom == _accessorName && receiverContext->mesh->getName() == context->mesh->getName()) {
            // meshRequirement has to be copied from "from" to provide", since
            // mapping are only defined at "provide"
            if (receiverContext->meshRequirement > context->meshRequirement) {
              context->meshRequirement = receiverContext->meshRequirement;
            }

            m2n::PtrM2N m2n = m2nConfig->getM2N(receiver->getName(), _accessorName);
            m2n->createDistributedCommunication(context->mesh);
            context->partition->addM2N(m2n);
          }
        }
      }
      /// @todo support offset??

    } else { // Accessor receives mesh
      PRECICE_CHECK(not context->receiveMeshFrom.empty(),
                    "Participant \"" << _accessorName << "\" must either provide or receive the mesh " << context->mesh->getName() << "!")
      PRECICE_CHECK(not context->provideMesh,
                    "Participant \"" << _accessorName << "\" cannot provide and receive mesh " << context->mesh->getName() << "!");
      std::string receiver(_accessorName);
      std::string provider(context->receiveMeshFrom);

      PRECICE_DEBUG("Receiving mesh from " << provider);

      context->partition = partition::PtrPartition(new partition::ReceivedPartition(context->mesh, context->geoFilter, context->safetyFactor));

      m2n::PtrM2N m2n = m2nConfig->getM2N(receiver, provider);
      m2n->createDistributedCommunication(context->mesh);
      context->partition->addM2N(m2n);
      context->partition->setFromMapping(context->fromMappingContext.mapping);
      context->partition->setToMapping(context->toMappingContext.mapping);
    }
  }
}

void SolverInterfaceImpl::compareBoundingBoxes()
{
  // sort meshContexts by name, for communication in right order.
  std::sort(_accessor->usedMeshContexts().begin(), _accessor->usedMeshContexts().end(),
            [](MeshContext const *const lhs, MeshContext const *const rhs) -> bool {
              return lhs->mesh->getName() < rhs->mesh->getName();
            });

  for (MeshContext *meshContext : _accessor->usedMeshContexts()) {
    if (meshContext->provideMesh) // provided meshes need their bounding boxes already for the re-partitioning
      meshContext->mesh->computeBoundingBox();
  }

  for (MeshContext *meshContext : _accessor->usedMeshContexts()) {
    meshContext->partition->compareBoundingBoxes();
  }
}

void SolverInterfaceImpl::computePartitions()
{
  //We need to do this in two loops: First, communicate the mesh and later compute the partition.
  //Originally, this was done in one loop. This however gave deadlock if two meshes needed to be communicated cross-wise.
  //Both loops need a different sorting

  auto &contexts = _accessor->usedMeshContexts();

  std::sort(contexts.begin(), contexts.end(),
            [](MeshContext const *const lhs, MeshContext const *const rhs) -> bool {
              return lhs->mesh->getName() < rhs->mesh->getName();
            });

  for (MeshContext *meshContext : contexts) {
    meshContext->partition->communicate();
  }

  // for two-level initialization, there is also still communication in partition::compute()
  // therefore, we cannot resort here.
  // @todo this hacky solution should be removed as part of #633
  bool resort = true;
  for (auto &m2nPair : _m2ns) {
    if (m2nPair.second.m2n->usesTwoLevelInitialization()) {
      resort = false;
      break;
    }
  }

  if (resort) {
    // pull provided meshes up front, to have them ready for the decomposition of the received meshes (for the mappings)
    std::stable_partition(contexts.begin(), contexts.end(),
                          [](MeshContext const *const meshContext) -> bool {
                            return meshContext->provideMesh;
                          });
  }

  for (MeshContext *meshContext : contexts) {
    meshContext->partition->compute();
    meshContext->mesh->computeState();
    if (not meshContext->provideMesh) { // received mesh can only compute their bounding boxes here
      meshContext->mesh->computeBoundingBox();
    }
    meshContext->mesh->allocateDataValues();
  }
}

void SolverInterfaceImpl::mapWrittenData()
{
  PRECICE_TRACE();
  using namespace mapping;
  MappingConfiguration::Timing timing;
  // Compute mappings
  for (impl::MappingContext &context : _accessor->writeMappingContexts()) {
    timing         = context.timing;
    bool rightTime = timing == MappingConfiguration::ON_ADVANCE;
    rightTime |= timing == MappingConfiguration::INITIAL;
    bool hasComputed = context.mapping->hasComputedMapping();
    if (rightTime && not hasComputed) {
      PRECICE_INFO("Compute write mapping from mesh \""
                   << _accessor->meshContext(context.fromMeshID).mesh->getName()
                   << "\" to mesh \""
                   << _accessor->meshContext(context.toMeshID).mesh->getName()
                   << "\".");

      context.mapping->computeMapping();
    }
  }

  // Map data
  for (impl::DataContext &context : _accessor->writeDataContexts()) {
    timing          = context.mappingContext.timing;
    bool hasMapping = context.mappingContext.mapping.get() != nullptr;
    bool rightTime  = timing == MappingConfiguration::ON_ADVANCE;
    rightTime |= timing == MappingConfiguration::INITIAL;
    bool hasMapped = context.mappingContext.hasMappedData;
    if (hasMapping && rightTime && (not hasMapped)) {
      int inDataID  = context.fromData->getID();
      int outDataID = context.toData->getID();
      PRECICE_DEBUG("Map data \"" << context.fromData->getName()
                                  << "\" from mesh \"" << context.mesh->getName() << "\"");
      context.toData->values() = Eigen::VectorXd::Zero(context.toData->values().size());
      PRECICE_DEBUG("Map from dataID " << inDataID << " to dataID: " << outDataID);
      context.mappingContext.mapping->map(inDataID, outDataID);
      PRECICE_DEBUG("Mapped values = " << utils::previewRange(3, context.toData->values()));
    }
  }

  // Clear non-stationary, non-incremental mappings
  for (impl::MappingContext &context : _accessor->writeMappingContexts()) {
    bool isStationary = context.timing == MappingConfiguration::INITIAL;
    if (not isStationary) {
      context.mapping->clear();
    }
    context.hasMappedData = false;
  }
}

void SolverInterfaceImpl::mapReadData()
{
  PRECICE_TRACE();
  mapping::MappingConfiguration::Timing timing;
  // Compute mappings
  for (impl::MappingContext &context : _accessor->readMappingContexts()) {
    timing      = context.timing;
    bool mapNow = timing == mapping::MappingConfiguration::ON_ADVANCE;
    mapNow |= timing == mapping::MappingConfiguration::INITIAL;
    bool hasComputed = context.mapping->hasComputedMapping();
    if (mapNow && not hasComputed) {
      PRECICE_INFO("Compute read mapping from mesh \""
                   << _accessor->meshContext(context.fromMeshID).mesh->getName()
                   << "\" to mesh \""
                   << _accessor->meshContext(context.toMeshID).mesh->getName()
                   << "\".");

      context.mapping->computeMapping();
    }
  }

  // Map data
  for (impl::DataContext &context : _accessor->readDataContexts()) {
    timing      = context.mappingContext.timing;
    bool mapNow = timing == mapping::MappingConfiguration::ON_ADVANCE;
    mapNow |= timing == mapping::MappingConfiguration::INITIAL;
    bool hasMapping = context.mappingContext.mapping.get() != nullptr;
    bool hasMapped  = context.mappingContext.hasMappedData;
    if (mapNow && hasMapping && (not hasMapped)) {
      int inDataID             = context.fromData->getID();
      int outDataID            = context.toData->getID();
      context.toData->values() = Eigen::VectorXd::Zero(context.toData->values().size());
      PRECICE_DEBUG("Map read data \"" << context.fromData->getName()
                                       << "\" to mesh \"" << context.mesh->getName() << "\"");
      context.mappingContext.mapping->map(inDataID, outDataID);
      PRECICE_DEBUG("Mapped values = " << utils::previewRange(3, context.toData->values()));
    }
  }
  // Clear non-initial, non-incremental mappings
  for (impl::MappingContext &context : _accessor->readMappingContexts()) {
    bool isStationary = context.timing == mapping::MappingConfiguration::INITIAL;
    if (not isStationary) {
      context.mapping->clear();
    }
    context.hasMappedData = false;
  }
}

void SolverInterfaceImpl::performDataActions(
    const std::set<action::Action::Timing> &timings,
    double                                  time,
    double                                  dt,
    double                                  partFullDt,
    double                                  fullDt)
{
  PRECICE_TRACE();
  for (action::PtrAction &action : _accessor->actions()) {
    if (timings.find(action->getTiming()) != timings.end()) {
      action->performAction(time, dt, partFullDt, fullDt);
    }
  }
}

void SolverInterfaceImpl::handleExports()
{
  PRECICE_TRACE();
  //timesteps was already incremented before
  int timesteps = _couplingScheme->getTimeWindows() - 1;

  for (const io::ExportContext &context : _accessor->exportContexts()) {
    if (_couplingScheme->isTimeWindowComplete() || context.everyIteration) {
      if (context.everyNTimeWindows != -1) {
        if (timesteps % context.everyNTimeWindows == 0) {
          if (context.everyIteration) {
            std::ostringstream everySuffix;
            everySuffix << _accessorName << ".it" << _numberAdvanceCalls;
            exportMesh(everySuffix.str());
          }
          std::ostringstream suffix;
          suffix << _accessorName << ".dt" << _couplingScheme->getTimeWindows() - 1;
          exportMesh(suffix.str());
          if (context.triggerSolverPlot) {
            _couplingScheme->requireAction(std::string("plot-output"));
          }
        }
      }
    }
  }

  if (_couplingScheme->isTimeWindowComplete()) {
    // Export watch point data
    for (const PtrWatchPoint &watchPoint : _accessor->watchPoints()) {
      watchPoint->exportPointData(_couplingScheme->getTime());
    }
  }
}

void SolverInterfaceImpl::resetWrittenData()
{
  PRECICE_TRACE();
  for (DataContext &context : _accessor->writeDataContexts()) {
    context.fromData->values() = Eigen::VectorXd::Zero(context.fromData->values().size());
    if (context.toData != context.fromData) {
      context.toData->values() = Eigen::VectorXd::Zero(context.toData->values().size());
    }
  }
}

PtrParticipant SolverInterfaceImpl::determineAccessingParticipant(
    const config::SolverInterfaceConfiguration &config)
{
  const auto &partConfig = config.getParticipantConfiguration();
  for (const PtrParticipant &participant : partConfig->getParticipants()) {
    if (participant->getName() == _accessorName) {
      return participant;
    }
  }
  PRECICE_ERROR("Accessing participant \"" << _accessorName << "\" is not defined in configuration!");
}

void SolverInterfaceImpl::initializeMasterSlaveCommunication()
{
  PRECICE_TRACE();

  Event e("com.initializeMasterSlaveCom", precice::syncMode);
  //slaves create new communicator with ranks 0 to size-2
  //therefore, the master uses a rankOffset and the slaves have to call request
  // with that offset
  int rankOffset = 1;
  if (utils::MasterSlave::isMaster()) {
    PRECICE_INFO("Setting up communication to slaves");
    utils::MasterSlave::_communication->prepareEstablishment(_accessorName + "Master", _accessorName);
    utils::MasterSlave::_communication->acceptConnection(_accessorName + "Master", _accessorName, "MasterSlave", utils::MasterSlave::getRank());
    utils::MasterSlave::_communication->setRankOffset(rankOffset);
    utils::MasterSlave::_communication->cleanupEstablishment(_accessorName + "Master", _accessorName);
  } else {
    PRECICE_ASSERT(utils::MasterSlave::isSlave());
    utils::MasterSlave::_communication->requestConnection(_accessorName + "Master", _accessorName, "MasterSlave",
                                                          _accessorProcessRank - rankOffset, _accessorCommunicatorSize - rankOffset);
  }
}

void SolverInterfaceImpl::syncTimestep(double computedTimestepLength)
{
  PRECICE_ASSERT(utils::MasterSlave::isMaster() || utils::MasterSlave::isSlave());
  if (utils::MasterSlave::isSlave()) {
    utils::MasterSlave::_communication->send(computedTimestepLength, 0);
  } else if (utils::MasterSlave::isMaster()) {
    for (int rankSlave = 1; rankSlave < _accessorCommunicatorSize; rankSlave++) {
      double dt;
      utils::MasterSlave::_communication->receive(dt, rankSlave);
      PRECICE_CHECK(math::equals(dt, computedTimestepLength),
                    "Ambiguous timestep length when calling request advance from several processes!");
    }
  }
}

const mesh::Mesh &SolverInterfaceImpl::mesh(const std::string &meshName) const
{
  PRECICE_TRACE(meshName);
  for (MeshContext *context : _accessor->usedMeshContexts()) {
    if (context->mesh->getName() == meshName) {
      PRECICE_ASSERT(context->mesh);
      return *context->mesh;
    }
  }
  PRECICE_ERROR("Participant \"" << _accessorName
                                 << "\" does not use mesh \"" << meshName << "\"!");
}

} // namespace impl
} // namespace precice<|MERGE_RESOLUTION|>--- conflicted
+++ resolved
@@ -510,20 +510,12 @@
 
 bool SolverInterfaceImpl::hasToEvaluateSurrogateModel() const
 {
-<<<<<<< HEAD
-  return _couplingScheme->getIsCoarseModelOptimizationActive();
-=======
   return false;
->>>>>>> c8e901c2
 }
 
 bool SolverInterfaceImpl::hasToEvaluateFineModel() const
 {
-<<<<<<< HEAD
-  return not _couplingScheme->getIsCoarseModelOptimizationActive();
-=======
   return true;
->>>>>>> c8e901c2
 }
 
 bool SolverInterfaceImpl::hasMesh(
