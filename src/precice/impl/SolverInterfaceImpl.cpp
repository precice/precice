#include "SolverInterfaceImpl.hpp"
#include "precice/impl/Participant.hpp"
#include "precice/impl/WatchPoint.hpp"
#include "precice/impl/RequestManager.hpp"
#include "precice/impl/ValidationMacros.hpp"
#include "precice/config/Configuration.hpp"
#include "precice/config/SolverInterfaceConfiguration.hpp"
#include "precice/config/ParticipantConfiguration.hpp"
#include "mesh/config/DataConfiguration.hpp"
#include "mesh/config/MeshConfiguration.hpp"
#include "mesh/Mesh.hpp"
#include "mesh/PropertyContainer.hpp"
#include "mesh/Vertex.hpp"
#include "mesh/Edge.hpp"
#include "mesh/Triangle.hpp"
#include "mesh/Merge.hpp"
#include "io/ExportContext.hpp"
#include "io/Export.hpp"
#include "m2n/config/M2NConfiguration.hpp"
#include "m2n/M2N.hpp"
#include "cplscheme/CouplingScheme.hpp"
#include "cplscheme/config/CouplingSchemeConfiguration.hpp"
#include "utils/EventUtils.hpp"
#include "utils/Helpers.hpp"
#include "utils/SignalHandler.hpp"
#include "utils/Parallel.hpp"
#include "utils/Petsc.hpp"
#include "utils/MasterSlave.hpp"
#include "utils/EigenHelperFunctions.hpp"
#include "mapping/Mapping.hpp"
#include <Eigen/Core>
#include "partition/ReceivedPartition.hpp"
#include "partition/ProvidedPartition.hpp"
#include "versions.hpp"

#include <csignal> // used for installing crash handler
<<<<<<< HEAD
#include <utility>
=======
#ifndef SIGXCPU
#define SIGXCPU 24 /* exceeded CPU time limit */
#endif

#include <utility>
#include <algorithm>
>>>>>>> bac8007d

#include "logging/Logger.hpp"
#include "logging/LogConfiguration.hpp"


using precice::utils::Event;
using precice::utils::EventRegistry;

namespace precice {

/// Set to true if unit/integration tests are executed
bool testMode = false;

/// Enabled further inter- and intra-solver synchronisation
bool syncMode = false;

namespace impl {

SolverInterfaceImpl:: SolverInterfaceImpl
(
  std::string participantName,
  int         accessorProcessRank,
  int         accessorCommunicatorSize,
  bool        serverMode )
:
  _accessorName(std::move(participantName)),
  _accessorProcessRank(accessorProcessRank),
  _accessorCommunicatorSize(accessorCommunicatorSize),
  _serverMode(serverMode)
{
  CHECK(_accessorProcessRank >= 0, "Accessor process index has to be >= 0!");
  CHECK(_accessorCommunicatorSize >= 0, "Accessor process size has to be >= 0!");
  CHECK(_accessorProcessRank < _accessorCommunicatorSize,
        "Accessor process index has to be smaller than accessor process "
        << "size (given as " << _accessorProcessRank << ")!");

  /* When precice stops abruptly, e.g. an external solver crashes, the
     SolverInterfaceImpl destructor is never called. Since we still want
     to print the timings, we install the signal handler here. */
  // Disable SIGSEGV handler, because we don't want to interfere with crash backtrace.
  // signal(SIGSEGV, precice::utils::terminationSignalHandler);
  signal(SIGABRT, precice::utils::terminationSignalHandler);
  signal(SIGTERM, precice::utils::terminationSignalHandler);
  // SIGXCPU is emitted when the job is killed due to walltime limit on SuperMUC
  signal(SIGXCPU, precice::utils::terminationSignalHandler);
  // signal(SIGINT,  precice::utils::terminationSignalHandler);

  logging::setParticipant(_accessorName);
}

void SolverInterfaceImpl:: configure
(
  const std::string& configurationFileName )
{
  config::Configuration config;
  xml::configure(config.getXMLTag(), configurationFileName);
  if(_accessorProcessRank==0){
    INFO("This is preCICE version " << PRECICE_VERSION);
    INFO("Configuring preCICE with configuration: \"" << configurationFileName << "\"" );
  }
  configure(config.getSolverInterfaceConfiguration());
}

void SolverInterfaceImpl:: configure
(
  const config::SolverInterfaceConfiguration& config )
{
  TRACE();

  Event e("configure"); // no precice::syncMode as this is not yet configured here
  utils::ScopedEventPrefix sep("configure/");

  mesh::Mesh::resetGeometryIDsGlobally();
  mesh::Data::resetDataCount();
  Participant::resetParticipantCount();
  _meshLock.clear();

  _dimensions = config.getDimensions();
  _accessor = determineAccessingParticipant(config);

  CHECK(not (_accessor->useServer() && _accessor->useMaster()), "You cannot use a server and a master.");
  CHECK(_accessorCommunicatorSize==1 || _accessor->useMaster() || _accessor->useServer(),
        "A parallel participant needs either a master or a server communication configured");

  _clientMode = (not _serverMode) && _accessor->useServer();

  if(_accessor->useMaster()){
    utils::MasterSlave::configure(_accessorProcessRank, _accessorCommunicatorSize);
  }

  _participants = config.getParticipantConfiguration()->getParticipants();
  configureM2Ns(config.getM2NConfiguration());

  if (_serverMode){
    INFO("Run in server mode");
  }
  if (_clientMode){
    INFO("Run in client mode");
  }

  if (not _clientMode){
    INFO("Run in coupling mode");
    CHECK(_participants.size() > 1, "At least two participants need to be defined!");
    configurePartitions(config.getM2NConfiguration());
  }

  cplscheme::PtrCouplingSchemeConfiguration cplSchemeConfig =
      config.getCouplingSchemeConfiguration();
  _couplingScheme = cplSchemeConfig->getCouplingScheme(_accessorName);

  if (_serverMode || _clientMode){
    com::PtrCommunication com = _accessor->getClientServerCommunication();
    assertion(com.get() != nullptr);
    _requestManager = std::make_shared<RequestManager>(*this, com, _couplingScheme);
  }

  // Add meshIDs and data IDs
  for (const MeshContext* meshContext : _accessor->usedMeshContexts()) {
    const mesh::PtrMesh& mesh = meshContext->mesh;
    for (std::pair<std::string,int> nameID : mesh->getNameIDPairs()) {
      assertion(not utils::contained(nameID.first, _meshIDs));
      _meshIDs[nameID.first] = nameID.second;
    }
    assertion(_dataIDs.find(mesh->getID())==_dataIDs.end());
    _dataIDs[mesh->getID()] = std::map<std::string,int>();
    assertion(_dataIDs.find(mesh->getID())!=_dataIDs.end());
    for (const mesh::PtrData& data : mesh->data()) {
      assertion(_dataIDs[mesh->getID()].find(data->getName())==_dataIDs[mesh->getID()].end());
      _dataIDs[mesh->getID()][data->getName()] = data->getID();
    }
    std::string meshName = mesh->getName();
    mesh::PtrMeshConfiguration meshConfig = config.getMeshConfiguration();
  }
  // Register all MeshIds to the lock, but unlock them straight away as
  // writing is allowed after configuration.
  for (const auto& meshID : _meshIDs) {
      _meshLock.add(meshID.second, false);
  }
  
  utils::Parallel::initializeMPI(nullptr, nullptr);
  logging::setMPIRank(utils::Parallel::getProcessRank());
  utils::EventRegistry::instance().initialize("precice-" + _accessorName, "", utils::Parallel::getGlobalCommunicator());
  
  // Setup communication to server
  if (_clientMode){
    initializeClientServerCommunication();
  }
  if (utils::MasterSlave::isMaster() || utils::MasterSlave::isSlave()){
    initializeMasterSlaveCommunication();
  }

  auto & solverInitEvent = EventRegistry::instance().getStoredEvent("solver.initialize");
  solverInitEvent.start(precice::syncMode);
}

double SolverInterfaceImpl:: initialize()
{
  TRACE();
  auto & solverInitEvent = EventRegistry::instance().getStoredEvent("solver.initialize");
  solverInitEvent.pause(precice::syncMode);
  Event e("initialize", precice::syncMode);
  utils::ScopedEventPrefix sep("initialize/");
  
  if (_clientMode){
    DEBUG("Request perform initializations");
    _requestManager->requestInitialize();
  }
  else {
    // Setup communication

    INFO("Setting up master communication to coupling partner/s " );
    for (auto& m2nPair : _m2ns) {
      m2n::PtrM2N& m2n = m2nPair.second.m2n;
      std::string localName = _accessorName;
      if (_serverMode) localName += "Server";
      std::string remoteName(m2nPair.first);
      CHECK(m2n.get() != nullptr,
            "M2N communication from " << localName << " to participant "
            << remoteName << " could not be created! Check compile flags used!");
      if (m2nPair.second.isRequesting){
        m2n->requestMasterConnection(remoteName, localName);
      }
      else {
        m2n->acceptMasterConnection(localName, remoteName);
      }
    }
    INFO("Coupling partner/s are connected " );


    DEBUG("Perform initializations");


    computePartitions();

    INFO("Setting up slaves communication to coupling partner/s " );
    for (auto& m2nPair : _m2ns) {
      m2n::PtrM2N& m2n = m2nPair.second.m2n;
      std::string localName = _accessorName;
      std::string remoteName(m2nPair.first);
      CHECK(m2n.get() != nullptr,
                   "Communication from " << localName << " to participant "
                   << remoteName << " could not be created! Check compile flags used!");
      if (m2nPair.second.isRequesting){
        m2n->requestSlavesConnection(remoteName, localName);
      }
      else {
        m2n->acceptSlavesConnection(localName, remoteName);
      }
    }
    INFO("Slaves are connected" );

    std::set<action::Action::Timing> timings;
    double dt = 0.0;

    for (PtrWatchPoint& watchPoint : _accessor->watchPoints()){
      watchPoint->initialize();
    }

    // Initialize coupling state, overwrite these values for restart
    double time = 0.0;
    int timestep = 1;

    _couplingScheme->initialize(time, timestep);

    dt = _couplingScheme->getNextTimestepMaxLength();

    timings.insert(action::Action::ALWAYS_POST);

    if (_couplingScheme->hasDataBeenExchanged()){
      timings.insert(action::Action::ON_EXCHANGE_POST);
      mapReadData();
    }

    performDataActions(timings, 0.0, 0.0, 0.0, dt);

    INFO(_couplingScheme->printCouplingState());
  }

  solverInitEvent.start(precice::syncMode);
<<<<<<< HEAD
=======

  _meshLock.lockAll();
>>>>>>> bac8007d

  return _couplingScheme->getNextTimestepMaxLength();
}

void SolverInterfaceImpl:: initializeData ()
{
  TRACE();

  auto & solverInitEvent = EventRegistry::instance().getStoredEvent("solver.initialize");
  solverInitEvent.pause(precice::syncMode);

  Event e("initializeData", precice::syncMode);
  utils::ScopedEventPrefix sep("initializeData/");

  CHECK(_couplingScheme->isInitialized(),
        "initialize() has to be called before initializeData()");
  if (_clientMode){
    _requestManager->requestInitialzeData();
  }
  else {
    mapWrittenData();
    _couplingScheme->initializeData();
    double dt = _couplingScheme->getNextTimestepMaxLength();
    std::set<action::Action::Timing> timings;
    if (_couplingScheme->hasDataBeenExchanged()){
      timings.insert(action::Action::ON_EXCHANGE_POST);
      mapReadData();
    }
    performDataActions(timings, 0.0, 0.0, 0.0, dt);
    resetWrittenData();
    DEBUG("Plot output...");
    for (const io::ExportContext& context : _accessor->exportContexts()){
      if (context.timestepInterval != -1){
        std::ostringstream suffix;
        suffix << _accessorName << ".init";
        exportMesh(suffix.str());
        if (context.triggerSolverPlot){
          _couplingScheme->requireAction(constants::actionPlotOutput());
        }
      }
    }
  }
  solverInitEvent.start(precice::syncMode);
}

double SolverInterfaceImpl:: advance
(
  double computedTimestepLength )
{
  TRACE(computedTimestepLength);

  // Events for the solver time, stopped when we enter, restarted when we leave advance
  auto & solverEvent = EventRegistry::instance().getStoredEvent("solver.advance");
  solverEvent.stop(precice::syncMode);
  auto & solverInitEvent = EventRegistry::instance().getStoredEvent("solver.initialize");
  solverInitEvent.stop(precice::syncMode);

  Event e("advance", precice::syncMode);
  utils::ScopedEventPrefix sep("advance/");

  CHECK(_couplingScheme->isInitialized(), "initialize() has to be called before advance()");
  _numberAdvanceCalls++;
  if (_clientMode){
    _requestManager->requestAdvance(computedTimestepLength);
  }
  else {
#   ifndef NDEBUG
    if(utils::MasterSlave::isMaster() || utils::MasterSlave::isSlave()){
      syncTimestep(computedTimestepLength);
    }
#   endif

    double timestepLength = 0.0; // Length of (full) current dt
    double timestepPart = 0.0;   // Length of computed part of (full) curr. dt
    double time = 0.0;


    // Update the coupling scheme time state. Necessary to get correct remainder.
    _couplingScheme->addComputedTime(computedTimestepLength);

    //double timestepLength = 0.0;
    if (_couplingScheme->hasTimestepLength()){
      timestepLength = _couplingScheme->getTimestepLength();
    }
    else {
      timestepLength = computedTimestepLength;
    }
    timestepPart = timestepLength - _couplingScheme->getThisTimestepRemainder();
    time = _couplingScheme->getTime();


    mapWrittenData();

    std::set<action::Action::Timing> timings;

    timings.insert(action::Action::ALWAYS_PRIOR);
    if (_couplingScheme->willDataBeExchanged(0.0)){
      timings.insert(action::Action::ON_EXCHANGE_PRIOR);
    }
    performDataActions(timings, time, computedTimestepLength, timestepPart, timestepLength);

    DEBUG("Advancing coupling scheme");
    _couplingScheme->advance();

    timings.clear();
    timings.insert(action::Action::ALWAYS_POST);
    if (_couplingScheme->hasDataBeenExchanged()){
      timings.insert(action::Action::ON_EXCHANGE_POST);
    }
    if (_couplingScheme->isCouplingTimestepComplete()){
      timings.insert(action::Action::ON_TIMESTEP_COMPLETE_POST);
    }
    performDataActions(timings, time, computedTimestepLength, timestepPart, timestepLength);

    if (_couplingScheme->hasDataBeenExchanged()){
      mapReadData();
    }

    INFO(_couplingScheme->printCouplingState());

    handleExports();

    // deactivated the reset of written data, as it deletes all data that is not communicated
    // within this cycle in the coupling data. This is not wanted forthe manifold mapping.
    //resetWrittenData();

  }
<<<<<<< HEAD
=======
  _meshLock.lockAll();
>>>>>>> bac8007d
  solverEvent.start(precice::syncMode);
  return _couplingScheme->getNextTimestepMaxLength();
}

void SolverInterfaceImpl:: finalize()
{
  TRACE();

  // Events for the solver time, finally stopped here
  auto & solverEvent = EventRegistry::instance().getStoredEvent("solver.advance");
  solverEvent.stop(precice::syncMode);

  Event e("finalize"); // no precice::syncMode here as MPI is already finalized at destruction of this event
  utils::ScopedEventPrefix sep("finalize/");

  CHECK(_couplingScheme->isInitialized(), "initialize() has to be called before finalize()");
  _couplingScheme->finalize();
  _couplingScheme.reset();

  if (_clientMode){
    _requestManager->requestFinalize();
    _accessor->getClientServerCommunication()->closeConnection();
  }
  else {
    for (const io::ExportContext& context : _accessor->exportContexts()){
      if ( context.timestepInterval != -1 ){
        std::ostringstream suffix;
        suffix << _accessorName << ".final";
        exportMesh ( suffix.str() );
        if ( context.triggerSolverPlot ) {
          _couplingScheme->requireAction ( constants::actionPlotOutput() );
        }
      }
    }
    // Apply some final ping-pong to synch solver that run e.g. with a uni-directional coupling only
    // afterwards close connections
    std::string ping = "ping";
    std::string pong = "pong";
    for (auto &iter : _m2ns) {
      if( not utils::MasterSlave::isSlave()){
        if(iter.second.isRequesting){
          iter.second.m2n->getMasterCommunication()->send(ping,0);
          std::string receive = "init";
          iter.second.m2n->getMasterCommunication()->receive(receive,0);
          assertion(receive==pong);
        }
        else{
          std::string receive = "init";
          iter.second.m2n->getMasterCommunication()->receive(receive,0);
          assertion(receive==ping);
          iter.second.m2n->getMasterCommunication()->send(pong,0);
        }
      }
      iter.second.m2n->closeConnection();
    }
  }
  if(utils::MasterSlave::isSlave() || utils::MasterSlave::isMaster()){
    utils::MasterSlave::_communication->closeConnection();
    utils::MasterSlave::_communication = nullptr;
  }

  if(_serverMode){
    _accessor->getClientServerCommunication()->closeConnection();
  }

  // Stop and print Event logging
  e.stop();
  utils::EventRegistry::instance().finalize();
  if (not precice::testMode and not precice::utils::MasterSlave::isSlave()) {
    utils::EventRegistry::instance().printAll();
  }

  // Tear down MPI and PETSc
  if (not precice::testMode && not _serverMode ) {
    utils::Petsc::finalize();
    utils::Parallel::finalizeMPI();
  }
  utils::Parallel::clearGroups();
  utils::EventRegistry::instance().clear();
}

int SolverInterfaceImpl:: getDimensions() const
{
  TRACE(_dimensions );
  return _dimensions;
}

bool SolverInterfaceImpl:: isCouplingOngoing()
{
  TRACE();
  return _couplingScheme->isCouplingOngoing();
}

bool SolverInterfaceImpl:: isReadDataAvailable()
{
  TRACE();
  return _couplingScheme->hasDataBeenExchanged();
}

bool SolverInterfaceImpl:: isWriteDataRequired
(
  double computedTimestepLength )
{
  TRACE(computedTimestepLength);
  return _couplingScheme->willDataBeExchanged(computedTimestepLength);
}

bool SolverInterfaceImpl:: isTimestepComplete()
{
  TRACE();
  return _couplingScheme->isCouplingTimestepComplete();
}

bool SolverInterfaceImpl:: isActionRequired
(
  const std::string& action )
{
  TRACE(action, _couplingScheme->isActionRequired(action));
  return _couplingScheme->isActionRequired(action);
}

void SolverInterfaceImpl:: fulfilledAction
(
  const std::string& action )
{
  TRACE(action);
  if ( _clientMode ) {
    _requestManager->requestFulfilledAction(action);
  }
  _couplingScheme->performedAction(action);
}

bool SolverInterfaceImpl::hasToEvaluateSurrogateModel()
{
 // std::cout<<"_isCoarseModelOptimizationActive() = "<<_couplingScheme->isCoarseModelOptimizationActive();
  return _couplingScheme->isCoarseModelOptimizationActive();
}

bool SolverInterfaceImpl::hasToEvaluateFineModel()
{
  return not _couplingScheme->isCoarseModelOptimizationActive();
}

bool SolverInterfaceImpl:: hasMesh
(
  const std::string& meshName ) const
{
  TRACE(meshName);
  return utils::contained ( meshName, _meshIDs );
}

int SolverInterfaceImpl:: getMeshID
(
  const std::string& meshName )
{
  TRACE(meshName);
  CHECK( utils::contained(meshName, _meshIDs), "Mesh with name \""<< meshName << "\" is not defined!" );
  return _meshIDs[meshName];
}

std::set<int> SolverInterfaceImpl:: getMeshIDs()
{
  TRACE();
  std::set<int> ids;
  for (const impl::MeshContext* context : _accessor->usedMeshContexts()) {
    ids.insert ( context->mesh->getID() );
  }
  return ids;
}

bool SolverInterfaceImpl:: hasData
(
  const std::string& dataName, int meshID )
{
  TRACE(dataName, meshID );
  PRECICE_VALIDATE_MESH_ID(meshID);
  std::map<std::string,int>& sub_dataIDs =  _dataIDs[meshID];
  return sub_dataIDs.find(dataName)!= sub_dataIDs.end();
}

int SolverInterfaceImpl:: getDataID
(
  const std::string& dataName, int meshID )
{
  TRACE(dataName, meshID );
  PRECICE_VALIDATE_MESH_ID(meshID);
  CHECK(hasData(dataName, meshID),
        "Data with name \"" << dataName << "\" is not defined on mesh with ID \"" << meshID << "\".");
  return _dataIDs[meshID][dataName];
}

int SolverInterfaceImpl:: getMeshVertexSize
(
  int meshID )
{
  TRACE(meshID);
  int size = 0;
  if (_clientMode){
    size = _requestManager->requestGetMeshVertexSize(meshID);
  }
  else {
    PRECICE_REQUIRE_MESH_USE(meshID);
    MeshContext& context = _accessor->meshContext(meshID);
    assertion(context.mesh.get() != nullptr);
    size = context.mesh->vertices().size();
  }
  DEBUG("return " << size);
  return size;
}

/// @todo Currently not supported as we would need to re-compute the re-partition
void SolverInterfaceImpl:: resetMesh
(
  int meshID )
{
  TRACE(meshID);
  if (_clientMode){
    _requestManager->requestResetMesh(meshID);
  }
  else {
    PRECICE_VALIDATE_MESH_ID(meshID);
    impl::MeshContext& context = _accessor->meshContext(meshID);
    bool hasMapping = context.fromMappingContext.mapping
              || context.toMappingContext.mapping;
    bool isStationary =
          context.fromMappingContext.timing == mapping::MappingConfiguration::INITIAL &&
              context.toMappingContext.timing == mapping::MappingConfiguration::INITIAL;

    CHECK(!isStationary, "A mesh with only initial mappings  must not be reseted");
    CHECK(hasMapping, "A mesh with no mappings must not be reseted");

    DEBUG ( "Clear mesh positions for mesh \"" << context.mesh->getName() << "\"" );
    _meshLock.unlock(meshID);
    context.mesh->clear ();
  }
}

int SolverInterfaceImpl:: setMeshVertex
(
  int           meshID,
  const double* position )
{
  TRACE(meshID);
  Eigen::VectorXd internalPosition{
      Eigen::Map<const Eigen::VectorXd>{position, _dimensions}};
  DEBUG("Position = " << internalPosition);
  int index = -1;
  if ( _clientMode ){
    index = _requestManager->requestSetMeshVertex ( meshID, internalPosition);
  }
  else {
    PRECICE_REQUIRE_MESH_MODIFY(meshID);
    MeshContext& context = _accessor->meshContext(meshID);
    mesh::PtrMesh mesh(context.mesh);
    DEBUG("MeshRequirement: " << context.meshRequirement);
    index = mesh->createVertex(internalPosition).getID();
    mesh->allocateDataValues();
  }
  return index;
}

void SolverInterfaceImpl:: setMeshVertices
(
  int           meshID,
  int           size,
  const double* positions,
  int*          ids )
{
  TRACE(meshID, size);
  if (_clientMode){
    _requestManager->requestSetMeshVertices(meshID, size, positions, ids);
  }
  else { //couplingMode
    PRECICE_REQUIRE_MESH_MODIFY(meshID);
    MeshContext& context = _accessor->meshContext(meshID);
    mesh::PtrMesh mesh(context.mesh);
    DEBUG("Set positions");
    const Eigen::Map<const Eigen::MatrixXd> posMatrix{
        positions, _dimensions, static_cast<EIGEN_DEFAULT_DENSE_INDEX_TYPE>(size)};
    for (int i=0; i < size; ++i){
      Eigen::VectorXd current(posMatrix.col(i));
      ids[i] = mesh->createVertex(current).getID();
    }
    mesh->allocateDataValues();
  }
}

void SolverInterfaceImpl:: getMeshVertices
(
  int        meshID,
  size_t     size,
  const int* ids,
  double*    positions )
{
  TRACE(meshID, size);
  if (_clientMode){
    _requestManager->requestGetMeshVertices(meshID, size, ids, positions);
  }
  else {
    PRECICE_REQUIRE_MESH_USE(meshID);
    MeshContext& context = _accessor->meshContext(meshID);
    mesh::PtrMesh mesh(context.mesh);
    DEBUG("Get positions");
    auto & vertices = mesh->vertices();
    assertion(size <= vertices.size(), size, vertices.size());
    Eigen::Map<Eigen::MatrixXd> posMatrix{
        positions, _dimensions, static_cast<EIGEN_DEFAULT_DENSE_INDEX_TYPE>(size)};
    for (size_t i=0; i < size; i++){
      const size_t id = ids[i];
      assertion(id < vertices.size(), id, vertices.size());
      posMatrix.col(i) = vertices[id].getCoords();
    }
  }
}

void SolverInterfaceImpl:: getMeshVertexIDsFromPositions (
  int           meshID,
  size_t        size,
  const double* positions,
  int*          ids )
{
  TRACE(meshID, size);
  if (_clientMode){
    _requestManager->requestGetMeshVertexIDsFromPositions(meshID, size, positions, ids);
  }
  else {
    PRECICE_REQUIRE_MESH_USE(meshID);
    MeshContext& context = _accessor->meshContext(meshID);
    mesh::PtrMesh mesh(context.mesh);
    DEBUG("Get IDs");
    const auto &vertices = mesh->vertices();
    assertion(vertices.size() <= size, vertices.size(), size);
    Eigen::Map<const Eigen::MatrixXd> posMatrix{
        positions, _dimensions, static_cast<EIGEN_DEFAULT_DENSE_INDEX_TYPE>(size)};
    const auto vsize = vertices.size();
    for (size_t i = 0; i < size; i++) {
      size_t j=0;
      for (; j < vsize; j++) {
          if(math::equals(posMatrix.col(i), vertices[j].getCoords())) {
              break;
          }
      }
      CHECK(j != vsize, "Position " << i << "=" << ids[i] << " unknown!");
      ids[i] = j;
    }
  }
}



int SolverInterfaceImpl:: setMeshEdge
(
  int meshID,
  int firstVertexID,
  int secondVertexID )
{
  TRACE(meshID, firstVertexID, secondVertexID );
  if ( _clientMode ){
    return _requestManager->requestSetMeshEdge ( meshID, firstVertexID, secondVertexID );
  }
  else {
    PRECICE_REQUIRE_MESH_MODIFY(meshID);
    MeshContext& context = _accessor->meshContext(meshID);
    if ( context.meshRequirement == mapping::Mapping::MeshRequirement::FULL ){
      DEBUG("Full mesh required.");
      mesh::PtrMesh& mesh = context.mesh;
      CHECK(mesh->isValidVertexID(firstVertexID),  " Given VertexID is invalid!");
      CHECK(mesh->isValidVertexID(secondVertexID), " Given VertexID is invalid!");
      mesh::Vertex& v0 = mesh->vertices()[firstVertexID];
      mesh::Vertex& v1 = mesh->vertices()[secondVertexID];
      return mesh->createEdge(v0, v1).getID ();
    }
  }
  return -1;
}

void SolverInterfaceImpl:: setMeshTriangle
(
  int meshID,
  int firstEdgeID,
  int secondEdgeID,
  int thirdEdgeID )
{
  TRACE(meshID, firstEdgeID,
                  secondEdgeID, thirdEdgeID );
  if ( _clientMode ){
    _requestManager->requestSetMeshTriangle ( meshID, firstEdgeID, secondEdgeID, thirdEdgeID );
  }
  else {
    PRECICE_REQUIRE_MESH_MODIFY(meshID);
    MeshContext& context = _accessor->meshContext(meshID);
    if ( context.meshRequirement == mapping::Mapping::MeshRequirement::FULL ){
      mesh::PtrMesh& mesh = context.mesh;
      CHECK(mesh->isValidEdgeID(firstEdgeID),  " Given EdgeID is invalid!");
      CHECK(mesh->isValidEdgeID(secondEdgeID), " Given EdgeID is invalid!");
      CHECK(mesh->isValidEdgeID(thirdEdgeID),  " Given EdgeID is invalid!");
      mesh::Edge& e0 = mesh->edges()[firstEdgeID];
      mesh::Edge& e1 = mesh->edges()[secondEdgeID];
      mesh::Edge& e2 = mesh->edges()[thirdEdgeID];
      mesh->createTriangle ( e0, e1, e2 );
    }
  }
}

void SolverInterfaceImpl:: setMeshTriangleWithEdges
(
  int meshID,
  int firstVertexID,
  int secondVertexID,
  int thirdVertexID )
{
  TRACE(meshID, firstVertexID,
                secondVertexID, thirdVertexID);
  if (_clientMode){
    _requestManager->requestSetMeshTriangleWithEdges(meshID,
                                                     firstVertexID,
                                                     secondVertexID,
                                                     thirdVertexID);
    return;
  }
  PRECICE_REQUIRE_MESH_MODIFY(meshID);
  MeshContext& context = _accessor->meshContext(meshID);
  if (context.meshRequirement == mapping::Mapping::MeshRequirement::FULL){
    mesh::PtrMesh& mesh = context.mesh;
    CHECK(mesh->isValidVertexID(firstVertexID),  " Given VertexID is invalid!");
    CHECK(mesh->isValidVertexID(secondVertexID), " Given VertexID is invalid!");
    CHECK(mesh->isValidVertexID(thirdVertexID),  " Given VertexID is invalid!");
    mesh::Vertex* vertices[3];
    vertices[0] = &mesh->vertices()[firstVertexID];
    vertices[1] = &mesh->vertices()[secondVertexID];
    vertices[2] = &mesh->vertices()[thirdVertexID];
    mesh::Edge* edges[3];
    edges[0] = & mesh->createUniqueEdge(*vertices[0], *vertices[1]);
    edges[1] = & mesh->createUniqueEdge(*vertices[1], *vertices[2]);
    edges[2] = & mesh->createUniqueEdge(*vertices[2], *vertices[0]);

    mesh->createTriangle(*edges[0], *edges[1], *edges[2]);
  }
}

void SolverInterfaceImpl:: setMeshQuad
(
  int meshID,
  int firstEdgeID,
  int secondEdgeID,
  int thirdEdgeID,
  int fourthEdgeID )
{
  TRACE(meshID, firstEdgeID, secondEdgeID, thirdEdgeID,
                fourthEdgeID);
  if (_clientMode){
    _requestManager->requestSetMeshQuad(meshID, firstEdgeID, secondEdgeID,
                                        thirdEdgeID, fourthEdgeID);
  }
  else {
    PRECICE_REQUIRE_MESH_MODIFY(meshID);
    MeshContext& context = _accessor->meshContext(meshID);
    if (context.meshRequirement == mapping::Mapping::MeshRequirement::FULL){
      mesh::PtrMesh& mesh = context.mesh;
      CHECK(mesh->isValidEdgeID(firstEdgeID),  " Given EdgeID is invalid!");
      CHECK(mesh->isValidEdgeID(secondEdgeID), " Given EdgeID is invalid!");
      CHECK(mesh->isValidEdgeID(thirdEdgeID),  " Given EdgeID is invalid!");
      CHECK(mesh->isValidEdgeID(fourthEdgeID), " Given EdgeID is invalid!");
      mesh::Edge& e0 = mesh->edges()[firstEdgeID];
      mesh::Edge& e1 = mesh->edges()[secondEdgeID];
      mesh::Edge& e2 = mesh->edges()[thirdEdgeID];
      mesh::Edge& e3 = mesh->edges()[fourthEdgeID];
      mesh->createQuad(e0, e1, e2, e3);
    }
  }
}

void SolverInterfaceImpl:: setMeshQuadWithEdges
(
  int meshID,
  int firstVertexID,
  int secondVertexID,
  int thirdVertexID,
  int fourthVertexID )
{
  TRACE(meshID, firstVertexID,
                secondVertexID, thirdVertexID, fourthVertexID);
  if (_clientMode){
    _requestManager->requestSetMeshQuadWithEdges(
        meshID, firstVertexID, secondVertexID, thirdVertexID, fourthVertexID);
    return;
  }
  PRECICE_REQUIRE_MESH_MODIFY(meshID);
  MeshContext& context = _accessor->meshContext(meshID);
  if (context.meshRequirement == mapping::Mapping::MeshRequirement::FULL){
    mesh::PtrMesh& mesh = context.mesh;
    CHECK(mesh->isValidVertexID(firstVertexID),  " Given VertexID is invalid!");
    CHECK(mesh->isValidVertexID(secondVertexID), " Given VertexID is invalid!");
    CHECK(mesh->isValidVertexID(thirdVertexID),  " Given VertexID is invalid!");
    CHECK(mesh->isValidVertexID(fourthVertexID), " Given VertexID is invalid!");
    mesh::Vertex* vertices[4];
    vertices[0] = &mesh->vertices()[firstVertexID];
    vertices[1] = &mesh->vertices()[secondVertexID];
    vertices[2] = &mesh->vertices()[thirdVertexID];
    vertices[3] = &mesh->vertices()[fourthVertexID];
    mesh::Edge* edges[4];
    edges[0] = & mesh->createUniqueEdge(*vertices[0], *vertices[1]);
    edges[1] = & mesh->createUniqueEdge(*vertices[1], *vertices[2]);
    edges[2] = & mesh->createUniqueEdge(*vertices[2], *vertices[3]);
    edges[3] = & mesh->createUniqueEdge(*vertices[3], *vertices[0]);

    mesh->createQuad(*edges[0], *edges[1], *edges[2], *edges[3]);
  }
}

void SolverInterfaceImpl:: mapWriteDataFrom
(
  int fromMeshID )
{
  TRACE(fromMeshID);
  if (_clientMode){
    _requestManager->requestMapWriteDataFrom(fromMeshID);
    return;
  }
  PRECICE_VALIDATE_MESH_ID(fromMeshID);
  impl::MeshContext& context = _accessor->meshContext(fromMeshID);
  impl::MappingContext& mappingContext = context.fromMappingContext;
  if (mappingContext.mapping.use_count() == 0){
    ERROR("From mesh \"" << context.mesh->getName()
                   << "\", there is no mapping defined");
    return;
  }
  if (not mappingContext.mapping->hasComputedMapping()){
    DEBUG("Compute mapping from mesh \"" << context.mesh->getName() << "\"");
    mappingContext.mapping->computeMapping();
  }
  for (impl::DataContext& context : _accessor->writeDataContexts()) {
    if (context.mesh->getID() == fromMeshID){
      int inDataID = context.fromData->getID();
      int outDataID = context.toData->getID();
      context.toData->values() = Eigen::VectorXd::Zero(context.toData->values().size());
      DEBUG("Map data \"" << context.fromData->getName()
                   << "\" from mesh \"" << context.mesh->getName() << "\"");
      assertion(mappingContext.mapping==context.mappingContext.mapping);
      mappingContext.mapping->map(inDataID, outDataID);
    }
  }
  mappingContext.hasMappedData = true;
}


void SolverInterfaceImpl:: mapReadDataTo
(
  int toMeshID )
{
  TRACE(toMeshID);
  if (_clientMode){
    _requestManager->requestMapReadDataTo(toMeshID);
    return;
  }
  PRECICE_VALIDATE_MESH_ID(toMeshID);
  impl::MeshContext& context = _accessor->meshContext(toMeshID);
  impl::MappingContext& mappingContext = context.toMappingContext;
  if (mappingContext.mapping.use_count() == 0){
    ERROR("From mesh \"" << context.mesh->getName()
                   << "\", there is no mapping defined!");
    return;
  }
  if (not mappingContext.mapping->hasComputedMapping()){
    DEBUG("Compute mapping from mesh \"" << context.mesh->getName() << "\"");
    mappingContext.mapping->computeMapping();
  }
  for (impl::DataContext& context : _accessor->readDataContexts()) {
    if (context.mesh->getID() == toMeshID){
      int inDataID = context.fromData->getID();
      int outDataID = context.toData->getID();
      context.toData->values() = Eigen::VectorXd::Zero(context.toData->values().size());
      DEBUG("Map data \"" << context.fromData->getName()
                   << "\" to mesh \"" << context.mesh->getName() << "\"");
      assertion(mappingContext.mapping==context.mappingContext.mapping);
      mappingContext.mapping->map(inDataID, outDataID);
      DEBUG("First mapped values = " << utils::firstN(context.toData->values(), 10));
    }
  }
  mappingContext.hasMappedData = true;
}

void SolverInterfaceImpl:: writeBlockVectorData
(
  int           fromDataID,
  int           size,
  const int*    valueIndices,
  const double* values )
{
  TRACE(fromDataID, size);
  PRECICE_VALIDATE_DATA_ID(fromDataID);
  if (size == 0)
    return;
  assertion(valueIndices != nullptr);
  assertion(values != nullptr);
  if (_clientMode){
    _requestManager->requestWriteBlockVectorData(fromDataID, size, valueIndices, values);
  }
  else { //couplingMode
<<<<<<< HEAD
    CHECK(_accessor->isDataUsed(fromDataID),
          "You try to write to data that is not defined for " << _accessor->getName());
=======
    PRECICE_REQUIRE_DATA_WRITE(fromDataID);
>>>>>>> bac8007d
    DataContext& context = _accessor->dataContext(fromDataID);
    CHECK(context.fromData->getDimensions()==_dimensions,
        "You cannot call writeBlockVectorData on the scalar data type " << context.fromData->getName());
    assertion(context.toData.get() != nullptr);
    auto& valuesInternal = context.fromData->values();
    for (int i=0; i < size; i++){
      int offsetInternal = valueIndices[i]*_dimensions;
      int offset = i*_dimensions;
      for (int dim=0; dim < _dimensions; dim++){
        assertion(offset+dim < valuesInternal.size(),
                   offset+dim, valuesInternal.size());
        valuesInternal[offsetInternal + dim] = values[offset + dim];
      }
    }
  }
}

void SolverInterfaceImpl:: writeVectorData
(
  int           fromDataID,
  int           valueIndex,
  const double* value )
{
  TRACE(fromDataID, valueIndex );
  PRECICE_VALIDATE_DATA_ID(fromDataID);
  DEBUG("value = " << Eigen::Map<const Eigen::VectorXd>(value, _dimensions));
  CHECK(valueIndex >= -1, "Invalid value index (" << valueIndex << ") when writing vector data!" );
  if (_clientMode){
    _requestManager->requestWriteVectorData(fromDataID, valueIndex, value);
  }
  else {
    PRECICE_REQUIRE_DATA_WRITE(fromDataID);
    DataContext& context = _accessor->dataContext(fromDataID);
    CHECK(context.fromData->getDimensions()==_dimensions,
        "You cannot call writeVectorData on the scalar data type " << context.fromData->getName());
    assertion(context.toData.get() != nullptr);
    auto& values = context.fromData->values();
    assertion(valueIndex >= 0, valueIndex);
    int offset = valueIndex * _dimensions;
    for (int dim=0; dim < _dimensions; dim++){
      values[offset+dim] = value[dim];
    }

  }
}

void SolverInterfaceImpl:: writeBlockScalarData
(
  int           fromDataID,
  int           size,
  const int*    valueIndices,
  const double* values )
{
  TRACE(fromDataID, size);
  PRECICE_VALIDATE_DATA_ID(fromDataID);
  if (size == 0)
    return;
  assertion(valueIndices != nullptr);
  assertion(values != nullptr);
  if (_clientMode){
    _requestManager->requestWriteBlockScalarData(fromDataID, size, valueIndices, values);
  }
  else {
    PRECICE_REQUIRE_DATA_WRITE(fromDataID);
    DataContext& context = _accessor->dataContext(fromDataID);
    CHECK(context.fromData->getDimensions()==1,
        "You cannot call writeBlockScalarData on the vector data type " << context.fromData->getName());
    assertion(context.toData.get() != nullptr);
    auto& valuesInternal = context.fromData->values();
    for (int i=0; i < size; i++){
      assertion(i < valuesInternal.size(), i, valuesInternal.size());
      valuesInternal[valueIndices[i]] = values[i];
    }
  }
}

void SolverInterfaceImpl:: writeScalarData
(
  int    fromDataID,
  int    valueIndex,
  double value)
{
  TRACE(fromDataID, valueIndex, value );
  PRECICE_VALIDATE_DATA_ID(fromDataID);
  CHECK(valueIndex >= -1, "Invalid value index (" << valueIndex << ") when writing scalar data!");
  if (_clientMode){
    _requestManager->requestWriteScalarData(fromDataID, valueIndex, value);
  }
  else {
    PRECICE_REQUIRE_DATA_WRITE(fromDataID);
    DataContext& context = _accessor->dataContext(fromDataID);
    CHECK(context.fromData->getDimensions()==1,
        "You cannot call writeScalarData on the vector data type " << context.fromData->getName());
    assertion(context.toData);
    auto& values = context.fromData->values();
    assertion(valueIndex >= 0, valueIndex);
    values[valueIndex] = value;

  }
}

void SolverInterfaceImpl:: readBlockVectorData
(
  int        toDataID,
  int        size,
  const int* valueIndices,
  double*    values )
{
  TRACE(toDataID, size);
  PRECICE_VALIDATE_DATA_ID(toDataID);
  if (size == 0)
    return;
  assertion(valueIndices != nullptr);
  assertion(values != nullptr);
  if (_clientMode){
    _requestManager->requestReadBlockVectorData(toDataID, size, valueIndices, values);
  }
  else { //couplingMode
    PRECICE_REQUIRE_DATA_READ(toDataID);
    DataContext& context = _accessor->dataContext(toDataID);
    CHECK(context.toData->getDimensions()==_dimensions,
        "You cannot call readBlockVectorData on the scalar data type " << context.toData->getName());
    assertion(context.fromData.get() != nullptr);
    auto& valuesInternal = context.toData->values();
    for (int i=0; i < size; i++){
      int offsetInternal = valueIndices[i] * _dimensions;
      int offset = i * _dimensions;
      for (int dim=0; dim < _dimensions; dim++){
        assertion(offsetInternal+dim < valuesInternal.size(),
                   offsetInternal+dim, valuesInternal.size());
        values[offset + dim] = valuesInternal[offsetInternal + dim];
      }
    }
  }
}

void SolverInterfaceImpl:: readVectorData
(
  int     toDataID,
  int     valueIndex,
  double* value )
{
  TRACE(toDataID, valueIndex);
  PRECICE_VALIDATE_DATA_ID(toDataID);
  CHECK(valueIndex >= -1, "Invalid value index ( " << valueIndex << " )when reading vector data!");
  if (_clientMode){
    _requestManager->requestReadVectorData(toDataID, valueIndex, value);
  }
  else {
    PRECICE_REQUIRE_DATA_READ(toDataID);
    DataContext& context = _accessor->dataContext(toDataID);
    CHECK(context.toData->getDimensions()==_dimensions,
        "You cannot call readVectorData on the scalar data type " << context.toData->getName());
    assertion(context.fromData);
    auto& values = context.toData->values();
    assertion (valueIndex >= 0, valueIndex);
    int offset = valueIndex * _dimensions;
    for (int dim=0; dim < _dimensions; dim++){
      value[dim] = values[offset + dim];
    }

  }
  DEBUG("read value = " << Eigen::Map<const Eigen::VectorXd>(value, _dimensions));
}

void SolverInterfaceImpl:: readBlockScalarData
(
  int        toDataID,
  int        size,
  const int* valueIndices,
  double*    values )
{
  TRACE(toDataID, size);
  PRECICE_VALIDATE_DATA_ID(toDataID);
  if (size == 0)
    return;
  DEBUG("size = " << size);
  assertion(valueIndices != nullptr);
  assertion(values != nullptr);
  if (_clientMode){
    _requestManager->requestReadBlockScalarData(toDataID, size, valueIndices, values);
  }
  else {
    PRECICE_REQUIRE_DATA_READ(toDataID);
    DataContext& context = _accessor->dataContext(toDataID);
    CHECK(context.toData->getDimensions()==1,
        "You cannot call readBlockScalarData on the vector data type " << context.toData->getName());
    assertion(context.fromData.get() != nullptr);
    auto& valuesInternal = context.toData->values();
    for (int i=0; i < size; i++){
      assertion(valueIndices[i] < valuesInternal.size(),
               valueIndices[i], valuesInternal.size());
      values[i] = valuesInternal[valueIndices[i]];
    }
  }
}

void SolverInterfaceImpl:: readScalarData
(
  int     toDataID,
  int     valueIndex,
  double& value )
{
  TRACE(toDataID, valueIndex, value);
  PRECICE_VALIDATE_DATA_ID(toDataID);
  CHECK(valueIndex >= -1, "Invalid value index ( " << valueIndex << " )when reading vector data!");
  if (_clientMode){
    _requestManager->requestReadScalarData(toDataID, valueIndex, value);
  }
  else {
    PRECICE_REQUIRE_DATA_READ(toDataID);
    DataContext& context = _accessor->dataContext(toDataID);
    CHECK(context.toData->getDimensions()==1,
        "You cannot call readScalarData on the vector data type " << context.toData->getName());
    assertion(context.fromData);
    auto& values = context.toData->values();
    value = values[valueIndex];

  }
  DEBUG("Read value = " << value);
}

void SolverInterfaceImpl:: exportMesh
(
  const std::string& filenameSuffix,
  int                exportType )
{
  TRACE(filenameSuffix, exportType );
  // Export meshes
  //const ExportContext& context = _accessor->exportContext();
  for (const io::ExportContext& context : _accessor->exportContexts()) {
    DEBUG ( "Export type = " << exportType );
    bool exportAll = exportType == constants::exportAll();
    bool exportThis = context.exporter->getType() == exportType;
    if ( exportAll || exportThis ){
      for (const MeshContext* meshContext : _accessor->usedMeshContexts()) {
        std::string name = meshContext->mesh->getName() + "-" + filenameSuffix;
        DEBUG ( "Exporting mesh to file \"" << name << "\" at location \"" << context.location << "\"" );
        context.exporter->doExport ( name, context.location, *(meshContext->mesh) );
      }
    }
  }
}


MeshHandle SolverInterfaceImpl:: getMeshHandle
(
  const std::string& meshName )
{
  TRACE(meshName);
  assertion(not _clientMode);
  for (MeshContext* context : _accessor->usedMeshContexts()){
    if (context->mesh->getName() == meshName){
      return {context->mesh->content()};
    }
  }
  ERROR("Participant \"" << _accessorName
               << "\" does not use mesh \"" << meshName << "\"!");
}

void SolverInterfaceImpl:: runServer()
{
  assertion(_serverMode);
  initializeClientServerCommunication();
  _requestManager->handleRequests();
}

void SolverInterfaceImpl:: configureM2Ns
(
  const m2n::M2NConfiguration::SharedPointer& config )
{
  TRACE();
  for (const auto& m2nTuple : config->m2ns()) {
    std::string comPartner("");
    bool isRequesting = false;
    if (std::get<1>(m2nTuple) == _accessorName){
      comPartner = std::get<2>(m2nTuple);
      isRequesting = true;
    }
    else if (std::get<2>(m2nTuple) == _accessorName){
      comPartner = std::get<1>(m2nTuple);
    }
    if (not comPartner.empty()){
      for (const impl::PtrParticipant& participant : _participants) {
        if (participant->getName() == comPartner){
          if (participant->useServer()){
            comPartner += "Server";
          }
          assertion(not utils::contained(comPartner, _m2ns), comPartner);
          assertion(std::get<0>(m2nTuple));
          M2NWrap m2nWrap;
          m2nWrap.m2n = std::get<0>(m2nTuple);
          m2nWrap.isRequesting = isRequesting;
          _m2ns[comPartner] = m2nWrap;
        }
      }
    }
  }
}

void SolverInterfaceImpl:: configurePartitions
(
  const m2n::M2NConfiguration::SharedPointer& m2nConfig )
{
  TRACE();
  for (MeshContext* context : _accessor->usedMeshContexts()) {
    if ( context->provideMesh ) { // Accessor provides mesh
      CHECK ( context->receiveMeshFrom.empty(),
              "Participant \"" << _accessorName << "\" cannot provide "
              << "and receive mesh " << context->mesh->getName() << "!" );


      bool hasToSend = false; /// @todo multiple sends
      m2n::PtrM2N m2n;

      for (auto& receiver : _participants ) {
        for (auto& receiverContext : receiver->usedMeshContexts()) {
          if(receiverContext->receiveMeshFrom == _accessorName && receiverContext->mesh->getName() == context->mesh->getName()){
            CHECK( not hasToSend, "Mesh " << context->mesh->getName() << " can currently only be received once.")
            hasToSend = true;
            // meshRequirement has to be copied from "from" to provide", since
            // mapping are only defined at "provide"
            if(receiverContext->meshRequirement > context->meshRequirement){
              context->meshRequirement = receiverContext->meshRequirement;
            }
            m2n = m2nConfig->getM2N( receiver->getName(), _accessorName );
            m2n->createDistributedCommunication(context->mesh);
          }
        }
      }
      /// @todo support offset??
      context->partition = partition::PtrPartition(new partition::ProvidedPartition(context->mesh, hasToSend));
      if (hasToSend) {
        assertion(m2n.use_count()>0);
        context->partition->setM2N(m2n);
      }

    }
    else { // Accessor receives mesh
      CHECK(not context->receiveMeshFrom.empty(),
            "Participant \"" << _accessorName << "\" must either provide or receive the mesh " << context->mesh->getName() << "!")
      CHECK(not context->provideMesh,
            "Participant \"" << _accessorName << "\" cannot provide and receive mesh " << context->mesh->getName() << "!" );
      std::string receiver ( _accessorName );
      std::string provider ( context->receiveMeshFrom );
      DEBUG ( "Receiving mesh from " << provider );
      
      context->partition = partition::PtrPartition(new partition::ReceivedPartition(context->mesh, context->geoFilter, context->safetyFactor));

      m2n::PtrM2N m2n = m2nConfig->getM2N ( receiver, provider );
      m2n->createDistributedCommunication(context->mesh);
      context->partition->setM2N(m2n);
      context->partition->setFromMapping(context->fromMappingContext.mapping);
      context->partition->setToMapping(context->toMappingContext.mapping);
    }
  }
}

void SolverInterfaceImpl:: computePartitions()
{
  //We need to do this in two loops: First, communicate the mesh and later compute the partition.
  //Originally, this was done in one loop. This however gave deadlock if two meshes needed to be communicated cross-wise.
  //Both loops need a different sorting
  auto &contexts = _accessor->usedMeshContexts();

  // sort meshContexts by name, for communication in right order.
  std::sort(contexts.begin(), contexts.end(),
            [](MeshContext const *const lhs, MeshContext const *const rhs) -> bool {
              return lhs->mesh->getName() < rhs->mesh->getName();
            });

  for (MeshContext *meshContext : contexts) {
    meshContext->partition->communicate();
  }

  // pull provided meshes up front, to have them ready for the decomposition
  std::stable_partition(contexts.begin(), contexts.end(),
                        [](MeshContext const *const meshContext) -> bool {
                          return meshContext->provideMesh;
                        });

  for (MeshContext *meshContext : contexts) {
    meshContext->partition->compute();
    meshContext->mesh->computeState();
    meshContext->mesh->allocateDataValues();
  }
}


void SolverInterfaceImpl:: mapWrittenData()
{
  TRACE();
  using namespace mapping;
  MappingConfiguration::Timing timing;
  // Compute mappings
  for (impl::MappingContext& context : _accessor->writeMappingContexts()) {
    timing = context.timing;
    bool rightTime = timing == MappingConfiguration::ON_ADVANCE;
    rightTime |= timing == MappingConfiguration::INITIAL;
    bool hasComputed = context.mapping->hasComputedMapping();
    if (rightTime && not hasComputed){
      INFO("Compute write mapping from mesh \""
          << _accessor->meshContext(context.fromMeshID).mesh->getName()
          << "\" to mesh \""
          << _accessor->meshContext(context.toMeshID).mesh->getName()
          << "\".");

      context.mapping->computeMapping();
    }
  }

  // Map data
  for (impl::DataContext& context : _accessor->writeDataContexts()) {
    timing = context.mappingContext.timing;
    bool hasMapping = context.mappingContext.mapping.get() != nullptr;
    bool rightTime = timing == MappingConfiguration::ON_ADVANCE;
    rightTime |= timing == MappingConfiguration::INITIAL;
    bool hasMapped = context.mappingContext.hasMappedData;
    if (hasMapping && rightTime && (not hasMapped)){
      int inDataID = context.fromData->getID();
      int outDataID = context.toData->getID();
      DEBUG("Map data \"" << context.fromData->getName()
                   << "\" from mesh \"" << context.mesh->getName() << "\"");
      context.toData->values() = Eigen::VectorXd::Zero(context.toData->values().size());
      DEBUG("Map from dataID " << inDataID << " to dataID: " << outDataID);
      context.mappingContext.mapping->map(inDataID, outDataID);
      DEBUG("First mapped values = " << utils::firstN(context.toData->values(), 10));
    }
  }

  // Clear non-stationary, non-incremental mappings
  for (impl::MappingContext& context : _accessor->writeMappingContexts()) {
    bool isStationary = context.timing
                        == MappingConfiguration::INITIAL;
    if (not isStationary){
        context.mapping->clear();
    }
    context.hasMappedData = false;
  }
}

void SolverInterfaceImpl:: mapReadData()
{
  TRACE();
  mapping::MappingConfiguration::Timing timing;
  // Compute mappings
  for (impl::MappingContext& context : _accessor->readMappingContexts()) {
    timing = context.timing;
    bool mapNow = timing == mapping::MappingConfiguration::ON_ADVANCE;
    mapNow |= timing == mapping::MappingConfiguration::INITIAL;
    bool hasComputed = context.mapping->hasComputedMapping();
    if (mapNow && not hasComputed){
      INFO("Compute read mapping from mesh \""
              << _accessor->meshContext(context.fromMeshID).mesh->getName()
              << "\" to mesh \""
              << _accessor->meshContext(context.toMeshID).mesh->getName()
              << "\".");

      context.mapping->computeMapping();
    }
  }

  // Map data
  for (impl::DataContext& context : _accessor->readDataContexts()) {
    timing = context.mappingContext.timing;
    bool mapNow = timing == mapping::MappingConfiguration::ON_ADVANCE;
    mapNow |= timing == mapping::MappingConfiguration::INITIAL;
    bool hasMapping = context.mappingContext.mapping.get() != nullptr;
    bool hasMapped = context.mappingContext.hasMappedData;
    if (mapNow && hasMapping && (not hasMapped)){
      int inDataID = context.fromData->getID();
      int outDataID = context.toData->getID();
      context.toData->values() = Eigen::VectorXd::Zero(context.toData->values().size());
      DEBUG("Map read data \"" << context.fromData->getName()
                   << "\" to mesh \"" << context.mesh->getName() << "\"");
      context.mappingContext.mapping->map(inDataID, outDataID);
      DEBUG("First mapped values = " << utils::firstN(context.toData->values(), 10));
    }
  }

  // Clear non-initial, non-incremental mappings
  for (impl::MappingContext& context : _accessor->readMappingContexts()) {
    bool isStationary = context.timing
              == mapping::MappingConfiguration::INITIAL;
    if (not isStationary){
      context.mapping->clear();
    }
    context.hasMappedData = false;
  }
}

void SolverInterfaceImpl:: performDataActions
(
  const std::set<action::Action::Timing>& timings,
  double                 time,
  double                 dt,
  double                 partFullDt,
  double                 fullDt )
{
  TRACE();
  assertion(not _clientMode);
  for (action::PtrAction& action : _accessor->actions()) {
    if (timings.find(action->getTiming()) != timings.end()){
      action->performAction(time, dt, partFullDt, fullDt);
    }
  }
}

void SolverInterfaceImpl:: handleExports()
{
  TRACE();
  assertion(not _clientMode);
  //timesteps was already incremented before
  int timesteps = _couplingScheme->getTimesteps()-1;

  for (const io::ExportContext& context : _accessor->exportContexts()) {
    if (_couplingScheme->isCouplingTimestepComplete() || context.everyIteration){
      if (context.timestepInterval != -1){
        if (timesteps % context.timestepInterval == 0){
          if (context.everyIteration){
            std::ostringstream everySuffix;
            everySuffix << _accessorName << ".it" << _numberAdvanceCalls;
            exportMesh(everySuffix.str());
          }
          std::ostringstream suffix;
          suffix << _accessorName << ".dt" << _couplingScheme->getTimesteps()-1;
          exportMesh(suffix.str());
          if (context.triggerSolverPlot){
            _couplingScheme->requireAction(constants::actionPlotOutput());
          }
        }
      }
    }
  }

  if (_couplingScheme->isCouplingTimestepComplete()){
    // Export watch point data
    for (const PtrWatchPoint& watchPoint : _accessor->watchPoints()) {
      watchPoint->exportPointData(_couplingScheme->getTime());
    }
  }
}

void SolverInterfaceImpl:: resetWrittenData()
{
  TRACE();
  for (DataContext& context : _accessor->writeDataContexts()) {
    context.fromData->values() = Eigen::VectorXd::Zero(context.fromData->values().size());
    if (context.toData != context.fromData){
      context.toData->values() = Eigen::VectorXd::Zero(context.toData->values().size());
    }
  }
}

PtrParticipant SolverInterfaceImpl:: determineAccessingParticipant
(
   const config::SolverInterfaceConfiguration& config )
{
  const auto& partConfig = config.getParticipantConfiguration();
  for (const PtrParticipant& participant : partConfig->getParticipants()) {
    if ( participant->getName() == _accessorName ) {
      return participant;
    }
  }
  ERROR("Accessing participant \"" << _accessorName << "\" is not defined in configuration!");
}


void SolverInterfaceImpl:: initializeClientServerCommunication()
{
  TRACE();
  com::PtrCommunication com = _accessor->getClientServerCommunication();
  assertion(com.get() != nullptr);
  if ( _serverMode ){
    INFO("Setting up communication to client" );
    com->acceptConnection ( _accessorName + "Server", _accessorName, 0);
  }
  else {
    INFO("Setting up communication to server" );
    com->requestConnection( _accessorName + "Server", _accessorName,
                            _accessorProcessRank, _accessorCommunicatorSize );
  }
}

void SolverInterfaceImpl:: initializeMasterSlaveCommunication()
{
  TRACE();

  Event e("com.initializeMasterSlaveCom", precice::syncMode);
  //slaves create new communicator with ranks 0 to size-2
  //therefore, the master uses a rankOffset and the slaves have to call request
  // with that offset
  int rankOffset = 1;
  if ( utils::MasterSlave::isMaster() ){
    INFO("Setting up communication to slaves" );
    utils::MasterSlave::_communication->acceptConnection ( _accessorName + "Master", _accessorName, utils::MasterSlave::getRank());
    utils::MasterSlave::_communication->setRankOffset(rankOffset);
  }
  else {
    assertion(utils::MasterSlave::isSlave());
    utils::MasterSlave::_communication->requestConnection( _accessorName + "Master", _accessorName,
                            _accessorProcessRank-rankOffset, _accessorCommunicatorSize-rankOffset );
  }
}

void SolverInterfaceImpl:: syncTimestep(double computedTimestepLength)
{
  assertion(utils::MasterSlave::isMaster() || utils::MasterSlave::isSlave());
  if(utils::MasterSlave::isSlave()){
    utils::MasterSlave::_communication->send(computedTimestepLength, 0);
  }
  else if(utils::MasterSlave::isMaster()){
    for(int rankSlave = 1; rankSlave < _accessorCommunicatorSize; rankSlave++){
      double dt;
      utils::MasterSlave::_communication->receive(dt, rankSlave);
      CHECK(math::equals(dt, computedTimestepLength),
            "Ambiguous timestep length when calling request advance from several processes!");
    }
  }
}

}} // namespace precice, impl<|MERGE_RESOLUTION|>--- conflicted
+++ resolved
@@ -34,16 +34,12 @@
 #include "versions.hpp"
 
 #include <csignal> // used for installing crash handler
-<<<<<<< HEAD
-#include <utility>
-=======
 #ifndef SIGXCPU
 #define SIGXCPU 24 /* exceeded CPU time limit */
 #endif
 
 #include <utility>
 #include <algorithm>
->>>>>>> bac8007d
 
 #include "logging/Logger.hpp"
 #include "logging/LogConfiguration.hpp"
@@ -283,11 +279,8 @@
   }
 
   solverInitEvent.start(precice::syncMode);
-<<<<<<< HEAD
-=======
 
   _meshLock.lockAll();
->>>>>>> bac8007d
 
   return _couplingScheme->getNextTimestepMaxLength();
 }
@@ -415,10 +408,7 @@
     //resetWrittenData();
 
   }
-<<<<<<< HEAD
-=======
   _meshLock.lockAll();
->>>>>>> bac8007d
   solverEvent.start(precice::syncMode);
   return _couplingScheme->getNextTimestepMaxLength();
 }
@@ -1018,12 +1008,7 @@
     _requestManager->requestWriteBlockVectorData(fromDataID, size, valueIndices, values);
   }
   else { //couplingMode
-<<<<<<< HEAD
-    CHECK(_accessor->isDataUsed(fromDataID),
-          "You try to write to data that is not defined for " << _accessor->getName());
-=======
     PRECICE_REQUIRE_DATA_WRITE(fromDataID);
->>>>>>> bac8007d
     DataContext& context = _accessor->dataContext(fromDataID);
     CHECK(context.fromData->getDimensions()==_dimensions,
         "You cannot call writeBlockVectorData on the scalar data type " << context.fromData->getName());
