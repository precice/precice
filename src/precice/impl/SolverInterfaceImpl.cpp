--- conflicted
+++ resolved
@@ -351,28 +351,9 @@
   // result of _couplingScheme->getNextTimestepMaxLength() can change when calling _couplingScheme->initialize(...) and first participant method is used for setting the time window size.
   _couplingScheme->initialize(time, timeWindow);
 
-<<<<<<< HEAD
-  performDataActions({action::Action::READ_MAPPING_PRIOR}, 0.0);
   std::vector<double> receiveTimes{time::Storage::WINDOW_START, time::Storage::WINDOW_END};
   mapReadData(receiveTimes);
   performDataActions({action::Action::READ_MAPPING_POST}, 0.0);
-=======
-  if (_couplingScheme->hasDataBeenReceived()) {
-    mapReadData();
-    performDataActions({action::Action::READ_MAPPING_POST}, 0.0);
-  }
-
-  for (auto &context : _accessor->readDataContexts()) {
-    context.moveToNextWindow();
-  }
-
-  _couplingScheme->receiveResultOfFirstAdvance();
-
-  if (_couplingScheme->hasDataBeenReceived()) {
-    mapReadData();
-    performDataActions({action::Action::READ_MAPPING_POST}, 0.0);
-  }
->>>>>>> 23d373ec
 
   resetWrittenData();
   PRECICE_DEBUG("Plot output");
@@ -437,13 +418,8 @@
   }
 
   if (_couplingScheme->hasDataBeenReceived()) {
-<<<<<<< HEAD
-    performDataActions({action::Action::READ_MAPPING_PRIOR}, time);
     std::vector<double> receiveTimes{time::Storage::WINDOW_END};
     mapReadData(receiveTimes);
-=======
-    mapReadData();
->>>>>>> 23d373ec
     performDataActions({action::Action::READ_MAPPING_POST}, time);
   }
 
