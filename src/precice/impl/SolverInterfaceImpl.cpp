--- conflicted
+++ resolved
@@ -1038,16 +1038,8 @@
       if (context.getMeshID() != toMeshID) {
         continue;
       }
-<<<<<<< HEAD
-      context.resetToData();
-      PRECICE_DEBUG("Map data \"{}\" to mesh \"{}\"", context.getDataName(), context.getMeshName());
-      PRECICE_ASSERT(mappingContext.mapping == context.mappingContext().mapping);
-      mappingContext.mapping->map(context.getFromDataID(), context.getToDataID());
-      //PRECICE_DEBUG("Mapped values = {}", utils::previewRange(3, context.toData()->values())); // moved this debug message into Mapping::map and remove getter DataContext::toData()
-=======
       PRECICE_DEBUG("Map read data \"{}\" to mesh \"{}\"", context.getDataName(), context.getMeshName());
       context.mapData();
->>>>>>> 354851ed
     }
     mappingContext.hasMappedData = true;
   }
