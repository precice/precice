--- conflicted
+++ resolved
@@ -1649,17 +1649,6 @@
   }
 }
 
-<<<<<<< HEAD
-=======
-void SolverInterfaceImpl::resetWrittenData()
-{
-  PRECICE_TRACE();
-  for (auto &context : _accessor->writeDataContexts()) {
-    context.resetData();
-  }
-}
-
->>>>>>> 354851ed
 PtrParticipant SolverInterfaceImpl::determineAccessingParticipant(
     const config::SolverInterfaceConfiguration &config)
 {
