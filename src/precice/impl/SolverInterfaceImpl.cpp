--- conflicted
+++ resolved
@@ -610,7 +610,7 @@
     return false;
 
   WriteDataContext &context = _accessor->writeDataContext(meshName, dataName);
-  return context.hasGradient();
+  return context.providedData()->hasGradient();
 }
 
 int SolverInterfaceImpl::getMeshVertexSize(
@@ -1009,6 +1009,7 @@
   }
 
   WriteDataContext &context = _accessor->writeDataContext(meshName, dataName);
+  PRECICE_ASSERT(context.providedData() != nullptr);
 
   const auto dataDims         = context.getDataDimensions();
   const auto expectedDataSize = vertices.size() * dataDims;
@@ -1021,11 +1022,7 @@
   // Sizes are correct at this point
   PRECICE_VALIDATE_DATA(values.data(), values.size()); // TODO Only take span
 
-<<<<<<< HEAD
   context.writeValuesIntoDataBuffer(vertices, values);
-=======
-  context.writeValues(vertices, values);
->>>>>>> ba2dedd9
 }
 
 void SolverInterfaceImpl::readData(
@@ -1089,16 +1086,9 @@
 
   // Get the data
   WriteDataContext &context = _accessor->writeDataContext(meshName, dataName);
+  PRECICE_ASSERT(context.providedData() != nullptr);
 
   // Check if the Data object of given mesh has been initialized with gradient data
-<<<<<<< HEAD
-  PRECICE_CHECK(context.hasGradient(), "Data \"{}\" has no gradient values available. Please set the gradient flag to true under the data attribute in the configuration file.", meshName);
-
-  const auto dataDims           = context.getDataDimensions();
-  const auto meshDims           = context.getSpatialDimensions();
-  const auto gradientComponents = meshDims * dataDims;
-  const auto expectedComponents = vertices.size() * gradientComponents;
-=======
   mesh::Data &meshData = *context.providedData();
   PRECICE_CHECK(meshData.hasGradient(), "Data \"{}\" has no gradient values available. Please set the gradient flag to true under the data attribute in the configuration file.", dataName);
 
@@ -1107,7 +1097,6 @@
   const auto  meshDims           = mesh.getDimensions();
   const auto  gradientComponents = meshDims * dataDims;
   const auto  expectedComponents = vertices.size() * gradientComponents;
->>>>>>> ba2dedd9
   PRECICE_CHECK(expectedComponents == gradients.size(),
                 "Input sizes are inconsistent attempting to write gradient for data \"{}\" to mesh \"{}\". "
                 "A single gradient/Jacobian for {}D data on a {}D mesh has {} components. "
@@ -1118,11 +1107,7 @@
 
   PRECICE_VALIDATE_DATA(gradients.data(), gradients.size());
 
-<<<<<<< HEAD
   context.writeGradientsIntoDataBuffer(vertices, gradients);
-=======
-  context.writeGradientValues(vertices, gradients);
->>>>>>> ba2dedd9
 }
 
 void SolverInterfaceImpl::setMeshAccessRegion(
