#include <Eigen/Core>
#include <algorithm>
#include <array>
#include <cmath>
#include <deque>
#include <functional>
#include <iterator>
#include <memory>
#include <ostream>
#include <sstream>
#include <tuple>
#include <utility>

#include "SolverInterfaceImpl.hpp"
#include "action/SharedPointer.hpp"
#include "com/Communication.hpp"
#include "com/SharedPointer.hpp"
#include "cplscheme/CouplingScheme.hpp"
#include "cplscheme/config/CouplingSchemeConfiguration.hpp"
#include "io/Export.hpp"
#include "io/ExportContext.hpp"
#include "io/SharedPointer.hpp"
#include "logging/LogConfiguration.hpp"
#include "logging/LogMacros.hpp"
#include "m2n/BoundM2N.hpp"
#include "m2n/M2N.hpp"
#include "m2n/SharedPointer.hpp"
#include "m2n/config/M2NConfiguration.hpp"
#include "mapping/Mapping.hpp"
#include "mapping/SharedPointer.hpp"
#include "mapping/config/MappingConfiguration.hpp"
#include "math/differences.hpp"
#include "math/geometry.hpp"
#include "mesh/Data.hpp"
#include "mesh/Edge.hpp"
#include "mesh/Mesh.hpp"
#include "mesh/SharedPointer.hpp"
#include "mesh/Utils.hpp"
#include "mesh/Vertex.hpp"
#include "mesh/config/MeshConfiguration.hpp"
#include "partition/Partition.hpp"
#include "partition/ProvidedPartition.hpp"
#include "partition/ReceivedPartition.hpp"
#include "partition/SharedPointer.hpp"
#include "precice/config/Configuration.hpp"
#include "precice/config/ParticipantConfiguration.hpp"
#include "precice/config/SharedPointer.hpp"
#include "precice/config/SolverInterfaceConfiguration.hpp"
#include "precice/impl/CommonErrorMessages.hpp"
#include "precice/impl/MappingContext.hpp"
#include "precice/impl/MeshContext.hpp"
#include "precice/impl/Participant.hpp"
#include "precice/impl/ReadDataContext.hpp"
#include "precice/impl/ValidationMacros.hpp"
#include "precice/impl/WatchIntegral.hpp"
#include "precice/impl/WatchPoint.hpp"
#include "precice/impl/WriteDataContext.hpp"
#include "precice/impl/versions.hpp"
#include "precice/types.hpp"
#include "utils/EigenHelperFunctions.hpp"
#include "utils/EigenIO.hpp"
#include "utils/Event.hpp"
#include "utils/EventUtils.hpp"
#include "utils/Helpers.hpp"
#include "utils/MasterSlave.hpp"
#include "utils/Parallel.hpp"
#include "utils/Petsc.hpp"
#include "utils/PointerVector.hpp"
#include "utils/algorithm.hpp"
#include "utils/assertion.hpp"
#include "xml/XMLTag.hpp"

using precice::utils::Event;
using precice::utils::EventRegistry;

namespace precice {

/// Enabled further inter- and intra-solver synchronisation
bool syncMode = false;

namespace impl {

SolverInterfaceImpl::SolverInterfaceImpl(
    std::string        participantName,
    const std::string &configurationFileName,
    int                accessorProcessRank,
    int                accessorCommunicatorSize,
    void *             communicator)
    : _accessorName(std::move(participantName)),
      _accessorProcessRank(accessorProcessRank),
      _accessorCommunicatorSize(accessorCommunicatorSize)
{
  PRECICE_CHECK(!_accessorName.empty(),
                "This participant's name is an empty string. "
                "When constructing a preCICE interface you need to pass the name of the "
                "participant as first argument to the constructor.");
  PRECICE_CHECK(_accessorProcessRank >= 0,
                "The solver process index needs to be a non-negative number, not: {}. "
                "Please check the value given when constructing a preCICE interface.",
                _accessorProcessRank);
  PRECICE_CHECK(_accessorCommunicatorSize >= 1,
                "The solver process size needs to be a positive number, not: {}. "
                "Please check the value given when constructing a preCICE interface.",
                _accessorCommunicatorSize);
  PRECICE_CHECK(_accessorProcessRank < _accessorCommunicatorSize,
                "The solver process index, currently: {}  needs to be smaller than the solver process size, currently: {}. "
                "Please check the values given when constructing a preCICE interface.",
                _accessorProcessRank, _accessorCommunicatorSize);

// Set the global communicator to the passed communicator.
// This is a noop if preCICE is not configured with MPI.
// nullpointer signals to use MPI_COMM_WORLD
#ifndef PRECICE_NO_MPI
  if (communicator != nullptr) {
    auto commptr = static_cast<utils::Parallel::Communicator *>(communicator);
    utils::Parallel::registerUserProvidedComm(*commptr);
  }
#endif

  logging::setParticipant(_accessorName);

  configure(configurationFileName);

// This block cannot be merge with the one above as only configure calls
// utils::Parallel::initializeMPI, which is needed for getProcessRank.
#ifndef PRECICE_NO_MPI
  if (communicator != nullptr) {
    const auto currentRank = utils::Parallel::current()->rank();
    PRECICE_CHECK(_accessorProcessRank == currentRank,
                  "The solver process index given in the preCICE interface constructor({}) does not match the rank of the passed MPI communicator ({}).",
                  _accessorProcessRank, currentRank);
    const auto currentSize = utils::Parallel::current()->size();
    PRECICE_CHECK(_accessorCommunicatorSize == currentSize,
                  "The solver process size given in the preCICE interface constructor({}) does not match the size of the passed MPI communicator ({}).",
                  _accessorCommunicatorSize, currentSize);
  }
#endif
}

SolverInterfaceImpl::SolverInterfaceImpl(
    std::string        participantName,
    const std::string &configurationFileName,
    int                accessorProcessRank,
    int                accessorCommunicatorSize)
    : SolverInterfaceImpl::SolverInterfaceImpl(std::move(participantName), configurationFileName, accessorProcessRank, accessorCommunicatorSize, nullptr)
{
}

SolverInterfaceImpl::~SolverInterfaceImpl()
{
  if (_state != State::Finalized) {
    PRECICE_INFO("Implicitly finalizing in destructor");
    finalize();
  }
}

void SolverInterfaceImpl::configure(
    const std::string &configurationFileName)
{
  config::Configuration config;
  utils::Parallel::initializeManagedMPI(nullptr, nullptr);
  logging::setMPIRank(utils::Parallel::current()->rank());
  xml::ConfigurationContext context{
      _accessorName,
      _accessorProcessRank,
      _accessorCommunicatorSize};
  xml::configure(config.getXMLTag(), context, configurationFileName);
  if (_accessorProcessRank == 0) {
    PRECICE_INFO("This is preCICE version {}", PRECICE_VERSION);
    PRECICE_INFO("Revision info: {}", precice::preciceRevision);
    PRECICE_INFO("Build type: "
#ifndef NDEBUG
                 "Debug"
#else // NDEBUG
                 "Release"
#ifndef PRECICE_NO_DEBUG_LOG
                 " + debug log"
#else
                 " (without debug log)"
#endif
#ifndef PRECICE_NO_TRACE_LOG
                 " + trace log"
#endif
#ifndef PRECICE_NO_ASSERTIONS
                 " + assertions"
#endif
#endif // NDEBUG
    );
    PRECICE_INFO("Configuring preCICE with configuration \"{}\"", configurationFileName);
    PRECICE_INFO("I am participant \"{}\"", _accessorName);
  }
  configure(config.getSolverInterfaceConfiguration());
}

void SolverInterfaceImpl::configure(
    const config::SolverInterfaceConfiguration &config)
{
  PRECICE_TRACE();

  Event                    e("configure"); // no precice::syncMode as this is not yet configured here
  utils::ScopedEventPrefix sep("configure/");

  _meshLock.clear();

  _dimensions         = config.getDimensions();
  _allowsExperimental = config.allowsExperimental();
  _accessor           = determineAccessingParticipant(config);
  _accessor->setMeshIdManager(config.getMeshConfiguration()->extractMeshIdManager());

  PRECICE_ASSERT(_accessorCommunicatorSize == 1 || _accessor->useMaster(),
                 "A parallel participant needs a master communication");
  PRECICE_CHECK(not(_accessorCommunicatorSize == 1 && _accessor->useMaster()),
                "You cannot use a master communication with a serial participant. "
                "If you do not know exactly what a master communication is and why you want to use it "
                "you probably just want to remove the master tag from the preCICE configuration.");

  utils::MasterSlave::configure(_accessorProcessRank, _accessorCommunicatorSize);

  _participants = config.getParticipantConfiguration()->getParticipants();
  configureM2Ns(config.getM2NConfiguration());

  PRECICE_CHECK(_participants.size() > 1,
                "In the preCICE configuration, only one participant is defined. "
                "One participant makes no coupled simulation. "
                "Please add at least another one.");
  configurePartitions(config.getM2NConfiguration());

  cplscheme::PtrCouplingSchemeConfiguration cplSchemeConfig =
      config.getCouplingSchemeConfiguration();
  _couplingScheme = cplSchemeConfig->getCouplingScheme(_accessorName);

  // Register all MeshIds to the lock, but unlock them straight away as
  // writing is allowed after configuration.
  for (const MeshContext *meshContext : _accessor->usedMeshContexts()) {
    _meshLock.add(meshContext->mesh->getID(), false);
  }

  utils::EventRegistry::instance().initialize("precice-" + _accessorName, "", utils::Parallel::current()->comm);

  PRECICE_DEBUG("Initialize master-slave communication");
  if (utils::MasterSlave::isParallel()) {
    initializeMasterSlaveCommunication();
  }

  auto &solverInitEvent = EventRegistry::instance().getStoredEvent("solver.initialize");
  solverInitEvent.start(precice::syncMode);
}

double SolverInterfaceImpl::initialize()
{
  PRECICE_TRACE();
  PRECICE_CHECK(_state != State::Finalized, "initialize() cannot be called after finalize().")
  PRECICE_CHECK(_state != State::Initialized, "initialize() may only be called once.");
  PRECICE_ASSERT(not _couplingScheme->isInitialized());
  auto &solverInitEvent = EventRegistry::instance().getStoredEvent("solver.initialize");
  solverInitEvent.pause(precice::syncMode);
  Event                    e("initialize", precice::syncMode);
  utils::ScopedEventPrefix sep("initialize/");

  // Setup communication

  PRECICE_INFO("Setting up master communication to coupling partner/s");
  for (auto &m2nPair : _m2ns) {
    auto &bm2n       = m2nPair.second;
    bool  requesting = bm2n.isRequesting;
    if (bm2n.m2n->isConnected()) {
      PRECICE_DEBUG("Master connection {} {} already connected.", (requesting ? "from" : "to"), bm2n.remoteName);
    } else {
      PRECICE_DEBUG((requesting ? "Awaiting master connection from {}" : "Establishing master connection to {}"), bm2n.remoteName);
      bm2n.prepareEstablishment();
      bm2n.connectMasters();
      PRECICE_DEBUG("Established master connection {} {}", (requesting ? "from " : "to "), bm2n.remoteName);
    }
  }

  PRECICE_INFO("Masters are connected");

  compareBoundingBoxes();

  PRECICE_INFO("Setting up preliminary slaves communication to coupling partner/s");
  for (auto &m2nPair : _m2ns) {
    auto &bm2n = m2nPair.second;
    bm2n.preConnectSlaves();
  }

  computePartitions();

  PRECICE_INFO("Setting up slaves communication to coupling partner/s");
  for (auto &m2nPair : _m2ns) {
    auto &bm2n = m2nPair.second;
    bm2n.connectSlaves();
    PRECICE_DEBUG("Established slaves connection {} {}", (bm2n.isRequesting ? "from " : "to "), bm2n.remoteName);
  }
  PRECICE_INFO("Slaves are connected");

  for (auto &m2nPair : _m2ns) {
    m2nPair.second.cleanupEstablishment();
  }

  PRECICE_DEBUG("Initialize watchpoints");
  for (PtrWatchPoint &watchPoint : _accessor->watchPoints()) {
    watchPoint->initialize();
  }
  for (PtrWatchIntegral &watchIntegral : _accessor->watchIntegrals()) {
    watchIntegral->initialize();
  }

  // Initialize coupling state, overwrite these values for restart
  double time       = 0.0;
  int    timeWindow = 1;

  PRECICE_DEBUG("Initialize coupling schemes");
  _couplingScheme->initialize(time, timeWindow);
  PRECICE_ASSERT(_couplingScheme->isInitialized());

  double dt = _couplingScheme->getNextTimestepMaxLength();

  if (not _hasInitializedReadWaveforms) { // always necessary in this case.
    initializeReadWaveforms();            // sets 0 for all samples
    _hasInitializedReadWaveforms = true;
  }
  if (_couplingScheme->hasDataBeenReceived()) {
    performDataActions({action::Action::READ_MAPPING_PRIOR}, 0.0, 0.0, 0.0, dt);
    mapReadData();
    performDataActions({action::Action::READ_MAPPING_POST}, 0.0, 0.0, 0.0, dt);
  }

  PRECICE_INFO(_couplingScheme->printCouplingState());

  solverInitEvent.start(precice::syncMode);

  _meshLock.lockAll();

  _state = State::Initialized;

  return _couplingScheme->getNextTimestepMaxLength();
}

void SolverInterfaceImpl::initializeData()
{
  PRECICE_TRACE();
  PRECICE_CHECK(!_hasInitializedData, "initializeData() may only be called once.");
  PRECICE_CHECK(_state != State::Finalized, "initializeData() cannot be called after finalize().")
  PRECICE_CHECK(_state == State::Initialized, "initialize() has to be called before initializeData()");
  PRECICE_ASSERT(_couplingScheme->isInitialized());
  PRECICE_CHECK(not(_couplingScheme->sendsInitializedData() && isActionRequired(constants::actionWriteInitialData())),
                "Initial data has to be written to preCICE by calling an appropriate write...Data() function before calling initializeData(). "
                "Did you forget to call markActionFulfilled(precice::constants::actionWriteInitialData()) after writing initial data?");

  auto &solverInitEvent = EventRegistry::instance().getStoredEvent("solver.initialize");
  solverInitEvent.pause(precice::syncMode);

  Event                    e("initializeData", precice::syncMode);
  utils::ScopedEventPrefix sep("initializeData/");

  PRECICE_DEBUG("Initialize data");
  double dt = _couplingScheme->getNextTimestepMaxLength();

  performDataActions({action::Action::WRITE_MAPPING_PRIOR}, 0.0, 0.0, 0.0, dt);
  mapWrittenData();
  performDataActions({action::Action::WRITE_MAPPING_POST}, 0.0, 0.0, 0.0, dt);

  _couplingScheme->initializeData();

  if (_couplingScheme->hasDataBeenReceived()) {
    performDataActions({action::Action::READ_MAPPING_PRIOR}, 0.0, 0.0, 0.0, dt);
    mapReadData();
    performDataActions({action::Action::READ_MAPPING_POST}, 0.0, 0.0, 0.0, dt);
  }
  resetWrittenData();
  PRECICE_DEBUG("Plot output");
  for (const io::ExportContext &context : _accessor->exportContexts()) {
    if (context.everyNTimeWindows != -1) {
      std::ostringstream suffix;
      suffix << _accessorName << ".init";
      exportMesh(suffix.str());
    }
  }
  solverInitEvent.start(precice::syncMode);

  _hasInitializedData = true;
}

double SolverInterfaceImpl::advance(
    double computedTimestepLength)
{

  PRECICE_TRACE(computedTimestepLength);

  // Events for the solver time, stopped when we enter, restarted when we leave advance
  auto &solverEvent = EventRegistry::instance().getStoredEvent("solver.advance");
  solverEvent.stop(precice::syncMode);
  auto &solverInitEvent = EventRegistry::instance().getStoredEvent("solver.initialize");
  solverInitEvent.stop(precice::syncMode);

  Event                    e("advance", precice::syncMode);
  utils::ScopedEventPrefix sep("advance/");

  PRECICE_CHECK(_state != State::Constructed, "initialize() has to be called before advance().");
  PRECICE_CHECK(_state != State::Finalized, "advance() cannot be called after finalize().")
  PRECICE_ASSERT(_couplingScheme->isInitialized());
  PRECICE_CHECK(isCouplingOngoing(), "advance() cannot be called when isCouplingOngoing() returns false.");
  PRECICE_CHECK((not _couplingScheme->receivesInitializedData() && not _couplingScheme->sendsInitializedData()) || (_hasInitializedData),
                "initializeData() needs to be called before advance if data has to be initialized.");
  PRECICE_CHECK(!math::equals(computedTimestepLength, 0.0), "advance() cannot be called with a timestep size of 0.");
  PRECICE_CHECK(computedTimestepLength > 0.0, "advance() cannot be called with a negative timestep size {}.", computedTimestepLength);
  _numberAdvanceCalls++;

  // This is the first time advance is called. Initializes the waveform with data from initializeData or 0, if initializeData was not called.
  if (_numberAdvanceCalls == 1) {
    for (auto &context : _accessor->readDataContexts()) {
      context.moveToNextWindow();
    }
  }

#ifndef NDEBUG
  PRECICE_DEBUG("Synchronize timestep length");
  if (utils::MasterSlave::isParallel()) {
    syncTimestep(computedTimestepLength);
  }
#endif

  double timeWindowSize         = 0.0; // Length of (full) current time window
  double timeWindowComputedPart = 0.0; // Length of computed part of (full) current time window
  double time                   = 0.0; // Current time

  // Update the coupling scheme time state. Necessary to get correct remainder.
  _couplingScheme->addComputedTime(computedTimestepLength);

  if (_couplingScheme->hasTimeWindowSize()) {
    timeWindowSize = _couplingScheme->getTimeWindowSize();
  } else {
    timeWindowSize = computedTimestepLength;
  }
  timeWindowComputedPart = timeWindowSize - _couplingScheme->getThisTimeWindowRemainder();
  time                   = _couplingScheme->getTime();

  if (_couplingScheme->willDataBeExchanged(0.0)) {
    performDataActions({action::Action::WRITE_MAPPING_PRIOR}, time, computedTimestepLength, timeWindowComputedPart, timeWindowSize);
    mapWrittenData();
    performDataActions({action::Action::WRITE_MAPPING_POST}, time, computedTimestepLength, timeWindowComputedPart, timeWindowSize);
  }

  PRECICE_DEBUG("Advance coupling scheme");
  _couplingScheme->advance();

  if (_couplingScheme->isTimeWindowComplete()) {
    for (auto &context : _accessor->readDataContexts()) {
      context.moveToNextWindow();
    }
  }

  if (not _hasInitializedReadWaveforms) { // necessary, if mesh was reset.
    initializeReadWaveforms();
    _hasInitializedReadWaveforms = true;
  }

  if (_couplingScheme->hasDataBeenReceived()) {
    performDataActions({action::Action::READ_MAPPING_PRIOR}, time, computedTimestepLength, timeWindowComputedPart, timeWindowSize);
    mapReadData();
    performDataActions({action::Action::READ_MAPPING_POST}, time, computedTimestepLength, timeWindowComputedPart, timeWindowSize);
  }

  if (_couplingScheme->isTimeWindowComplete()) {
    performDataActions({action::Action::ON_TIME_WINDOW_COMPLETE_POST}, time, computedTimestepLength, timeWindowComputedPart, timeWindowSize);
  }

  PRECICE_INFO(_couplingScheme->printCouplingState());

  PRECICE_DEBUG("Handle exports");
  handleExports();

  resetWrittenData();

  _meshLock.lockAll();
  solverEvent.start(precice::syncMode);
  return _couplingScheme->getNextTimestepMaxLength();
}

void SolverInterfaceImpl::finalize()
{
  PRECICE_TRACE();
  PRECICE_CHECK(_state != State::Finalized, "finalize() may only be called once.")

  // Events for the solver time, finally stopped here
  auto &solverEvent = EventRegistry::instance().getStoredEvent("solver.advance");
  solverEvent.stop(precice::syncMode);

  Event                    e("finalize"); // no precice::syncMode here as MPI is already finalized at destruction of this event
  utils::ScopedEventPrefix sep("finalize/");

  if (_state == State::Initialized) {

    PRECICE_ASSERT(_couplingScheme->isInitialized());
    PRECICE_DEBUG("Finalize coupling scheme");
    _couplingScheme->finalize();

    PRECICE_DEBUG("Handle exports");
    for (const io::ExportContext &context : _accessor->exportContexts()) {
      if (context.everyNTimeWindows != -1) {
        std::ostringstream suffix;
        suffix << _accessorName << ".final";
        exportMesh(suffix.str());
      }
    }
    closeCommunicationChannels(CloseChannels::All);
  }

  // Release ownership
  _couplingScheme.reset();
  _participants.clear();
  _accessor.reset();

  // Close Connections
  PRECICE_DEBUG("Close master-slave communication");
  if (utils::MasterSlave::isParallel()) {
    utils::MasterSlave::getCommunication()->closeConnection();
    utils::MasterSlave::getCommunication() = nullptr;
  }
  _m2ns.clear();

  // Stop and print Event logging
  e.stop();

  // Finalize PETSc and Events first
  utils::Petsc::finalize();
  utils::EventRegistry::instance().finalize();

  // Printing requires finalization
  if (not precice::utils::MasterSlave::isSlave()) {
    utils::EventRegistry::instance().printAll();
  }

  // Finally clear events and finalize MPI
  utils::EventRegistry::instance().clear();
  utils::Parallel::finalizeManagedMPI();
  _state = State::Finalized;
}

int SolverInterfaceImpl::getDimensions() const
{
  PRECICE_TRACE(_dimensions);
  return _dimensions;
}

bool SolverInterfaceImpl::isCouplingOngoing() const
{
  PRECICE_TRACE();
  PRECICE_CHECK(_state != State::Constructed, "initialize() has to be called before isCouplingOngoing() can be evaluated.");
  PRECICE_CHECK(_state != State::Finalized, "isCouplingOngoing() cannot be called after finalize().");
  return _couplingScheme->isCouplingOngoing();
}

bool SolverInterfaceImpl::isReadDataAvailable() const
{
  PRECICE_TRACE();
  PRECICE_CHECK(_state != State::Constructed, "initialize() has to be called before isReadDataAvailable().");
  PRECICE_CHECK(_state != State::Finalized, "isReadDataAvailable() cannot be called after finalize().");
  bool available = _couplingScheme->hasDataBeenReceived();
  available |= (_allowsExperimental && _couplingScheme->hasInitialDataBeenReceived()); // if waveform relaxation is allowed, we always return true as soon as initialData is available.
  return available;
}

bool SolverInterfaceImpl::isWriteDataRequired(
    double computedTimestepLength) const
{
  PRECICE_TRACE(computedTimestepLength);
  PRECICE_CHECK(_state != State::Constructed, "initialize() has to be called before isWriteDataRequired().");
  PRECICE_CHECK(_state != State::Finalized, "isWriteDataRequired() cannot be called after finalize().");
  return _couplingScheme->willDataBeExchanged(computedTimestepLength);
}

bool SolverInterfaceImpl::isTimeWindowComplete() const
{
  PRECICE_TRACE();
  PRECICE_CHECK(_state != State::Constructed, "initialize() has to be called before isTimeWindowComplete().");
  PRECICE_CHECK(_state != State::Finalized, "isTimeWindowComplete() cannot be called after finalize().");
  return _couplingScheme->isTimeWindowComplete();
}

bool SolverInterfaceImpl::isActionRequired(
    const std::string &action) const
{
  PRECICE_TRACE(action, _couplingScheme->isActionRequired(action));
  PRECICE_CHECK(_state != State::Constructed, "initialize() has to be called before isActionRequired(...).");
  PRECICE_CHECK(_state != State::Finalized, "isActionRequired(...) cannot be called after finalize().");
  return _couplingScheme->isActionRequired(action);
}

void SolverInterfaceImpl::markActionFulfilled(
    const std::string &action)
{
  PRECICE_TRACE(action);
  PRECICE_CHECK(_state != State::Constructed, "initialize() has to be called before markActionFulfilled(...).");
  PRECICE_CHECK(_state != State::Finalized, "markActionFulfilled(...) cannot be called after finalize().");
  _couplingScheme->markActionFulfilled(action);
}

bool SolverInterfaceImpl::hasToEvaluateSurrogateModel() const
{
  return false;
}

bool SolverInterfaceImpl::hasToEvaluateFineModel() const
{
  return true;
}

bool SolverInterfaceImpl::hasMesh(
    const std::string &meshName) const
{
  PRECICE_TRACE(meshName);
  return _accessor->hasMesh(meshName);
}

int SolverInterfaceImpl::getMeshID(
    const std::string &meshName) const
{
  PRECICE_TRACE(meshName);
  PRECICE_CHECK(_accessor->hasMesh(meshName),
                "The given mesh name \"{}\" is unknown to preCICE. "
                "Please check the mesh definitions in the configuration.",
                meshName);
  PRECICE_CHECK(_accessor->isMeshUsed(meshName),
                "The given mesh name \"{0}\" is not used by the participant \"{1}\". "
                "Please define a <use-mesh name=\"{0}\"/> node for the particpant \"{1}\".",
                meshName, _accessorName);
  return _accessor->getUsedMeshID(meshName);
}

std::set<int> SolverInterfaceImpl::getMeshIDs() const
{
  PRECICE_TRACE();
  std::set<int> ids;
  for (const impl::MeshContext *context : _accessor->usedMeshContexts()) {
    ids.insert(context->mesh->getID());
  }
  return ids;
}

bool SolverInterfaceImpl::hasData(
    const std::string &dataName, MeshID meshID) const
{
  PRECICE_TRACE(dataName, meshID);
  PRECICE_VALIDATE_MESH_ID(meshID);
  return _accessor->isDataUsed(dataName, meshID);
}

int SolverInterfaceImpl::getDataID(
    const std::string &dataName, MeshID meshID) const
{
  PRECICE_TRACE(dataName, meshID);
  PRECICE_VALIDATE_MESH_ID(meshID);
  PRECICE_CHECK(_accessor->isDataUsed(dataName, meshID),
                "Data with name \"{0}\" is not defined on mesh \"{1}\". "
                "Please add <use-data name=\"{0}\"/> under <mesh name=\"{1}\"/>.",
                dataName, _accessor->getMeshName(meshID));
  return _accessor->getUsedDataID(dataName, meshID);
}

bool SolverInterfaceImpl::isMeshConnectivityRequired(int meshID) const
{
  PRECICE_VALIDATE_MESH_ID(meshID);
  MeshContext &context = _accessor->usedMeshContext(meshID);
  return context.meshRequirement == mapping::Mapping::MeshRequirement::FULL;
}

int SolverInterfaceImpl::getMeshVertexSize(
    MeshID meshID) const
{
  PRECICE_TRACE(meshID);
  PRECICE_REQUIRE_MESH_USE(meshID);
  // In case we access received mesh data: check, if the requested mesh data has already been received.
  // Otherwise, the function call doesn't make any sense
  PRECICE_CHECK((_state == State::Initialized) || _accessor->isMeshProvided(meshID), "initialize() has to be called before accessing"
                                                                                     " data of the received mesh \"{}\" on participant \"{}\".",
                _accessor->getMeshName(meshID), _accessor->getName());

  MeshContext &context = _accessor->usedMeshContext(meshID);
  PRECICE_ASSERT(context.mesh.get() != nullptr);
  return context.mesh->vertices().size();
}

/// @todo Currently not supported as we would need to re-compute the re-partition
void SolverInterfaceImpl::resetMesh(
    MeshID meshID)
{
  PRECICE_EXPERIMENTAL_API();
  PRECICE_TRACE(meshID);
  PRECICE_VALIDATE_MESH_ID(meshID);
  impl::MeshContext &context = _accessor->usedMeshContext(meshID);
  /*
  bool               hasMapping = context.fromMappingContext.mapping || context.toMappingContext.mapping;
  bool               isStationary =
      context.fromMappingContext.timing == mapping::MappingConfiguration::INITIAL &&
      context.toMappingContext.timing == mapping::MappingConfiguration::INITIAL;
  */

  PRECICE_DEBUG("Clear mesh positions for mesh \"{}\"", context.mesh->getName());
  _meshLock.unlock(meshID);
  context.mesh->clear();

  _hasInitializedReadWaveforms = false; // waveforms must be re-initialized after resetting the mesh.
}

int SolverInterfaceImpl::setMeshVertex(
    int           meshID,
    const double *position)
{
  PRECICE_TRACE(meshID);
  PRECICE_REQUIRE_MESH_MODIFY(meshID);
  Eigen::VectorXd internalPosition{
      Eigen::Map<const Eigen::VectorXd>{position, _dimensions}};
  PRECICE_DEBUG("Position = {}", internalPosition.format(utils::eigenio::debug()));
  int           index   = -1;
  MeshContext & context = _accessor->usedMeshContext(meshID);
  mesh::PtrMesh mesh(context.mesh);
  PRECICE_DEBUG("MeshRequirement: {}", context.meshRequirement);
  index = mesh->createVertex(internalPosition).getID();
  mesh->allocateDataValues();
  return index;
}

void SolverInterfaceImpl::setMeshVertices(
    int           meshID,
    int           size,
    const double *positions,
    int *         ids)
{
  PRECICE_TRACE(meshID, size);
  PRECICE_REQUIRE_MESH_MODIFY(meshID);
  MeshContext & context = _accessor->usedMeshContext(meshID);
  mesh::PtrMesh mesh(context.mesh);
  PRECICE_DEBUG("Set positions");
  const Eigen::Map<const Eigen::MatrixXd> posMatrix{
      positions, _dimensions, static_cast<EIGEN_DEFAULT_DENSE_INDEX_TYPE>(size)};
  for (int i = 0; i < size; ++i) {
    Eigen::VectorXd current(posMatrix.col(i));
    ids[i] = mesh->createVertex(current).getID();
  }
  mesh->allocateDataValues();
}

void SolverInterfaceImpl::getMeshVertices(
    int        meshID,
    size_t     size,
    const int *ids,
    double *   positions) const
{
  PRECICE_TRACE(meshID, size);
  PRECICE_REQUIRE_MESH_USE(meshID);
  MeshContext & context = _accessor->usedMeshContext(meshID);
  mesh::PtrMesh mesh(context.mesh);
  PRECICE_DEBUG("Get positions");
  auto &vertices = mesh->vertices();
  PRECICE_ASSERT(size <= vertices.size(), size, vertices.size());
  Eigen::Map<Eigen::MatrixXd> posMatrix{
      positions, _dimensions, static_cast<EIGEN_DEFAULT_DENSE_INDEX_TYPE>(size)};
  for (size_t i = 0; i < size; i++) {
    const size_t id = ids[i];
    PRECICE_ASSERT(id < vertices.size(), id, vertices.size());
    posMatrix.col(i) = vertices[id].getCoords();
  }
}

void SolverInterfaceImpl::getMeshVertexIDsFromPositions(
    int           meshID,
    size_t        size,
    const double *positions,
    int *         ids) const
{
  PRECICE_TRACE(meshID, size);
  PRECICE_REQUIRE_MESH_USE(meshID);
  MeshContext & context = _accessor->usedMeshContext(meshID);
  mesh::PtrMesh mesh(context.mesh);
  PRECICE_DEBUG("Get IDs");
  const auto &                      vertices = mesh->vertices();
  Eigen::Map<const Eigen::MatrixXd> posMatrix{
      positions, _dimensions, static_cast<EIGEN_DEFAULT_DENSE_INDEX_TYPE>(size)};
  const auto vsize = vertices.size();
  for (size_t i = 0; i < size; i++) {
    size_t j = 0;
    for (; j < vsize; j++) {
      if (math::equals(posMatrix.col(i), vertices[j].getCoords())) {
        break;
      }
    }
    if (j == vsize) {
      std::ostringstream err;
      err << "Unable to find a vertex on mesh \"" << mesh->getName() << "\" at position (";
      err << posMatrix.col(i)[0] << ", " << posMatrix.col(i)[1];
      if (_dimensions == 3) {
        err << ", " << posMatrix.col(i)[2];
      }
      err << "). The request failed for query " << i + 1 << " out of " << size << '.';
      PRECICE_ERROR(err.str());
    }
    ids[i] = j;
  }
}

int SolverInterfaceImpl::setMeshEdge(
    MeshID meshID,
    int    firstVertexID,
    int    secondVertexID)
{
  PRECICE_TRACE(meshID, firstVertexID, secondVertexID);
  PRECICE_REQUIRE_MESH_MODIFY(meshID);
  MeshContext &context = _accessor->usedMeshContext(meshID);
  if (context.meshRequirement == mapping::Mapping::MeshRequirement::FULL) {
    mesh::PtrMesh &mesh = context.mesh;
    using impl::errorInvalidVertexID;
    PRECICE_CHECK(mesh->isValidVertexID(firstVertexID), errorInvalidVertexID(firstVertexID));
    PRECICE_CHECK(mesh->isValidVertexID(secondVertexID), errorInvalidVertexID(secondVertexID));
    mesh::Vertex &v0 = mesh->vertices()[firstVertexID];
    mesh::Vertex &v1 = mesh->vertices()[secondVertexID];
    return mesh->createEdge(v0, v1).getID();
  }
  return -1;
}

void SolverInterfaceImpl::setMeshTriangle(
    MeshID meshID,
    int    firstEdgeID,
    int    secondEdgeID,
    int    thirdEdgeID)
{
  PRECICE_TRACE(meshID, firstEdgeID,
                secondEdgeID, thirdEdgeID);
  PRECICE_CHECK(_dimensions == 3, "setMeshTriangle is only possible for 3D cases."
                                  " Please set the dimension to 3 in the preCICE configuration file.");
  PRECICE_REQUIRE_MESH_MODIFY(meshID);
  MeshContext &context = _accessor->usedMeshContext(meshID);
  if (context.meshRequirement == mapping::Mapping::MeshRequirement::FULL) {
    mesh::PtrMesh &mesh = context.mesh;
    using impl::errorInvalidEdgeID;
    PRECICE_CHECK(mesh->isValidEdgeID(firstEdgeID), errorInvalidEdgeID(firstEdgeID));
    PRECICE_CHECK(mesh->isValidEdgeID(secondEdgeID), errorInvalidEdgeID(secondEdgeID));
    PRECICE_CHECK(mesh->isValidEdgeID(thirdEdgeID), errorInvalidEdgeID(thirdEdgeID));
    PRECICE_CHECK(utils::unique_elements(utils::make_array(firstEdgeID, secondEdgeID, thirdEdgeID)),
                  "setMeshTriangle() was called with repeated Edge IDs ({}, {}, {}).",
                  firstEdgeID, secondEdgeID, thirdEdgeID);
    mesh::Edge &e0 = mesh->edges()[firstEdgeID];
    mesh::Edge &e1 = mesh->edges()[secondEdgeID];
    mesh::Edge &e2 = mesh->edges()[thirdEdgeID];
    PRECICE_CHECK(e0.connectedTo(e1) && e1.connectedTo(e2) && e2.connectedTo(e0),
                  "setMeshTriangle() was called with Edge IDs ({}, {}, {}), which identify unconnected Edges.",
                  firstEdgeID, secondEdgeID, thirdEdgeID);
    mesh->createTriangle(e0, e1, e2);
  }
}

void SolverInterfaceImpl::setMeshTriangleWithEdges(
    MeshID meshID,
    int    firstVertexID,
    int    secondVertexID,
    int    thirdVertexID)
{
  PRECICE_TRACE(meshID, firstVertexID,
                secondVertexID, thirdVertexID);
  PRECICE_CHECK(_dimensions == 3, "setMeshTriangleWithEdges is only possible for 3D cases."
                                  " Please set the dimension to 3 in the preCICE configuration file.");
  PRECICE_REQUIRE_MESH_MODIFY(meshID);
  MeshContext &context = _accessor->usedMeshContext(meshID);
  if (context.meshRequirement == mapping::Mapping::MeshRequirement::FULL) {
    mesh::PtrMesh &mesh = context.mesh;
    using impl::errorInvalidVertexID;
    PRECICE_CHECK(mesh->isValidVertexID(firstVertexID), errorInvalidVertexID(firstVertexID));
    PRECICE_CHECK(mesh->isValidVertexID(secondVertexID), errorInvalidVertexID(secondVertexID));
    PRECICE_CHECK(mesh->isValidVertexID(thirdVertexID), errorInvalidVertexID(thirdVertexID));
    PRECICE_CHECK(utils::unique_elements(utils::make_array(firstVertexID, secondVertexID, thirdVertexID)),
                  "setMeshTriangleWithEdges() was called with repeated Vertex IDs ({}, {}, {}).",
                  firstVertexID, secondVertexID, thirdVertexID);
    mesh::Vertex *vertices[3];
    vertices[0] = &mesh->vertices()[firstVertexID];
    vertices[1] = &mesh->vertices()[secondVertexID];
    vertices[2] = &mesh->vertices()[thirdVertexID];
    PRECICE_CHECK(utils::unique_elements(utils::make_array(vertices[0]->getCoords(),
                                                           vertices[1]->getCoords(), vertices[2]->getCoords())),
                  "setMeshTriangleWithEdges() was called with vertices located at identical coordinates (IDs: {}, {}, {}).",
                  firstVertexID, secondVertexID, thirdVertexID);
    mesh::Edge *edges[3];
    edges[0] = &mesh->createUniqueEdge(*vertices[0], *vertices[1]);
    edges[1] = &mesh->createUniqueEdge(*vertices[1], *vertices[2]);
    edges[2] = &mesh->createUniqueEdge(*vertices[2], *vertices[0]);

    mesh->createTriangle(*edges[0], *edges[1], *edges[2]);
  }
}

void SolverInterfaceImpl::setMeshQuad(
    MeshID meshID,
    int    firstEdgeID,
    int    secondEdgeID,
    int    thirdEdgeID,
    int    fourthEdgeID)
{
  PRECICE_TRACE(meshID, firstEdgeID, secondEdgeID, thirdEdgeID,
                fourthEdgeID);
  PRECICE_CHECK(_dimensions == 3, "setMeshQuad is only possible for 3D cases. "
                                  "Please set the dimension to 3 in the preCICE configuration file.");
  PRECICE_REQUIRE_MESH_MODIFY(meshID);
  MeshContext &context = _accessor->usedMeshContext(meshID);
  if (context.meshRequirement == mapping::Mapping::MeshRequirement::FULL) {
    mesh::PtrMesh &mesh = context.mesh;
    using impl::errorInvalidEdgeID;
    PRECICE_CHECK(mesh->isValidEdgeID(firstEdgeID), errorInvalidEdgeID(firstEdgeID));
    PRECICE_CHECK(mesh->isValidEdgeID(secondEdgeID), errorInvalidEdgeID(secondEdgeID));
    PRECICE_CHECK(mesh->isValidEdgeID(thirdEdgeID), errorInvalidEdgeID(thirdEdgeID));
    PRECICE_CHECK(mesh->isValidEdgeID(fourthEdgeID), errorInvalidEdgeID(fourthEdgeID));

    PRECICE_CHECK(utils::unique_elements(utils::make_array(firstEdgeID, secondEdgeID, thirdEdgeID, fourthEdgeID)),
                  "The four edge ID's are not unique. Please check that the edges that form the quad are correct.");

    auto chain = mesh::asChain(utils::make_array(
        &mesh->edges()[firstEdgeID], &mesh->edges()[secondEdgeID],
        &mesh->edges()[thirdEdgeID], &mesh->edges()[fourthEdgeID]));
    PRECICE_CHECK(chain.connected, "The four edges are not connect. Please check that the edges that form the quad are correct.");

    auto coords = mesh::coordsFor(chain.vertices);
    PRECICE_CHECK(utils::unique_elements(coords),
                  "The four vertices that form the quad are not unique. "
                  "The resulting shape may be a point, line or triangle."
                  "Please check that the adapter sends the four unique vertices that form the quad, or that the mesh on the interface "
                  "is composed of planar quads.");

    auto convexity = math::geometry::isConvexQuad(coords);
    PRECICE_CHECK(convexity.convex,
                  "The given quad is not convex. "
                  "Please check that the adapter send the four correct vertices or that the interface is composed of planar quads.");

    // Use the shortest diagonal to split the quad into 2 triangles.
    // The diagonal to be used with edges (1, 2) and (0, 3) of the chain
    double distance1 = (coords[0] - coords[2]).norm();
    // The diagonal to be used with edges (0, 1) and (2, 3) of the chain
    double distance2 = (coords[1] - coords[3]).norm();

    // The new edge, e[4], is the shortest diagonal of the quad
    if (distance1 <= distance2) {
      auto &diag = mesh->createUniqueEdge(*chain.vertices[0], *chain.vertices[2]);
      mesh->createTriangle(*chain.edges[3], *chain.edges[0], diag);
      mesh->createTriangle(*chain.edges[1], *chain.edges[2], diag);
    } else {
      auto &diag = mesh->createUniqueEdge(*chain.vertices[1], *chain.vertices[3]);
      mesh->createTriangle(*chain.edges[0], *chain.edges[1], diag);
      mesh->createTriangle(*chain.edges[2], *chain.edges[3], diag);
    }
  }
}

void SolverInterfaceImpl::setMeshQuadWithEdges(
    MeshID meshID,
    int    firstVertexID,
    int    secondVertexID,
    int    thirdVertexID,
    int    fourthVertexID)
{
  PRECICE_TRACE(meshID, firstVertexID,
                secondVertexID, thirdVertexID, fourthVertexID);
  PRECICE_CHECK(_dimensions == 3, "setMeshQuadWithEdges is only possible for 3D cases."
                                  " Please set the dimension to 3 in the preCICE configuration file.");
  PRECICE_REQUIRE_MESH_MODIFY(meshID);
  MeshContext &context = _accessor->usedMeshContext(meshID);
  if (context.meshRequirement == mapping::Mapping::MeshRequirement::FULL) {
    PRECICE_ASSERT(context.mesh);
    mesh::Mesh &mesh = *(context.mesh);
    using impl::errorInvalidVertexID;
    PRECICE_CHECK(mesh.isValidVertexID(firstVertexID), errorInvalidVertexID(firstVertexID));
    PRECICE_CHECK(mesh.isValidVertexID(secondVertexID), errorInvalidVertexID(secondVertexID));
    PRECICE_CHECK(mesh.isValidVertexID(thirdVertexID), errorInvalidVertexID(thirdVertexID));
    PRECICE_CHECK(mesh.isValidVertexID(fourthVertexID), errorInvalidVertexID(fourthVertexID));

    auto vertexIDs = utils::make_array(firstVertexID, secondVertexID, thirdVertexID, fourthVertexID);
    PRECICE_CHECK(utils::unique_elements(vertexIDs), "The four vertex ID's are not unique. Please check that the vertices that form the quad are correct.");

    auto coords = mesh::coordsFor(mesh, vertexIDs);
    PRECICE_CHECK(utils::unique_elements(coords),
                  "The four vertices that form the quad are not unique. The resulting shape may be a point, line or triangle."
                  "Please check that the adapter sends the four unique vertices that form the quad, or that the mesh on the interface "
                  "is composed of quads. A mix of triangles and quads are not supported.");

    auto convexity = math::geometry::isConvexQuad(coords);
    PRECICE_CHECK(convexity.convex, "The given quad is not convex. "
                                    "Please check that the adapter send the four correct vertices or that the interface is composed of quads. "
                                    "A mix of triangles and quads are not supported.");
    auto reordered = utils::reorder_array(convexity.vertexOrder, mesh::vertexPtrsFor(mesh, vertexIDs));

    // Vertices are now in the order: V0-V1-V2-V3-V0.
    // The order now identifies all outer edges of the quad.
    auto &edge0 = mesh.createUniqueEdge(*reordered[0], *reordered[1]);
    auto &edge1 = mesh.createUniqueEdge(*reordered[1], *reordered[2]);
    auto &edge2 = mesh.createUniqueEdge(*reordered[2], *reordered[3]);
    auto &edge3 = mesh.createUniqueEdge(*reordered[3], *reordered[0]);

    // Use the shortest diagonal to split the quad into 2 triangles.
    // Vertices are now in V0-V1-V2-V3-V0 order. The new edge, e[4] is either 0-2 or 1-3
    double distance1 = (reordered[0]->getCoords() - reordered[2]->getCoords()).norm();
    double distance2 = (reordered[1]->getCoords() - reordered[3]->getCoords()).norm();

    // The new edge, e[4], is the shortest diagonal of the quad
    if (distance1 <= distance2) {
      auto &diag = mesh.createUniqueEdge(*reordered[0], *reordered[2]);
      mesh.createTriangle(edge0, edge1, diag);
      mesh.createTriangle(edge2, edge3, diag);
    } else {
      auto &diag = mesh.createUniqueEdge(*reordered[1], *reordered[3]);
      mesh.createTriangle(edge3, edge0, diag);
      mesh.createTriangle(edge1, edge2, diag);
    }
  }
}

void SolverInterfaceImpl::mapWriteDataFrom(
    int fromMeshID)
{
  PRECICE_TRACE(fromMeshID);
  PRECICE_VALIDATE_MESH_ID(fromMeshID);
  impl::MeshContext &context = _accessor->usedMeshContext(fromMeshID);

  PRECICE_CHECK(not context.fromMappingContexts.empty(),
                "You attempt to \"mapWriteDataFrom\" mesh {}, but there is no mapping from this mesh configured. Maybe you don't want to call this function at all or you forgot to configure the mapping.",
                context.mesh->getName());

  double time = _couplingScheme->getTime();
  performDataActions({action::Action::WRITE_MAPPING_PRIOR}, time, 0.0, 0.0, 0.0);

  for (impl::MappingContext &mappingContext : context.fromMappingContexts) {
    if (not mappingContext.mapping->hasComputedMapping()) {
      PRECICE_DEBUG("Compute mapping from mesh \"{}\"", context.mesh->getName());
      mappingContext.mapping->computeMapping();
    }
    for (auto &context : _accessor->writeDataContexts()) {
      if (context.getMeshID() != fromMeshID) {
        continue;
      }
      PRECICE_ASSERT(mappingContext.mapping == context.mappingContext().mapping);
      PRECICE_DEBUG("Map write data \"{}\" from mesh \"{}\"", context.getDataName(), context.getMeshName());
      mapData(context);
    }
    mappingContext.hasMappedData = true;
  }
  performDataActions({action::Action::WRITE_MAPPING_POST}, time, 0.0, 0.0, 0.0);
}

void SolverInterfaceImpl::mapReadDataTo(
    int toMeshID)
{
  PRECICE_TRACE(toMeshID);
  PRECICE_VALIDATE_MESH_ID(toMeshID);
  impl::MeshContext &context = _accessor->usedMeshContext(toMeshID);

  PRECICE_CHECK(not context.toMappingContexts.empty(),
                "You attempt to \"mapReadDataTo\" mesh {}, but there is no mapping to this mesh configured. Maybe you don't want to call this function at all or you forgot to configure the mapping.",
                context.mesh->getName());

  double time = _couplingScheme->getTime();
  performDataActions({action::Action::READ_MAPPING_PRIOR}, time, 0.0, 0.0, 0.0);

  // @todo should only initialize waveform for the toMeshID
  initializeReadWaveforms();

  for (impl::MappingContext &mappingContext : context.toMappingContexts) {
    if (not mappingContext.mapping->hasComputedMapping()) {
      PRECICE_DEBUG("Compute mapping from mesh \"{}\"", context.mesh->getName());
      mappingContext.mapping->computeMapping();
    }
    for (auto &context : _accessor->readDataContexts()) {
      if (context.getMeshID() != toMeshID) {
        continue;
      }
<<<<<<< HEAD
      mapData(context, "read");
      context.storeDataInWaveformFirstSample();
=======
      PRECICE_ASSERT(mappingContext.mapping == context.mappingContext().mapping);
      PRECICE_DEBUG("Map read data \"{}\" to mesh \"{}\"", context.getDataName(), context.getMeshName());
      mapData(context);
>>>>>>> 04a2a10c
    }
    mappingContext.hasMappedData = true;
  }
  performDataActions({action::Action::READ_MAPPING_POST}, time, 0.0, 0.0, 0.0);
}

void SolverInterfaceImpl::writeBlockVectorData(
    int           dataID,
    int           size,
    const int *   valueIndices,
    const double *values)
{
  PRECICE_TRACE(dataID, size);
  PRECICE_CHECK(_state != State::Finalized, "writeBlockVectorData(...) cannot be called after finalize().");
  PRECICE_REQUIRE_DATA_WRITE(dataID);
  if (size == 0)
    return;
  PRECICE_CHECK(valueIndices != nullptr, "writeBlockVectorData() was called with valueIndices == nullptr");
  PRECICE_CHECK(values != nullptr, "writeBlockVectorData() was called with values == nullptr");
  WriteDataContext &context = _accessor->writeDataContext(dataID);
  PRECICE_CHECK(context.getDataDimensions() == _dimensions,
                "You cannot call writeBlockVectorData on the scalar data type \"{0}\". Use writeBlockScalarData or change the data type for \"{0}\" to vector.",
                context.getDataName());
  PRECICE_VALIDATE_DATA(values, size * _dimensions);

  PRECICE_ASSERT(context.providedData() != nullptr);
  auto &     valuesInternal = context.providedData()->values();
  const auto vertexCount    = valuesInternal.size() / context.getDataDimensions();
  for (int i = 0; i < size; i++) {
    const auto valueIndex = valueIndices[i];
    PRECICE_CHECK(0 <= valueIndex && valueIndex < vertexCount,
                  "Cannot write data \"{}\" to invalid Vertex ID ({}). Please make sure you only use the results from calls to setMeshVertex/Vertices().",
                  context.getDataName(), valueIndex);
    const int offsetInternal = valueIndex * _dimensions;
    const int offset         = i * _dimensions;
    for (int dim = 0; dim < _dimensions; dim++) {
      PRECICE_ASSERT(offset + dim < valuesInternal.size(),
                     offset + dim, valuesInternal.size());
      valuesInternal[offsetInternal + dim] = values[offset + dim];
    }
  }
}

void SolverInterfaceImpl::writeVectorData(
    int           dataID,
    int           valueIndex,
    const double *value)
{
  PRECICE_TRACE(dataID, valueIndex);
  PRECICE_CHECK(_state != State::Finalized, "writeVectorData(...) cannot be called before finalize().");
  PRECICE_REQUIRE_DATA_WRITE(dataID);
  PRECICE_DEBUG("value = {}", Eigen::Map<const Eigen::VectorXd>(value, _dimensions).format(utils::eigenio::debug()));
  WriteDataContext &context = _accessor->writeDataContext(dataID);
  PRECICE_CHECK(context.getDataDimensions() == _dimensions,
                "You cannot call writeVectorData on the scalar data type \"{0}\". Use writeScalarData or change the data type for \"{0}\" to vector.",
                context.getDataName());
  PRECICE_VALIDATE_DATA(value, _dimensions);

  PRECICE_ASSERT(context.providedData() != nullptr);
  auto &     values      = context.providedData()->values();
  const auto vertexCount = values.size() / context.getDataDimensions();
  PRECICE_CHECK(0 <= valueIndex && valueIndex < vertexCount,
                "Cannot write data \"{}\" to invalid Vertex ID ({}). Please make sure you only use the results from calls to setMeshVertex/Vertices().",
                context.getDataName(), valueIndex);
  const int offset = valueIndex * _dimensions;
  for (int dim = 0; dim < _dimensions; dim++) {
    values[offset + dim] = value[dim];
  }
}

void SolverInterfaceImpl::writeBlockScalarData(
    int           dataID,
    int           size,
    const int *   valueIndices,
    const double *values)
{
  PRECICE_TRACE(dataID, size);
  PRECICE_CHECK(_state != State::Finalized, "writeBlockScalarData(...) cannot be called after finalize().");
  PRECICE_REQUIRE_DATA_WRITE(dataID);
  if (size == 0)
    return;
  PRECICE_CHECK(valueIndices != nullptr, "writeBlockScalarData() was called with valueIndices == nullptr");
  PRECICE_CHECK(values != nullptr, "writeBlockScalarData() was called with values == nullptr");
  WriteDataContext &context = _accessor->writeDataContext(dataID);
  PRECICE_CHECK(context.getDataDimensions() == 1,
                "You cannot call writeBlockScalarData on the vector data type \"{}\". Use writeBlockVectorData or change the data type for \"{}\" to scalar.",
                context.getDataName(), context.getDataName());
  PRECICE_VALIDATE_DATA(values, size);

  PRECICE_ASSERT(context.providedData() != nullptr);
  auto &     valuesInternal = context.providedData()->values();
  const auto vertexCount    = valuesInternal.size() / context.getDataDimensions();
  for (int i = 0; i < size; i++) {
    const auto valueIndex = valueIndices[i];
    PRECICE_CHECK(0 <= valueIndex && valueIndex < vertexCount,
                  "Cannot write data \"{}\" to invalid Vertex ID ({}). Please make sure you only use the results from calls to setMeshVertex/Vertices().",
                  context.getDataName(), valueIndex);
    valuesInternal[valueIndex] = values[i];
  }
}

void SolverInterfaceImpl::writeScalarData(
    int    dataID,
    int    valueIndex,
    double value)
{
  PRECICE_TRACE(dataID, valueIndex, value);
  PRECICE_CHECK(_state != State::Finalized, "writeScalarData(...) cannot be called after finalize().");
  PRECICE_REQUIRE_DATA_WRITE(dataID);
  WriteDataContext &context = _accessor->writeDataContext(dataID);
  PRECICE_CHECK(valueIndex >= -1,
                "Invalid value index ({}) when writing scalar data. Value index must be >= 0. "
                "Please check the value index for {}",
                valueIndex, context.getDataName());
  PRECICE_CHECK(context.getDataDimensions() == 1,
                "You cannot call writeScalarData on the vector data type \"{0}\". "
                "Use writeVectorData or change the data type for \"{0}\" to scalar.",
                context.getDataName());
  PRECICE_VALIDATE_DATA(static_cast<double *>(&value), 1);

  PRECICE_ASSERT(context.providedData() != nullptr);
  auto &     values      = context.providedData()->values();
  const auto vertexCount = values.size() / context.getDataDimensions();
  PRECICE_CHECK(0 <= valueIndex && valueIndex < vertexCount,
                "Cannot write data \"{}\" to invalid Vertex ID ({}). "
                "Please make sure you only use the results from calls to setMeshVertex/Vertices().",
                context.getDataName(), valueIndex);
  values[valueIndex] = value;
}

void SolverInterfaceImpl::readBlockVectorData(
    int        dataID,
    int        size,
    const int *valueIndices,
    double *   values) const
{
  PRECICE_TRACE(dataID, size);
  PRECICE_CHECK(_state != State::Finalized, "readBlockVectorData(...) cannot be called after finalize().");
  PRECICE_REQUIRE_DATA_READ(dataID);
  double relativeTimeWindowEndTime = _couplingScheme->getThisTimeWindowRemainder(); // samples at end of time window
  bool   checkExperimental         = false;
  if (_accessor->readDataContext(dataID).getInterpolationOrder() != 0) {
    PRECICE_WARN("Interpolation order of read data named \"{}\" is set to \"{}\", but you are calling {} without providing a relativeReadTime. This looks like an error. You can fix this by providing a relativeReadTime to {} or by setting interpolation order to 0.",
                 _accessor->readDataContext(dataID).getDataName(), _accessor->readDataContext(dataID).getInterpolationOrder(), __func__, __func__);
  }
  return readBlockVectorData(dataID, size, valueIndices, relativeTimeWindowEndTime, values, checkExperimental);
}

void SolverInterfaceImpl::readBlockVectorData(
    int        dataID,
    int        size,
    const int *valueIndices,
    double     relativeReadTime,
    double *   values,
    bool       checkExperimental) const
{
  if (checkExperimental) {
    PRECICE_EXPERIMENTAL_API();
  }
  PRECICE_TRACE(dataID, size);
  PRECICE_CHECK(_state != State::Finalized, "readBlockVectorData(...) cannot be called after finalize().");
  PRECICE_CHECK(relativeReadTime <= _couplingScheme->getThisTimeWindowRemainder(), "readBlockVectorData(...) cannot sample data outside of current time window.");
  double timeStepStart = _couplingScheme->getTimeWindowSize() - _couplingScheme->getThisTimeWindowRemainder();
  double readTime      = timeStepStart + relativeReadTime;
  PRECICE_REQUIRE_DATA_READ(dataID);
  if (size == 0)
    return;
  PRECICE_CHECK(valueIndices != nullptr, "readBlockVectorData() was called with valueIndices == nullptr");
  PRECICE_CHECK(values != nullptr, "readBlockVectorData() was called with values == nullptr");
  ReadDataContext &context = _accessor->readDataContext(dataID);
  PRECICE_ASSERT(_hasInitializedReadWaveforms);
  PRECICE_CHECK(context.getDataDimensions() == _dimensions,
                "You cannot call readBlockVectorData on the scalar data type \"{0}\". "
                "Use readBlockScalarData or change the data type for \"{0}\" to vector.",
                context.getDataName());
  const auto normalizedReadTime = readTime / _couplingScheme->getTimeWindowSize(); //@todo might be moved into coupling scheme
  const auto valuesInternal     = context.sampleWaveformAt(normalizedReadTime);
  const auto vertexCount        = valuesInternal.size() / context.getDataDimensions();
  for (int i = 0; i < size; i++) {
    const auto valueIndex = valueIndices[i];
    PRECICE_CHECK(0 <= valueIndex && valueIndex < vertexCount,
                  "Cannot read data \"{}\" to invalid Vertex ID ({}). "
                  "Please make sure you only use the results from calls to setMeshVertex/Vertices().",
                  context.getDataName(), valueIndex);
    int offsetInternal = valueIndex * _dimensions;
    int offset         = i * _dimensions;
    for (int dim = 0; dim < _dimensions; dim++) {
      values[offset + dim] = valuesInternal[offsetInternal + dim];
    }
  }
}

void SolverInterfaceImpl::readVectorData(
    int     dataID,
    int     valueIndex,
    double *value) const
{
  PRECICE_TRACE(dataID, valueIndex);
  PRECICE_CHECK(_state != State::Finalized, "readVectorData(...) cannot be called after finalize().");
  PRECICE_REQUIRE_DATA_READ(dataID);
  double relativeTimeWindowEndTime = _couplingScheme->getThisTimeWindowRemainder(); // samples at end of time window
  bool   checkExperimental         = false;
  if (_accessor->readDataContext(dataID).getInterpolationOrder() != 0) {
    PRECICE_WARN("Interpolation order of read data named \"{}\" is set to \"{}\", but you are calling {} without providing a relativeReadTime. This looks like an error. You can fix this by providing a relativeReadTime to {} or by setting interpolation order to 0.",
                 _accessor->readDataContext(dataID).getDataName(), _accessor->readDataContext(dataID).getInterpolationOrder(), __func__, __func__);
  }
  return readVectorData(dataID, valueIndex, relativeTimeWindowEndTime, value, checkExperimental);
}

void SolverInterfaceImpl::readVectorData(
    int     dataID,
    int     valueIndex,
    double  relativeReadTime,
    double *value,
    bool    checkExperimental) const
{
  if (checkExperimental) {
    PRECICE_EXPERIMENTAL_API();
  }
  PRECICE_TRACE(dataID, valueIndex);
  PRECICE_CHECK(_state != State::Finalized, "readVectorData(...) cannot be called after finalize().");
  PRECICE_CHECK(relativeReadTime <= _couplingScheme->getThisTimeWindowRemainder(), "readVectorData(...) cannot sample data outside of current time window.");
  double timeStepStart = _couplingScheme->getTimeWindowSize() - _couplingScheme->getThisTimeWindowRemainder();
  double readTime      = timeStepStart + relativeReadTime;
  PRECICE_REQUIRE_DATA_READ(dataID);
  ReadDataContext &context = _accessor->readDataContext(dataID);
  PRECICE_ASSERT(_hasInitializedReadWaveforms);
  PRECICE_CHECK(valueIndex >= -1,
                "Invalid value index ( {} ) when reading vector data. Value index must be >= 0. "
                "Please check the value index for {}",
                valueIndex, context.getDataName());
  PRECICE_CHECK(context.getDataDimensions() == _dimensions,
                "You cannot call readVectorData on the scalar data type \"{0}\". Use readScalarData or change the data type for \"{0}\" to vector.",
                context.getDataName());
  const auto normalizedReadTime = readTime / _couplingScheme->getTimeWindowSize(); //@todo might be moved into coupling scheme
  const auto values             = context.sampleWaveformAt(normalizedReadTime);
  const auto vertexCount        = values.size() / context.getDataDimensions();
  PRECICE_CHECK(0 <= valueIndex && valueIndex < vertexCount,
                "Cannot read data \"{}\" to invalid Vertex ID ({}). "
                "Please make sure you only use the results from calls to setMeshVertex/Vertices().",
                context.getDataName(), valueIndex);
  int offset = valueIndex * _dimensions;
  for (int dim = 0; dim < _dimensions; dim++) {
    value[dim] = values[offset + dim];
  }
  PRECICE_DEBUG("read value = {}", Eigen::Map<const Eigen::VectorXd>(value, _dimensions).format(utils::eigenio::debug()));
}

void SolverInterfaceImpl::readBlockScalarData(
    int        dataID,
    int        size,
    const int *valueIndices,
    double *   values) const
{
  PRECICE_TRACE(dataID, size);
  PRECICE_CHECK(_state != State::Finalized, "readBlockScalarData(...) cannot be called after finalize().");
  PRECICE_REQUIRE_DATA_READ(dataID);
  double relativeTimeWindowEndTime = _couplingScheme->getThisTimeWindowRemainder(); // samples at end of time window
  bool   checkExperimental         = false;
  if (_accessor->readDataContext(dataID).getInterpolationOrder() != 0) {
    PRECICE_WARN("Interpolation order of read data named \"{}\" is set to \"{}\", but you are calling {} without providing a relativeReadTime. This looks like an error. You can fix this by providing a relativeReadTime to {} or by setting interpolation order to 0.",
                 _accessor->readDataContext(dataID).getDataName(), _accessor->readDataContext(dataID).getInterpolationOrder(), __func__, __func__);
  }
  return readBlockScalarData(dataID, size, valueIndices, relativeTimeWindowEndTime, values, checkExperimental);
}

void SolverInterfaceImpl::readBlockScalarData(
    int        dataID,
    int        size,
    const int *valueIndices,
    double     relativeReadTime,
    double *   values,
    bool       checkExperimental) const
{
  if (checkExperimental) {
    PRECICE_EXPERIMENTAL_API();
  }
  PRECICE_TRACE(dataID, size);
  PRECICE_CHECK(_state != State::Finalized, "readBlockScalarData(...) cannot be called after finalize().");
  PRECICE_CHECK(relativeReadTime <= _couplingScheme->getThisTimeWindowRemainder(), "readBlockScalarData(...) cannot sample data outside of current time window.");
  double timeStepStart = _couplingScheme->getTimeWindowSize() - _couplingScheme->getThisTimeWindowRemainder();
  double readTime      = timeStepStart + relativeReadTime;
  PRECICE_REQUIRE_DATA_READ(dataID);
  if (size == 0)
    return;
  PRECICE_CHECK(valueIndices != nullptr, "readBlockScalarData() was called with valueIndices == nullptr");
  PRECICE_CHECK(values != nullptr, "readBlockScalarData() was called with values == nullptr");
  ReadDataContext &context = _accessor->readDataContext(dataID);
  PRECICE_ASSERT(_hasInitializedReadWaveforms);
  PRECICE_CHECK(context.getDataDimensions() == 1,
                "You cannot call readBlockScalarData on the vector data type \"{0}\". "
                "Use readBlockVectorData or change the data type for \"{0}\" to scalar.",
                context.getDataName());
  const auto normalizedReadTime = readTime / _couplingScheme->getTimeWindowSize(); //@todo might be moved into coupling scheme
  const auto valuesInternal     = context.sampleWaveformAt(normalizedReadTime);
  const auto vertexCount        = valuesInternal.size();

  for (int i = 0; i < size; i++) {
    const auto valueIndex = valueIndices[i];
    PRECICE_CHECK(0 <= valueIndex && valueIndex < vertexCount,
                  "Cannot read data \"{}\" to invalid Vertex ID ({}). "
                  "Please make sure you only use the results from calls to setMeshVertex/Vertices().",
                  context.getDataName(), valueIndex);
    values[i] = valuesInternal[valueIndex];
  }
}

void SolverInterfaceImpl::readScalarData(
    int     dataID,
    int     valueIndex,
    double &value) const
{
  PRECICE_TRACE(dataID, valueIndex, value);
  PRECICE_CHECK(_state != State::Finalized, "readScalarData(...) cannot be called after finalize().");
  PRECICE_REQUIRE_DATA_READ(dataID);
  double relativeTimeWindowEndTime = _couplingScheme->getThisTimeWindowRemainder(); // samples at end of time window
  bool   checkExperimental         = false;
  if (_accessor->readDataContext(dataID).getInterpolationOrder() != 0) {
    PRECICE_WARN("Interpolation order of read data named \"{}\" is set to \"{}\", but you are calling {} without providing a relativeReadTime. This looks like an error. You can fix this by providing a relativeReadTime to {} or by setting interpolation order to 0.",
                 _accessor->readDataContext(dataID).getDataName(), _accessor->readDataContext(dataID).getInterpolationOrder(), __func__, __func__);
  }
  return readScalarData(dataID, valueIndex, relativeTimeWindowEndTime, value, checkExperimental);
}

void SolverInterfaceImpl::readScalarData(
    int     dataID,
    int     valueIndex,
    double  relativeReadTime,
    double &value,
    bool    checkExperimental) const
{
  if (checkExperimental) {
    PRECICE_EXPERIMENTAL_API();
  }
  PRECICE_TRACE(dataID, valueIndex, value);
  PRECICE_CHECK(_state != State::Finalized, "readScalarData(...) cannot be called after finalize().");
  PRECICE_CHECK(relativeReadTime <= _couplingScheme->getThisTimeWindowRemainder(), "readScalarData(...) cannot sample data outside of current time window.");
  double timeStepStart = _couplingScheme->getTimeWindowSize() - _couplingScheme->getThisTimeWindowRemainder();
  double readTime      = timeStepStart + relativeReadTime;
  PRECICE_REQUIRE_DATA_READ(dataID);
  ReadDataContext &context = _accessor->readDataContext(dataID);
  PRECICE_ASSERT(_hasInitializedReadWaveforms);
  PRECICE_CHECK(valueIndex >= -1,
                "Invalid value index ( {} ) when reading scalar data. Value index must be >= 0. "
                "Please check the value index for {}",
                valueIndex, context.getDataName());
  PRECICE_CHECK(context.getDataDimensions() == 1,
                "You cannot call readScalarData on the vector data type \"{0}\". "
                "Use readVectorData or change the data type for \"{0}\" to scalar.",
                context.getDataName());
  const auto normalizedReadTime = readTime / _couplingScheme->getTimeWindowSize(); //@todo might be moved into coupling scheme
  const auto values             = context.sampleWaveformAt(normalizedReadTime);
  const auto vertexCount        = values.size();
  PRECICE_CHECK(0 <= valueIndex && valueIndex < vertexCount,
                "Cannot read data \"{}\" from invalid Vertex ID ({}). "
                "Please make sure you only use the results from calls to setMeshVertex/Vertices().",
                context.getDataName(), valueIndex);
  value = values[valueIndex];
  PRECICE_DEBUG("Read value = {}", value);
}

void SolverInterfaceImpl::setMeshAccessRegion(
    const int     meshID,
    const double *boundingBox) const
{
  PRECICE_EXPERIMENTAL_API();
  PRECICE_TRACE(meshID);
  PRECICE_REQUIRE_MESH_USE(meshID);
  PRECICE_CHECK(_state != State::Finalized, "setMeshAccessRegion() cannot be called after finalize().")
  PRECICE_CHECK(_state != State::Initialized, "setMeshAccessRegion() needs to be called before initialize().");
  PRECICE_CHECK(!_accessRegionDefined, "setMeshAccessRegion may only be called once.");
  PRECICE_CHECK(boundingBox != nullptr, "setMeshAccessRegion was called with boundingBox == nullptr.");

  // Get the related mesh
  MeshContext & context = _accessor->meshContext(meshID);
  mesh::PtrMesh mesh(context.mesh);
  PRECICE_DEBUG("Define bounding box");
  // Transform bounds into a suitable format
  int                 dim = mesh->getDimensions();
  std::vector<double> bounds(dim * 2);

  for (int d = 0; d < dim; ++d) {
    // Check that min is lower or equal to max
    PRECICE_CHECK(boundingBox[2 * d] <= boundingBox[2 * d + 1], "Your bounding box is ill defined, i.e. it has a negative volume. The required format is [x_min, x_max...]");
    bounds[2 * d]     = boundingBox[2 * d];
    bounds[2 * d + 1] = boundingBox[2 * d + 1];
  }
  // Create a bounding box
  mesh::BoundingBox providedBoundingBox(bounds);
  // Expand the mesh associated bounding box
  mesh->expandBoundingBox(providedBoundingBox);
  // and set a flag so that we know the function was called
  _accessRegionDefined = true;
}

void SolverInterfaceImpl::getMeshVerticesAndIDs(
    const int meshID,
    const int size,
    int *     ids,
    double *  coordinates) const
{
  PRECICE_EXPERIMENTAL_API();
  PRECICE_TRACE(meshID, size);
  PRECICE_REQUIRE_MESH_USE(meshID);
  PRECICE_DEBUG("Get {} mesh vertices with IDs", size);

  // Check, if the requested mesh data has already been received. Otherwise, the function call doesn't make any sense
  PRECICE_CHECK((_state == State::Initialized) || _accessor->isMeshProvided(meshID), "initialize() has to be called before accessing"
                                                                                     " data of the received mesh \"{}\" on participant \"{}\".",
                _accessor->getMeshName(meshID), _accessor->getName());

  if (size == 0)
    return;

  const MeshContext & context = _accessor->meshContext(meshID);
  const mesh::PtrMesh mesh(context.mesh);

  PRECICE_CHECK(ids != nullptr, "getMeshVerticesAndIDs() was called with ids == nullptr");
  PRECICE_CHECK(coordinates != nullptr, "getMeshVerticesAndIDs() was called with coordinates == nullptr");

  const auto &vertices = mesh->vertices();
  PRECICE_CHECK(static_cast<unsigned int>(size) <= vertices.size(), "The queried size exceeds the number of available points.");

  Eigen::Map<Eigen::MatrixXd> posMatrix{
      coordinates, _dimensions, static_cast<EIGEN_DEFAULT_DENSE_INDEX_TYPE>(size)};

  for (size_t i = 0; i < static_cast<size_t>(size); i++) {
    PRECICE_ASSERT(i < vertices.size(), i, vertices.size());
    ids[i]           = vertices[i].getID();
    posMatrix.col(i) = vertices[i].getCoords();
  }
}

void SolverInterfaceImpl::exportMesh(const std::string &filenameSuffix) const
{
  PRECICE_TRACE(filenameSuffix);
  // Export meshes
  for (const io::ExportContext &context : _accessor->exportContexts()) {
    for (const MeshContext *meshContext : _accessor->usedMeshContexts()) {
      std::string name = meshContext->mesh->getName() + "-" + filenameSuffix;
      PRECICE_DEBUG("Exporting mesh to file \"{}\" at location \"{}\"", name, context.location);
      context.exporter->doExport(name, context.location, *(meshContext->mesh));
    }
  }
}

void SolverInterfaceImpl::configureM2Ns(
    const m2n::M2NConfiguration::SharedPointer &config)
{
  PRECICE_TRACE();
  for (const auto &m2nTuple : config->m2ns()) {
    std::string comPartner("");
    bool        isRequesting = false;
    if (std::get<1>(m2nTuple) == _accessorName) {
      comPartner   = std::get<2>(m2nTuple);
      isRequesting = true;
    } else if (std::get<2>(m2nTuple) == _accessorName) {
      comPartner = std::get<1>(m2nTuple);
    }
    if (not comPartner.empty()) {
      for (const impl::PtrParticipant &participant : _participants) {
        if (participant->getName() == comPartner) {
          PRECICE_ASSERT(not utils::contained(comPartner, _m2ns), comPartner);
          PRECICE_ASSERT(std::get<0>(m2nTuple));

          _m2ns[comPartner] = [&] {
            m2n::BoundM2N bound;
            bound.m2n          = std::get<0>(m2nTuple);
            bound.localName    = _accessorName;
            bound.remoteName   = comPartner;
            bound.isRequesting = isRequesting;
            return bound;
          }();
        }
      }
    }
  }
}

void SolverInterfaceImpl::configurePartitions(
    const m2n::M2NConfiguration::SharedPointer &m2nConfig)
{
  PRECICE_TRACE();
  for (MeshContext *context : _accessor->usedMeshContexts()) {

    if (context->provideMesh) { // Accessor provides mesh
      PRECICE_CHECK(context->receiveMeshFrom.empty(),
                    "Participant \"{}\" cannot provide and receive mesh {}!",
                    _accessorName, context->mesh->getName());

      context->partition = partition::PtrPartition(new partition::ProvidedPartition(context->mesh));

      for (auto &receiver : _participants) {
        for (auto &receiverContext : receiver->usedMeshContexts()) {
          if (receiverContext->receiveMeshFrom == _accessorName && receiverContext->mesh->getName() == context->mesh->getName()) {
            // meshRequirement has to be copied from "from" to provide", since
            // mapping are only defined at "provide"
            if (receiverContext->meshRequirement > context->meshRequirement) {
              context->meshRequirement = receiverContext->meshRequirement;
            }

            m2n::PtrM2N m2n = m2nConfig->getM2N(receiver->getName(), _accessorName);
            m2n->createDistributedCommunication(context->mesh);
            context->partition->addM2N(m2n);
          }
        }
      }
      /// @todo support offset??

    } else { // Accessor receives mesh
      PRECICE_CHECK(not context->receiveMeshFrom.empty(),
                    "Participant \"{}\" must either provide or receive the mesh \"{}\". "
                    "Please define either a \"from\" or a \"provide\" attribute in the <use-mesh name=\"{}\"/> node of \"{}\".",
                    _accessorName, context->mesh->getName(), context->mesh->getName(), _accessorName);
      PRECICE_CHECK(not context->provideMesh,
                    "Participant \"{}\" cannot provide and receive mesh \"{}\" at the same time. "
                    "Please check your \"from\" and \"provide\" attributes in the <use-mesh name=\"{}\"/> node of \"{}\".",
                    _accessorName, context->mesh->getName(), context->mesh->getName(), _accessorName);
      std::string receiver(_accessorName);
      std::string provider(context->receiveMeshFrom);

      PRECICE_DEBUG("Receiving mesh from {}", provider);

      context->partition = partition::PtrPartition(new partition::ReceivedPartition(context->mesh, context->geoFilter, context->safetyFactor, context->allowDirectAccess));

      m2n::PtrM2N m2n = m2nConfig->getM2N(receiver, provider);
      m2n->createDistributedCommunication(context->mesh);
      context->partition->addM2N(m2n);
      for (const MappingContext &mappingContext : context->fromMappingContexts) {
        context->partition->addFromMapping(mappingContext.mapping);
      }
      for (const MappingContext &mappingContext : context->toMappingContexts) {
        context->partition->addToMapping(mappingContext.mapping);
      }
    }
  }
}

void SolverInterfaceImpl::compareBoundingBoxes()
{
  // sort meshContexts by name, for communication in right order.
  std::sort(_accessor->usedMeshContexts().begin(), _accessor->usedMeshContexts().end(),
            [](MeshContext const *const lhs, MeshContext const *const rhs) -> bool {
              return lhs->mesh->getName() < rhs->mesh->getName();
            });

  for (MeshContext *meshContext : _accessor->usedMeshContexts()) {
    if (meshContext->provideMesh) // provided meshes need their bounding boxes already for the re-partitioning
      meshContext->mesh->computeBoundingBox();

    meshContext->clearMappings();
  }

  for (MeshContext *meshContext : _accessor->usedMeshContexts()) {
    meshContext->partition->compareBoundingBoxes();
  }
}

void SolverInterfaceImpl::computePartitions()
{
  //We need to do this in two loops: First, communicate the mesh and later compute the partition.
  //Originally, this was done in one loop. This however gave deadlock if two meshes needed to be communicated cross-wise.
  //Both loops need a different sorting

  auto &contexts = _accessor->usedMeshContexts();

  std::sort(contexts.begin(), contexts.end(),
            [](MeshContext const *const lhs, MeshContext const *const rhs) -> bool {
              return lhs->mesh->getName() < rhs->mesh->getName();
            });

  for (MeshContext *meshContext : contexts) {
    meshContext->partition->communicate();
  }

  // for two-level initialization, there is also still communication in partition::compute()
  // therefore, we cannot resort here.
  // @todo this hacky solution should be removed as part of #633
  bool resort = true;
  for (auto &m2nPair : _m2ns) {
    if (m2nPair.second.m2n->usesTwoLevelInitialization()) {
      resort = false;
      break;
    }
  }

  if (resort) {
    // pull provided meshes up front, to have them ready for the decomposition of the received meshes (for the mappings)
    std::stable_partition(contexts.begin(), contexts.end(),
                          [](MeshContext const *const meshContext) -> bool {
                            return meshContext->provideMesh;
                          });
  }

  for (MeshContext *meshContext : contexts) {
    meshContext->partition->compute();
    if (not meshContext->provideMesh) { // received mesh can only compute their bounding boxes here
      meshContext->mesh->computeBoundingBox();
    }
    meshContext->mesh->allocateDataValues();
  }
}

void SolverInterfaceImpl::computeMappings(const utils::ptr_vector<MappingContext> &contexts, const std::string &mappingType)
{
  PRECICE_TRACE();
  using namespace mapping;
  MappingConfiguration::Timing timing;
  for (impl::MappingContext &context : contexts) {
    timing      = context.timing;
    bool mapNow = timing == MappingConfiguration::ON_ADVANCE;
    mapNow |= timing == MappingConfiguration::INITIAL;
    bool hasComputed = context.mapping->hasComputedMapping();
    if (mapNow && not hasComputed) {
      PRECICE_INFO("Compute \"{}\" mapping from mesh \"{}\" to mesh \"{}\".",
                   mappingType, _accessor->meshContext(context.fromMeshID).mesh->getName(), _accessor->meshContext(context.toMeshID).mesh->getName());

      context.mapping->computeMapping();
    }
  }
}

void SolverInterfaceImpl::mapData(DataContext &context)
{
  int fromDataID = context.getFromDataID();
  int toDataID   = context.getToDataID();
  context.resetToData();
  context.mappingContext().mapping->map(fromDataID, toDataID);
}

void SolverInterfaceImpl::clearMappings(utils::ptr_vector<MappingContext> contexts)
{
  PRECICE_TRACE();
  // Clear non-stationary, non-incremental mappings
  using namespace mapping;
  for (impl::MappingContext &context : contexts) {
    bool isStationary = context.timing == MappingConfiguration::INITIAL;
    if (not isStationary) {
      context.mapping->clear();
    }
    context.hasMappedData = false;
  }
}

void SolverInterfaceImpl::mapWrittenData()
{
  PRECICE_TRACE();
  computeMappings(_accessor->writeMappingContexts(), "write");
  for (auto &context : _accessor->writeDataContexts()) {
    if (context.isMappingRequired()) {
      PRECICE_DEBUG("Map write data \"{}\" from mesh \"{}\"", context.getDataName(), context.getMeshName());
      mapData(context);
    }
  }
  clearMappings(_accessor->writeMappingContexts());
}

void SolverInterfaceImpl::mapReadData()
{
  PRECICE_TRACE();
  PRECICE_ASSERT(_hasInitializedReadWaveforms);
  computeMappings(_accessor->readMappingContexts(), "read");
  for (auto &context : _accessor->readDataContexts()) {
    if (context.isMappingRequired()) {
      PRECICE_DEBUG("Map read data \"{}\" to mesh \"{}\"", context.getDataName(), context.getMeshName());
      mapData(context);
    }
    context.storeDataInWaveformFirstSample();
  }
  clearMappings(_accessor->readMappingContexts());
}

void SolverInterfaceImpl::initializeReadWaveforms()
{
  PRECICE_TRACE();
  for (auto &context : _accessor->readDataContexts()) {
    context.initializeWaveform();
  }
}

void SolverInterfaceImpl::performDataActions(
    const std::set<action::Action::Timing> &timings,
    double                                  time,
    double                                  timeStepSize,
    double                                  computedTimeWindowPart,
    double                                  timeWindowSize)
{
  PRECICE_TRACE();
  for (action::PtrAction &action : _accessor->actions()) {
    if (timings.find(action->getTiming()) != timings.end()) {
      action->performAction(time, timeStepSize, computedTimeWindowPart, timeWindowSize);
    }
  }
}

void SolverInterfaceImpl::handleExports()
{
  PRECICE_TRACE();
  //timesteps was already incremented before
  int timesteps = _couplingScheme->getTimeWindows() - 1;

  for (const io::ExportContext &context : _accessor->exportContexts()) {
    if (_couplingScheme->isTimeWindowComplete() || context.everyIteration) {
      if (context.everyNTimeWindows != -1) {
        if (timesteps % context.everyNTimeWindows == 0) {
          if (context.everyIteration) {
            std::ostringstream everySuffix;
            everySuffix << _accessorName << ".it" << _numberAdvanceCalls;
            exportMesh(everySuffix.str());
          }
          std::ostringstream suffix;
          suffix << _accessorName << ".dt" << _couplingScheme->getTimeWindows() - 1;
          exportMesh(suffix.str());
        }
      }
    }
  }

  if (_couplingScheme->isTimeWindowComplete()) {
    // Export watch point data
    for (const PtrWatchPoint &watchPoint : _accessor->watchPoints()) {
      watchPoint->exportPointData(_couplingScheme->getTime());
    }
    for (const PtrWatchIntegral &watchIntegral : _accessor->watchIntegrals()) {
      watchIntegral->exportIntegralData(_couplingScheme->getTime());
    }
  }
}

void SolverInterfaceImpl::resetWrittenData()
{
  PRECICE_TRACE();
  for (auto &context : _accessor->writeDataContexts()) {
    context.resetProvidedData();
    if (context.hasMapping()) {
      PRECICE_ASSERT(context.hasWriteMapping());
      context.resetToData();
    }
  }
}

PtrParticipant SolverInterfaceImpl::determineAccessingParticipant(
    const config::SolverInterfaceConfiguration &config)
{
  const auto &partConfig = config.getParticipantConfiguration();
  for (const PtrParticipant &participant : partConfig->getParticipants()) {
    if (participant->getName() == _accessorName) {
      return participant;
    }
  }
  PRECICE_ERROR("This participant's name, which was specified in the constructor of the preCICE interface as \"{}\", "
                "is not defined in the preCICE configuration. "
                "Please double-check the correct spelling.",
                _accessorName);
}

void SolverInterfaceImpl::initializeMasterSlaveCommunication()
{
  PRECICE_TRACE();

  Event e("com.initializeMasterSlaveCom", precice::syncMode);
  utils::MasterSlave::getCommunication()->connectMasterSlaves(
      _accessorName, "MasterSlaves",
      _accessorProcessRank, _accessorCommunicatorSize);
}

void SolverInterfaceImpl::syncTimestep(double computedTimestepLength)
{
  PRECICE_ASSERT(utils::MasterSlave::isParallel());
  if (utils::MasterSlave::isSlave()) {
    utils::MasterSlave::getCommunication()->send(computedTimestepLength, 0);
  } else {
    PRECICE_ASSERT(utils::MasterSlave::isMaster());
    for (Rank rankSlave : utils::MasterSlave::allSlaves()) {
      double dt;
      utils::MasterSlave::getCommunication()->receive(dt, rankSlave);
      PRECICE_CHECK(math::equals(dt, computedTimestepLength),
                    "Found ambiguous values for the timestep length passed to preCICE in \"advance\". On rank {}, the value is {}, while on rank 0, the value is {}.",
                    rankSlave, dt, computedTimestepLength);
    }
  }
}

void SolverInterfaceImpl::closeCommunicationChannels(CloseChannels close)
{
  // Apply some final ping-pong to synch solver that run e.g. with a uni-directional coupling only
  // afterwards close connections
  PRECICE_INFO("Synchronize participants and close {}communication channels",
               (close == CloseChannels::Distributed ? "distributed " : ""));
  std::string ping = "ping";
  std::string pong = "pong";
  for (auto &iter : _m2ns) {
    auto bm2n = iter.second;
    if (not utils::MasterSlave::isSlave()) {
      PRECICE_DEBUG("Synchronizing Master with {}", bm2n.remoteName);
      if (bm2n.isRequesting) {
        bm2n.m2n->getMasterCommunication()->send(ping, 0);
        std::string receive = "init";
        bm2n.m2n->getMasterCommunication()->receive(receive, 0);
        PRECICE_ASSERT(receive == pong);
      } else {
        std::string receive = "init";
        bm2n.m2n->getMasterCommunication()->receive(receive, 0);
        PRECICE_ASSERT(receive == ping);
        bm2n.m2n->getMasterCommunication()->send(pong, 0);
      }
    }
    if (close == CloseChannels::Distributed) {
      PRECICE_DEBUG("Closing distributed communication with {}", bm2n.remoteName);
      bm2n.m2n->closeDistributedConnections();
    } else {
      PRECICE_DEBUG("Closing communication with {}", bm2n.remoteName);
      bm2n.m2n->closeConnection();
    }
  }
}

const mesh::Mesh &SolverInterfaceImpl::mesh(const std::string &meshName) const
{
  PRECICE_TRACE(meshName);
  return *_accessor->usedMeshContext(meshName).mesh;
}

} // namespace impl
} // namespace precice<|MERGE_RESOLUTION|>--- conflicted
+++ resolved
@@ -1068,14 +1068,10 @@
       if (context.getMeshID() != toMeshID) {
         continue;
       }
-<<<<<<< HEAD
-      mapData(context, "read");
-      context.storeDataInWaveformFirstSample();
-=======
       PRECICE_ASSERT(mappingContext.mapping == context.mappingContext().mapping);
       PRECICE_DEBUG("Map read data \"{}\" to mesh \"{}\"", context.getDataName(), context.getMeshName());
       mapData(context);
->>>>>>> 04a2a10c
+      context.storeDataInWaveformFirstSample();
     }
     mappingContext.hasMappedData = true;
   }
