#include <Eigen/Core>
#include <algorithm>
#include <array>
#include <cmath>
#include <deque>
#include <functional>
#include <iterator>
#include <memory>
#include <ostream>
#include <sstream>
#include <tuple>
#include <utility>

#include "SolverInterfaceImpl.hpp"
#include "action/SharedPointer.hpp"
#include "com/Communication.hpp"
#include "com/SharedPointer.hpp"
#include "cplscheme/CouplingScheme.hpp"
#include "cplscheme/config/CouplingSchemeConfiguration.hpp"
#include "io/Export.hpp"
#include "io/ExportContext.hpp"
#include "io/SharedPointer.hpp"
#include "logging/LogConfiguration.hpp"
#include "logging/LogMacros.hpp"
#include "m2n/BoundM2N.hpp"
#include "m2n/M2N.hpp"
#include "m2n/SharedPointer.hpp"
#include "m2n/config/M2NConfiguration.hpp"
#include "mapping/Mapping.hpp"
#include "mapping/SharedPointer.hpp"
#include "mapping/config/MappingConfiguration.hpp"
#include "math/differences.hpp"
#include "math/geometry.hpp"
#include "mesh/Data.hpp"
#include "mesh/Edge.hpp"
#include "mesh/Mesh.hpp"
#include "mesh/SharedPointer.hpp"
#include "mesh/Utils.hpp"
#include "mesh/Vertex.hpp"
#include "mesh/config/MeshConfiguration.hpp"
#include "partition/Partition.hpp"
#include "partition/ProvidedPartition.hpp"
#include "partition/ReceivedPartition.hpp"
#include "partition/SharedPointer.hpp"
#include "precice/config/Configuration.hpp"
#include "precice/config/ParticipantConfiguration.hpp"
#include "precice/config/SharedPointer.hpp"
#include "precice/config/SolverInterfaceConfiguration.hpp"
#include "precice/impl/CommonErrorMessages.hpp"
#include "precice/impl/MappingContext.hpp"
#include "precice/impl/MeshContext.hpp"
#include "precice/impl/Participant.hpp"
#include "precice/impl/ReadDataContext.hpp"
#include "precice/impl/ValidationMacros.hpp"
#include "precice/impl/WatchIntegral.hpp"
#include "precice/impl/WatchPoint.hpp"
#include "precice/impl/WriteDataContext.hpp"
#include "precice/impl/versions.hpp"
#include "precice/types.hpp"
#include "utils/EigenHelperFunctions.hpp"
#include "utils/EigenIO.hpp"
#include "utils/Event.hpp"
#include "utils/EventUtils.hpp"
#include "utils/Helpers.hpp"
#include "utils/MasterSlave.hpp"
#include "utils/Parallel.hpp"
#include "utils/Petsc.hpp"
#include "utils/PointerVector.hpp"
#include "utils/algorithm.hpp"
#include "utils/assertion.hpp"
#include "xml/XMLTag.hpp"

using precice::utils::Event;
using precice::utils::EventRegistry;

namespace precice {

/// Enabled further inter- and intra-solver synchronisation
bool syncMode = false;

namespace impl {

SolverInterfaceImpl::SolverInterfaceImpl(
    std::string        participantName,
    const std::string &configurationFileName,
    int                accessorProcessRank,
    int                accessorCommunicatorSize,
    void *             communicator)
    : _accessorName(std::move(participantName)),
      _accessorProcessRank(accessorProcessRank),
      _accessorCommunicatorSize(accessorCommunicatorSize)
{
  PRECICE_CHECK(!_accessorName.empty(),
                "This participant's name is an empty string. "
                "When constructing a preCICE interface you need to pass the name of the "
                "participant as first argument to the constructor.");
  PRECICE_CHECK(_accessorProcessRank >= 0,
                "The solver process index needs to be a non-negative number, not: {}. "
                "Please check the value given when constructing a preCICE interface.",
                _accessorProcessRank);
  PRECICE_CHECK(_accessorCommunicatorSize >= 1,
                "The solver process size needs to be a positive number, not: {}. "
                "Please check the value given when constructing a preCICE interface.",
                _accessorCommunicatorSize);
  PRECICE_CHECK(_accessorProcessRank < _accessorCommunicatorSize,
                "The solver process index, currently: {}  needs to be smaller than the solver process size, currently: {}. "
                "Please check the values given when constructing a preCICE interface.",
                _accessorProcessRank, _accessorCommunicatorSize);

// Set the global communicator to the passed communicator.
// This is a noop if preCICE is not configured with MPI.
// nullpointer signals to use MPI_COMM_WORLD
#ifndef PRECICE_NO_MPI
  if (communicator != nullptr) {
    auto commptr = static_cast<utils::Parallel::Communicator *>(communicator);
    utils::Parallel::registerUserProvidedComm(*commptr);
  }
#endif

  logging::setParticipant(_accessorName);

  configure(configurationFileName);

// This block cannot be merge with the one above as only configure calls
// utils::Parallel::initializeMPI, which is needed for getProcessRank.
#ifndef PRECICE_NO_MPI
  if (communicator != nullptr) {
    const auto currentRank = utils::Parallel::current()->rank();
    PRECICE_CHECK(_accessorProcessRank == currentRank,
                  "The solver process index given in the preCICE interface constructor({}) does not match the rank of the passed MPI communicator ({}).",
                  _accessorProcessRank, currentRank);
    const auto currentSize = utils::Parallel::current()->size();
    PRECICE_CHECK(_accessorCommunicatorSize == currentSize,
                  "The solver process size given in the preCICE interface constructor({}) does not match the size of the passed MPI communicator ({}).",
                  _accessorCommunicatorSize, currentSize);
  }
#endif
}

SolverInterfaceImpl::SolverInterfaceImpl(
    std::string        participantName,
    const std::string &configurationFileName,
    int                accessorProcessRank,
    int                accessorCommunicatorSize)
    : SolverInterfaceImpl::SolverInterfaceImpl(std::move(participantName), configurationFileName, accessorProcessRank, accessorCommunicatorSize, nullptr)
{
}

SolverInterfaceImpl::~SolverInterfaceImpl()
{
  if (_state != State::Finalized) {
    PRECICE_INFO("Implicitly finalizing in destructor");
    finalize();
  }
}

void SolverInterfaceImpl::configure(
    const std::string &configurationFileName)
{
  config::Configuration config;
  utils::Parallel::initializeManagedMPI(nullptr, nullptr);
  logging::setMPIRank(utils::Parallel::current()->rank());
  xml::ConfigurationContext context{
      _accessorName,
      _accessorProcessRank,
      _accessorCommunicatorSize};
  xml::configure(config.getXMLTag(), context, configurationFileName);
  if (_accessorProcessRank == 0) {
    PRECICE_INFO("This is preCICE version {}", PRECICE_VERSION);
    PRECICE_INFO("Revision info: {}", precice::preciceRevision);
#ifndef NDEBUG
    PRECICE_INFO("Configuration: Debug");
#else
    PRECICE_INFO("Configuration: Release (Debug and Trace log unavailable)");
#endif
    PRECICE_INFO("Configuring preCICE with configuration \"{}\"", configurationFileName);
    PRECICE_INFO("I am participant \"{}\"", _accessorName);
  }
  configure(config.getSolverInterfaceConfiguration());
}

void SolverInterfaceImpl::configure(
    const config::SolverInterfaceConfiguration &config)
{
  PRECICE_TRACE();

  Event                    e("configure"); // no precice::syncMode as this is not yet configured here
  utils::ScopedEventPrefix sep("configure/");

  mesh::Data::resetDataCount();
  _meshLock.clear();

  _dimensions         = config.getDimensions();
  _allowsExperimental = config.allowsExperimental();
  _accessor           = determineAccessingParticipant(config);
  _accessor->setMeshIdManager(config.getMeshConfiguration()->extractMeshIdManager());

  PRECICE_ASSERT(_accessorCommunicatorSize == 1 || _accessor->useMaster(),
                 "A parallel participant needs a master communication");
  PRECICE_CHECK(not(_accessorCommunicatorSize == 1 && _accessor->useMaster()),
                "You cannot use a master communication with a serial participant. "
                "If you do not know exactly what a master communication is and why you want to use it "
                "you probably just want to remove the master tag from the preCICE configuration.");

  utils::MasterSlave::configure(_accessorProcessRank, _accessorCommunicatorSize);

  _participants = config.getParticipantConfiguration()->getParticipants();
  configureM2Ns(config.getM2NConfiguration());

  PRECICE_CHECK(_participants.size() > 1,
                "In the preCICE configuration, only one participant is defined. "
                "One participant makes no coupled simulation. "
                "Please add at least another one.");
  configurePartitions(config.getM2NConfiguration());

  cplscheme::PtrCouplingSchemeConfiguration cplSchemeConfig =
      config.getCouplingSchemeConfiguration();
  _couplingScheme = cplSchemeConfig->getCouplingScheme(_accessorName);

  // Register all MeshIds to the lock, but unlock them straight away as
  // writing is allowed after configuration.
  for (const MeshContext *meshContext : _accessor->usedMeshContexts()) {
    _meshLock.add(meshContext->mesh->getID(), false);
  }

  utils::EventRegistry::instance().initialize("precice-" + _accessorName, "", utils::Parallel::current()->comm);

  PRECICE_DEBUG("Initialize master-slave communication");
  if (utils::MasterSlave::isParallel()) {
    initializeMasterSlaveCommunication();
  }

  auto &solverInitEvent = EventRegistry::instance().getStoredEvent("solver.initialize");
  solverInitEvent.start(precice::syncMode);
}

double SolverInterfaceImpl::initialize()
{
  PRECICE_TRACE();
  PRECICE_CHECK(_state != State::Finalized, "initialize() cannot be called after finalize().")
  PRECICE_CHECK(_state != State::Initialized, "initialize() may only be called once.");
  PRECICE_ASSERT(not _couplingScheme->isInitialized());
  auto &solverInitEvent = EventRegistry::instance().getStoredEvent("solver.initialize");
  solverInitEvent.pause(precice::syncMode);
  Event                    e("initialize", precice::syncMode);
  utils::ScopedEventPrefix sep("initialize/");

  // Setup communication

  PRECICE_INFO("Setting up master communication to coupling partner/s");
  for (auto &m2nPair : _m2ns) {
    auto &bm2n       = m2nPair.second;
    bool  requesting = bm2n.isRequesting;
    if (bm2n.m2n->isConnected()) {
      PRECICE_DEBUG("Master connection {} {} already connected.", (requesting ? "from" : "to"), bm2n.remoteName);
    } else {
      PRECICE_DEBUG((requesting ? "Awaiting master connection from {}" : "Establishing master connection to {}"), bm2n.remoteName);
      bm2n.prepareEstablishment();
      bm2n.connectMasters();
      PRECICE_DEBUG("Established master connection {} {}", (requesting ? "from " : "to "), bm2n.remoteName);
    }
  }

  PRECICE_INFO("Masters are connected");

  compareBoundingBoxes();

  PRECICE_INFO("Setting up preliminary slaves communication to coupling partner/s");
  for (auto &m2nPair : _m2ns) {
    auto &bm2n = m2nPair.second;
    bm2n.preConnectSlaves();
  }

  computePartitions();

  PRECICE_INFO("Setting up slaves communication to coupling partner/s");
  for (auto &m2nPair : _m2ns) {
    auto &bm2n = m2nPair.second;
    bm2n.connectSlaves();
    PRECICE_DEBUG("Established slaves connection {} {}", (bm2n.isRequesting ? "from " : "to "), bm2n.remoteName);
  }
  PRECICE_INFO("Slaves are connected");

  for (auto &m2nPair : _m2ns) {
    m2nPair.second.cleanupEstablishment();
  }

  PRECICE_DEBUG("Initialize watchpoints");
  for (PtrWatchPoint &watchPoint : _accessor->watchPoints()) {
    watchPoint->initialize();
  }
  for (PtrWatchIntegral &watchIntegral : _accessor->watchIntegrals()) {
    watchIntegral->initialize();
  }

  // Initialize coupling state, overwrite these values for restart
  double time       = 0.0;
  int    timeWindow = 1;

  PRECICE_DEBUG("Initialize coupling schemes");
  _couplingScheme->initialize(time, timeWindow);
  PRECICE_ASSERT(_couplingScheme->isInitialized());

  double dt = _couplingScheme->getNextTimestepMaxLength();

  if (not _hasInitializedReadWaveforms) { // always necessary in this case.
    initializeReadWaveforms();            // sets 0 for all samples
    _hasInitializedReadWaveforms = true;
  }
  if (_couplingScheme->hasDataBeenReceived()) {
    performDataActions({action::Action::READ_MAPPING_PRIOR}, 0.0, 0.0, 0.0, dt);
    mapReadData();
    performDataActions({action::Action::READ_MAPPING_POST}, 0.0, 0.0, 0.0, dt);
  }

  PRECICE_INFO(_couplingScheme->printCouplingState());

  solverInitEvent.start(precice::syncMode);

  _meshLock.lockAll();

  _state = State::Initialized;

  return _couplingScheme->getNextTimestepMaxLength();
}

void SolverInterfaceImpl::initializeData()
{
  PRECICE_TRACE();
  PRECICE_CHECK(!_hasInitializedData, "initializeData() may only be called once.");
  PRECICE_CHECK(_state != State::Finalized, "initializeData() cannot be called after finalize().")
  PRECICE_CHECK(_state == State::Initialized, "initialize() has to be called before initializeData()");
  PRECICE_ASSERT(_couplingScheme->isInitialized());
  PRECICE_CHECK(not(_couplingScheme->sendsInitializedData() && isActionRequired(constants::actionWriteInitialData())),
                "Initial data has to be written to preCICE by calling an appropriate write...Data() function before calling initializeData(). "
                "Did you forget to call markActionFulfilled(precice::constants::actionWriteInitialData()) after writing initial data?");

  auto &solverInitEvent = EventRegistry::instance().getStoredEvent("solver.initialize");
  solverInitEvent.pause(precice::syncMode);

  Event                    e("initializeData", precice::syncMode);
  utils::ScopedEventPrefix sep("initializeData/");

  PRECICE_DEBUG("Initialize data");
  double dt = _couplingScheme->getNextTimestepMaxLength();

  performDataActions({action::Action::WRITE_MAPPING_PRIOR}, 0.0, 0.0, 0.0, dt);
  mapWrittenData();
  performDataActions({action::Action::WRITE_MAPPING_POST}, 0.0, 0.0, 0.0, dt);

  _couplingScheme->initializeData();

  if (_couplingScheme->hasDataBeenReceived()) {
    performDataActions({action::Action::READ_MAPPING_PRIOR}, 0.0, 0.0, 0.0, dt);
    mapReadData();
    performDataActions({action::Action::READ_MAPPING_POST}, 0.0, 0.0, 0.0, dt);
  }
  PRECICE_DEBUG("Plot output");
  for (const io::ExportContext &context : _accessor->exportContexts()) {
    if (context.everyNTimeWindows != -1) {
      std::ostringstream suffix;
      suffix << _accessorName << ".init";
      exportMesh(suffix.str());
    }
  }
  solverInitEvent.start(precice::syncMode);

  _hasInitializedData = true;
}

double SolverInterfaceImpl::advance(
    double computedTimestepLength)
{

  PRECICE_TRACE(computedTimestepLength);

  // Events for the solver time, stopped when we enter, restarted when we leave advance
  auto &solverEvent = EventRegistry::instance().getStoredEvent("solver.advance");
  solverEvent.stop(precice::syncMode);
  auto &solverInitEvent = EventRegistry::instance().getStoredEvent("solver.initialize");
  solverInitEvent.stop(precice::syncMode);

  Event                    e("advance", precice::syncMode);
  utils::ScopedEventPrefix sep("advance/");

  PRECICE_CHECK(_state != State::Constructed, "initialize() has to be called before advance().");
  PRECICE_CHECK(_state != State::Finalized, "advance() cannot be called after finalize().")
  PRECICE_ASSERT(_couplingScheme->isInitialized());
  PRECICE_CHECK(isCouplingOngoing(), "advance() cannot be called when isCouplingOngoing() returns false.");
  PRECICE_CHECK((not _couplingScheme->receivesInitializedData() && not _couplingScheme->sendsInitializedData()) || (_hasInitializedData),
                "initializeData() needs to be called before advance if data has to be initialized.");
  PRECICE_CHECK(!math::equals(computedTimestepLength, 0.0), "advance() cannot be called with a timestep size of 0.");
  PRECICE_CHECK(computedTimestepLength > 0.0, "advance() cannot be called with a negative timestep size {}.", computedTimestepLength);
  _numberAdvanceCalls++;

  // This is the first time advance is called. Initializes the waveform with data from initializeData or 0, if initializeData was not called.
  if (_numberAdvanceCalls == 1) {
    moveToNextWindow(_accessor->readDataContexts());
  }

#ifndef NDEBUG
  PRECICE_DEBUG("Synchronize timestep length");
  if (utils::MasterSlave::isParallel()) {
    syncTimestep(computedTimestepLength);
  }
#endif

  double timeWindowSize         = 0.0; // Length of (full) current time window
  double timeWindowComputedPart = 0.0; // Length of computed part of (full) current time window
  double time                   = 0.0; // Current time

  // Update the coupling scheme time state. Necessary to get correct remainder.
  _couplingScheme->addComputedTime(computedTimestepLength);

  if (_couplingScheme->hasTimeWindowSize()) {
    timeWindowSize = _couplingScheme->getTimeWindowSize();
  } else {
    timeWindowSize = computedTimestepLength;
  }
  timeWindowComputedPart = timeWindowSize - _couplingScheme->getThisTimeWindowRemainder();
  time                   = _couplingScheme->getTime();

  if (_couplingScheme->willDataBeExchanged(0.0)) {
    performDataActions({action::Action::WRITE_MAPPING_PRIOR}, time, computedTimestepLength, timeWindowComputedPart, timeWindowSize);
    mapWrittenData();
    performDataActions({action::Action::WRITE_MAPPING_POST}, time, computedTimestepLength, timeWindowComputedPart, timeWindowSize);
  }

  PRECICE_DEBUG("Advance coupling scheme");
  _couplingScheme->advance();

  if (_couplingScheme->isTimeWindowComplete()) {
    moveToNextWindow(_accessor->readDataContexts());
  }

  if (not _hasInitializedReadWaveforms) { // necessary, if mesh was reset.
    initializeReadWaveforms();
    _hasInitializedReadWaveforms = true;
  }

  if (_couplingScheme->hasDataBeenReceived()) {
    performDataActions({action::Action::READ_MAPPING_PRIOR}, time, computedTimestepLength, timeWindowComputedPart, timeWindowSize);
    mapReadData();
    performDataActions({action::Action::READ_MAPPING_POST}, time, computedTimestepLength, timeWindowComputedPart, timeWindowSize);
  }

  if (_couplingScheme->isTimeWindowComplete()) {
    performDataActions({action::Action::ON_TIME_WINDOW_COMPLETE_POST}, time, computedTimestepLength, timeWindowComputedPart, timeWindowSize);
  }

  PRECICE_INFO(_couplingScheme->printCouplingState());

  PRECICE_DEBUG("Handle exports");
  handleExports();

  _meshLock.lockAll();
  solverEvent.start(precice::syncMode);
  return _couplingScheme->getNextTimestepMaxLength();
}

void SolverInterfaceImpl::finalize()
{
  PRECICE_TRACE();
  PRECICE_CHECK(_state != State::Finalized, "finalize() may only be called once.")

  // Events for the solver time, finally stopped here
  auto &solverEvent = EventRegistry::instance().getStoredEvent("solver.advance");
  solverEvent.stop(precice::syncMode);

  Event                    e("finalize"); // no precice::syncMode here as MPI is already finalized at destruction of this event
  utils::ScopedEventPrefix sep("finalize/");

  if (_state == State::Initialized) {

    PRECICE_ASSERT(_couplingScheme->isInitialized());
    PRECICE_DEBUG("Finalize coupling scheme");
    _couplingScheme->finalize();

    PRECICE_DEBUG("Handle exports");
    for (const io::ExportContext &context : _accessor->exportContexts()) {
      if (context.everyNTimeWindows != -1) {
        std::ostringstream suffix;
        suffix << _accessorName << ".final";
        exportMesh(suffix.str());
      }
    }
    closeCommunicationChannels(CloseChannels::All);
  }

  // Release ownership
  _couplingScheme.reset();
  _participants.clear();
  _accessor.reset();

  // Close Connections
  PRECICE_DEBUG("Close master-slave communication");
  if (utils::MasterSlave::isParallel()) {
    utils::MasterSlave::_communication->closeConnection();
    utils::MasterSlave::_communication = nullptr;
  }
  _m2ns.clear();

  // Stop and print Event logging
  e.stop();

  // Finalize PETSc and Events first
  utils::Petsc::finalize();
  utils::EventRegistry::instance().finalize();

  // Printing requires finalization
  if (not precice::utils::MasterSlave::isSlave()) {
    utils::EventRegistry::instance().printAll();
  }

  // Finally clear events and finalize MPI
  utils::EventRegistry::instance().clear();
  utils::Parallel::finalizeManagedMPI();
  _state = State::Finalized;
}

int SolverInterfaceImpl::getDimensions() const
{
  PRECICE_TRACE(_dimensions);
  return _dimensions;
}

bool SolverInterfaceImpl::isCouplingOngoing() const
{
  PRECICE_TRACE();
  PRECICE_CHECK(_state != State::Constructed, "initialize() has to be called before isCouplingOngoing() can be evaluated.");
  PRECICE_CHECK(_state != State::Finalized, "isCouplingOngoing() cannot be called after finalize().");
  return _couplingScheme->isCouplingOngoing();
}

bool SolverInterfaceImpl::isReadDataAvailable() const
{
  PRECICE_TRACE();
  PRECICE_CHECK(_state != State::Constructed, "initialize() has to be called before isReadDataAvailable().");
  PRECICE_CHECK(_state != State::Finalized, "isReadDataAvailable() cannot be called after finalize().");
  return _couplingScheme->hasDataBeenReceived();
}

bool SolverInterfaceImpl::isWriteDataRequired(
    double computedTimestepLength) const
{
  PRECICE_TRACE(computedTimestepLength);
  PRECICE_CHECK(_state != State::Constructed, "initialize() has to be called before isWriteDataRequired().");
  PRECICE_CHECK(_state != State::Finalized, "isWriteDataRequired() cannot be called after finalize().");
  return _couplingScheme->willDataBeExchanged(computedTimestepLength);
}

bool SolverInterfaceImpl::isTimeWindowComplete() const
{
  PRECICE_TRACE();
  PRECICE_CHECK(_state != State::Constructed, "initialize() has to be called before isTimeWindowComplete().");
  PRECICE_CHECK(_state != State::Finalized, "isTimeWindowComplete() cannot be called after finalize().");
  return _couplingScheme->isTimeWindowComplete();
}

bool SolverInterfaceImpl::isActionRequired(
    const std::string &action) const
{
  PRECICE_TRACE(action, _couplingScheme->isActionRequired(action));
  PRECICE_CHECK(_state != State::Constructed, "initialize() has to be called before isActionRequired(...).");
  PRECICE_CHECK(_state != State::Finalized, "isActionRequired(...) cannot be called after finalize().");
  return _couplingScheme->isActionRequired(action);
}

void SolverInterfaceImpl::markActionFulfilled(
    const std::string &action)
{
  PRECICE_TRACE(action);
  PRECICE_CHECK(_state != State::Constructed, "initialize() has to be called before markActionFulfilled(...).");
  PRECICE_CHECK(_state != State::Finalized, "markActionFulfilled(...) cannot be called after finalize().");
  _couplingScheme->markActionFulfilled(action);
}

bool SolverInterfaceImpl::hasToEvaluateSurrogateModel() const
{
  return false;
}

bool SolverInterfaceImpl::hasToEvaluateFineModel() const
{
  return true;
}

bool SolverInterfaceImpl::hasMesh(
    const std::string &meshName) const
{
  PRECICE_TRACE(meshName);
  return _accessor->hasMesh(meshName);
}

int SolverInterfaceImpl::getMeshID(
    const std::string &meshName) const
{
  PRECICE_TRACE(meshName);
  PRECICE_CHECK(_accessor->hasMesh(meshName),
                "The given mesh name \"{}\" is unknown to preCICE. "
                "Please check the mesh definitions in the configuration.",
                meshName);
  PRECICE_CHECK(_accessor->isMeshUsed(meshName),
                "The given mesh name \"{0}\" is not used by the participant \"{1}\". "
                "Please define a <use-mesh name=\"{0}\"/> node for the particpant \"{1}\".",
                meshName, _accessorName);
  return _accessor->getUsedMeshID(meshName);
}

std::set<int> SolverInterfaceImpl::getMeshIDs() const
{
  PRECICE_TRACE();
  std::set<int> ids;
  for (const impl::MeshContext *context : _accessor->usedMeshContexts()) {
    ids.insert(context->mesh->getID());
  }
  return ids;
}

bool SolverInterfaceImpl::hasData(
    const std::string &dataName, MeshID meshID) const
{
  PRECICE_TRACE(dataName, meshID);
  PRECICE_VALIDATE_MESH_ID(meshID);
  return _accessor->isDataUsed(dataName, meshID);
}

int SolverInterfaceImpl::getDataID(
    const std::string &dataName, MeshID meshID) const
{
  PRECICE_TRACE(dataName, meshID);
  PRECICE_VALIDATE_MESH_ID(meshID);
  PRECICE_CHECK(_accessor->isDataUsed(dataName, meshID),
                "Data with name \"{0}\" is not defined on mesh \"{1}\". "
                "Please add <use-data name=\"{0}\"/> under <mesh name=\"{1}\"/>.",
                dataName, _accessor->getMeshName(meshID));
  return _accessor->getUsedDataID(dataName, meshID);
}

bool SolverInterfaceImpl::isMeshConnectivityRequired(int meshID) const
{
  PRECICE_VALIDATE_MESH_ID(meshID);
  MeshContext &context = _accessor->usedMeshContext(meshID);
  return context.meshRequirement == mapping::Mapping::MeshRequirement::FULL;
}

int SolverInterfaceImpl::getMeshVertexSize(
    MeshID meshID) const
{
  PRECICE_TRACE(meshID);
  PRECICE_REQUIRE_MESH_USE(meshID);
  // In case we access received mesh data: check, if the requested mesh data has already been received.
  // Otherwise, the function call doesn't make any sense
  PRECICE_CHECK((_state == State::Initialized) || _accessor->isMeshProvided(meshID), "initialize() has to be called before accessing"
                                                                                     " data of the received mesh \"{}\" on participant \"{}\".",
                _accessor->getMeshName(meshID), _accessor->getName());

  MeshContext &context = _accessor->usedMeshContext(meshID);
  PRECICE_ASSERT(context.mesh.get() != nullptr);
  return context.mesh->vertices().size();
}

/// @todo Currently not supported as we would need to re-compute the re-partition
void SolverInterfaceImpl::resetMesh(
    MeshID meshID)
{
  PRECICE_EXPERIMENTAL_API();
  PRECICE_TRACE(meshID);
  PRECICE_VALIDATE_MESH_ID(meshID);
  impl::MeshContext &context = _accessor->usedMeshContext(meshID);
  /*
  bool               hasMapping = context.fromMappingContext.mapping || context.toMappingContext.mapping;
  bool               isStationary =
      context.fromMappingContext.timing == mapping::MappingConfiguration::INITIAL &&
      context.toMappingContext.timing == mapping::MappingConfiguration::INITIAL;
  */

  PRECICE_DEBUG("Clear mesh positions for mesh \"{}\"", context.mesh->getName());
  _meshLock.unlock(meshID);
  context.mesh->clear();

  _hasInitializedReadWaveforms = false; // waveforms must be re-initialized after resetting the mesh.
}

int SolverInterfaceImpl::setMeshVertex(
    int           meshID,
    const double *position)
{
  PRECICE_TRACE(meshID);
  PRECICE_REQUIRE_MESH_MODIFY(meshID);
  Eigen::VectorXd internalPosition{
      Eigen::Map<const Eigen::VectorXd>{position, _dimensions}};
  PRECICE_DEBUG("Position = {}", internalPosition.format(utils::eigenio::debug()));
  int           index   = -1;
  MeshContext & context = _accessor->usedMeshContext(meshID);
  mesh::PtrMesh mesh(context.mesh);
  PRECICE_DEBUG("MeshRequirement: {}", context.meshRequirement);
  index = mesh->createVertex(internalPosition).getID();
  mesh->allocateDataValues();
  return index;
}

void SolverInterfaceImpl::setMeshVertices(
    int           meshID,
    int           size,
    const double *positions,
    int *         ids)
{
  PRECICE_TRACE(meshID, size);
  PRECICE_REQUIRE_MESH_MODIFY(meshID);
  MeshContext & context = _accessor->usedMeshContext(meshID);
  mesh::PtrMesh mesh(context.mesh);
  PRECICE_DEBUG("Set positions");
  const Eigen::Map<const Eigen::MatrixXd> posMatrix{
      positions, _dimensions, static_cast<EIGEN_DEFAULT_DENSE_INDEX_TYPE>(size)};
  for (int i = 0; i < size; ++i) {
    Eigen::VectorXd current(posMatrix.col(i));
    ids[i] = mesh->createVertex(current).getID();
  }
  mesh->allocateDataValues();
}

void SolverInterfaceImpl::getMeshVertices(
    int        meshID,
    size_t     size,
    const int *ids,
    double *   positions) const
{
  PRECICE_TRACE(meshID, size);
  PRECICE_REQUIRE_MESH_USE(meshID);
  MeshContext & context = _accessor->usedMeshContext(meshID);
  mesh::PtrMesh mesh(context.mesh);
  PRECICE_DEBUG("Get positions");
  auto &vertices = mesh->vertices();
  PRECICE_ASSERT(size <= vertices.size(), size, vertices.size());
  Eigen::Map<Eigen::MatrixXd> posMatrix{
      positions, _dimensions, static_cast<EIGEN_DEFAULT_DENSE_INDEX_TYPE>(size)};
  for (size_t i = 0; i < size; i++) {
    const size_t id = ids[i];
    PRECICE_ASSERT(id < vertices.size(), id, vertices.size());
    posMatrix.col(i) = vertices[id].getCoords();
  }
}

void SolverInterfaceImpl::getMeshVertexIDsFromPositions(
    int           meshID,
    size_t        size,
    const double *positions,
    int *         ids) const
{
  PRECICE_TRACE(meshID, size);
  PRECICE_REQUIRE_MESH_USE(meshID);
  MeshContext & context = _accessor->usedMeshContext(meshID);
  mesh::PtrMesh mesh(context.mesh);
  PRECICE_DEBUG("Get IDs");
  const auto &                      vertices = mesh->vertices();
  Eigen::Map<const Eigen::MatrixXd> posMatrix{
      positions, _dimensions, static_cast<EIGEN_DEFAULT_DENSE_INDEX_TYPE>(size)};
  const auto vsize = vertices.size();
  for (size_t i = 0; i < size; i++) {
    size_t j = 0;
    for (; j < vsize; j++) {
      if (math::equals(posMatrix.col(i), vertices[j].getCoords())) {
        break;
      }
    }
    if (j == vsize) {
      std::ostringstream err;
      err << "Unable to find a vertex on mesh \"" << mesh->getName() << "\" at position (";
      err << posMatrix.col(i)[0] << ", " << posMatrix.col(i)[1];
      if (_dimensions == 3) {
        err << ", " << posMatrix.col(i)[2];
      }
      err << "). The request failed for query " << i + 1 << " out of " << size << '.';
      PRECICE_ERROR(err.str());
    }
    ids[i] = j;
  }
}

int SolverInterfaceImpl::setMeshEdge(
    MeshID meshID,
    int    firstVertexID,
    int    secondVertexID)
{
  PRECICE_TRACE(meshID, firstVertexID, secondVertexID);
  PRECICE_REQUIRE_MESH_MODIFY(meshID);
  MeshContext &context = _accessor->usedMeshContext(meshID);
  if (context.meshRequirement == mapping::Mapping::MeshRequirement::FULL) {
    mesh::PtrMesh &mesh = context.mesh;
    using impl::errorInvalidVertexID;
    PRECICE_CHECK(mesh->isValidVertexID(firstVertexID), errorInvalidVertexID(firstVertexID));
    PRECICE_CHECK(mesh->isValidVertexID(secondVertexID), errorInvalidVertexID(secondVertexID));
    mesh::Vertex &v0 = mesh->vertices()[firstVertexID];
    mesh::Vertex &v1 = mesh->vertices()[secondVertexID];
    return mesh->createEdge(v0, v1).getID();
  }
  return -1;
}

void SolverInterfaceImpl::setMeshTriangle(
    MeshID meshID,
    int    firstEdgeID,
    int    secondEdgeID,
    int    thirdEdgeID)
{
  PRECICE_TRACE(meshID, firstEdgeID,
                secondEdgeID, thirdEdgeID);
  PRECICE_CHECK(_dimensions == 3, "setMeshTriangle is only possible for 3D cases."
                                  " Please set the dimension to 3 in the preCICE configuration file.");
  PRECICE_REQUIRE_MESH_MODIFY(meshID);
  MeshContext &context = _accessor->usedMeshContext(meshID);
  if (context.meshRequirement == mapping::Mapping::MeshRequirement::FULL) {
    mesh::PtrMesh &mesh = context.mesh;
    using impl::errorInvalidEdgeID;
    PRECICE_CHECK(mesh->isValidEdgeID(firstEdgeID), errorInvalidEdgeID(firstEdgeID));
    PRECICE_CHECK(mesh->isValidEdgeID(secondEdgeID), errorInvalidEdgeID(secondEdgeID));
    PRECICE_CHECK(mesh->isValidEdgeID(thirdEdgeID), errorInvalidEdgeID(thirdEdgeID));
    PRECICE_CHECK(utils::unique_elements(utils::make_array(firstEdgeID, secondEdgeID, thirdEdgeID)),
                  "setMeshTriangle() was called with repeated Edge IDs ({}, {}, {}).",
                  firstEdgeID, secondEdgeID, thirdEdgeID);
    mesh::Edge &e0 = mesh->edges()[firstEdgeID];
    mesh::Edge &e1 = mesh->edges()[secondEdgeID];
    mesh::Edge &e2 = mesh->edges()[thirdEdgeID];
    PRECICE_CHECK(e0.connectedTo(e1) && e1.connectedTo(e2) && e2.connectedTo(e0),
                  "setMeshTriangle() was called with Edge IDs ({}, {}, {}), which identify unconnected Edges.",
                  firstEdgeID, secondEdgeID, thirdEdgeID);
    mesh->createTriangle(e0, e1, e2);
  }
}

void SolverInterfaceImpl::setMeshTriangleWithEdges(
    MeshID meshID,
    int    firstVertexID,
    int    secondVertexID,
    int    thirdVertexID)
{
  PRECICE_TRACE(meshID, firstVertexID,
                secondVertexID, thirdVertexID);
  PRECICE_CHECK(_dimensions == 3, "setMeshTriangleWithEdges is only possible for 3D cases."
                                  " Please set the dimension to 3 in the preCICE configuration file.");
  PRECICE_REQUIRE_MESH_MODIFY(meshID);
  MeshContext &context = _accessor->usedMeshContext(meshID);
  if (context.meshRequirement == mapping::Mapping::MeshRequirement::FULL) {
    mesh::PtrMesh &mesh = context.mesh;
    using impl::errorInvalidVertexID;
    PRECICE_CHECK(mesh->isValidVertexID(firstVertexID), errorInvalidVertexID(firstVertexID));
    PRECICE_CHECK(mesh->isValidVertexID(secondVertexID), errorInvalidVertexID(secondVertexID));
    PRECICE_CHECK(mesh->isValidVertexID(thirdVertexID), errorInvalidVertexID(thirdVertexID));
    PRECICE_CHECK(utils::unique_elements(utils::make_array(firstVertexID, secondVertexID, thirdVertexID)),
                  "setMeshTriangleWithEdges() was called with repeated Vertex IDs ({}, {}, {}).",
                  firstVertexID, secondVertexID, thirdVertexID);
    mesh::Vertex *vertices[3];
    vertices[0] = &mesh->vertices()[firstVertexID];
    vertices[1] = &mesh->vertices()[secondVertexID];
    vertices[2] = &mesh->vertices()[thirdVertexID];
    PRECICE_CHECK(utils::unique_elements(utils::make_array(vertices[0]->getCoords(),
                                                           vertices[1]->getCoords(), vertices[2]->getCoords())),
                  "setMeshTriangleWithEdges() was called with vertices located at identical coordinates (IDs: {}, {}, {}).",
                  firstVertexID, secondVertexID, thirdVertexID);
    mesh::Edge *edges[3];
    edges[0] = &mesh->createUniqueEdge(*vertices[0], *vertices[1]);
    edges[1] = &mesh->createUniqueEdge(*vertices[1], *vertices[2]);
    edges[2] = &mesh->createUniqueEdge(*vertices[2], *vertices[0]);

    mesh->createTriangle(*edges[0], *edges[1], *edges[2]);
  }
}

void SolverInterfaceImpl::setMeshQuad(
    MeshID meshID,
    int    firstEdgeID,
    int    secondEdgeID,
    int    thirdEdgeID,
    int    fourthEdgeID)
{
  PRECICE_TRACE(meshID, firstEdgeID, secondEdgeID, thirdEdgeID,
                fourthEdgeID);
  PRECICE_CHECK(_dimensions == 3, "setMeshQuad is only possible for 3D cases. "
                                  "Please set the dimension to 3 in the preCICE configuration file.");
  PRECICE_REQUIRE_MESH_MODIFY(meshID);
  MeshContext &context = _accessor->usedMeshContext(meshID);
  if (context.meshRequirement == mapping::Mapping::MeshRequirement::FULL) {
    mesh::PtrMesh &mesh = context.mesh;
    using impl::errorInvalidEdgeID;
    PRECICE_CHECK(mesh->isValidEdgeID(firstEdgeID), errorInvalidEdgeID(firstEdgeID));
    PRECICE_CHECK(mesh->isValidEdgeID(secondEdgeID), errorInvalidEdgeID(secondEdgeID));
    PRECICE_CHECK(mesh->isValidEdgeID(thirdEdgeID), errorInvalidEdgeID(thirdEdgeID));
    PRECICE_CHECK(mesh->isValidEdgeID(fourthEdgeID), errorInvalidEdgeID(fourthEdgeID));

    PRECICE_CHECK(utils::unique_elements(utils::make_array(firstEdgeID, secondEdgeID, thirdEdgeID, fourthEdgeID)),
                  "The four edge ID's are not unique. Please check that the edges that form the quad are correct.");

    auto chain = mesh::asChain(utils::make_array(
        &mesh->edges()[firstEdgeID], &mesh->edges()[secondEdgeID],
        &mesh->edges()[thirdEdgeID], &mesh->edges()[fourthEdgeID]));
    PRECICE_CHECK(chain.connected, "The four edges are not connect. Please check that the edges that form the quad are correct.");

    auto coords = mesh::coordsFor(chain.vertices);
    PRECICE_CHECK(utils::unique_elements(coords),
                  "The four vertices that form the quad are not unique. "
                  "The resulting shape may be a point, line or triangle."
                  "Please check that the adapter sends the four unique vertices that form the quad, or that the mesh on the interface "
                  "is composed of planar quads.");

    auto convexity = math::geometry::isConvexQuad(coords);
    PRECICE_CHECK(convexity.convex,
                  "The given quad is not convex. "
                  "Please check that the adapter send the four correct vertices or that the interface is composed of planar quads.");

    // Use the shortest diagonal to split the quad into 2 triangles.
    // The diagonal to be used with edges (1, 2) and (0, 3) of the chain
    double distance1 = (coords[0] - coords[2]).norm();
    // The diagonal to be used with edges (0, 1) and (2, 3) of the chain
    double distance2 = (coords[1] - coords[3]).norm();

    // The new edge, e[4], is the shortest diagonal of the quad
    if (distance1 <= distance2) {
      auto &diag = mesh->createUniqueEdge(*chain.vertices[0], *chain.vertices[2]);
      mesh->createTriangle(*chain.edges[3], *chain.edges[0], diag);
      mesh->createTriangle(*chain.edges[1], *chain.edges[2], diag);
    } else {
      auto &diag = mesh->createUniqueEdge(*chain.vertices[1], *chain.vertices[3]);
      mesh->createTriangle(*chain.edges[0], *chain.edges[1], diag);
      mesh->createTriangle(*chain.edges[2], *chain.edges[3], diag);
    }
  }
}

void SolverInterfaceImpl::setMeshQuadWithEdges(
    MeshID meshID,
    int    firstVertexID,
    int    secondVertexID,
    int    thirdVertexID,
    int    fourthVertexID)
{
  PRECICE_TRACE(meshID, firstVertexID,
                secondVertexID, thirdVertexID, fourthVertexID);
  PRECICE_CHECK(_dimensions == 3, "setMeshQuadWithEdges is only possible for 3D cases."
                                  " Please set the dimension to 3 in the preCICE configuration file.");
  PRECICE_REQUIRE_MESH_MODIFY(meshID);
  MeshContext &context = _accessor->usedMeshContext(meshID);
  if (context.meshRequirement == mapping::Mapping::MeshRequirement::FULL) {
    PRECICE_ASSERT(context.mesh);
    mesh::Mesh &mesh = *(context.mesh);
    using impl::errorInvalidVertexID;
    PRECICE_CHECK(mesh.isValidVertexID(firstVertexID), errorInvalidVertexID(firstVertexID));
    PRECICE_CHECK(mesh.isValidVertexID(secondVertexID), errorInvalidVertexID(secondVertexID));
    PRECICE_CHECK(mesh.isValidVertexID(thirdVertexID), errorInvalidVertexID(thirdVertexID));
    PRECICE_CHECK(mesh.isValidVertexID(fourthVertexID), errorInvalidVertexID(fourthVertexID));

    auto vertexIDs = utils::make_array(firstVertexID, secondVertexID, thirdVertexID, fourthVertexID);
    PRECICE_CHECK(utils::unique_elements(vertexIDs), "The four vertex ID's are not unique. Please check that the vertices that form the quad are correct.");

    auto coords = mesh::coordsFor(mesh, vertexIDs);
    PRECICE_CHECK(utils::unique_elements(coords),
                  "The four vertices that form the quad are not unique. The resulting shape may be a point, line or triangle."
                  "Please check that the adapter sends the four unique vertices that form the quad, or that the mesh on the interface "
                  "is composed of quads. A mix of triangles and quads are not supported.");

    auto convexity = math::geometry::isConvexQuad(coords);
    PRECICE_CHECK(convexity.convex, "The given quad is not convex. "
                                    "Please check that the adapter send the four correct vertices or that the interface is composed of quads. "
                                    "A mix of triangles and quads are not supported.");
    auto reordered = utils::reorder_array(convexity.vertexOrder, mesh::vertexPtrsFor(mesh, vertexIDs));

    // Vertices are now in the order: V0-V1-V2-V3-V0.
    // The order now identifies all outer edges of the quad.
    auto &edge0 = mesh.createUniqueEdge(*reordered[0], *reordered[1]);
    auto &edge1 = mesh.createUniqueEdge(*reordered[1], *reordered[2]);
    auto &edge2 = mesh.createUniqueEdge(*reordered[2], *reordered[3]);
    auto &edge3 = mesh.createUniqueEdge(*reordered[3], *reordered[0]);

    // Use the shortest diagonal to split the quad into 2 triangles.
    // Vertices are now in V0-V1-V2-V3-V0 order. The new edge, e[4] is either 0-2 or 1-3
    double distance1 = (reordered[0]->getCoords() - reordered[2]->getCoords()).norm();
    double distance2 = (reordered[1]->getCoords() - reordered[3]->getCoords()).norm();

    // The new edge, e[4], is the shortest diagonal of the quad
    if (distance1 <= distance2) {
      auto &diag = mesh.createUniqueEdge(*reordered[0], *reordered[2]);
      mesh.createTriangle(edge0, edge1, diag);
      mesh.createTriangle(edge2, edge3, diag);
    } else {
      auto &diag = mesh.createUniqueEdge(*reordered[1], *reordered[3]);
      mesh.createTriangle(edge3, edge0, diag);
      mesh.createTriangle(edge1, edge2, diag);
    }
  }
}

void SolverInterfaceImpl::mapWriteDataFrom(
    int fromMeshID)
{
  PRECICE_TRACE(fromMeshID);
  PRECICE_VALIDATE_MESH_ID(fromMeshID);
  impl::MeshContext &context = _accessor->usedMeshContext(fromMeshID);

  PRECICE_CHECK(not context.fromMappingContexts.empty(),
                "You attempt to \"mapWriteDataFrom\" mesh {}, but there is no mapping from this mesh configured. Maybe you don't want to call this function at all or you forgot to configure the mapping.",
                context.mesh->getName());

  double time = _couplingScheme->getTime();
  performDataActions({action::Action::WRITE_MAPPING_PRIOR}, time, 0.0, 0.0, 0.0);

  for (impl::MappingContext &mappingContext : context.fromMappingContexts) {
    if (not mappingContext.mapping->hasComputedMapping()) {
      PRECICE_DEBUG("Compute mapping from mesh \"{}\"", context.mesh->getName());
      mappingContext.mapping->computeMapping();
    }
    for (auto &context : _accessor->writeDataContexts()) {
      if (context.getMeshID() != fromMeshID) {
        continue;
      }
      context.mapWriteDataFrom();
    }
    mappingContext.hasMappedData = true;
  }
  performDataActions({action::Action::WRITE_MAPPING_POST}, time, 0.0, 0.0, 0.0);
}

void SolverInterfaceImpl::mapReadDataTo(
    int toMeshID)
{
  PRECICE_TRACE(toMeshID);
  PRECICE_VALIDATE_MESH_ID(toMeshID);
  impl::MeshContext &context = _accessor->usedMeshContext(toMeshID);

  PRECICE_CHECK(not context.toMappingContexts.empty(),
                "You attempt to \"mapReadDataTo\" mesh {}, but there is no mapping to this mesh configured. Maybe you don't want to call this function at all or you forgot to configure the mapping.",
                context.mesh->getName());

  double time = _couplingScheme->getTime();
  performDataActions({action::Action::READ_MAPPING_PRIOR}, time, 0.0, 0.0, 0.0);

  // @todo should only initialize waveform for the toMeshID
  initializeReadWaveforms();

  for (impl::MappingContext &mappingContext : context.toMappingContexts) {
    if (not mappingContext.mapping->hasComputedMapping()) {
      PRECICE_DEBUG("Compute mapping from mesh \"{}\"", context.mesh->getName());
      mappingContext.mapping->computeMapping();
    }
    for (auto &context : _accessor->readDataContexts()) {
      if (context.getMeshID() != toMeshID) {
        continue;
      }
      context.mapReadDataTo();
    }
    mappingContext.hasMappedData = true;
  }
  performDataActions({action::Action::READ_MAPPING_POST}, time, 0.0, 0.0, 0.0);
}

void SolverInterfaceImpl::writeBlockVectorData(
    int           dataID,
    int           size,
    const int *   valueIndices,
    const double *values)
{
  PRECICE_TRACE(dataID, size);
  PRECICE_CHECK(_state != State::Finalized, "writeBlockVectorData(...) cannot be called after finalize().");
  PRECICE_REQUIRE_DATA_WRITE(dataID);
  if (size == 0)
    return;
  PRECICE_CHECK(valueIndices != nullptr, "writeBlockVectorData() was called with valueIndices == nullptr");
  PRECICE_CHECK(values != nullptr, "writeBlockVectorData() was called with values == nullptr");
  WriteDataContext &context = _accessor->writeDataContext(dataID);
  PRECICE_CHECK(context.getDataDimensions() == _dimensions,
                "You cannot call writeBlockVectorData on the scalar data type \"{0}\". Use writeBlockScalarData or change the data type for \"{0}\" to vector.",
                context.getDataName());
  PRECICE_VALIDATE_DATA(values, size * _dimensions);

  PRECICE_ASSERT(context.providedData() != nullptr);
  auto &     valuesInternal = context.providedData()->values();
  const auto vertexCount    = valuesInternal.size() / context.getDataDimensions();
  for (int i = 0; i < size; i++) {
    const auto valueIndex = valueIndices[i];
    PRECICE_CHECK(0 <= valueIndex && valueIndex < vertexCount,
                  "Cannot write data \"{}\" to invalid Vertex ID ({}). Please make sure you only use the results from calls to setMeshVertex/Vertices().",
                  context.getDataName(), valueIndex);
    const int offsetInternal = valueIndex * _dimensions;
    const int offset         = i * _dimensions;
    for (int dim = 0; dim < _dimensions; dim++) {
      PRECICE_ASSERT(offset + dim < valuesInternal.size(),
                     offset + dim, valuesInternal.size());
      valuesInternal[offsetInternal + dim] = values[offset + dim];
    }
  }
}

void SolverInterfaceImpl::writeVectorData(
    int           dataID,
    int           valueIndex,
    const double *value)
{
  PRECICE_TRACE(dataID, valueIndex);
  PRECICE_CHECK(_state != State::Finalized, "writeVectorData(...) cannot be called before finalize().");
  PRECICE_REQUIRE_DATA_WRITE(dataID);
  PRECICE_DEBUG("value = {}", Eigen::Map<const Eigen::VectorXd>(value, _dimensions).format(utils::eigenio::debug()));
  WriteDataContext &context = _accessor->writeDataContext(dataID);
  PRECICE_CHECK(context.getDataDimensions() == _dimensions,
                "You cannot call writeVectorData on the scalar data type \"{0}\". Use writeScalarData or change the data type for \"{0}\" to vector.",
                context.getDataName());
  PRECICE_VALIDATE_DATA(value, _dimensions);

  PRECICE_ASSERT(context.providedData() != nullptr);
  auto &     values      = context.providedData()->values();
  const auto vertexCount = values.size() / context.getDataDimensions();
  PRECICE_CHECK(0 <= valueIndex && valueIndex < vertexCount,
                "Cannot write data \"{}\" to invalid Vertex ID ({}). Please make sure you only use the results from calls to setMeshVertex/Vertices().",
                context.getDataName(), valueIndex);
  const int offset = valueIndex * _dimensions;
  for (int dim = 0; dim < _dimensions; dim++) {
    values[offset + dim] = value[dim];
  }
}

void SolverInterfaceImpl::writeBlockScalarData(
    int           dataID,
    int           size,
    const int *   valueIndices,
    const double *values)
{
  PRECICE_TRACE(dataID, size);
  PRECICE_CHECK(_state != State::Finalized, "writeBlockScalarData(...) cannot be called after finalize().");
  PRECICE_REQUIRE_DATA_WRITE(dataID);
  if (size == 0)
    return;
  PRECICE_CHECK(valueIndices != nullptr, "writeBlockScalarData() was called with valueIndices == nullptr");
  PRECICE_CHECK(values != nullptr, "writeBlockScalarData() was called with values == nullptr");
  WriteDataContext &context = _accessor->writeDataContext(dataID);
  PRECICE_CHECK(context.getDataDimensions() == 1,
                "You cannot call writeBlockScalarData on the vector data type \"{}\". Use writeBlockVectorData or change the data type for \"{}\" to scalar.",
                context.getDataName(), context.getDataName());
  PRECICE_VALIDATE_DATA(values, size);

  PRECICE_ASSERT(context.providedData() != nullptr);
  auto &     valuesInternal = context.providedData()->values();
  const auto vertexCount    = valuesInternal.size() / context.getDataDimensions();
  for (int i = 0; i < size; i++) {
    const auto valueIndex = valueIndices[i];
    PRECICE_CHECK(0 <= valueIndex && valueIndex < vertexCount,
                  "Cannot write data \"{}\" to invalid Vertex ID ({}). Please make sure you only use the results from calls to setMeshVertex/Vertices().",
                  context.getDataName(), valueIndex);
    valuesInternal[valueIndex] = values[i];
  }
}

void SolverInterfaceImpl::writeScalarData(
    int    dataID,
    int    valueIndex,
    double value)
{
  PRECICE_TRACE(dataID, valueIndex, value);
  PRECICE_CHECK(_state != State::Finalized, "writeScalarData(...) cannot be called after finalize().");
  PRECICE_REQUIRE_DATA_WRITE(dataID);
  WriteDataContext &context = _accessor->writeDataContext(dataID);
  PRECICE_CHECK(valueIndex >= -1,
                "Invalid value index ({}) when writing scalar data. Value index must be >= 0. "
                "Please check the value index for {}",
                valueIndex, context.getDataName());
  PRECICE_CHECK(context.getDataDimensions() == 1,
                "You cannot call writeScalarData on the vector data type \"{0}\". "
                "Use writeVectorData or change the data type for \"{0}\" to scalar.",
                context.getDataName());
  PRECICE_VALIDATE_DATA(static_cast<double *>(&value), 1);

  PRECICE_ASSERT(context.providedData() != nullptr);
  auto &     values      = context.providedData()->values();
  const auto vertexCount = values.size() / context.getDataDimensions();
  PRECICE_CHECK(0 <= valueIndex && valueIndex < vertexCount,
                "Cannot write data \"{}\" to invalid Vertex ID ({}). "
                "Please make sure you only use the results from calls to setMeshVertex/Vertices().",
                context.getDataName(), valueIndex);
  values[valueIndex] = value;
}

void SolverInterfaceImpl::readBlockVectorData(
    int        dataID,
    int        size,
    const int *valueIndices,
    double *   values) const
{
  PRECICE_TRACE(dataID, size);
  PRECICE_CHECK(_state != State::Finalized, "readBlockVectorData(...) cannot be called after finalize().");
  PRECICE_REQUIRE_DATA_READ(dataID);
  double timeStepDt        = _couplingScheme->getThisTimeWindowRemainder(); // samples at end of time window
  bool   checkExperimental = false;
  return readBlockVectorData(dataID, size, valueIndices, timeStepDt, values, checkExperimental);
}

void SolverInterfaceImpl::readBlockVectorData(
    int        dataID,
    int        size,
    const int *valueIndices,
    double     timeStepDt,
    double *   values,
    bool       checkExperimental) const
{
  if (checkExperimental) {
    PRECICE_EXPERIMENTAL_API();
  }
  PRECICE_TRACE(dataID, size);
  PRECICE_CHECK(_state != State::Finalized, "readBlockVectorData(...) cannot be called after finalize().");
  PRECICE_CHECK(timeStepDt <= _couplingScheme->getThisTimeWindowRemainder(), "readBlockVectorData(...) cannot sample data outside of current time window.");
  double timeStepStart = _couplingScheme->getTimeWindowSize() - _couplingScheme->getThisTimeWindowRemainder();
  double timeWindowDt  = timeStepStart + timeStepDt;
  PRECICE_REQUIRE_DATA_READ(dataID);
  if (size == 0)
    return;
  PRECICE_CHECK(valueIndices != nullptr, "readBlockVectorData() was called with valueIndices == nullptr");
  PRECICE_CHECK(values != nullptr, "readBlockVectorData() was called with values == nullptr");
  ReadDataContext &context = _accessor->readDataContext(dataID);
  PRECICE_ASSERT(_hasInitializedReadWaveforms);
  PRECICE_CHECK(context.getDataDimensions() == _dimensions,
                "You cannot call readBlockVectorData on the scalar data type \"{0}\". "
                "Use readBlockScalarData or change the data type for \"{0}\" to vector.",
                context.getDataName());
  const auto normalizedDt   = timeWindowDt / _couplingScheme->getTimeWindowSize(); //@todo might be moved into coupling scheme
  const auto valuesInternal = context.sampleWaveformAt(normalizedDt);
  const auto vertexCount    = valuesInternal.size() / context.getDataDimensions();
  for (int i = 0; i < size; i++) {
    const auto valueIndex = valueIndices[i];
    PRECICE_CHECK(0 <= valueIndex && valueIndex < vertexCount,
                  "Cannot read data \"{}\" to invalid Vertex ID ({}). "
                  "Please make sure you only use the results from calls to setMeshVertex/Vertices().",
                  context.getDataName(), valueIndex);
    int offsetInternal = valueIndex * _dimensions;
    int offset         = i * _dimensions;
    for (int dim = 0; dim < _dimensions; dim++) {
      values[offset + dim] = valuesInternal[offsetInternal + dim];
    }
  }
}

void SolverInterfaceImpl::readVectorData(
    int     dataID,
    int     valueIndex,
    double *value) const
{
  PRECICE_TRACE(dataID, valueIndex);
  PRECICE_CHECK(_state != State::Finalized, "readVectorData(...) cannot be called after finalize().");
  PRECICE_REQUIRE_DATA_READ(dataID);
  double timeStepDt        = _couplingScheme->getThisTimeWindowRemainder(); // samples at end of time window
  bool   checkExperimental = false;
  return readVectorData(dataID, valueIndex, timeStepDt, value, checkExperimental);
}

void SolverInterfaceImpl::readVectorData(
    int     dataID,
    int     valueIndex,
    double  timeStepDt,
    double *value,
    bool    checkExperimental) const
{
  if (checkExperimental) {
    PRECICE_EXPERIMENTAL_API();
  }
  PRECICE_TRACE(dataID, valueIndex);
  PRECICE_CHECK(_state != State::Finalized, "readVectorData(...) cannot be called after finalize().");
  PRECICE_CHECK(timeStepDt <= _couplingScheme->getThisTimeWindowRemainder(), "readVectorData(...) cannot sample data outside of current time window.");
  double timeStepStart = _couplingScheme->getTimeWindowSize() - _couplingScheme->getThisTimeWindowRemainder();
  double timeWindowDt  = timeStepStart + timeStepDt;
  PRECICE_REQUIRE_DATA_READ(dataID);
  ReadDataContext &context = _accessor->readDataContext(dataID);
  PRECICE_ASSERT(_hasInitializedReadWaveforms);
  PRECICE_CHECK(valueIndex >= -1,
                "Invalid value index ( {} ) when reading vector data. Value index must be >= 0. "
                "Please check the value index for {}",
                valueIndex, context.getDataName());
  PRECICE_CHECK(context.getDataDimensions() == _dimensions,
                "You cannot call readVectorData on the scalar data type \"{0}\". Use readScalarData or change the data type for \"{0}\" to vector.",
                context.getDataName());
  const auto normalizedDt = timeWindowDt / _couplingScheme->getTimeWindowSize(); //@todo might be moved into coupling scheme
  const auto values       = context.sampleWaveformAt(normalizedDt);
  const auto vertexCount  = values.size() / context.getDataDimensions();
  PRECICE_CHECK(0 <= valueIndex && valueIndex < vertexCount,
                "Cannot read data \"{}\" to invalid Vertex ID ({}). "
                "Please make sure you only use the results from calls to setMeshVertex/Vertices().",
                context.getDataName(), valueIndex);
  int offset = valueIndex * _dimensions;
  for (int dim = 0; dim < _dimensions; dim++) {
    value[dim] = values[offset + dim];
  }
  PRECICE_DEBUG("read value = {}", Eigen::Map<const Eigen::VectorXd>(value, _dimensions).format(utils::eigenio::debug()));
}

void SolverInterfaceImpl::readBlockScalarData(
    int        dataID,
    int        size,
    const int *valueIndices,
    double *   values) const
{
  PRECICE_TRACE(dataID, size);
  PRECICE_CHECK(_state != State::Finalized, "readBlockScalarData(...) cannot be called after finalize().");
  PRECICE_REQUIRE_DATA_READ(dataID);
  double timeStepDt        = _couplingScheme->getThisTimeWindowRemainder(); // samples at end of time window
  bool   checkExperimental = false;
  return readBlockScalarData(dataID, size, valueIndices, timeStepDt, values, checkExperimental);
}

void SolverInterfaceImpl::readBlockScalarData(
    int        dataID,
    int        size,
    const int *valueIndices,
    double     timeStepDt,
    double *   values,
    bool       checkExperimental) const
{
  if (checkExperimental) {
    PRECICE_EXPERIMENTAL_API();
  }
  PRECICE_TRACE(dataID, size);
  PRECICE_CHECK(_state != State::Finalized, "readBlockScalarData(...) cannot be called after finalize().");
  PRECICE_CHECK(timeStepDt <= _couplingScheme->getThisTimeWindowRemainder(), "readBlockScalarData(...) cannot sample data outside of current time window.");
  double timeStepStart = _couplingScheme->getTimeWindowSize() - _couplingScheme->getThisTimeWindowRemainder();
  double timeWindowDt  = timeStepStart + timeStepDt;
  PRECICE_REQUIRE_DATA_READ(dataID);
  if (size == 0)
    return;
  PRECICE_CHECK(valueIndices != nullptr, "readBlockScalarData() was called with valueIndices == nullptr");
  PRECICE_CHECK(values != nullptr, "readBlockScalarData() was called with values == nullptr");
  ReadDataContext &context = _accessor->readDataContext(dataID);
  PRECICE_ASSERT(_hasInitializedReadWaveforms);
  PRECICE_CHECK(context.getDataDimensions() == 1,
                "You cannot call readBlockScalarData on the vector data type \"{0}\". "
                "Use readBlockVectorData or change the data type for \"{0}\" to scalar.",
                context.getDataName());
  const auto normalizedDt   = timeWindowDt / _couplingScheme->getTimeWindowSize(); //@todo might be moved into coupling scheme
  const auto valuesInternal = context.sampleWaveformAt(normalizedDt);
  const auto vertexCount    = valuesInternal.size();

  for (int i = 0; i < size; i++) {
    const auto valueIndex = valueIndices[i];
    PRECICE_CHECK(0 <= valueIndex && valueIndex < vertexCount,
                  "Cannot read data \"{}\" to invalid Vertex ID ({}). "
                  "Please make sure you only use the results from calls to setMeshVertex/Vertices().",
                  context.getDataName(), valueIndex);
    values[i] = valuesInternal[valueIndex];
  }
}

void SolverInterfaceImpl::readScalarData(
    int     dataID,
    int     valueIndex,
    double &value) const
{
  PRECICE_TRACE(dataID, valueIndex, value);
  PRECICE_CHECK(_state != State::Finalized, "readScalarData(...) cannot be called after finalize().");
  PRECICE_REQUIRE_DATA_READ(dataID);
  double timeStepDt        = _couplingScheme->getThisTimeWindowRemainder(); // samples at end of time window
  bool   checkExperimental = false;
  return readScalarData(dataID, valueIndex, timeStepDt, value, checkExperimental);
}

void SolverInterfaceImpl::readScalarData(
    int     dataID,
    int     valueIndex,
    double  timeStepDt,
    double &value,
    bool    checkExperimental) const
{
  if (checkExperimental) {
    PRECICE_EXPERIMENTAL_API();
  }
  PRECICE_TRACE(dataID, valueIndex, value);
  PRECICE_CHECK(_state != State::Finalized, "readScalarData(...) cannot be called after finalize().");
  PRECICE_CHECK(timeStepDt <= _couplingScheme->getThisTimeWindowRemainder(), "readScalarData(...) cannot sample data outside of current time window.");
  double timeStepStart = _couplingScheme->getTimeWindowSize() - _couplingScheme->getThisTimeWindowRemainder();
  double timeWindowDt  = timeStepStart + timeStepDt;
  PRECICE_REQUIRE_DATA_READ(dataID);
  ReadDataContext &context = _accessor->readDataContext(dataID);
  PRECICE_ASSERT(_hasInitializedReadWaveforms);
  PRECICE_CHECK(valueIndex >= -1,
                "Invalid value index ( {} ) when reading scalar data. Value index must be >= 0. "
                "Please check the value index for {}",
                valueIndex, context.getDataName());
  PRECICE_CHECK(context.getDataDimensions() == 1,
                "You cannot call readScalarData on the vector data type \"{}\". "
                "Use readVectorData or change the data type for \"{}\" to scalar.",
                context.getDataName());
  const auto normalizedDt = timeWindowDt / _couplingScheme->getTimeWindowSize(); //@todo might be moved into coupling scheme
  const auto values       = context.sampleWaveformAt(normalizedDt);
  const auto vertexCount  = values.size();
  PRECICE_CHECK(0 <= valueIndex && valueIndex < vertexCount,
                "Cannot read data \"{}\" from invalid Vertex ID ({}). "
                "Please make sure you only use the results from calls to setMeshVertex/Vertices().",
                context.getDataName(), valueIndex);
  value = values[valueIndex];
  PRECICE_DEBUG("Read value = {}", value);
}

void SolverInterfaceImpl::setMeshAccessRegion(
    const int     meshID,
    const double *boundingBox) const
{
  PRECICE_EXPERIMENTAL_API();
  PRECICE_TRACE(meshID);
  PRECICE_REQUIRE_MESH_USE(meshID);
  PRECICE_CHECK(_state != State::Finalized, "setMeshAccessRegion() cannot be called after finalize().")
  PRECICE_CHECK(_state != State::Initialized, "setMeshAccessRegion() needs to be called before initialize().");
  PRECICE_CHECK(!_accessRegionDefined, "setMeshAccessRegion may only be called once.");
  PRECICE_CHECK(boundingBox != nullptr, "setMeshAccessRegion was called with boundingBox == nullptr.");

  // Get the related mesh
  MeshContext & context = _accessor->meshContext(meshID);
  mesh::PtrMesh mesh(context.mesh);
  PRECICE_DEBUG("Define bounding box");
  // Transform bounds into a suitable format
  int                 dim = mesh->getDimensions();
  std::vector<double> bounds(dim * 2);

  for (int d = 0; d < dim; ++d) {
    // Check that min is lower or equal to max
    PRECICE_CHECK(boundingBox[2 * d] <= boundingBox[2 * d + 1], "Your bounding box is ill defined, i.e. it has a negative volume. The required format is [x_min, x_max...]");
    bounds[2 * d]     = boundingBox[2 * d];
    bounds[2 * d + 1] = boundingBox[2 * d + 1];
  }
  // Create a bounding box
  mesh::BoundingBox providedBoundingBox(bounds);
  // Expand the mesh associated bounding box
  mesh->expandBoundingBox(providedBoundingBox);
  // and set a flag so that we know the function was called
  _accessRegionDefined = true;
}

void SolverInterfaceImpl::getMeshVerticesAndIDs(
    const int meshID,
    const int size,
    int *     ids,
    double *  coordinates) const
{
  PRECICE_EXPERIMENTAL_API();
  PRECICE_TRACE(meshID, size);
  PRECICE_REQUIRE_MESH_USE(meshID);
  PRECICE_DEBUG("Get {} mesh vertices with IDs", size);

  // Check, if the requested mesh data has already been received. Otherwise, the function call doesn't make any sense
  PRECICE_CHECK((_state == State::Initialized) || _accessor->isMeshProvided(meshID), "initialize() has to be called before accessing"
                                                                                     " data of the received mesh \"{}\" on participant \"{}\".",
                _accessor->getMeshName(meshID), _accessor->getName());

  if (size == 0)
    return;

  const MeshContext & context = _accessor->meshContext(meshID);
  const mesh::PtrMesh mesh(context.mesh);

  PRECICE_CHECK(ids != nullptr, "getMeshVerticesAndIDs() was called with ids == nullptr");
  PRECICE_CHECK(coordinates != nullptr, "getMeshVerticesAndIDs() was called with coordinates == nullptr");

  const auto &vertices = mesh->vertices();
  PRECICE_CHECK(static_cast<unsigned int>(size) <= vertices.size(), "The queried size exceeds the number of available points.");

  Eigen::Map<Eigen::MatrixXd> posMatrix{
      coordinates, _dimensions, static_cast<EIGEN_DEFAULT_DENSE_INDEX_TYPE>(size)};

  for (size_t i = 0; i < static_cast<size_t>(size); i++) {
    PRECICE_ASSERT(i < vertices.size(), i, vertices.size());
    ids[i]           = vertices[i].getID();
    posMatrix.col(i) = vertices[i].getCoords();
  }
}

void SolverInterfaceImpl::exportMesh(const std::string &filenameSuffix) const
{
  PRECICE_TRACE(filenameSuffix);
  // Export meshes
  for (const io::ExportContext &context : _accessor->exportContexts()) {
    for (const MeshContext *meshContext : _accessor->usedMeshContexts()) {
      std::string name = meshContext->mesh->getName() + "-" + filenameSuffix;
      PRECICE_DEBUG("Exporting mesh to file \"{}\" at location \"{}\"", name, context.location);
      context.exporter->doExport(name, context.location, *(meshContext->mesh));
    }
  }
}

void SolverInterfaceImpl::configureM2Ns(
    const m2n::M2NConfiguration::SharedPointer &config)
{
  PRECICE_TRACE();
  for (const auto &m2nTuple : config->m2ns()) {
    std::string comPartner("");
    bool        isRequesting = false;
    if (std::get<1>(m2nTuple) == _accessorName) {
      comPartner   = std::get<2>(m2nTuple);
      isRequesting = true;
    } else if (std::get<2>(m2nTuple) == _accessorName) {
      comPartner = std::get<1>(m2nTuple);
    }
    if (not comPartner.empty()) {
      for (const impl::PtrParticipant &participant : _participants) {
        if (participant->getName() == comPartner) {
          PRECICE_ASSERT(not utils::contained(comPartner, _m2ns), comPartner);
          PRECICE_ASSERT(std::get<0>(m2nTuple));

          _m2ns[comPartner] = [&] {
            m2n::BoundM2N bound;
            bound.m2n          = std::get<0>(m2nTuple);
            bound.localName    = _accessorName;
            bound.remoteName   = comPartner;
            bound.isRequesting = isRequesting;
            return bound;
          }();
        }
      }
    }
  }
}

void SolverInterfaceImpl::configurePartitions(
    const m2n::M2NConfiguration::SharedPointer &m2nConfig)
{
  PRECICE_TRACE();
  for (MeshContext *context : _accessor->usedMeshContexts()) {

    if (context->provideMesh) { // Accessor provides mesh
      PRECICE_CHECK(context->receiveMeshFrom.empty(),
                    "Participant \"{}\" cannot provide and receive mesh {}!",
                    _accessorName, context->mesh->getName());

      context->partition = partition::PtrPartition(new partition::ProvidedPartition(context->mesh));

      for (auto &receiver : _participants) {
        for (auto &receiverContext : receiver->usedMeshContexts()) {
          if (receiverContext->receiveMeshFrom == _accessorName && receiverContext->mesh->getName() == context->mesh->getName()) {
            // meshRequirement has to be copied from "from" to provide", since
            // mapping are only defined at "provide"
            if (receiverContext->meshRequirement > context->meshRequirement) {
              context->meshRequirement = receiverContext->meshRequirement;
            }

            m2n::PtrM2N m2n = m2nConfig->getM2N(receiver->getName(), _accessorName);
            m2n->createDistributedCommunication(context->mesh);
            context->partition->addM2N(m2n);
          }
        }
      }
      /// @todo support offset??

    } else { // Accessor receives mesh
      PRECICE_CHECK(not context->receiveMeshFrom.empty(),
                    "Participant \"{}\" must either provide or receive the mesh \"{}\". "
                    "Please define either a \"from\" or a \"provide\" attribute in the <use-mesh name=\"{}\"/> node of \"{}\".",
                    _accessorName, context->mesh->getName(), context->mesh->getName(), _accessorName);
      PRECICE_CHECK(not context->provideMesh,
                    "Participant \"{}\" cannot provide and receive mesh \"{}\" at the same time. "
                    "Please check your \"from\" and \"provide\" attributes in the <use-mesh name=\"{}\"/> node of \"{}\".",
                    _accessorName, context->mesh->getName(), context->mesh->getName(), _accessorName);
      std::string receiver(_accessorName);
      std::string provider(context->receiveMeshFrom);

      PRECICE_DEBUG("Receiving mesh from {}", provider);

      context->partition = partition::PtrPartition(new partition::ReceivedPartition(context->mesh, context->geoFilter, context->safetyFactor, context->allowDirectAccess));

      m2n::PtrM2N m2n = m2nConfig->getM2N(receiver, provider);
      m2n->createDistributedCommunication(context->mesh);
      context->partition->addM2N(m2n);
      for (const MappingContext &mappingContext : context->fromMappingContexts) {
        context->partition->addFromMapping(mappingContext.mapping);
      }
      for (const MappingContext &mappingContext : context->toMappingContexts) {
        context->partition->addToMapping(mappingContext.mapping);
      }
    }
  }
}

void SolverInterfaceImpl::compareBoundingBoxes()
{
  // sort meshContexts by name, for communication in right order.
  std::sort(_accessor->usedMeshContexts().begin(), _accessor->usedMeshContexts().end(),
            [](MeshContext const *const lhs, MeshContext const *const rhs) -> bool {
              return lhs->mesh->getName() < rhs->mesh->getName();
            });

  for (MeshContext *meshContext : _accessor->usedMeshContexts()) {
    if (meshContext->provideMesh) // provided meshes need their bounding boxes already for the re-partitioning
      meshContext->mesh->computeBoundingBox();

    meshContext->clearMappings();
  }

  for (MeshContext *meshContext : _accessor->usedMeshContexts()) {
    meshContext->partition->compareBoundingBoxes();
  }
}

void SolverInterfaceImpl::computePartitions()
{
  //We need to do this in two loops: First, communicate the mesh and later compute the partition.
  //Originally, this was done in one loop. This however gave deadlock if two meshes needed to be communicated cross-wise.
  //Both loops need a different sorting

  auto &contexts = _accessor->usedMeshContexts();

  std::sort(contexts.begin(), contexts.end(),
            [](MeshContext const *const lhs, MeshContext const *const rhs) -> bool {
              return lhs->mesh->getName() < rhs->mesh->getName();
            });

  for (MeshContext *meshContext : contexts) {
    meshContext->partition->communicate();
  }

  // for two-level initialization, there is also still communication in partition::compute()
  // therefore, we cannot resort here.
  // @todo this hacky solution should be removed as part of #633
  bool resort = true;
  for (auto &m2nPair : _m2ns) {
    if (m2nPair.second.m2n->usesTwoLevelInitialization()) {
      resort = false;
      break;
    }
  }

  if (resort) {
    // pull provided meshes up front, to have them ready for the decomposition of the received meshes (for the mappings)
    std::stable_partition(contexts.begin(), contexts.end(),
                          [](MeshContext const *const meshContext) -> bool {
                            return meshContext->provideMesh;
                          });
  }

  for (MeshContext *meshContext : contexts) {
    meshContext->partition->compute();
    if (not meshContext->provideMesh) { // received mesh can only compute their bounding boxes here
      meshContext->mesh->computeBoundingBox();
    }
    meshContext->mesh->allocateDataValues();
  }
}

void SolverInterfaceImpl::computeMappings(const utils::ptr_vector<MappingContext> &contexts, const std::string &mappingType)
{
  PRECICE_TRACE();
  using namespace mapping;
  MappingConfiguration::Timing timing;
  for (impl::MappingContext &context : contexts) {
    timing      = context.timing;
    bool mapNow = timing == MappingConfiguration::ON_ADVANCE;
    mapNow |= timing == MappingConfiguration::INITIAL;
    bool hasComputed = context.mapping->hasComputedMapping();
    if (mapNow && not hasComputed) {
      PRECICE_INFO("Compute \"{}\" mapping from mesh \"{}\" to mesh \"{}\".",
                   mappingType, _accessor->meshContext(context.fromMeshID).mesh->getName(), _accessor->meshContext(context.toMeshID).mesh->getName());

      context.mapping->computeMapping();
    }
  }
}

<<<<<<< HEAD
=======
void SolverInterfaceImpl::mapData(DataContext &context, const std::string &mappingType)
{
  PRECICE_TRACE();
  using namespace mapping;
  MappingConfiguration::Timing timing;
  if (context.hasMapping()) {
    timing         = context.mappingContext().timing;
    bool hasMapped = context.mappingContext().hasMappedData;
    bool mapNow    = timing == MappingConfiguration::ON_ADVANCE;
    mapNow |= timing == MappingConfiguration::INITIAL;
    if (mapNow && (not hasMapped)) {
      int inDataID  = context.getFromDataID();
      int outDataID = context.getToDataID();
      PRECICE_DEBUG("Map \"{}\" data \"{}\" from mesh \"{}\"",
                    mappingType, context.getDataName(), context.getMeshName());
      context.resetToData();
      PRECICE_DEBUG("Map from dataID {} to dataID: {}", inDataID, outDataID);
      context.mappingContext().mapping->map(inDataID, outDataID);
      PRECICE_DEBUG("Mapped values = {}", utils::previewRange(3, context.toData()->values())); // @todo might be better to move this debug message into Mapping::map and remove getter DataContext::toData()
    }
  }
}

>>>>>>> d8082c23
void SolverInterfaceImpl::clearMappings(utils::ptr_vector<MappingContext> contexts)
{
  PRECICE_TRACE();
  // Clear non-stationary, non-incremental mappings
  using namespace mapping;
  for (impl::MappingContext &context : contexts) {
    bool isStationary = context.timing == MappingConfiguration::INITIAL;
    if (not isStationary) {
      context.mapping->clear();
    }
    context.hasMappedData = false;
  }
}

void SolverInterfaceImpl::mapWrittenData()
{
  PRECICE_TRACE();
  computeMappings(_accessor->writeMappingContexts(), "write");
<<<<<<< HEAD
  for (const auto &item : _accessor->writeDataContexts()) {
    item.second.get()->mapWrittenData();
=======
  for (auto &context : _accessor->writeDataContexts()) {
    mapData(context, "write");
>>>>>>> d8082c23
  }
  clearMappings(_accessor->writeMappingContexts());
}

void SolverInterfaceImpl::mapReadData()
{
  PRECICE_TRACE();
  PRECICE_ASSERT(_hasInitializedReadWaveforms);
  computeMappings(_accessor->readMappingContexts(), "read");
<<<<<<< HEAD
  for (const auto &item : _accessor->readDataContexts()) {
    item.second.get()->mapReadData();
=======
  for (auto &context : _accessor->readDataContexts()) {
    mapData(context, "read");
>>>>>>> d8082c23
  }
  clearMappings(_accessor->readMappingContexts());
}

void SolverInterfaceImpl::initializeReadWaveforms()
{
  PRECICE_TRACE();
  for (auto const &context : _accessor->readDataContexts()) {
    context.second.get()->initializeWaveform();
  }
}

void SolverInterfaceImpl::performDataActions(
    const std::set<action::Action::Timing> &timings,
    double                                  time,
    double                                  timeStepSize,
    double                                  computedTimeWindowPart,
    double                                  timeWindowSize)
{
  PRECICE_TRACE();
  for (action::PtrAction &action : _accessor->actions()) {
    if (timings.find(action->getTiming()) != timings.end()) {
      action->performAction(time, timeStepSize, computedTimeWindowPart, timeWindowSize);
    }
  }
}

void SolverInterfaceImpl::handleExports()
{
  PRECICE_TRACE();
  //timesteps was already incremented before
  int timesteps = _couplingScheme->getTimeWindows() - 1;

  for (const io::ExportContext &context : _accessor->exportContexts()) {
    if (_couplingScheme->isTimeWindowComplete() || context.everyIteration) {
      if (context.everyNTimeWindows != -1) {
        if (timesteps % context.everyNTimeWindows == 0) {
          if (context.everyIteration) {
            std::ostringstream everySuffix;
            everySuffix << _accessorName << ".it" << _numberAdvanceCalls;
            exportMesh(everySuffix.str());
          }
          std::ostringstream suffix;
          suffix << _accessorName << ".dt" << _couplingScheme->getTimeWindows() - 1;
          exportMesh(suffix.str());
        }
      }
    }
  }

  if (_couplingScheme->isTimeWindowComplete()) {
    // Export watch point data
    for (const PtrWatchPoint &watchPoint : _accessor->watchPoints()) {
      watchPoint->exportPointData(_couplingScheme->getTime());
    }
    for (const PtrWatchIntegral &watchIntegral : _accessor->watchIntegrals()) {
      watchIntegral->exportIntegralData(_couplingScheme->getTime());
    }
  }
}

<<<<<<< HEAD
=======
void SolverInterfaceImpl::resetWrittenData()
{
  PRECICE_TRACE();
  for (auto &context : _accessor->writeDataContexts()) {
    context.resetProvidedData();
    if (context.hasMapping()) {
      PRECICE_ASSERT(context.hasWriteMapping());
      context.resetToData();
    }
  }
}

>>>>>>> d8082c23
PtrParticipant SolverInterfaceImpl::determineAccessingParticipant(
    const config::SolverInterfaceConfiguration &config)
{
  const auto &partConfig = config.getParticipantConfiguration();
  for (const PtrParticipant &participant : partConfig->getParticipants()) {
    if (participant->getName() == _accessorName) {
      return participant;
    }
  }
  PRECICE_ERROR("This participant's name, which was specified in the constructor of the preCICE interface as \"{}\", "
                "is not defined in the preCICE configuration. "
                "Please double-check the correct spelling.",
                _accessorName);
}

void SolverInterfaceImpl::initializeMasterSlaveCommunication()
{
  PRECICE_TRACE();

  Event e("com.initializeMasterSlaveCom", precice::syncMode);
  utils::MasterSlave::_communication->connectMasterSlaves(
      _accessorName, "MasterSlaves",
      _accessorProcessRank, _accessorCommunicatorSize);
}

void SolverInterfaceImpl::syncTimestep(double computedTimestepLength)
{
  PRECICE_ASSERT(utils::MasterSlave::isParallel());
  if (utils::MasterSlave::isSlave()) {
    utils::MasterSlave::_communication->send(computedTimestepLength, 0);
  } else {
    PRECICE_ASSERT(utils::MasterSlave::isMaster());
    for (Rank rankSlave : utils::MasterSlave::allSlaves()) {
      double dt;
      utils::MasterSlave::_communication->receive(dt, rankSlave);
      PRECICE_CHECK(math::equals(dt, computedTimestepLength),
                    "Found ambiguous values for the timestep length passed to preCICE in \"advance\". On rank {}, the value is {}, while on rank 0, the value is {}.",
                    rankSlave, dt, computedTimestepLength);
    }
  }
}

void SolverInterfaceImpl::closeCommunicationChannels(CloseChannels close)
{
  // Apply some final ping-pong to synch solver that run e.g. with a uni-directional coupling only
  // afterwards close connections
  PRECICE_INFO("Synchronize participants and close {}communication channels",
               (close == CloseChannels::Distributed ? "distributed " : ""));
  std::string ping = "ping";
  std::string pong = "pong";
  for (auto &iter : _m2ns) {
    auto bm2n = iter.second;
    if (not utils::MasterSlave::isSlave()) {
      PRECICE_DEBUG("Synchronizing Master with {}", bm2n.remoteName);
      if (bm2n.isRequesting) {
        bm2n.m2n->getMasterCommunication()->send(ping, 0);
        std::string receive = "init";
        bm2n.m2n->getMasterCommunication()->receive(receive, 0);
        PRECICE_ASSERT(receive == pong);
      } else {
        std::string receive = "init";
        bm2n.m2n->getMasterCommunication()->receive(receive, 0);
        PRECICE_ASSERT(receive == ping);
        bm2n.m2n->getMasterCommunication()->send(pong, 0);
      }
    }
    if (close == CloseChannels::Distributed) {
      PRECICE_DEBUG("Closing distributed communication with {}", bm2n.remoteName);
      bm2n.m2n->closeDistributedConnections();
    } else {
      PRECICE_DEBUG("Closing communication with {}", bm2n.remoteName);
      bm2n.m2n->closeConnection();
    }
  }
}

const mesh::Mesh &SolverInterfaceImpl::mesh(const std::string &meshName) const
{
  PRECICE_TRACE(meshName);
  return *_accessor->usedMeshContext(meshName).mesh;
}

void SolverInterfaceImpl::moveToNextWindow(const std::map<DataID, std::unique_ptr<ReadDataContext>> &contexts)
{
  for (auto const &context : contexts) {
    context.second.get()->moveToNextWindow();
  }
}

} // namespace impl
} // namespace precice<|MERGE_RESOLUTION|>--- conflicted
+++ resolved
@@ -1652,32 +1652,6 @@
   }
 }
 
-<<<<<<< HEAD
-=======
-void SolverInterfaceImpl::mapData(DataContext &context, const std::string &mappingType)
-{
-  PRECICE_TRACE();
-  using namespace mapping;
-  MappingConfiguration::Timing timing;
-  if (context.hasMapping()) {
-    timing         = context.mappingContext().timing;
-    bool hasMapped = context.mappingContext().hasMappedData;
-    bool mapNow    = timing == MappingConfiguration::ON_ADVANCE;
-    mapNow |= timing == MappingConfiguration::INITIAL;
-    if (mapNow && (not hasMapped)) {
-      int inDataID  = context.getFromDataID();
-      int outDataID = context.getToDataID();
-      PRECICE_DEBUG("Map \"{}\" data \"{}\" from mesh \"{}\"",
-                    mappingType, context.getDataName(), context.getMeshName());
-      context.resetToData();
-      PRECICE_DEBUG("Map from dataID {} to dataID: {}", inDataID, outDataID);
-      context.mappingContext().mapping->map(inDataID, outDataID);
-      PRECICE_DEBUG("Mapped values = {}", utils::previewRange(3, context.toData()->values())); // @todo might be better to move this debug message into Mapping::map and remove getter DataContext::toData()
-    }
-  }
-}
-
->>>>>>> d8082c23
 void SolverInterfaceImpl::clearMappings(utils::ptr_vector<MappingContext> contexts)
 {
   PRECICE_TRACE();
@@ -1696,13 +1670,8 @@
 {
   PRECICE_TRACE();
   computeMappings(_accessor->writeMappingContexts(), "write");
-<<<<<<< HEAD
-  for (const auto &item : _accessor->writeDataContexts()) {
-    item.second.get()->mapWrittenData();
-=======
   for (auto &context : _accessor->writeDataContexts()) {
-    mapData(context, "write");
->>>>>>> d8082c23
+    context.mapWrittenData();
   }
   clearMappings(_accessor->writeMappingContexts());
 }
@@ -1712,13 +1681,8 @@
   PRECICE_TRACE();
   PRECICE_ASSERT(_hasInitializedReadWaveforms);
   computeMappings(_accessor->readMappingContexts(), "read");
-<<<<<<< HEAD
-  for (const auto &item : _accessor->readDataContexts()) {
-    item.second.get()->mapReadData();
-=======
   for (auto &context : _accessor->readDataContexts()) {
-    mapData(context, "read");
->>>>>>> d8082c23
+    context.mapReadData();
   }
   clearMappings(_accessor->readMappingContexts());
 }
@@ -1726,8 +1690,8 @@
 void SolverInterfaceImpl::initializeReadWaveforms()
 {
   PRECICE_TRACE();
-  for (auto const &context : _accessor->readDataContexts()) {
-    context.second.get()->initializeWaveform();
+  for (auto &context : _accessor->readDataContexts()) {
+    context.initializeWaveform();
   }
 }
 
@@ -1780,21 +1744,6 @@
   }
 }
 
-<<<<<<< HEAD
-=======
-void SolverInterfaceImpl::resetWrittenData()
-{
-  PRECICE_TRACE();
-  for (auto &context : _accessor->writeDataContexts()) {
-    context.resetProvidedData();
-    if (context.hasMapping()) {
-      PRECICE_ASSERT(context.hasWriteMapping());
-      context.resetToData();
-    }
-  }
-}
-
->>>>>>> d8082c23
 PtrParticipant SolverInterfaceImpl::determineAccessingParticipant(
     const config::SolverInterfaceConfiguration &config)
 {
@@ -1877,10 +1826,10 @@
   return *_accessor->usedMeshContext(meshName).mesh;
 }
 
-void SolverInterfaceImpl::moveToNextWindow(const std::map<DataID, std::unique_ptr<ReadDataContext>> &contexts)
-{
-  for (auto const &context : contexts) {
-    context.second.get()->moveToNextWindow();
+void SolverInterfaceImpl::moveToNextWindow(boost::range_detail::select_second_mutable_range<std::map<DataID, precice::impl::ReadDataContext>> contexts)
+{
+  for (auto &context : contexts) {
+    context.moveToNextWindow();
   }
 }
 
