--- conflicted
+++ resolved
@@ -333,43 +333,30 @@
 
   _meshLock.lockAll();
 
-<<<<<<< HEAD
-  double dt = _couplingScheme->getNextTimestepMaxLength();
-
-  performDataActions({action::Action::WRITE_MAPPING_PRIOR}, 0.0, 0.0, 0.0, dt);
-=======
   performDataActions({action::Action::WRITE_MAPPING_PRIOR}, 0.0, 0.0, 0.0, 0.0);
->>>>>>> d52ca440
   mapWrittenData();
   performDataActions({action::Action::WRITE_MAPPING_POST}, 0.0, 0.0, 0.0, 0.0);
 
   PRECICE_DEBUG("Initialize coupling schemes");
   _couplingScheme->initialize(time, timeWindow);
-<<<<<<< HEAD
 
   if (_couplingScheme->hasInitialDataBeenReceived()) {
+    performDataActions({action::Action::READ_MAPPING_PRIOR}, 0.0, 0.0, 0.0, 0.0);
+    mapReadData();
+    performDataActions({action::Action::READ_MAPPING_POST}, 0.0, 0.0, 0.0, 0.0);
+  }
+
+  for (auto &context : _accessor->readDataContexts()) {
+    context.moveToNextWindow();
+  }
+
+  _couplingScheme->receiveResultOfFirstAdvance();
+  dt = _couplingScheme->getNextTimestepMaxLength(); // dt can change at this point again, if second participant and participant-first method for setting time window size is used.
+
+  if (_couplingScheme->hasDataBeenReceived()) {
     performDataActions({action::Action::READ_MAPPING_PRIOR}, 0.0, 0.0, 0.0, dt);
     mapReadData();
     performDataActions({action::Action::READ_MAPPING_POST}, 0.0, 0.0, 0.0, dt);
-  }
-
-  for (auto &context : _accessor->readDataContexts()) {
-    context.moveToNextWindow();
-  }
-
-  _couplingScheme->receiveResultOfFirstAdvance();
-  dt = _couplingScheme->getNextTimestepMaxLength(); // dt can change at this point again, if second participant and participant-first method for setting time window size is used.
-=======
->>>>>>> d52ca440
-
-  if (_couplingScheme->hasDataBeenReceived()) {
-    performDataActions({action::Action::READ_MAPPING_PRIOR}, 0.0, 0.0, 0.0, 0.0);
-    mapReadData();
-    performDataActions({action::Action::READ_MAPPING_POST}, 0.0, 0.0, 0.0, 0.0);
-  }
-
-  for (auto &context : _accessor->readDataContexts()) {
-    context.moveToNextWindow();
   }
 
   resetWrittenData();
@@ -377,20 +364,12 @@
   _accessor->exportFinal();
   solverInitEvent.start(precice::syncMode);
 
-<<<<<<< HEAD
   _couplingScheme->completeInitialization();
 
   _state = State::Initialized;
   PRECICE_INFO(_couplingScheme->printCouplingState());
 
   return dt;
-=======
-  _state = State::Initialized;
-  PRECICE_INFO(_couplingScheme->printCouplingState());
-
-  return _couplingScheme->getNextTimestepMaxLength();
-  ;
->>>>>>> d52ca440
 }
 
 double SolverInterfaceImpl::advance(
