--- conflicted
+++ resolved
@@ -322,11 +322,7 @@
   void writeBlockVectorData (
     int           fromDataID,
     int           size,
-<<<<<<< HEAD
-    int*          valueIndices,
-=======
     const int*    valueIndices,
->>>>>>> a0c7a322
     const double* values );
 
 
@@ -354,11 +350,7 @@
   void writeBlockScalarData (
     int           fromDataID,
     int           size,
-<<<<<<< HEAD
-    int*          valueIndices,
-=======
     const int*    valueIndices,
->>>>>>> a0c7a322
     const double* values );
 
   /**
