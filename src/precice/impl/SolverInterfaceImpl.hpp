#pragma once

#include <map>
#include <set>
#include <stddef.h>
#include <string>
#include <vector>

#include <boost/range/adaptor/map.hpp>
#include "action/Action.hpp"
#include "boost/noncopyable.hpp"
#include "com/Communication.hpp"
#include "cplscheme/SharedPointer.hpp"
#include "logging/Logger.hpp"
#include "m2n/BoundM2N.hpp"
#include "m2n/config/M2NConfiguration.hpp"
#include "precice/SolverInterface.hpp"
#include "precice/impl/Participant.hpp"
#include "precice/impl/SharedPointer.hpp"
#include "precice/types.hpp"
#include "utils/MultiLock.hpp"

namespace precice {
namespace config {
class SolverInterfaceConfiguration;
}
} // namespace precice

// Forward declaration to friend the boost test struct
namespace PreciceTests {
namespace Serial {
struct TestConfigurationPeano;
struct TestConfigurationComsol;
} // namespace Serial
} // namespace PreciceTests

namespace precice {
namespace cplscheme {
class CouplingSchemeConfiguration;
} // namespace cplscheme
namespace mesh {
class Mesh;
} // namespace mesh

namespace impl {

/// Implementation of solver interface.
class SolverInterfaceImpl {
public:
  /**
   * @brief Constructor.
   *
   * A solver that wants to use the SolverInterfaceImpl must instatiate an object
   * of this class. The object has to be configured by one of the configure
   * methods before it has a reasonable state and can be used.
   *
   * @param[in] configurationFileName Name (with path) of the xml config file.
   * @param[in] participantName Name of the participant using the interface. Has to
   *                            match the name given for a participant in the
   *                            xml configuration file.
   */
  SolverInterfaceImpl(
      std::string        participantName,
      const std::string &configurationFileName,
      int                accessorProcessRank,
      int                accessorCommunicatorSize);

  /// Deleted copy constructor
  SolverInterfaceImpl(SolverInterfaceImpl const &) = delete;

  /// Deleted copy assignment
  SolverInterfaceImpl &operator=(SolverInterfaceImpl const &) = delete;

  /// Deleted move constructor
  SolverInterfaceImpl(SolverInterfaceImpl &&) = delete;

  /// Deleted move assignment
  SolverInterfaceImpl &operator=(SolverInterfaceImpl &&) = delete;

  /**
   * @brief Constructor with support for custom MPI_COMM_WORLD.
   *
   * A solver that wants to use the SolverInterfaceImpl must instatiate an object
   * of this class. The object has to be configured by one of the configure
   * methods before it has a reasonable state and can be used.
   *
   * Use the parameter communicator to specify a custom global MPI communicator.
   * Pass a null pointer to signal preCICE to use MPI_COMM_WORLD.
   *
   * @param[in] participantName Name of the participant using the interface. Has to
   *                            match the name given for a participant in the
   *                            xml configuration file.
   * @param[in] configurationFileName Name (with path) of the xml config file.
   * @param[in] communicator    A pointer to the MPI_Comm to use.
   */
  SolverInterfaceImpl(
      std::string        participantName,
      const std::string &configurationFileName,
      int                accessorProcessRank,
      int                accessorCommunicatorSize,
      void *             communicator);

  /** Ensures that finalize() has been called.
   *
   * @see finalize()
   */
  ~SolverInterfaceImpl();

  /**
   * @brief Initializes all coupling data and starts (coupled) simulation.
   *
   * - Initiates MPI communication, if not done yet.
   * - Sets up a connection to the other participants of the coupled simulation.
   * - Creates all meshes, solver meshes need to be submitted before.
   * - Receives first coupling data, when the solver is not starting the
   *   coupled simulation.
   * - Determines length of the first timestep to be computed.
   *
   * @return Maximum length of first timestep to be computed by the solver.
   */
  double initialize();

  /**
   * @brief Sets the sofar written data as initial value for the coupling scheme.
   *
   * Erases the written data afterwards.
   */
  void initializeData();

  /**
   * @brief Exchanges coupling data and advances coupling state.
   *
   * - Sends and resets coupling data written by solver to coupling partners.
   * - Receives coupling data read by solver.
   * - Computes and applied data mappings.
   * - Computes acceleration of coupling data.
   * - Exchanges and computes information regarding the state of the coupled
   *   simulation.
   *
   * @param[in] computedTimestepLength Length of timestep computed by solver.
   * @return Maximum length of next timestep to be computed by solver.
   */
  double advance(double computedTimestepLength);

  /**
   * @brief Finalizes the coupled simulation.
   *
   * If initialize() has been called:
   *
   * - Synchronizes with remote partiticipants
   * - handles final exports
   * - cleans up general state
   *
   * Always:
   *
   * - flushes and finalizes Events
   * - finalizes managed PETSc
   * - finalizes managed MPI
   *
   * @post Closes MasterSlave communication
   * @post Finalized managed PETSc
   * @post Finalized managed MPI
   *
   * @warning
   * Finalize is not the inverse of initialize().
   * Finalize has to be called after construction.
   */
  void finalize();

  /**
   * @brief Returns the number of spatial dimensions for the coupling.
   *
   * The number of dimensions is fixed on configuration.
   */
  int getDimensions() const;

  /**
   * @brief Returns true, if the coupled simulation is still ongoing.
   *
   * The information to decide about the continuation of the coupled simulation
   * is retreived in the function initializeCoupling and updated in the
   * function exchangeData.
   */
  bool isCouplingOngoing() const;

  /**
   * @brief Returns true, if new data to be read is available.
   */
  bool isReadDataAvailable() const;

  /**
   * @brief Returns true, if new data has to be written.
   */
  bool isWriteDataRequired(double computedTimestepLength) const;

  /**
   * @brief Returns true, if a time window is completed.
   */
  bool isTimeWindowComplete() const;

  // Will be removed in v3.0.0. See https://github.com/precice/precice/issues/704
  /**
   * @brief Returns whether the solver has to evaluate the surrogate model representation
   *        It does not automatically imply, that the solver does not have to evaluate the
   *        fine model representation
   */
  bool hasToEvaluateSurrogateModel() const;

  // Will be removed in v3.0.0. See https://github.com/precice/precice/issues/704
  /**
   * @brief Returns whether the solver has to evaluate the fine model representation
   *        It does not automatically imply, that the solver does not have to evaluate the
   *        surrogate model representation
   */
  bool hasToEvaluateFineModel() const;

  /**
   * @brief Returns true, if provided name of action is required.
   *
   * Some features of preCICE require a solver to perform specific actions, in
   * order to be in valid state for a coupled simulation. A solver is made
   * eligible to use those features, by querying for the required actions,
   * performing them on demand, and calling markActionFulfilled() to signalize
   * preCICE the correct behavior of the solver.
   */
  bool isActionRequired(const std::string &action) const;

  /**
   * @brief Tells preCICE that a required action has been fulfilled by a solver.
   *
   * For more details see method requireAction().
   */
  void markActionFulfilled(const std::string &action);

  /// Returns true, if the mesh with given name is used.
  bool hasMesh(const std::string &meshName) const;

  /**
   * @brief Returns the ID belonging to the mesh with given name.
   *
   * The existing names are determined from the configuration.
   */
  int getMeshID(const std::string &meshName) const;

  /// Returns all mesh IDs (besides sub-ids).
  std::set<int> getMeshIDs() const;

  /// @copydoc SolverInterface::isMeshConnectivityRequired()
  bool isMeshConnectivityRequired(int meshID) const;

  /// Returns true, if the data with given name is used in the given mesh.
  bool hasData(const std::string &dataName, MeshID meshID) const;

  /// Returns data id corresponding to the given name (from configuration) and mesh.
  int getDataID(const std::string &dataName, MeshID meshID) const;

  /// Returns the number of nodes of a mesh.
  int getMeshVertexSize(MeshID meshID) const;

  /**
   * @brief Resets mesh with given ID.
   *
   * Has to be called, everytime the positions for data to be mapped
   * changes. Only has an effect, if the mapping used is non-stationary and
   * non-incremental.
   */
  void resetMesh(MeshID meshID);

  /**
   * @brief Set the position of a solver mesh vertex.
   *
   * @return Vertex ID to be used when setting an edge.
   */
  int setMeshVertex(
      int           meshID,
      const double *position);

  /**
   * @brief Sets several spatial positions for a mesh.
   *
   * @param[out] ids IDs for data from given positions.
   */
  void setMeshVertices(
      int           meshID,
      int           size,
      const double *positions,
      int *         ids);

  /**
   * @brief Gets spatial positions of vertices for given IDs.
   *
   * @param[in] ids IDs obtained when setting write positions.
   * @param[out] positions Positions corresponding to IDs.
   */
  void getMeshVertices(
      int        meshID,
      size_t     size,
      const int *ids,
      double *   positions) const;

  /**
   * @brief Gets vertex data ids from positions.
   *
   * @param[in] size Number of positions, ids.
   * @param[in] positions Positions (x,y,z,x,y,z,...) to find ids for.
   * @param[out] ids IDs corresponding to positions.
   */
  void getMeshVertexIDsFromPositions(
      int           meshID,
      size_t        size,
      const double *positions,
      int *         ids) const;

  /**
   * @brief Set an edge of a solver mesh.
   *
   * @return Index of the edge to be used when setting a triangle.
   */
  int setMeshEdge(
      MeshID meshID,
      int    firstVertexID,
      int    secondVertexID);

  /// Set a triangle of a solver mesh.
  void setMeshTriangle(
      MeshID meshID,
      int    firstEdgeID,
      int    secondEdgeID,
      int    thirdEdgeID);

  /// Sets a triangle and creates/sets edges automatically of a solver mesh.
  void setMeshTriangleWithEdges(
      MeshID meshID,
      int    firstVertexID,
      int    secondVertexID,
      int    thirdVertexID);

  /// Set a quadrangle of a solver mesh.
  void setMeshQuad(
      MeshID meshID,
      int    firstEdgeID,
      int    secondEdgeID,
      int    thirdEdgeID,
      int    fourthEdgeID);

  /// Sets a quadrangle and creates/sets edges automatically of a solver mesh.
  void setMeshQuadWithEdges(
      MeshID meshID,
      int    firstVertexID,
      int    secondVertexID,
      int    thirdVertexID,
      int    fourthVertexID);

  /**
   * @brief Computes and maps all write data mapped from mesh with given ID.
   *
   * Is automatically called in advance, if not called manually before.
   */
  void mapWriteDataFrom(int fromMeshID);

  /// Computes and maps all read data mapped to mesh with given ID.
  void mapReadDataTo(int toMeshID);

  /**
   * @brief Writes vector data values given as block.
   *
   * The block must contain the vector values in the following form:
   * values = (d0x, d0y, d0z, d1x, d1y, d1z, ...., dnx, dny, dnz), where n is
   * the number of vector values. In 2D, the z-components are removed.
   *
   * @param[in] fromDataID ID of the data to be written.
   * @param[in] size Number of valueIndices, and number of values * dimensions.
   * @param[in] values Values of the data to be written.
   */
  void writeBlockVectorData(
      int           fromDataID,
      int           size,
      const int *   valueIndices,
      const double *values);

  /**
   * @brief Write vectorial data to the interface mesh
   *
   * The exact mapping and communication must be specified in XYZ.
   *
   * @param[in] fromDataID ID of the data to be written, e.g. 1 = forces
   * @param[in] dataPosition Position (coordinate, e.g.) of data to be written
   * @param[in] dataValue Value of the data to be written
   */
  void writeVectorData(
      int           fromDataID,
      int           valueIndex,
      const double *value);

  /**
   * @brief Writes scalar data values given as block.
   *
   * @param[in] fromDataID ID of the data to be written.
   * @param[in] size Number of valueIndices, and number of values.
   * @param[in] values Values of the data to be written.
   */
  void writeBlockScalarData(
      int           fromDataID,
      int           size,
      const int *   valueIndices,
      const double *values);

  /**
   * @brief Write scalar data to the interface mesh
   *
   * The exact mapping and communication must be specified in XYZ.
   *
   * @param[in] fromDataID ID of the data to be written (2 = temperature, e.g.)
   * @param[in] dataPosition Position (coordinate, e.g.) of data to be written
   * @param[in] dataValue Value of the data to be written
   */
  void writeScalarData(
      int    fromDataID,
      int    valueIndex,
      double value);

  /**
   * @brief Reads vector data values given as block from the interface mesh at the end of the time window.
   *
   * The block contains the vector values in the following form:
   * values = (d0x, d0y, d0z, d1x, d1y, d1z, ...., dnx, dny, dnz), where n is
   * the number of vector values. In 2D, the z-components are removed.
   *
   * @param[in] toDataID     ID of the data to be written.
   * @param[in] size         Number of valueIndices, and number of values.
   * @param[in] valueIndices Indices (from setReadPosition()) of data values.
   * @param[in] values Values of the data to be read.
   */
  void readBlockVectorData(
      int        toDataID,
      int        size,
      const int *valueIndices,
      double *   values) const;

  /**
   * @brief Reads vector data values given as block from the interface mesh at arbitrary point in time of the current time window.
   *
   * The block contains the vector values in the following form:
   * values = (d0x, d0y, d0z, d1x, d1y, d1z, ...., dnx, dny, dnz), where n is
   * the number of vector values. In 2D, the z-components are removed.
   * 
   * The data is read at relativeReadTime, which indicates the point in time measured from the beginning of the current time step.
   * relativeReadTime = 0 corresponds to data at the beginning of the time step. Assuming that the user will call advance(dt) at the
   * end of the time step, dt indicates the length of the current time step. Then relativeReadTime = dt corresponds to the data at 
   * the end of the time step.
   *
   * @param[in] toDataID          ID of the data to be written.
   * @param[in] size              Number of valueIndices, and number of values.
   * @param[in] valueIndices      Indices (from setReadPosition()) of data values.
   * @param[in] relativeReadTime  Point in time where data is read relative to the beginning of the current time step
   * @param[out] values           Read data value.
   * @param[in] checkExperimental Set false to deactivate checks, if this function is called internally.
   */
  void readBlockVectorData(
      int        toDataID,
      int        size,
      const int *valueIndices,
      double     relativeReadTime,
      double *   values,
      bool       checkExperimental = true) const;

  /**
   * @brief Read vector data at a vertex on the interface mesh at the end of the time window.
   *
   * @param[in] toDataID   ID of the data to be read, e.g. 1 = forces
   * @param[in] valueIndex Index (from setReadPosition()) of data value.
   * @param[out] value     Read data value
   */
  void readVectorData(
      int     toDataID,
      int     valueIndex,
      double *value) const;

  /**
   * @brief Read vector data at a vertex on the interface mesh at arbitrary point in time of the current time window.
   *
   * The data is read at relativeReadTime, which indicates the point in time measured from the beginning of the current time step.
   * relativeReadTime = 0 corresponds to data at the beginning of the time step. Assuming that the user will call advance(dt) at the
   * end of the time step, dt indicates the length of the current time step. Then relativeReadTime = dt corresponds to the data at 
   * the end of the time step.
   * 
   * @param[in] toDataID          ID of the data to be read, e.g. 1 = forces
   * @param[in] valueIndex        Index (from setReadPosition()) of data value.
   * @param[in] relativeReadTime  Point in time where data is read relative to the beginning of the current time step
   * @param[out] value            Read data value
   * @param[in] checkExperimental Set false to deactivate checks, if this function is called internally.
   */
  void readVectorData(
      int     toDataID,
      int     valueIndex,
      double  relativeReadTime,
      double *value,
      bool    checkExperimenal = true) const;

  /**
   * @brief Reads scalar data values given as block from the interface mesh at the end of the time window.
   *
   * @param[in] toDataID     ID of the data to be written.
   * @param[in] size         Number of valueIndices, and number of values.
   * @param[in] valueIndices Indices (from setReadPosition()) of data values.
   * @param[out] values      Read data value.
   */
  void readBlockScalarData(
      int        toDataID,
      int        size,
      const int *valueIndices,
      double *   values) const;

  /**
   * @brief Reads scalar data values given as block from the interface mesh at arbitrary point in time of the current time window.
   *
   * The data is read at relativeReadTime, which indicates the point in time measured from the beginning of the current time step.
   * relativeReadTime = 0 corresponds to data at the beginning of the time step. Assuming that the user will call advance(dt) at the
   * end of the time step, dt indicates the length of the current time step. Then relativeReadTime = dt corresponds to the data at 
   * the end of the time step.
   * 
   * @param[in] toDataID          ID of the data to be read.
   * @param[in] size              Number of valueIndices, and number of values.
   * @param[in] valueIndices      Indices (from setReadPosition()) of data values.
   * @param[in] relativeReadTime  Point in time where data is read relative to the beginning of the current time step
   * @param[out] values           Read data value.
   * @param[in] checkExperimental Set false to deactivate checks, if this function is called internally.
   */
  void readBlockScalarData(
      int        toDataID,
      int        size,
      const int *valueIndices,
      double     relativeReadTime,
      double *   values,
      bool       checkExperimental = true) const;

  /**
   * @brief Read scalar data from the interface mesh at the end of the time window.
   *
   * @param[in] toDataID     ID of the data to be read, e.g. 2 = temperatures
   * @param[in] valueIndex   Index (from setReadPosition()) of data value.
   * @param[out] value       Read data value
   */
  void readScalarData(
      int     toDataID,
      int     valueIndex,
      double &value) const;

  /**
   * @brief Read scalar data from the interface mesh at arbitrary point in time of the current time window.
   *
   * The data is read at relativeReadTime, which indicates the point in time measured from the beginning of the current time step.
   * relativeReadTime = 0 corresponds to data at the beginning of the time step. Assuming that the user will call advance(dt) at the
   * end of the time step, dt indicates the length of the current time step. Then relativeReadTime = dt corresponds to the data at 
   * the end of the time step.
   * 
   * @param[in] toDataID          ID of the data to be read, e.g. 2 = temperatures
   * @param[in] valueIndex        Index (from setReadPosition()) of data value.
   * @param[in] relativeReadTime  Point in time where data is read relative to the beginning of the current time step
   * @param[out] value            Read data value
   * @param[in] checkExperimental Set false to deactivate checks, if this function is called internally.
   */
  void readScalarData(
      int     toDataID,
      int     valueIndex,
      double  relativeReadTime,
      double &value,
      bool    checkExperimental = true) const;

  /**
   * @copydoc precice::SolverInterface::setMeshAccessRegion()
   */
  void setMeshAccessRegion(const int     meshID,
                           const double *boundingBox) const;

  /**
   * @copydoc precice::SolverInterface::getMeshVerticesAndIDs()
   */
  void getMeshVerticesAndIDs(
      const int meshID,
      const int size,
      int *     ids,
      double *  coordinates) const;

  /**
   * @brief Writes a mesh to vtk file.
   *
   * The plotting path has to be specified in the configuration of the
   * accessing participant.
   *
   * @param[in] filenameSuffix Suffix of all plotted files
   */
  void exportMesh(const std::string &filenameSuffix) const;

  /// Allows to access a registered mesh
  const mesh::Mesh &mesh(const std::string &meshName) const;

private:
  mutable logging::Logger _log{"impl::SolverInterfaceImpl"};

  std::string _accessorName;

  int _accessorProcessRank;

  int _accessorCommunicatorSize;

  impl::PtrParticipant _accessor;

  /// Spatial dimensions of problem.
  int _dimensions = 0;

  utils::MultiLock<int> _meshLock;

  /// mesh name to mesh ID mapping.
  std::map<std::string, int> _meshIDs;

  std::map<std::string, m2n::BoundM2N> _m2ns;

  /// Holds information about solvers participating in the coupled simulation.
  std::vector<impl::PtrParticipant> _participants;

  cplscheme::PtrCouplingScheme _couplingScheme;

  /// Represents the various states a SolverInterface can be in.
  enum struct State {
    Constructed, // Initial state of SolverInterface
    Initialized, // SolverInterface.initialize() triggers transition from State::Constructed to State::Initialized; mandatory
    Finalized    // SolverInterface.finalize() triggers transition form State::Initialized or State::InitializedData to State::Finalized; mandatory
  };

  /// SolverInterface.initializeData() triggers transition from false to true.
  bool _hasInitializedData = false;

  /// SolverInterface.initializeReadWaveforms() triggers transition from false to true.
  bool _hasInitializedReadWaveforms = false;

  /// Are experimental API calls allowed?
  bool _allowsExperimental = false;

  /// setMeshAccessRegion may only be called once
  mutable bool _accessRegionDefined = false;

  /// The current State of the solverinterface
  State _state{State::Constructed};

  /// Counts calls to advance for plotting.
  long int _numberAdvanceCalls = 0;

  /**
   * @brief Configures the coupling interface from the given xml file.
   *
   * Only after the configuration a reasonable state of a SolverInterfaceImpl
   * object is achieved.
   *
   * @param[in] configurationFileName Name (with path) of the xml config. file.
   */
  void configure(const std::string &configurationFileName);

  /**
   * @brief Configures the coupling interface with a prepared configuration.
   *
   * Can be used to configure the SolverInterfaceImpl without xml file. Requires
   * to manually setup the configuration object.
   */
  void configure(const config::SolverInterfaceConfiguration &configuration);

  void configureM2Ns(const m2n::M2NConfiguration::SharedPointer &config);

  /// Exports meshes with data and watch point data.
  void handleExports();

  /// Determines participants providing meshes to other participants.
  void configurePartitions(
      const m2n::M2NConfiguration::SharedPointer &m2nConfig);

  /// Communicate bounding boxes and look for overlaps
  void compareBoundingBoxes();

  /// Communicate meshes and create partitions
  void computePartitions();

  /// Helper for mapWrittenData and mapReadData
  void mapData(DataContext &context);

  /// Helper for mapWrittenData and mapReadData
<<<<<<< HEAD
  void computeMappings(const utils::ptr_vector<MappingContext> &contexts, const std::string &mappingType);

  /// Helper for mapWrittenData and mapReadData
=======
>>>>>>> 354851ed
  void clearMappings(utils::ptr_vector<MappingContext> contexts);

  /// Computes, performs, and resets all suitable write mappings.
  void mapWrittenData();

  /// Computes, performs, and resets all suitable read mappings.
  void mapReadData();

  /// Initializes waveforms of read data contexts before mapping.
  void initializeReadWaveforms();

  /**
   * @brief Performs all data actions with given timing.
   *
   * @param[in] timings the timings of the action.
   * @param[in] time the current total simulation time.
   * @param[in] timeStepSize Length of last time step computed.
   * @param[in] computedTimeWindowPart Sum of all time steps within current time window, i.e. part that is already computed.
   * @param[in] timeWindowSize Current time window size.
   */
  void performDataActions(
      const std::set<action::Action::Timing> &timings,
      double                                  time,
      double                                  timeStepSize,
      double                                  computedTimeWindowPart,
      double                                  timeWindowSize);

  /// Resets written data, displacements and mesh neighbors to export.
  void resetWrittenData();

  /// Determines participant accessing this interface from the configuration.
  impl::PtrParticipant determineAccessingParticipant(
      const config::SolverInterfaceConfiguration &config);

  /// Initializes communication between master and slaves.
  void initializeMasterSlaveCommunication();

  /// Syncs the timestep between slaves and master (all timesteps should be the same!)
  void syncTimestep(double computedTimestepLength);

  /// Which channels to close in closeCommunicationChannels()
  enum class CloseChannels : bool {
    All         = false,
    Distributed = true
  };

  /// Syncs the masters of all connected participants
  void closeCommunicationChannels(CloseChannels cc);

  /// To allow white box tests.
  friend struct PreciceTests::Serial::TestConfigurationPeano;
  friend struct PreciceTests::Serial::TestConfigurationComsol;
};

} // namespace impl
} // namespace precice<|MERGE_RESOLUTION|>--- conflicted
+++ resolved
@@ -15,7 +15,7 @@
 #include "m2n/BoundM2N.hpp"
 #include "m2n/config/M2NConfiguration.hpp"
 #include "precice/SolverInterface.hpp"
-#include "precice/impl/Participant.hpp"
+#include "precice/impl/DataContext.hpp"
 #include "precice/impl/SharedPointer.hpp"
 #include "precice/types.hpp"
 #include "utils/MultiLock.hpp"
@@ -426,8 +426,8 @@
    * values = (d0x, d0y, d0z, d1x, d1y, d1z, ...., dnx, dny, dnz), where n is
    * the number of vector values. In 2D, the z-components are removed.
    *
-   * @param[in] toDataID     ID of the data to be written.
-   * @param[in] size         Number of valueIndices, and number of values.
+   * @param[in] toDataID ID of the data to be read.
+   * @param[in] size Number of indices, and number of values * dimensions.
    * @param[in] valueIndices Indices (from setReadPosition()) of data values.
    * @param[in] values Values of the data to be read.
    */
@@ -449,7 +449,7 @@
    * end of the time step, dt indicates the length of the current time step. Then relativeReadTime = dt corresponds to the data at 
    * the end of the time step.
    *
-   * @param[in] toDataID          ID of the data to be written.
+   * @param[in] toDataID          ID of the data to be read.
    * @param[in] size              Number of valueIndices, and number of values.
    * @param[in] valueIndices      Indices (from setReadPosition()) of data values.
    * @param[in] relativeReadTime  Point in time where data is read relative to the beginning of the current time step
@@ -484,7 +484,7 @@
    * end of the time step, dt indicates the length of the current time step. Then relativeReadTime = dt corresponds to the data at 
    * the end of the time step.
    * 
-   * @param[in] toDataID          ID of the data to be read, e.g. 1 = forces
+   * @param[in] toDataID          ID of the data to be read.
    * @param[in] valueIndex        Index (from setReadPosition()) of data value.
    * @param[in] relativeReadTime  Point in time where data is read relative to the beginning of the current time step
    * @param[out] value            Read data value
@@ -680,15 +680,9 @@
   void computePartitions();
 
   /// Helper for mapWrittenData and mapReadData
-  void mapData(DataContext &context);
+  void computeMappings(const utils::ptr_vector<MappingContext> &contexts, const std::string &mappingType);
 
   /// Helper for mapWrittenData and mapReadData
-<<<<<<< HEAD
-  void computeMappings(const utils::ptr_vector<MappingContext> &contexts, const std::string &mappingType);
-
-  /// Helper for mapWrittenData and mapReadData
-=======
->>>>>>> 354851ed
   void clearMappings(utils::ptr_vector<MappingContext> contexts);
 
   /// Computes, performs, and resets all suitable write mappings.
