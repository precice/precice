#pragma once

#include <map>
#include <set>
#include <stddef.h>
#include <string>
#include <vector>

#include "action/Action.hpp"
#include "boost/noncopyable.hpp"
#include "com/Communication.hpp"
#include "cplscheme/SharedPointer.hpp"
#include "logging/Logger.hpp"
#include "m2n/BoundM2N.hpp"
#include "m2n/config/M2NConfiguration.hpp"
#include "precice/SolverInterface.hpp"
#include "precice/impl/DataContext.hpp"
#include "precice/impl/SharedPointer.hpp"
#include "precice/types.hpp"
#include "utils/MultiLock.hpp"

namespace precice {
namespace config {
class SolverInterfaceConfiguration;
}
} // namespace precice

// Forward declaration to friend the boost test struct
namespace Integration {
namespace Serial {
namespace Whitebox {
struct TestConfigurationPeano;
struct TestConfigurationComsol;
} // namespace Whitebox
} // namespace Serial
} // namespace Integration

namespace precice {
namespace cplscheme {
class CouplingSchemeConfiguration;
} // namespace cplscheme
namespace mesh {
class Mesh;
} // namespace mesh

namespace impl {

/// Implementation of SolverInterface. See also pimpl ideom (https://en.cppreference.com/w/cpp/language/pimpl).
class SolverInterfaceImpl {
public:
  ///@name Construction and Configuration
  ///@{

  /**
   * @copydoc SolverInterface::SolverInterface(const std::string&, const std::string&, int, int)
   */
  SolverInterfaceImpl(
      std::string        participantName,
      const std::string &configurationFileName,
      int                solverProcessIndex,
      int                solverProcessSize);

  /**
   * @copybrief SolverInterface::SolverInterface(const std::string&, const std::string&, int, int, void*)
   *
<<<<<<< HEAD
   * @param[in] participantName Name of the participant using the interface. Has to
   *                            match the name given for a participant in the
   *                            xml configuration file.
   * @param[in] configurationFileName Name (with path) of the xml config file.
   * @param[in] communicator    A pointer to the MPI_Comm to use.
=======
   * Use the parameter communicator to specify a custom global MPI communicator.
   * Pass a null pointer to signal preCICE to use MPI_COMM_WORLD.
   *
   * @copydetails SolverInterface::SolverInterface(const std::string&, const std::string&, int, int, void*)
>>>>>>> 06214c46
   */
  SolverInterfaceImpl(
      std::string        participantName,
      const std::string &configurationFileName,
      int                solverProcessIndex,
      int                solverProcessSize,
      void *             communicator);

  /**
   * @brief Destructor
   *
   * Ensures that finalize() has been called.
   *
   * @see finalize
   */
  ~SolverInterfaceImpl();

  ///@}

  /// @name Steering Methods
  ///@{

  /// @copydoc SolverInterface::initialize
  double initialize();

  /// @copydoc SolverInterface::initializeData
  void initializeData();

  /// @copydoc SolverInterface::advance
  double advance(double computedTimestepLength);

  /// @copydoc SolverInterface::finalize
  void finalize();

  ///@}

  ///@name Status Queries
  ///@{

  /// @copydoc SolverInterface::getDimensions
  int getDimensions() const;

  /// @copydoc SolverInterface::isCouplingOngoing
  bool isCouplingOngoing() const;

  /// @copydoc SolverInterface::isReadDataAvailable
  bool isReadDataAvailable() const;

  /// @copydoc SolverInterface::isWriteDataRequired
  bool isWriteDataRequired(double computedTimestepLength) const;

  /// @copydoc SolverInterface::isTimeWindowComplete
  bool isTimeWindowComplete() const;

  /// @copydoc SolverInterface::hasToEvaluateSurrogateModel
  bool hasToEvaluateSurrogateModel() const;

  /// @copydoc SolverInterface::hasToEvaluateFineModel
  bool hasToEvaluateFineModel() const;

  ///@}

  ///@name Action Methods
  ///@{

  /// @copydoc SolverInterface::isActionRequired
  bool isActionRequired(const std::string &action) const;

  /// @copydoc SolverInterface::markActionFulfilled
  void markActionFulfilled(const std::string &action);

  ///@}

  ///@name Mesh Access
  ///@anchor precice-mesh-access
  ///@{

  /// @copydoc SolverInterface::resetMesh
  void resetMesh(MeshID meshID);

  /// @copydoc SolverInterface::hasMesh
  bool hasMesh(const std::string &meshName) const;

  /// @copydoc SolverInterface::hasMesh
  int getMeshID(const std::string &meshName) const;

  /// @copydoc SolverInterface::getMeshIDs
  std::set<int> getMeshIDs() const;

  /// @copydoc SolverInterface::isMeshConnectivityRequired
  bool isMeshConnectivityRequired(int meshID) const;

  /// @copydoc SolverInterface::isGradientDataRequired
  bool isGradientDataRequired(int dataID) const;

  /// @copydoc SolverInterface::setMeshVertex
  int setMeshVertex(
      int           meshID,
      const double *position);

  /// @copydoc SolverInterface::getMeshVertexSize
  int getMeshVertexSize(MeshID meshID) const;

  /// @copydoc SolverInterface::setMeshVertices
  void setMeshVertices(
      int           meshID,
      int           size,
      const double *positions,
      int *         ids);

  /// @copydoc SolverInterface::getMeshVertices
  void getMeshVertices(
      int        meshID,
      size_t     size,
      const int *ids,
      double *   positions) const;

  /// @copydoc SolverInterface::getMeshVertexIDsFromPositions
  void getMeshVertexIDsFromPositions(
      int           meshID,
      size_t        size,
      const double *positions,
      int *         ids) const;

  /// @copydoc SolverInterface::setMeshEdge
  int setMeshEdge(
      MeshID meshID,
      int    firstVertexID,
      int    secondVertexID);

  /// @copydoc SolverInterface::setMeshTriangle
  void setMeshTriangle(
      MeshID meshID,
      int    firstEdgeID,
      int    secondEdgeID,
      int    thirdEdgeID);

  /// @copydoc SolverInterface::setMeshTriangleWithEdges
  void setMeshTriangleWithEdges(
      MeshID meshID,
      int    firstVertexID,
      int    secondVertexID,
      int    thirdVertexID);

  /// @copydoc SolverInterface::setMeshQuad
  void setMeshQuad(
      MeshID meshID,
      int    firstEdgeID,
      int    secondEdgeID,
      int    thirdEdgeID,
      int    fourthEdgeID);

  /// @copydoc SolverInterface::setMeshQuadWithEdges
  void setMeshQuadWithEdges(
      MeshID meshID,
      int    firstVertexID,
      int    secondVertexID,
      int    thirdVertexID,
      int    fourthVertexID);

  ///@}

  ///@name Data Access
  ///@{

  /// @copydoc SolverInterface::hasData
  bool hasData(const std::string &dataName, MeshID meshID) const;

  /// @copydoc SolverInterface::getDataID
  int getDataID(const std::string &dataName, MeshID meshID) const;

  /// @copydoc SolverInterface::mapWriteDataFrom
  void mapWriteDataFrom(int fromMeshID);

  /// @copydoc SolverInterface::mapReadDataTo
  void mapReadDataTo(int toMeshID);

  /// @copydoc SolverInterface::writeBlockVectorData
  void writeBlockVectorData(
      int           fromDataID,
      int           size,
      const int *   valueIndices,
      const double *values);

  /// @copydoc precice::SolverInterface::writeBlockVectorGradientData
  void writeBlockVectorGradientData(
      int           fromDataID,
      int           size,
      const int *   valueIndices,
      const double *gradientValues,
      bool          rowsFirst = false);

  /// @copydoc SolverInterface::writeVectorData
  void writeVectorData(
      int           fromDataID,
      int           valueIndex,
      const double *value);

  /// @copydoc precice::SolverInterface::writeVectorGradientData
  void writeVectorGradientData(
      int           fromDataID,
      int           valueIndex,
      const double *gradientValues,
      bool          rowsFirst = false);

  /// @copydoc SolverInterface::writeBlockScalarData
  void writeBlockScalarData(
      int           fromDataID,
      int           size,
      const int *   valueIndices,
      const double *values);

  /// @copydoc precice::SolverInterface::writeBlockScalarGradientData
  void writeBlockScalarGradientData(
      int           fromDataID,
      int           size,
      const int *   valueIndices,
      const double *gradientValues);

  /// @copydoc SolverInterface::writeScalarData
  void writeScalarData(
      int    fromDataID,
      int    valueIndex,
      double value);

  /// @copydoc precice::SolverInterface::writeScalarGradientData
  void writeScalarGradientData(
      int           fromDataID,
      int           valueIndex,
      const double *gradientValues);

  /// @copydoc SolverInterface::readBlockVectorData(int, int, const int*, double*) const
  void readBlockVectorData(
      int        toDataID,
      int        size,
      const int *valueIndices,
      double *   values) const;

  /// @copydoc SolverInterface::readBlockVectorData(int, int, const int*, double, double*) const
  void readBlockVectorData(
      int        toDataID,
      int        size,
      const int *valueIndices,
      double     relativeReadTime,
      double *   values) const;

  /// @copydoc SolverInterface::readVectorData(int, int, double*) const
  void readVectorData(
      int     toDataID,
      int     valueIndex,
      double *value) const;

  /// @copydoc SolverInterface::readVectorData(int, int, double, double*) const
  void readVectorData(
      int     toDataID,
      int     valueIndex,
      double  relativeReadTime,
      double *value) const;

  /// @copydoc SolverInterface::readBlockScalarData(int, int, const int*, double*) const
  void readBlockScalarData(
      int        toDataID,
      int        size,
      const int *valueIndices,
      double *   values) const;

  /// @copydoc SolverInterface::readBlockScalarData(int, int, const int*, double, double*) const
  void readBlockScalarData(
      int        toDataID,
      int        size,
      const int *valueIndices,
      double     relativeReadTime,
      double *   values) const;

  /// @copydoc SolverInterface::readScalarData(int, int, double&) const
  void readScalarData(
      int     toDataID,
      int     valueIndex,
      double &value) const;

  /// @copydoc SolverInterface::readScalarData(int, int, double, double&) const
  void readScalarData(
      int     toDataID,
      int     valueIndex,
      double  relativeReadTime,
      double &value) const;

  ///@}

  /** @name Experimental Data Access
   * These API functions are \b experimental and may change in future versions.
   */
  ///@{

  /// @copydoc SolverInterface::setMeshAccessRegion
  void setMeshAccessRegion(const int     meshID,
                           const double *boundingBox) const;

  /// @copydoc SolverInterface::getMeshVerticesAndIDs
  void getMeshVerticesAndIDs(
      const int meshID,
      const int size,
      int *     ids,
      double *  coordinates) const;

  ///@}

  /**
   * @brief Writes a mesh to vtk file.
   *
   * The plotting path has to be specified in the configuration of the
   * accessing participant.
   *
   * @param[in] filenameSuffix Suffix of all plotted files
   */
  /// @todo make private. See https://github.com/precice/precice/pull/1270
  void exportMesh(const std::string &filenameSuffix) const;

  /**
   * @brief Allows to access a registered mesh
   */
  /// @todo try to remove or make private. See https://github.com/precice/precice/issues/1269
  const mesh::Mesh &mesh(const std::string &meshName) const;

  /// Disable copy construction
  SolverInterfaceImpl(SolverInterfaceImpl const &) = delete;

  /// Disable assignment construction
  SolverInterfaceImpl &operator=(SolverInterfaceImpl const &) = delete;

  /// Disable move construction
  SolverInterfaceImpl(SolverInterfaceImpl &&) = delete;

  /// Disable move assignment
  SolverInterfaceImpl &operator=(SolverInterfaceImpl &&) = delete;

private:
  /**
   * @brief Generic constructor for SolverInterfaceImpl.
   *
   * Use the parameter communicator to specify a custom global MPI communicator.
   * Pass a null pointer to signal preCICE to use MPI_COMM_WORLD.
   *
   * @param[in] communicator    A pointer to the MPI_Comm to use.
   * @param[in] allowNullptr    Accept nullptr for communicator.
   */
  SolverInterfaceImpl(
      std::string        participantName,
      const std::string &configurationFileName,
      int                accessorProcessRank,
      int                accessorCommunicatorSize,
      void *             communicator,
      bool               allowNullptr);

  mutable logging::Logger _log{"impl::SolverInterfaceImpl"};

  std::string _accessorName;

  int _accessorProcessRank;

  int _accessorCommunicatorSize;

  impl::PtrParticipant _accessor;

  /// Spatial dimensions of problem.
  int _dimensions = 0;

  utils::MultiLock<int> _meshLock;

  /// mesh name to mesh ID mapping.
  std::map<std::string, int> _meshIDs;

  std::map<std::string, m2n::BoundM2N> _m2ns;

  /// Holds information about solvers participating in the coupled simulation.
  std::vector<impl::PtrParticipant> _participants;

  cplscheme::PtrCouplingScheme _couplingScheme;

  /// Represents the various states a SolverInterface can be in.
  enum struct State {
    Constructed, // Initial state of SolverInterface
    Initialized, // SolverInterface.initialize() triggers transition from State::Constructed to State::Initialized; mandatory
    Finalized    // SolverInterface.finalize() triggers transition form State::Initialized or State::InitializedData to State::Finalized; mandatory
  };

  /// SolverInterface.initializeData() triggers transition from false to true.
  bool _hasInitializedData = false;

  /// Are experimental API calls allowed?
  bool _allowsExperimental = false;

  /// setMeshAccessRegion may only be called once
  mutable bool _accessRegionDefined = false;

  /// The current State of the solverinterface
  State _state{State::Constructed};

  /// Counts calls to advance for plotting.
  long int _numberAdvanceCalls = 0;

  /**
   * @brief Configures the coupling interface from the given xml file.
   *
   * Only after the configuration a reasonable state of a SolverInterfaceImpl
   * object is achieved.
   *
   * @param[in] configurationFileName Name (with path) of the xml config. file.
   */
  void configure(const std::string &configurationFileName);

  /**
   * @brief Configures the coupling interface with a prepared configuration.
   *
   * Can be used to configure the SolverInterfaceImpl without xml file. Requires
   * to manually setup the configuration object.
   */
  void configure(const config::SolverInterfaceConfiguration &configuration);

  void configureM2Ns(const m2n::M2NConfiguration::SharedPointer &config);

  /// Implementation of read functions.
  void readBlockVectorDataImpl(
      int        toDataID,
      int        size,
      const int *valueIndices,
      double     relativeReadTime,
      double *   values) const;

  void readVectorDataImpl(
      int     toDataID,
      int     valueIndex,
      double  relativeReadTime,
      double *value) const;

  void readBlockScalarDataImpl(
      int        toDataID,
      int        size,
      const int *valueIndices,
      double     relativeReadTime,
      double *   values) const;

  void readScalarDataImpl(
      int     toDataID,
      int     valueIndex,
      double  relativeReadTime,
      double &value) const;

  /// Exports meshes with data and watch point data.
  void handleExports();

  /// Determines participants providing meshes to other participants.
  void configurePartitions(
      const m2n::M2NConfiguration::SharedPointer &m2nConfig);

  /// Communicate bounding boxes and look for overlaps
  void compareBoundingBoxes();

  /// Communicate meshes and create partitions
  void computePartitions();

  /// Helper for mapWrittenData and mapReadData
  void computeMappings(const utils::ptr_vector<MappingContext> &contexts, const std::string &mappingType);

  /// Helper for mapWrittenData and mapReadData
  void clearMappings(utils::ptr_vector<MappingContext> contexts);

  /// Computes, performs, and resets all suitable write mappings.
  void mapWrittenData();

  /// Computes, performs, and resets all suitable read mappings.
  void mapReadData();

  /**
   * @brief Performs all data actions with given timing.
   *
   * @param[in] timings the timings of the action.
   * @param[in] time the current total simulation time.
   * @param[in] timeStepSize Length of last time step computed.
   * @param[in] computedTimeWindowPart Sum of all time steps within current time window, i.e. part that is already computed.
   * @param[in] timeWindowSize Current time window size.
   */
  void performDataActions(
      const std::set<action::Action::Timing> &timings,
      double                                  time,
      double                                  timeStepSize,
      double                                  computedTimeWindowPart,
      double                                  timeWindowSize);

  /// Resets written data, displacements and mesh neighbors to export.
  void resetWrittenData();

  /// Determines participant accessing this interface from the configuration.
  impl::PtrParticipant determineAccessingParticipant(
      const config::SolverInterfaceConfiguration &config);

  /// Initializes intra-participant communication.
  void initializeIntraCommunication();

  /// Syncs the timestep between all ranks (all timesteps should be the same!)
  void syncTimestep(double computedTimestepLength);

  /// Which channels to close in closeCommunicationChannels()
  enum class CloseChannels : bool {
    All         = false,
    Distributed = true
  };

  /// Syncs the primary ranks of all connected participants
  void closeCommunicationChannels(CloseChannels cc);

  /// To allow white box tests.
  friend struct Integration::Serial::Whitebox::TestConfigurationPeano;
  friend struct Integration::Serial::Whitebox::TestConfigurationComsol;
};

} // namespace impl
} // namespace precice<|MERGE_RESOLUTION|>--- conflicted
+++ resolved
@@ -63,18 +63,10 @@
   /**
    * @copybrief SolverInterface::SolverInterface(const std::string&, const std::string&, int, int, void*)
    *
-<<<<<<< HEAD
-   * @param[in] participantName Name of the participant using the interface. Has to
-   *                            match the name given for a participant in the
-   *                            xml configuration file.
-   * @param[in] configurationFileName Name (with path) of the xml config file.
-   * @param[in] communicator    A pointer to the MPI_Comm to use.
-=======
    * Use the parameter communicator to specify a custom global MPI communicator.
    * Pass a null pointer to signal preCICE to use MPI_COMM_WORLD.
    *
    * @copydetails SolverInterface::SolverInterface(const std::string&, const std::string&, int, int, void*)
->>>>>>> 06214c46
    */
   SolverInterfaceImpl(
       std::string        participantName,
@@ -424,8 +416,8 @@
   SolverInterfaceImpl(
       std::string        participantName,
       const std::string &configurationFileName,
-      int                accessorProcessRank,
-      int                accessorCommunicatorSize,
+      int                solverProcessIndex,
+      int                solverProcessSize,
       void *             communicator,
       bool               allowNullptr);
 
