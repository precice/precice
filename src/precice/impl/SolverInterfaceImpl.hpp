#pragma once

#include <map>
#include <set>
#include <stddef.h>
#include <string>
#include <vector>

#include "action/Action.hpp"
#include "boost/noncopyable.hpp"
#include "com/Communication.hpp"
#include "cplscheme/SharedPointer.hpp"
#include "io/Constants.hpp"
#include "logging/Logger.hpp"
#include "m2n/BoundM2N.hpp"
#include "m2n/config/M2NConfiguration.hpp"
#include "precice/SolverInterface.hpp"
#include "precice/impl/DataContext.hpp"
#include "precice/impl/SharedPointer.hpp"
#include "precice/types.hpp"
#include "utils/MultiLock.hpp"

namespace precice {
namespace config {
class SolverInterfaceConfiguration;
}
} // namespace precice

// Forward declaration to friend the boost test struct
namespace PreciceTests {
namespace Serial {
struct TestConfigurationPeano;
struct TestConfigurationComsol;
} // namespace Serial
} // namespace PreciceTests

namespace precice {
namespace cplscheme {
class CouplingSchemeConfiguration;
} // namespace cplscheme
namespace mesh {
class Mesh;
} // namespace mesh

namespace impl {

/// Implementation of solver interface.
class SolverInterfaceImpl {
public:
  /**
   * @brief Constructor.
   *
   * A solver that wants to use the SolverInterfaceImpl must instatiate an object
   * of this class. The object has to be configured by one of the configure
   * methods before it has a reasonable state and can be used.
   *
   * @param[in] configurationFileName Name (with path) of the xml config file.
   * @param[in] participantName Name of the participant using the interface. Has to
   *                            match the name given for a participant in the
   *                            xml configuration file.
   */
  SolverInterfaceImpl(
      std::string        participantName,
      const std::string &configurationFileName,
      int                accessorProcessRank,
      int                accessorCommunicatorSize);

  /// Deleted copy constructor
  SolverInterfaceImpl(SolverInterfaceImpl const &) = delete;

  /// Deleted copy assignment
  SolverInterfaceImpl &operator=(SolverInterfaceImpl const &) = delete;

  /// Deleted move constructor
  SolverInterfaceImpl(SolverInterfaceImpl &&) = delete;

  /// Deleted move assignment
  SolverInterfaceImpl &operator=(SolverInterfaceImpl &&) = delete;

  /**
   * @brief Constructor with support for custom MPI_COMM_WORLD.
   *
   * A solver that wants to use the SolverInterfaceImpl must instatiate an object
   * of this class. The object has to be configured by one of the configure
   * methods before it has a reasonable state and can be used.
   *
   * Use the parameter communicator to specify a custom global MPI communicator.
   * Pass a null pointer to signal preCICE to use MPI_COMM_WORLD.
   *
   * @param[in] participantName Name of the participant using the interface. Has to
   *                            match the name given for a participant in the
   *                            xml configuration file.
   * @param[in] configurationFileName Name (with path) of the xml config file.
   * @param[in] communicator    A pointer to the MPI_Comm to use.
   */
  SolverInterfaceImpl(
      std::string        participantName,
      const std::string &configurationFileName,
      int                accessorProcessRank,
      int                accessorCommunicatorSize,
      void *             communicator);

  /** Ensures that finalize() has been called.
   *
   * @see finalize()
   */
  ~SolverInterfaceImpl();

  /**
   * @brief Initializes all coupling data and starts (coupled) simulation.
   *
   * - Initiates MPI communication, if not done yet.
   * - Sets up a connection to the other participants of the coupled simulation.
   * - Creates all meshes, solver meshes need to be submitted before.
   * - Receives first coupling data, when the solver is not starting the
   *   coupled simulation.
   * - Determines length of the first timestep to be computed.
   *
   * @return Maximum length of first timestep to be computed by the solver.
   */
  double initialize();

  /**
   * @brief Sets the sofar written data as initial value for the coupling scheme.
   *
   * Erases the written data afterwards.
   */
  void initializeData();

  /**
   * @brief Exchanges coupling data and advances coupling state.
   *
   * - Sends and resets coupling data written by solver to coupling partners.
   * - Receives coupling data read by solver.
   * - Computes and applied data mappings.
   * - Computes acceleration of coupling data.
   * - Exchanges and computes information regarding the state of the coupled
   *   simulation.
   *
   * @param[in] computedTimestepLength Length of timestep computed by solver.
   * @return Maximum length of next timestep to be computed by solver.
   */
  double advance(double computedTimestepLength);

  /**
   * @brief Finalizes the coupled simulation.
   *
   * If initialize() has been called:
   *
   * - Synchronizes with remote partiticipants
   * - handles final exports
   * - cleans up general state
   *
   * Always:
   *
   * - flushes and finalizes Events
   * - finalizes managed PETSc
   * - finalizes managed MPI
   *
   * @post Closes MasterSlave communication
   * @post Finalized managed PETSc
   * @post Finalized managed MPI
   *
   * @warning
   * Finalize is not the inverse of initialize().
   * Finalize has to be called after construction.
   */
  void finalize();

  /**
   * @brief Returns the number of spatial dimensions for the coupling.
   *
   * The number of dimensions is fixed on configuration.
   */
  int getDimensions() const;

  /**
   * @brief Returns true, if the coupled simulation is still ongoing.
   *
   * The information to decide about the continuation of the coupled simulation
   * is retreived in the function initializeCoupling and updated in the
   * function exchangeData.
   */
  bool isCouplingOngoing() const;

  /**
   * @brief Returns true, if new data to be read is available.
   */
  bool isReadDataAvailable() const;

  /**
   * @brief Returns true, if new data has to be written.
   */
  bool isWriteDataRequired(double computedTimestepLength) const;

  /**
   * @brief Returns true, if a time window is completed.
   */
  bool isTimeWindowComplete() const;

  /**
   * @brief Returns whether the solver has to evaluate the surrogate model representation
   *        It does not automatically imply, that the solver does not have to evaluate the
   *        fine model representation
   */
  bool hasToEvaluateSurrogateModel() const;

  /**
   * @brief Returns whether the solver has to evaluate the fine model representation
   *        It does not automatically imply, that the solver does not have to evaluate the
   *        surrogate model representation
   */
  bool hasToEvaluateFineModel() const;

  /**
   * @brief Returns true, if provided name of action is required.
   *
   * Some features of preCICE require a solver to perform specific actions, in
   * order to be in valid state for a coupled simulation. A solver is made
   * eligible to use those features, by querying for the required actions,
   * performing them on demand, and calling markActionFulfilled() to signalize
   * preCICE the correct behavior of the solver.
   */
  bool isActionRequired(const std::string &action) const;

  /**
   * @brief Tells preCICE that a required action has been fulfilled by a solver.
   *
   * For more details see method requireAction().
   */
  void markActionFulfilled(const std::string &action);

  /// Returns true, if the mesh with given name is used.
  bool hasMesh(const std::string &meshName) const;

  /**
   * @brief Returns the ID belonging to the mesh with given name.
   *
   * The existing names are determined from the configuration.
   */
  int getMeshID(const std::string &meshName) const;

  /// Returns all mesh IDs (besides sub-ids).
  std::set<int> getMeshIDs() const;

  /// Returns true, if the data with given name is used in the given mesh.
  bool hasData(const std::string &dataName, MeshID meshID) const;

  /// Returns data id corresponding to the given name (from configuration) and mesh.
  int getDataID(const std::string &dataName, MeshID meshID) const;

  /// Returns the number of nodes of a mesh.
  int getMeshVertexSize(MeshID meshID) const;

  /**
   * @brief Resets mesh with given ID.
   *
   * Has to be called, everytime the positions for data to be mapped
   * changes. Only has an effect, if the mapping used is non-stationary and
   * non-incremental.
   */
  void resetMesh(MeshID meshID);

  /**
   * @brief Set the position of a solver mesh vertex.
   *
   * @return Vertex ID to be used when setting an edge.
   */
  int setMeshVertex(
      int           meshID,
      const double *position);

  /**
   * @brief Sets several spatial positions for a mesh.
   *
   * @param[out] ids IDs for data from given positions.
   */
  void setMeshVertices(
      int           meshID,
      int           size,
      const double *positions,
      int *         ids);

  /**
   * @brief Gets spatial positions of vertices for given IDs.
   *
   * @param[in] ids IDs obtained when setting write positions.
   * @param[out] positions Positions corresponding to IDs.
   */
  void getMeshVertices(
      int        meshID,
      size_t     size,
      const int *ids,
      double *   positions) const;

  /**
   * @brief Gets vertex data ids from positions.
   *
   * @param[in] size Number of positions, ids.
   * @param[in] positions Positions (x,y,z,x,y,z,...) to find ids for.
   * @param[out] ids IDs corresponding to positions.
   */
  void getMeshVertexIDsFromPositions(
      int           meshID,
      size_t        size,
      const double *positions,
      int *         ids) const;

  /**
   * @brief Set an edge of a solver mesh.
   *
   * @return Index of the edge to be used when setting a triangle.
   */
  int setMeshEdge(
      MeshID meshID,
      int    firstVertexID,
      int    secondVertexID);

  /// Set a triangle of a solver mesh.
  void setMeshTriangle(
      MeshID meshID,
      int    firstEdgeID,
      int    secondEdgeID,
      int    thirdEdgeID);

  /// Sets a triangle and creates/sets edges automatically of a solver mesh.
  void setMeshTriangleWithEdges(
      MeshID meshID,
      int    firstVertexID,
      int    secondVertexID,
      int    thirdVertexID);

  /// Set a quadrangle of a solver mesh.
  void setMeshQuad(
      MeshID meshID,
      int    firstEdgeID,
      int    secondEdgeID,
      int    thirdEdgeID,
      int    fourthEdgeID);

  /// Sets a quadrangle and creates/sets edges automatically of a solver mesh.
  void setMeshQuadWithEdges(
      MeshID meshID,
      int    firstVertexID,
      int    secondVertexID,
      int    thirdVertexID,
      int    fourthVertexID);

  /**
   * @brief Computes and maps all write data mapped from mesh with given ID.
   *
   * Is automatically called in advance, if not called manually before.
   */
  void mapWriteDataFrom(int fromMeshID);

  /// Computes and maps all read data mapped to mesh with given ID.
  void mapReadDataTo(int toMeshID);

  /**
   * @brief Writes vector data values given as block.
   *
   * The block must contain the vector values in the following form:
   * values = (d0x, d0y, d0z, d1x, d1y, d1z, ...., dnx, dny, dnz), where n is
   * the number of vector values. In 2D, the z-components are removed.
   *
   * @param[in] fromDataID ID of the data to be written.
   * @param[in] size Number of valueIndices, and number of values * dimensions.
   * @param[in] values Values of the data to be written.
   */
  void writeBlockVectorData(
      int           fromDataID,
      int           size,
      const int *   valueIndices,
      const double *values);

  /**
   * @brief Write vectorial data to the interface mesh
   *
   * The exact mapping and communication must be specified in XYZ.
   *
   * @param[in] fromDataID ID of the data to be written, e.g. 1 = forces
   * @param[in] dataPosition Position (coordinate, e.g.) of data to be written
   * @param[in] dataValue Value of the data to be written
   */
  void writeVectorData(
      int           fromDataID,
      int           valueIndex,
      const double *value);

  /**
   * @brief Writes scalar data values given as block.
   *
   * @param fromDataID [IN] ID of the data to be written.
   * @param size [IN] Number of valueIndices, and number of values.
   * @param values [IN] Values of the data to be written.
   */
  void writeBlockScalarData(
      int           fromDataID,
      int           size,
      const int *   valueIndices,
      const double *values);

  /**
   * @brief Write scalar data to the interface mesh
   *
   * The exact mapping and communication must be specified in XYZ.
   *
   * @param fromDataID       [IN] ID of the data to be written (2 = temperature, e.g.)
   * @param dataPosition [IN] Position (coordinate, e.g.) of data to be written
   * @param dataValue    [IN] Value of the data to be written
   */
  void writeScalarData(
      int    fromDataID,
      int    valueIndex,
      double value);

  /**
   * @brief Reads vector data values given as block.
   *
   * The block contains the vector values in the following form:
   * values = (d0x, d0y, d0z, d1x, d1y, d1z, ...., dnx, dny, dnz), where n is
   * the number of vector values. In 2D, the z-components are removed.
   *
   * @param toDataID [IN] ID of the data to be read.
   * @param size [IN] Number of indices, and number of values * dimensions.
   * @param valueIndices [IN] Indices (from setReadPosition()) of data values.
   * @param values [IN] Values of the data to be read.
   */
  void readBlockVectorData(
      int        toDataID,
      int        size,
      const int *valueIndices,
      double *   values) const;

  /**
   * @brief Reads vector data from the coupling mesh.
   *
   * @param[in] toDataID ID of the data to be read, e.g. 1 = forces
   * @param[in] dataPosition Position (coordinate, e.g.) of data to be read
   * @param[out] dataValue Read data value
   */
  void readVectorData(
      int     toDataID,
      int     valueIndex,
      double *value) const;

  /**
   * @brief Reads scalar data values given as block.
   *
   * @param[in] toDataID ID of the data to be written.
   * @param[in] size Number of valueIndices, and number of values.
   * @param[in] values Values of the data to be written.
   */
  void readBlockScalarData(
      int        toDataID,
      int        size,
      const int *valueIndices,
      double *   values) const;

  /**
   * @brief Read scalar data from the interface mesh at the end of the time window
   *
   * The exact mapping and communication must be specified in XYZ.
   *
   * @param[in] toDataID     ID of the data to be read, e.g. 2 = temperatures
   * @param[in] dataPosition Position (coordinate, e.g.) of data to be read
   * @param[in] dataValue    Read data value
   */
  void readScalarData(
      int     toDataID,
      int     valueIndex,
      double &value) const;

  /**
<<<<<<< HEAD
   * @brief Read scalar data from the interface mesh at beginning of time step + dt.
   *
   * The exact mapping and communication must be specified in XYZ.
   *
   * @param[in] toDataID     ID of the data to be read, e.g. 2 = temperatures
   * @param[in] dataPosition Position (coordinate, e.g.) of data to be read
   * @param[in] dt           Point in time where data is sampled
   * @param[in] dataValue    Read data value
   */
  void readScalarData(
      int     toDataID,
      int     valueIndex,
      double  dt,
      double &value) const;
=======
   * @brief setMeshAccessRegion Define a region of interest in order to filter a
   *        received mesh for a certain mesh region
   *
   * @param[in] meshID ID of the mesh you want to access through the bounding box
   * @param[in] boundingBox Axis aligned bounding boxes which has in 3D the format
   *            [x_min, x_max, y_min, y_max, z_min, z_max]
   */
  void setMeshAccessRegion(const int     meshID,
                           const double *boundingBox) const;

  /**
   * @brief getMeshVerticesWithIDs Iterates over the region of
   *        interest defined by bounding boxes and reads the corresponding
   *        coordinates omitting the mapping.
   *
   * @param[in]  meshID corresponding mesh ID
   * @param[in]  size return value of getMeshSize
   * @param[out] ids ids corresponding to the coordinates
   * @param[out] coordinates associated to the values (dim * @p getMeshVertexSize)
   *
   * @pre IDs and coordinates need to have the correct size, which can be requested by getMeshVertexSize)
   */
  void getMeshVerticesAndIDs(
      const int meshID,
      const int size,
      int *     ids,
      double *  coordinates) const;
>>>>>>> 2a325d5d

  /**
   * @brief Sets the location for all output of preCICE.
   *
   * If done after configuration, this overwrites the output location specified
   * in the configuration.
   */
  //  void setExportLocation (
  //    const std::string& location,
  //    int                exportType = io::constants::exportAll() );

  /**
   * @brief Writes a mesh to vtk file.
   *
   * The plotting path has to be specified in the configuration of the
   * accessing participant.
   *
   * @param[in] filenameSuffix Suffix of all plotted files
   */
  void exportMesh(
      const std::string &filenameSuffix,
      int                exportType = io::constants::exportAll()) const;

  /**
   * @brief Scales data values according to configuration.
   *
   * Currently, the only scaling supported is a division of the data values
   * through the surface area belonging to its "support". This allows to come
   * from forces to stresses, e.g..
   */
  //  void scaleReadData ()

  /// Returns the name of the accessor
  std::string getAccessorName() const
  {
    return _accessorName;
  }

  /// Returns the rank of the accessor
  int getAccessorProcessRank() const
  {
    return _accessorProcessRank;
  }

  /// Returns the size of the accessors communicator
  int getAccessorCommunicatorSize() const
  {
    return _accessorCommunicatorSize;
  }

  /// Allows to access a registered mesh
  const mesh::Mesh &mesh(const std::string &meshName) const;

private:
  mutable logging::Logger _log{"impl::SolverInterfaceImpl"};

  std::string _accessorName;

  int _accessorProcessRank;

  int _accessorCommunicatorSize;

  impl::PtrParticipant _accessor;

  /// Spatial dimensions of problem.
  int _dimensions = 0;

  utils::MultiLock<int> _meshLock;

  /// mesh name to mesh ID mapping.
  std::map<std::string, int> _meshIDs;

  std::map<std::string, m2n::BoundM2N> _m2ns;

  /// Holds information about solvers participating in the coupled simulation.
  std::vector<impl::PtrParticipant> _participants;

  cplscheme::PtrCouplingScheme _couplingScheme;

  /// Represents the various states a SolverInterface can be in.
  enum struct State {
    Constructed, // Initial state of SolverInterface
    Initialized, // SolverInterface.initialize() triggers transition from State::Constructed to State::Initialized; mandatory
    Finalized    // SolverInterface.finalize() triggers transition form State::Initialized or State::InitializedData to State::Finalized; mandatory
  };

  // SolverInterface.initializeData() triggers transition from false to true.
  bool _hasInitializedData = false;
  // setMeshAccessRegion may only be called once
  mutable bool _accessRegionDefined = false;

  /// The current State of the solverinterface
  State _state{State::Constructed};

  /// Counts calls to advance for plotting.
  long int _numberAdvanceCalls = 0;

  /**
   * @brief Configures the coupling interface from the given xml file.
   *
   * Only after the configuration a reasonable state of a SolverInterfaceImpl
   * object is achieved.
   *
   * @param configurationFileName [IN] Name (with path) of the xml config. file.
   */
  void configure(const std::string &configurationFileName);

  /**
   * @brief Configures the coupling interface with a prepared configuration.
   *
   * Can be used to configure the SolverInterfaceImpl without xml file. Requires
   * to manually setup the configuration object.
   */
  void configure(const config::SolverInterfaceConfiguration &configuration);

  void configureM2Ns(const m2n::M2NConfiguration::SharedPointer &config);

  /// Exports meshes with data and watch point data.
  void handleExports();

  /**
   * @brief Adds exchanged data ids related to accessor to the coupling scheme.
   *
   * From the configuration it is only known which data a participant writes,
   * which data he receives, and which data is exchanged within the coupling
   * scheme. The data actually being sent and received in the coupling scheme,
   * is defined by the intersection of data being written or read by the
   * accessor and the data exchanged in the coupling scheme, respectively.
   *
   * Prerequesits:
   * - _accessor is valid
   * - _couplingScheme is valid
   */
  void addDataToCouplingScheme(
      const cplscheme::CouplingSchemeConfiguration &config);

  /**
   * @brief Configures _couplingScheme to be ready to use.
   *
   * @pre _couplingScheme holds a pointer to a valid coupling scheme object
   * @pre all meshes are created
   * @pre all data is added to _data
   * @pre _accessor points to the accessor
   */
  void addMeshesToCouplingScheme();

  /// Returns true, if the accessor uses the mesh with given name.
  bool isUsingMesh(const std::string &meshName) const;

  /// Determines participants providing meshes to other participants.
  void configurePartitions(
      const m2n::M2NConfiguration::SharedPointer &m2nConfig);

  /// Communicate bounding boxes and look for overlaps
  void compareBoundingBoxes();

  /// Communicate meshes and create partitions
  void computePartitions();

  /// Helper for mapWrittenData and mapReadData
  void computeMappings(utils::ptr_vector<MappingContext> contexts, const std::string &mappingType);

  /// Helper for mapWrittenData and mapReadData
  void mapData(utils::ptr_vector<DataContext> contexts, const std::string &mappingType);

  /// Helper for mapWrittenData and mapReadData
  void clearMappings(utils::ptr_vector<MappingContext> contexts);

  /// Computes, performs, and resets all suitable write mappings.
  void mapWrittenData();

  /// Computes, performs, and resets all suitable read mappings.
  void mapReadData();

  /**
   * @brief Performs all data actions with given timing.
   *
   * @param[in] timings the timings of the action.
   * @param[in] time the current total simulation time.
   * @param[in] timeStepSize Length of last time step computed.
   * @param[in] computedTimeWindowPart Sum of all time steps within current time window, i.e. part that is already computed.
   * @param[in] timeWindowSize Current time window size.
   */
  void performDataActions(
      const std::set<action::Action::Timing> &timings,
      double                                  time,
      double                                  timeStepSize,
      double                                  computedTimeWindowPart,
      double                                  timeWindowSize);

  /// Resets written data, displacements and mesh neighbors to export.
  void resetWrittenData();

  /// Determines participant accessing this interface from the configuration.
  impl::PtrParticipant determineAccessingParticipant(
      const config::SolverInterfaceConfiguration &config);

  int markedSkip() const
  {
    return 0;
  }
  int markedQueryDirectly() const
  {
    return 1;
  }

  /// Initializes communication between master and slaves.
  void initializeMasterSlaveCommunication();

  /// Syncs the timestep between slaves and master (all timesteps should be the same!)
  void syncTimestep(double computedTimestepLength);

  /// Which channels to close in closeCommunicationChannels()
  enum class CloseChannels : bool {
    All         = false,
    Distributed = true
  };

  /// Syncs the masters of all connected participants
  void closeCommunicationChannels(CloseChannels cc);

  /// To allow white box tests.
  friend struct PreciceTests::Serial::TestConfigurationPeano;
  friend struct PreciceTests::Serial::TestConfigurationComsol;
};

} // namespace impl
} // namespace precice<|MERGE_RESOLUTION|>--- conflicted
+++ resolved
@@ -472,7 +472,6 @@
       double &value) const;
 
   /**
-<<<<<<< HEAD
    * @brief Read scalar data from the interface mesh at beginning of time step + dt.
    *
    * The exact mapping and communication must be specified in XYZ.
@@ -487,7 +486,8 @@
       int     valueIndex,
       double  dt,
       double &value) const;
-=======
+
+  /**
    * @brief setMeshAccessRegion Define a region of interest in order to filter a
    *        received mesh for a certain mesh region
    *
@@ -515,7 +515,6 @@
       const int size,
       int *     ids,
       double *  coordinates) const;
->>>>>>> 2a325d5d
 
   /**
    * @brief Sets the location for all output of preCICE.
