#pragma once

#include <map>
#include <set>
#include <stddef.h>
#include <string>
#include <vector>

#include "action/Action.hpp"
#include "boost/noncopyable.hpp"
#include "com/Communication.hpp"
#include "cplscheme/SharedPointer.hpp"
#include "logging/Logger.hpp"
#include "m2n/BoundM2N.hpp"
#include "m2n/config/M2NConfiguration.hpp"
#include "precice/SolverInterface.hpp"
#include "precice/impl/DataContext.hpp"
#include "precice/impl/SharedPointer.hpp"
#include "precice/types.hpp"
#include "utils/MultiLock.hpp"

namespace precice {
namespace config {
class SolverInterfaceConfiguration;
}
} // namespace precice

// Forward declaration to friend the boost test struct
namespace Integration {
namespace Serial {
namespace Whitebox {
struct TestConfigurationPeano;
struct TestConfigurationComsol;
} // namespace Whitebox
} // namespace Serial
} // namespace Integration

namespace precice {
namespace cplscheme {
class CouplingSchemeConfiguration;
} // namespace cplscheme
namespace mesh {
class Mesh;
} // namespace mesh

namespace impl {

/// Implementation of solver interface.
class SolverInterfaceImpl {
public:
  /**
   * @brief Constructor.
   *
   * A solver that wants to use the SolverInterfaceImpl must instantiate an object
   * of this class. The object has to be configured by one of the configure
   * methods before it has a reasonable state and can be used.
   *
   * @param[in] configurationFileName Name (with path) of the xml config file.
   * @param[in] participantName Name of the participant using the interface. Has to
   *                            match the name given for a participant in the
   *                            xml configuration file.
   */
  SolverInterfaceImpl(
      std::string        participantName,
      const std::string &configurationFileName,
      int                accessorProcessRank,
      int                accessorCommunicatorSize);

  /// Deleted copy constructor
  SolverInterfaceImpl(SolverInterfaceImpl const &) = delete;

  /// Deleted copy assignment
  SolverInterfaceImpl &operator=(SolverInterfaceImpl const &) = delete;

  /// Deleted move constructor
  SolverInterfaceImpl(SolverInterfaceImpl &&) = delete;

  /// Deleted move assignment
  SolverInterfaceImpl &operator=(SolverInterfaceImpl &&) = delete;

  /**
   * @brief Constructor with support for custom MPI_COMM_WORLD.
   *
   * A solver that wants to use the SolverInterfaceImpl must instantiate an object
   * of this class. The object has to be configured by one of the configure
   * methods before it has a reasonable state and can be used.
   *
   * Use the parameter communicator to specify a custom global MPI communicator.
   * Pass a null pointer to signal preCICE to use MPI_COMM_WORLD.
   *
   * @param[in] participantName Name of the participant using the interface. Has to
   *                            match the name given for a participant in the
   *                            xml configuration file.
   * @param[in] configurationFileName Name (with path) of the xml config file.
   * @param[in] communicator    A pointer to the MPI_Comm to use.
   */
  SolverInterfaceImpl(
      std::string        participantName,
      const std::string &configurationFileName,
      int                accessorProcessRank,
      int                accessorCommunicatorSize,
      void *             communicator);

  /** Ensures that finalize() has been called.
   *
   * @see finalize()
   */
  ~SolverInterfaceImpl();

  /**
   * @brief Initializes all coupling data and starts (coupled) simulation.
   *
   * - Initiates MPI communication, if not done yet.
   * - Sets up a connection to the other participants of the coupled simulation.
   * - Creates all meshes, solver meshes need to be submitted before.
   * - Receives first coupling data, when the solver is not starting the
   *   coupled simulation.
   * - Determines length of the first timestep to be computed.
   *
   * @return Maximum length of first timestep to be computed by the solver.
   */
  double initialize();

  /**
   * @brief Sets the sofar written data as initial value for the coupling scheme.
   *
   * Erases the written data afterwards.
   */
  void initializeData();

  /**
   * @brief Exchanges coupling data and advances coupling state.
   *
   * - Sends and resets coupling data written by solver to coupling partners.
   * - Receives coupling data read by solver.
   * - Computes and applied data mappings.
   * - Computes acceleration of coupling data.
   * - Exchanges and computes information regarding the state of the coupled
   *   simulation.
   *
   * @param[in] computedTimestepLength Length of timestep computed by solver.
   * @return Maximum length of next timestep to be computed by solver.
   */
  double advance(double computedTimestepLength);

  /**
   * @brief Finalizes the coupled simulation.
   *
   * If initialize() has been called:
   *
   * - Synchronizes with remote participants
   * - handles final exports
   * - cleans up general state
   *
   * Always:
   *
   * - flushes and finalizes Events
   * - finalizes managed PETSc
   * - finalizes managed MPI
   *
   * @post Closes IntraComm communication
   * @post Finalized managed PETSc
   * @post Finalized managed MPI
   *
   * @warning
   * Finalize is not the inverse of initialize().
   * Finalize has to be called after construction.
   */
  void finalize();

  /**
   * @brief Returns the number of spatial dimensions for the coupling.
   *
   * The number of dimensions is fixed on configuration.
   */
  int getDimensions() const;

  /**
   * @brief Returns true, if the coupled simulation is still ongoing.
   *
   * The information to decide about the continuation of the coupled simulation
   * is retrieved in the function initializeCoupling and updated in the
   * function exchangeData.
   */
  bool isCouplingOngoing() const;

  /**
   * @brief Returns true, if new data to be read is available.
   */
  bool isReadDataAvailable() const;

  /**
   * @brief Returns true, if new data has to be written.
   */
  bool isWriteDataRequired(double computedTimestepLength) const;

  /**
   * @brief Returns true, if a time window is completed.
   */
  bool isTimeWindowComplete() const;

  // Will be removed in v3.0.0. See https://github.com/precice/precice/issues/704
  /**
   * @brief Returns whether the solver has to evaluate the surrogate model representation
   *        It does not automatically imply, that the solver does not have to evaluate the
   *        fine model representation
   */
  bool hasToEvaluateSurrogateModel() const;

  // Will be removed in v3.0.0. See https://github.com/precice/precice/issues/704
  /**
   * @brief Returns whether the solver has to evaluate the fine model representation
   *        It does not automatically imply, that the solver does not have to evaluate the
   *        surrogate model representation
   */
  bool hasToEvaluateFineModel() const;

  /**
   * @brief Returns true, if provided name of action is required.
   *
   * Some features of preCICE require a solver to perform specific actions, in
   * order to be in valid state for a coupled simulation. A solver is made
   * eligible to use those features, by querying for the required actions,
   * performing them on demand, and calling markActionFulfilled() to signalize
   * preCICE the correct behavior of the solver.
   */
  bool isActionRequired(const std::string &action) const;

  /**
   * @brief Tells preCICE that a required action has been fulfilled by a solver.
   *
   * For more details see method requireAction().
   */
  void markActionFulfilled(const std::string &action);

  /// Returns true, if the mesh with given name is used.
  bool hasMesh(const std::string &meshName) const;

  /**
   * @brief Returns the ID belonging to the mesh with given name.
   *
   * The existing names are determined from the configuration.
   */
  int getMeshID(const std::string &meshName) const;

  /// Returns all mesh IDs (besides sub-ids).
  std::set<int> getMeshIDs() const;

  /// @copydoc SolverInterface::isMeshConnectivityRequired
  bool isMeshConnectivityRequired(int meshID) const;

  /// @copydoc SolverInterface::isGradientDataRequired
  bool isGradientDataRequired(int dataID) const;

  /// Returns true, if the data with given name is used in the given mesh.
  bool hasData(const std::string &dataName, MeshID meshID) const;

  /// Returns data id corresponding to the given name (from configuration) and mesh.
  int getDataID(const std::string &dataName, MeshID meshID) const;

  /// Returns the number of nodes of a mesh.
  int getMeshVertexSize(MeshID meshID) const;

  /**
   * @brief Resets mesh with given ID.
   *
   * Has to be called, everytime the positions for data to be mapped
   * changes. Only has an effect, if the mapping used is non-stationary and
   * non-incremental.
   */
  void resetMesh(MeshID meshID);

  /**
   * @brief Set the position of a solver mesh vertex.
   *
   * @return Vertex ID to be used when setting an edge.
   */
  int setMeshVertex(
      int           meshID,
      const double *position);

  /**
   * @brief Sets several spatial positions for a mesh.
   *
   * @param[out] ids IDs for data from given positions.
   */
  void setMeshVertices(
      int           meshID,
      int           size,
      const double *positions,
      int *         ids);

  /**
   * @brief Gets spatial positions of vertices for given IDs.
   *
   * @param[in] ids IDs obtained when setting write positions.
   * @param[out] positions Positions corresponding to IDs.
   */
  void getMeshVertices(
      int        meshID,
      size_t     size,
      const int *ids,
      double *   positions) const;

  /**
   * @brief Gets vertex data ids from positions.
   *
   * @param[in] size Number of positions, ids.
   * @param[in] positions Positions (x,y,z,x,y,z,...) to find ids for.
   * @param[out] ids IDs corresponding to positions.
   */
  void getMeshVertexIDsFromPositions(
      int           meshID,
      size_t        size,
      const double *positions,
      int *         ids) const;

  /**
   * @brief Set an edge of a solver mesh.
   *
   * @return Index of the edge to be used when setting a triangle.
   */
  int setMeshEdge(
      MeshID meshID,
      int    firstVertexID,
      int    secondVertexID);

  /// Set a triangle of a solver mesh.
  void setMeshTriangle(
      MeshID meshID,
      int    firstEdgeID,
      int    secondEdgeID,
      int    thirdEdgeID);

  /// Sets a triangle and creates/sets edges automatically of a solver mesh.
  void setMeshTriangleWithEdges(
      MeshID meshID,
      int    firstVertexID,
      int    secondVertexID,
      int    thirdVertexID);

  /// Set a quadrangle of a solver mesh.
  void setMeshQuad(
      MeshID meshID,
      int    firstEdgeID,
      int    secondEdgeID,
      int    thirdEdgeID,
      int    fourthEdgeID);

  /// Sets a quadrangle and creates/sets edges automatically of a solver mesh.
  void setMeshQuadWithEdges(
      MeshID meshID,
      int    firstVertexID,
      int    secondVertexID,
      int    thirdVertexID,
      int    fourthVertexID);

  /**
   * @brief Computes and maps all write data mapped from mesh with given ID.
   *
   * Is automatically called in advance, if not called manually before.
   */
  void mapWriteDataFrom(int fromMeshID);

  /// Computes and maps all read data mapped to mesh with given ID.
  void mapReadDataTo(int toMeshID);

  /**
   * @brief Writes vector data values given as block.
   *
   * The block must contain the vector values in the following form:
   * values = (d0x, d0y, d0z, d1x, d1y, d1z, ...., dnx, dny, dnz), where n is
   * the number of vector values. In 2D, the z-components are removed.
   *
   * @param[in] fromDataID ID of the data to be written.
   * @param[in] size Number of valueIndices, and number of values * dimensions.
   * @param[in] values Values of the data to be written.
   */
  void writeBlockVectorData(
      int           fromDataID,
      int           size,
      const int *   valueIndices,
      const double *values);

  /// @copydoc precice::SolverInterface::writeBlockVectorGradientData
  void writeBlockVectorGradientData(
      int           fromDataID,
      int           size,
      const int *   valueIndices,
      const double *gradientValues,
      bool          rowsFirst = false);

  /**
   * @brief Write vectorial data to the interface mesh
   *
   * The exact mapping and communication must be specified in XYZ.
   *
   * @param[in] fromDataID ID of the data to be written, e.g. 1 = forces
   * @param[in] dataPosition Position (coordinate, e.g.) of data to be written
   * @param[in] dataValue Value of the data to be written
   */
  void writeVectorData(
      int           fromDataID,
      int           valueIndex,
      const double *value);

  /// @copydoc precice::SolverInterface::writeVectorGradientData
  void writeVectorGradientData(
      int           fromDataID,
      int           valueIndex,
      const double *gradientValues,
      bool          rowsFirst = false);

  /**
   * @brief Writes scalar data values given as block.
   *
   * @param[in] fromDataID ID of the data to be written.
   * @param[in] size Number of valueIndices, and number of values.
   * @param[in] values Values of the data to be written.
   */
  void writeBlockScalarData(
      int           fromDataID,
      int           size,
      const int *   valueIndices,
      const double *values);

  /// @copydoc precice::SolverInterface::writeBlockScalarGradientData
  void writeBlockScalarGradientData(
      int           fromDataID,
      int           size,
      const int *   valueIndices,
      const double *gradientValues);

  /**
   * @brief Write scalar data to the interface mesh
   *
   * The exact mapping and communication must be specified in XYZ.
   *
   * @param[in] fromDataID ID of the data to be written (2 = temperature, e.g.)
   * @param[in] dataPosition Position (coordinate, e.g.) of data to be written
   * @param[in] dataValue Value of the data to be written
   */
  void writeScalarData(
      int    fromDataID,
      int    valueIndex,
      double value);

  /// @copydoc precice::SolverInterface::writeScalarGradientData
  void writeScalarGradientData(
      int           fromDataID,
      int           valueIndex,
      const double *gradientValues);

  /**
   * @brief Reads vector data values given as block from a mesh. Values correspond to the end of the current time window.
   *
   * This function reads values of specified vertices from a dataID.
   * Values are read into a block of continuous memory.
   * valueIndices contains the indices of the vertices.
   *
   * The 2D-format of values is (d0x, d0y, d1x, d1y, ..., dnx, dny)
   * The 3D-format of values is (d0x, d0y, d0z, d1x, d1y, d1z, ..., dnx, dny, dnz)
   *
   * @param[in] dataID ID to read from.
   * @param[in] size Number n of vertices.
   * @param[in] valueIndices Indices of the vertices.
   * @param[out] values Pointer to read destination.
   */
  void readBlockVectorData(
      int        toDataID,
      int        size,
      const int *valueIndices,
      double *   values) const;

  /**
   * @brief Reads vector data values given as block from a mesh. Values correspond to a given point in time relative to the beginning of the current timestep.
   *
   * This function reads values of specified vertices from a dataID.
   * Values are read into a block of continuous memory.
   * valueIndices contains the indices of the vertices.
   *
   * The 2D-format of values is (d0x, d0y, d1x, d1y, ..., dnx, dny)
   * The 3D-format of values is (d0x, d0y, d0z, d1x, d1y, d1z, ..., dnx, dny, dnz)
   *
   * The data is read at relativeReadTime, which indicates the point in time measured from the beginning of the current time step.
   * relativeReadTime = 0 corresponds to data at the beginning of the time step. Assuming that the user will call advance(dt) at the
   * end of the time step, dt indicates the length of the current time step. Then relativeReadTime = dt corresponds to the data at
   * the end of the time step.
   *
   * @param[in] dataID ID to read from.
   * @param[in] size Number n of vertices.
   * @param[in] valueIndices Indices of the vertices.
   * @param[in] relativeReadTime Point in time where data is read relative to the beginning of the current time step.
   * @param[out] values Pointer to read destination.
   */
  void readBlockVectorData(
      int        toDataID,
      int        size,
      const int *valueIndices,
      double     relativeReadTime,
      double *   values) const;

  /**
   * @brief Reads vector data at a vertex on a mesh. Values correspond to the end of the current time window.
   *
   * This function reads a value of a specified vertex from a dataID.
   * Values are provided as a block of continuous memory.
   *
   * The 2D-format of value is (x, y)
   * The 3D-format of value is (x, y, z)
   *
   * @param[in] dataID ID to read from.
   * @param[in] valueIndex Index of the vertex.
   * @param[out] value Pointer to the vector value.
   */
  void readVectorData(
      int     toDataID,
      int     valueIndex,
      double *value) const;

  /**
   * @brief Reads vector data at a vertex on a mesh. Values correspond to a given point in time relative to the beginning of the current timestep.
   *
   * This function reads a value of a specified vertex from a dataID.
   * Values are provided as a block of continuous memory.
   *
   * The 2D-format of value is (x, y)
   * The 3D-format of value is (x, y, z)
   *
   * The data is read at relativeReadTime, which indicates the point in time measured from the beginning of the current time step.
   * relativeReadTime = 0 corresponds to data at the beginning of the time step. Assuming that the user will call advance(dt) at the
   * end of the time step, dt indicates the length of the current time step. Then relativeReadTime = dt corresponds to the data at
   * the end of the time step.
   *
   * @param[in] dataID ID to read from.
   * @param[in] valueIndex Index of the vertex.
   * @param[in] relativeReadTime Point in time where data is read relative to the beginning of the current time step.
   * @param[out] value Pointer to the vector value.
   */
  void readVectorData(
      int     toDataID,
      int     valueIndex,
      double  relativeReadTime,
      double *value) const;

  /**
   * @brief Reads scalar data values given as block from a mesh. Values correspond to the end of the current time window.
   *
   * This function reads values of specified vertices from a dataID.
   * Values are provided as a block of continuous memory.
   * valueIndices contains the indices of the vertices.
   *
   * @param[in] dataID ID to read from.
   * @param[in] size Number n of vertices.
   * @param[in] valueIndices Indices of the vertices.
   * @param[out] values Pointer to the read destination.
   */
  void readBlockScalarData(
      int        toDataID,
      int        size,
      const int *valueIndices,
      double *   values) const;

  /**
   * @brief Reads scalar data values given as block from a mesh. Values correspond to a given point in time relative to the beginning of the current timestep.
   *
   * This function reads values of specified vertices from a dataID.
   * Values are provided as a block of continuous memory.
   * valueIndices contains the indices of the vertices.
   *
   * The data is read at relativeReadTime, which indicates the point in time measured from the beginning of the current time step.
   * relativeReadTime = 0 corresponds to data at the beginning of the time step. Assuming that the user will call advance(dt) at the
   * end of the time step, dt indicates the length of the current time step. Then relativeReadTime = dt corresponds to the data at
   * the end of the time step.
   *
   * @param[in] dataID ID to read from.
   * @param[in] size Number n of vertices.
   * @param[in] valueIndices Indices of the vertices.
   * @param[in] relativeReadTime Point in time where data is read relative to the beginning of the current time step.
   * @param[out] values Pointer to the read destination.
   */
  void readBlockScalarData(
      int        toDataID,
      int        size,
      const int *valueIndices,
      double     relativeReadTime,
      double *   values) const;

  /**
   * @brief Reads scalar data at a vertex on a mesh. Values correspond to the end of the current time window.
   *
   * This function reads a value of a specified vertex from a dataID.
   *
   * @param[in] dataID ID to read from.
   * @param[in] valueIndex Index of the vertex.
   * @param[out] value Read destination of the value.
   */
  void readScalarData(
      int     toDataID,
      int     valueIndex,
      double &value) const;

  /**
   * @brief Reads scalar data at a vertex on a mesh. Values correspond to a given point in time relative to the beginning of the current timestep.
   *
   * This function reads a value of a specified vertex from a dataID.
   *
   * The data is read at relativeReadTime, which indicates the point in time measured from the beginning of the current time step.
   * relativeReadTime = 0 corresponds to data at the beginning of the time step. Assuming that the user will call advance(dt) at the
   * end of the time step, dt indicates the length of the current time step. Then relativeReadTime = dt corresponds to the data at
   * the end of the time step.
   *
   * @param[in] dataID ID to read from.
   * @param[in] valueIndex Index of the vertex.
   * @param[in] relativeReadTime Point in time where data is read relative to the beginning of the current time step
   * @param[out] value Read destination of the value.
   */
  void readScalarData(
      int     toDataID,
      int     valueIndex,
      double  relativeReadTime,
      double &value) const;

  /// @copydoc precice::SolverInterface::setMeshAccessRegion
  void setMeshAccessRegion(const int     meshID,
                           const double *boundingBox) const;

  /// @copydoc precice::SolverInterface::getMeshVerticesAndIDs
  void getMeshVerticesAndIDs(
      const int meshID,
      const int size,
      int *     ids,
      double *  coordinates) const;

  /**
   * @brief Writes a mesh to vtk file.
   *
   * The plotting path has to be specified in the configuration of the
   * accessing participant.
   *
   * @param[in] filenameSuffix Suffix of all plotted files
   */
  void exportMesh(const std::string &filenameSuffix) const;

  /// Allows to access a registered mesh
  const mesh::Mesh &mesh(const std::string &meshName) const;

private:
  mutable logging::Logger _log{"impl::SolverInterfaceImpl"};

  std::string _accessorName;

  int _accessorProcessRank;

  int _accessorCommunicatorSize;

  impl::PtrParticipant _accessor;

  /// Spatial dimensions of problem.
  int _dimensions = 0;

  utils::MultiLock<int> _meshLock;

  /// mesh name to mesh ID mapping.
  std::map<std::string, int> _meshIDs;

  std::map<std::string, m2n::BoundM2N> _m2ns;

  /// Holds information about solvers participating in the coupled simulation.
  std::vector<impl::PtrParticipant> _participants;

  cplscheme::PtrCouplingScheme _couplingScheme;

  /// Represents the various states a SolverInterface can be in.
  enum struct State {
    Constructed, // Initial state of SolverInterface
    Initialized, // SolverInterface.initialize() triggers transition from State::Constructed to State::Initialized; mandatory
    Finalized    // SolverInterface.finalize() triggers transition form State::Initialized or State::InitializedData to State::Finalized; mandatory
  };

  /// SolverInterface.initializeData() triggers transition from false to true.
  bool _hasInitializedData = false;

  /// Are experimental API calls allowed?
  bool _allowsExperimental = false;

  /// setMeshAccessRegion may only be called once
  mutable bool _accessRegionDefined = false;

  /// The current State of the solverinterface
  State _state{State::Constructed};

  /// Counts calls to advance for plotting.
  long int _numberAdvanceCalls = 0;

  /**
   * @brief Configures the coupling interface from the given xml file.
   *
   * Only after the configuration a reasonable state of a SolverInterfaceImpl
   * object is achieved.
   *
   * @param[in] configurationFileName Name (with path) of the xml config. file.
   */
  void configure(const std::string &configurationFileName);

  /**
   * @brief Configures the coupling interface with a prepared configuration.
   *
   * Can be used to configure the SolverInterfaceImpl without xml file. Requires
   * to manually setup the configuration object.
   */
  void configure(const config::SolverInterfaceConfiguration &configuration);

  void configureM2Ns(const m2n::M2NConfiguration::SharedPointer &config);

  /// Implementation of read functions.
  void readBlockVectorDataImpl(
      int        toDataID,
      int        size,
      const int *valueIndices,
      double     relativeReadTime,
      double *   values) const;

  void readVectorDataImpl(
      int     toDataID,
      int     valueIndex,
      double  relativeReadTime,
      double *value) const;

  void readBlockScalarDataImpl(
      int        toDataID,
      int        size,
      const int *valueIndices,
      double     relativeReadTime,
      double *   values) const;

  void readScalarDataImpl(
      int     toDataID,
      int     valueIndex,
      double  relativeReadTime,
      double &value) const;

  /// Exports meshes with data and watch point data.
  void handleExports();

  /// Determines participants providing meshes to other participants.
  void configurePartitions(
      const m2n::M2NConfiguration::SharedPointer &m2nConfig);

  /// Communicate bounding boxes and look for overlaps
  void compareBoundingBoxes();

  /// Communicate meshes and create partitions
  void computePartitions();

  /// Helper for mapWrittenData and mapReadData
  void computeMappings(const utils::ptr_vector<MappingContext> &contexts, const std::string &mappingType);

  /// Helper for mapWrittenData and mapReadData
  void clearMappings(utils::ptr_vector<MappingContext> contexts);

  /// Computes, performs, and resets all suitable write mappings.
  void mapWrittenData();

  /// Computes, performs, and resets all suitable read mappings.
  void mapReadData();

  /**
   * @brief Performs all data actions with given timing.
   *
   * @param[in] timings the timings of the action.
   * @param[in] time the current total simulation time.
   * @param[in] timeStepSize Length of last time step computed.
   * @param[in] computedTimeWindowPart Sum of all time steps within current time window, i.e. part that is already computed.
   * @param[in] timeWindowSize Current time window size.
   */
  void performDataActions(
      const std::set<action::Action::Timing> &timings,
      double                                  time,
      double                                  timeStepSize,
      double                                  computedTimeWindowPart,
      double                                  timeWindowSize);

  /// Resets written data, displacements and mesh neighbors to export.
  void resetWrittenData();

  /// Determines participant accessing this interface from the configuration.
  impl::PtrParticipant determineAccessingParticipant(
      const config::SolverInterfaceConfiguration &config);

<<<<<<< HEAD
  /// Initializes communication between master and slaves.
  void initializeIntraCommunication();
=======
  /// Initializes intra-participant communication.
  void initializeMasterSlaveCommunication();
>>>>>>> a6f2fd91

  /// Syncs the timestep between all ranks (all timesteps should be the same!)
  void syncTimestep(double computedTimestepLength);

  /// Which channels to close in closeCommunicationChannels()
  enum class CloseChannels : bool {
    All         = false,
    Distributed = true
  };

  /// Syncs the primary ranks of all connected participants
  void closeCommunicationChannels(CloseChannels cc);

  /// To allow white box tests.
  friend struct Integration::Serial::Whitebox::TestConfigurationPeano;
  friend struct Integration::Serial::Whitebox::TestConfigurationComsol;
};

} // namespace impl
} // namespace precice<|MERGE_RESOLUTION|>--- conflicted
+++ resolved
@@ -788,13 +788,8 @@
   impl::PtrParticipant determineAccessingParticipant(
       const config::SolverInterfaceConfiguration &config);
 
-<<<<<<< HEAD
   /// Initializes communication between master and slaves.
   void initializeIntraCommunication();
-=======
-  /// Initializes intra-participant communication.
-  void initializeMasterSlaveCommunication();
->>>>>>> a6f2fd91
 
   /// Syncs the timestep between all ranks (all timesteps should be the same!)
   void syncTimestep(double computedTimestepLength);
