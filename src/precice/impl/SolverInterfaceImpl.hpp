--- conflicted
+++ resolved
@@ -444,12 +444,7 @@
    */
   void exportMesh (
     const std::string& filenameSuffix,
-<<<<<<< HEAD
-    int                exportType = io::constants::exportAll() );
-=======
     int                exportType = constants::exportAll() ) const;
->>>>>>> b1dca1dc
-
 
   /**
    * @brief Scales data values according to configuration.
