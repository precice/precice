--- conflicted
+++ resolved
@@ -32,52 +32,6 @@
   PRECICE_TRACE();
   PRECICE_ASSERT(_providedData);
   return _providedData->getID();
-}
-
-<<<<<<< HEAD
-bool DataContext::isMappingRequired()
-{
-  using namespace mapping;
-  MappingConfiguration::Timing timing    = _mappingContext.timing;
-  bool                         hasMapped = _mappingContext.hasMappedData;
-  bool                         mapNow    = timing == MappingConfiguration::ON_ADVANCE;
-  mapNow |= timing == MappingConfiguration::INITIAL;
-  return (hasMapping() && mapNow && (not hasMapped));
-=======
-int DataContext::getFromDataID() const
-{
-  PRECICE_TRACE();
-  PRECICE_ASSERT(hasMapping());
-  PRECICE_ASSERT(_fromData);
-  return _fromData->getID();
-}
-
-void DataContext::resetProvidedData()
-{
-  PRECICE_TRACE();
-  _providedData->toZero();
-}
-
-void DataContext::resetToData()
-{
-  PRECICE_TRACE();
-  _toData->toZero();
-}
-
-int DataContext::getToDataID() const
-{
-  PRECICE_TRACE();
-  PRECICE_ASSERT(hasMapping());
-  PRECICE_ASSERT(_toData);
-  return _toData->getID();
->>>>>>> aa870217
-}
-
-int DataContext::getDataDimensions() const
-{
-  PRECICE_TRACE();
-  PRECICE_ASSERT(_providedData);
-  return _providedData->getDimensions();
 }
 
 std::string DataContext::getMeshName() const
@@ -127,5 +81,15 @@
   return _fromData == _providedData;
 }
 
+bool DataContext::isMappingRequired()
+{
+  using namespace mapping;
+  MappingConfiguration::Timing timing    = _mappingContext.timing;
+  bool                         hasMapped = _mappingContext.hasMappedData;
+  bool                         mapNow    = timing == MappingConfiguration::ON_ADVANCE;
+  mapNow |= timing == MappingConfiguration::INITIAL;
+  return (hasMapping() && mapNow && (not hasMapped));
+}
+
 } // namespace impl
 } // namespace precice