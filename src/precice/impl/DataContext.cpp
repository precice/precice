--- conflicted
+++ resolved
@@ -29,6 +29,7 @@
 
 mesh::PtrData DataContext::toData()
 {
+  PRECICE_TRACE();
   PRECICE_ASSERT(_toData);
   return _toData;
 }
@@ -95,15 +96,9 @@
   return _mesh->getID();
 }
 
-<<<<<<< HEAD
-void DataContext::configureForReadMapping(MappingContext mappingContext, MeshContext meshContext)
-{
-  PRECICE_TRACE();
-  PRECICE_ASSERT(meshContext.mesh->hasDataName(getDataName()));
-  mesh::PtrData fromData = meshContext.mesh->data(getDataName());
-=======
-void DataContext::setMapping(MappingContext mappingContext, mesh::PtrData fromData, mesh::PtrData toData)
-{
+void DataContext::setMapping(MappingContext mappingContext, mesh::PtrData fromData, mesh::PtrData toData, time::PtrWaveform fromWaveform, time::PtrWaveform toWaveform)
+{
+  PRECICE_TRACE();
   PRECICE_ASSERT(!hasMapping());
   PRECICE_ASSERT(fromData);
   PRECICE_ASSERT(toData);
@@ -114,181 +109,6 @@
   PRECICE_ASSERT(toData->getName() == getDataName());
   _toData = toData;
   PRECICE_ASSERT(_toData != _fromData);
-}
-
-void DataContext::configureForReadMapping(MappingContext mappingContext, MeshContext fromMeshContext)
-{
-  PRECICE_ASSERT(fromMeshContext.mesh->hasDataName(getDataName()));
-  mesh::PtrData fromData = fromMeshContext.mesh->data(getDataName());
->>>>>>> b01ef176
-  PRECICE_ASSERT(fromData != _providedData);
-  time::PtrWaveform ptrFromWaveform(new time::Waveform(fromData->values().size()));
-  this->setMapping(mappingContext, fromData, _providedData, ptrFromWaveform, _providedWaveform);
-  PRECICE_ASSERT(hasReadMapping());
-}
-
-void DataContext::configureForWriteMapping(MappingContext mappingContext, MeshContext toMeshContext)
-{
-<<<<<<< HEAD
-  PRECICE_TRACE();
-  PRECICE_ASSERT(meshContext.mesh->hasDataName(getDataName()));
-  mesh::PtrData toData = meshContext.mesh->data(getDataName());
-=======
-  PRECICE_ASSERT(toMeshContext.mesh->hasDataName(getDataName()));
-  mesh::PtrData toData = toMeshContext.mesh->data(getDataName());
->>>>>>> b01ef176
-  PRECICE_ASSERT(toData != _providedData);
-  time::PtrWaveform ptrToWaveform(new time::Waveform(toData->values().size()));
-  this->setMapping(mappingContext, _providedData, toData, _providedWaveform, ptrToWaveform);
-  PRECICE_ASSERT(hasWriteMapping());
-}
-
-bool DataContext::hasMapping() const
-{
-  PRECICE_TRACE();
-  return hasReadMapping() || hasWriteMapping();
-}
-
-bool DataContext::hasReadMapping() const
-{
-  PRECICE_TRACE();
-  return _toData == _providedData;
-}
-
-bool DataContext::hasWriteMapping() const
-{
-  PRECICE_TRACE();
-  return _fromData == _providedData;
-}
-
-const MappingContext DataContext::mappingContext() const
-{
-  PRECICE_TRACE();
-  PRECICE_ASSERT(hasMapping());
-  return _mappingContext;
-}
-
-void DataContext::initializeProvidedWaveform()
-{
-  PRECICE_TRACE();
-  PRECICE_ASSERT(not hasMapping());
-  initializeWaveform(_providedData, _providedWaveform);
-}
-
-void DataContext::initializeFromWaveform()
-{
-  PRECICE_TRACE();
-  PRECICE_ASSERT(hasMapping());
-  initializeWaveform(_fromData, _fromWaveform);
-}
-
-void DataContext::initializeToWaveform()
-{
-  PRECICE_TRACE();
-  PRECICE_ASSERT(hasMapping());
-  initializeWaveform(_toData, _toWaveform);
-}
-
-void DataContext::sampleWaveformInToData()
-{
-  PRECICE_TRACE();
-  if (hasMapping()) {
-    sampleWaveformIntoData(_toData, _toWaveform);
-  } else {
-    sampleWaveformIntoData(_providedData, _providedWaveform);
-  }
-}
-
-void DataContext::storeFromDataInWaveform()
-{
-  PRECICE_TRACE();
-  if (hasMapping()) {
-    storeDataInWaveform(_fromData, _fromWaveform);
-  } else {
-    storeDataInWaveform(_providedData, _providedWaveform);
-  }
-}
-
-void DataContext::moveWaveformSampleToData(int sampleID)
-{
-  PRECICE_TRACE();
-  sampleWaveformIntoData(_fromData, _fromWaveform, sampleID);
-}
-
-void DataContext::moveDataToWaveformSample(int sampleID)
-{
-  PRECICE_TRACE();
-  storeDataInWaveform(_toData, _toWaveform, sampleID);
-}
-
-void DataContext::moveProvidedDataToProvidedWaveformSample(int sampleID)
-{
-  PRECICE_TRACE();
-  PRECICE_ASSERT(not hasMapping());
-  storeDataInWaveform(_providedData, _providedWaveform, sampleID);
-}
-
-int DataContext::numberOfSamplesInWaveform()
-{
-  PRECICE_TRACE();
-  if (hasMapping()) {
-    PRECICE_ASSERT(_fromWaveform->numberOfSamples() == _toWaveform->numberOfSamples());
-    return _fromWaveform->numberOfSamples();
-  } else {
-    return _providedWaveform->numberOfSamples();
-  }
-}
-
-Eigen::VectorXd DataContext::sampleAt(double dt, int timeWindows)
-{
-  PRECICE_TRACE();
-  PRECICE_ASSERT(_providedWaveform->numberOfData() == _providedData->values().size(),
-                 _providedWaveform->numberOfData(), _providedData->values().size());
-  int order = 1;
-  return _providedWaveform->sample(dt, timeWindows, order);
-}
-
-void DataContext::initializeWaveform(mesh::PtrData initializingData, time::PtrWaveform initializedWaveform)
-{
-  PRECICE_TRACE();
-  int numberOfSamples = numberOfSamplesInWaveform();
-  int numberOfData    = initializingData->values().size();
-  // PRECICE_ASSERT(numberOfData > 0, numberOfData);  // @todo assertion breaks, but seems like calling advance on empty write data is ok?
-  initializedWaveform->resizeData(numberOfData);
-  for (int sampleID = 0; sampleID < numberOfSamples; ++sampleID) {
-    initializedWaveform->storeAt(initializingData->values(), sampleID);
-  }
-  PRECICE_ASSERT(initializedWaveform->numberOfData() == numberOfData);
-}
-
-void DataContext::sampleWaveformIntoData(mesh::PtrData targetData, time::PtrWaveform sourceWaveform, int sampleID)
-{
-  PRECICE_TRACE();
-  PRECICE_ASSERT(sourceWaveform->numberOfData() == targetData->values().size(),
-                 sourceWaveform->numberOfData(), targetData->values().size());
-  targetData->values() = sourceWaveform->lastTimeWindows().col(sampleID);
-}
-
-void DataContext::storeDataInWaveform(mesh::PtrData sourceData, time::PtrWaveform targetWaveform, int sampleID)
-{
-  PRECICE_ASSERT(targetWaveform->numberOfData() == sourceData->values().size(),
-                 targetWaveform->numberOfData(), sourceData->values().size());
-  targetWaveform->storeAt(sourceData->values(), sampleID);
-}
-
-void DataContext::setMapping(MappingContext mappingContext, mesh::PtrData fromData, mesh::PtrData toData, time::PtrWaveform fromWaveform, time::PtrWaveform toWaveform)
-{
-  PRECICE_TRACE();
-  PRECICE_ASSERT(!hasMapping());
-  PRECICE_ASSERT(fromData);
-  PRECICE_ASSERT(toData);
-  _mappingContext = mappingContext;
-  PRECICE_ASSERT(fromData == _providedData || toData == _providedData, "Either fromData or toData has to equal provided data.");
-  PRECICE_ASSERT(fromData->getName() == getDataName());
-  _fromData = fromData;
-  PRECICE_ASSERT(toData->getName() == getDataName());
-  _toData = toData;
-  PRECICE_ASSERT(_toData != _fromData);
 
   PRECICE_ASSERT(fromWaveform);
   PRECICE_ASSERT(toWaveform);
@@ -299,6 +119,161 @@
   PRECICE_ASSERT(_toWaveform != _fromWaveform);
 }
 
+void DataContext::configureForReadMapping(MappingContext mappingContext, MeshContext fromMeshContext)
+{
+  PRECICE_TRACE();
+  PRECICE_ASSERT(fromMeshContext.mesh->hasDataName(getDataName()));
+  mesh::PtrData fromData = fromMeshContext.mesh->data(getDataName());
+  PRECICE_ASSERT(fromData != _providedData);
+  time::PtrWaveform ptrFromWaveform(new time::Waveform(fromData->values().size()));
+  this->setMapping(mappingContext, fromData, _providedData, ptrFromWaveform, _providedWaveform);
+  PRECICE_ASSERT(hasReadMapping());
+}
+
+void DataContext::configureForWriteMapping(MappingContext mappingContext, MeshContext toMeshContext)
+{
+  PRECICE_TRACE();
+  PRECICE_ASSERT(toMeshContext.mesh->hasDataName(getDataName()));
+  mesh::PtrData toData = toMeshContext.mesh->data(getDataName());
+  PRECICE_ASSERT(toData != _providedData);
+  time::PtrWaveform ptrToWaveform(new time::Waveform(toData->values().size()));
+  this->setMapping(mappingContext, _providedData, toData, _providedWaveform, ptrToWaveform);
+  PRECICE_ASSERT(hasWriteMapping());
+}
+
+bool DataContext::hasMapping() const
+{
+  PRECICE_TRACE();
+  return hasReadMapping() || hasWriteMapping();
+}
+
+bool DataContext::hasReadMapping() const
+{
+  PRECICE_TRACE();
+  return _toData == _providedData;
+}
+
+bool DataContext::hasWriteMapping() const
+{
+  PRECICE_TRACE();
+  return _fromData == _providedData;
+}
+
+const MappingContext DataContext::mappingContext() const
+{
+  PRECICE_TRACE();
+  PRECICE_ASSERT(hasMapping());
+  return _mappingContext;
+}
+
+void DataContext::initializeProvidedWaveform()
+{
+  PRECICE_TRACE();
+  PRECICE_ASSERT(not hasMapping());
+  initializeWaveform(_providedData, _providedWaveform);
+}
+
+void DataContext::initializeFromWaveform()
+{
+  PRECICE_TRACE();
+  PRECICE_ASSERT(hasMapping());
+  initializeWaveform(_fromData, _fromWaveform);
+}
+
+void DataContext::initializeToWaveform()
+{
+  PRECICE_TRACE();
+  PRECICE_ASSERT(hasMapping());
+  initializeWaveform(_toData, _toWaveform);
+}
+
+void DataContext::sampleWaveformInToData()
+{
+  PRECICE_TRACE();
+  if (hasMapping()) {
+    sampleWaveformIntoData(_toData, _toWaveform);
+  } else {
+    sampleWaveformIntoData(_providedData, _providedWaveform);
+  }
+}
+
+void DataContext::storeFromDataInWaveform()
+{
+  PRECICE_TRACE();
+  if (hasMapping()) {
+    storeDataInWaveform(_fromData, _fromWaveform);
+  } else {
+    storeDataInWaveform(_providedData, _providedWaveform);
+  }
+}
+
+void DataContext::moveWaveformSampleToData(int sampleID)
+{
+  PRECICE_TRACE();
+  sampleWaveformIntoData(_fromData, _fromWaveform, sampleID);
+}
+
+void DataContext::moveDataToWaveformSample(int sampleID)
+{
+  PRECICE_TRACE();
+  storeDataInWaveform(_toData, _toWaveform, sampleID);
+}
+
+void DataContext::moveProvidedDataToProvidedWaveformSample(int sampleID)
+{
+  PRECICE_TRACE();
+  PRECICE_ASSERT(not hasMapping());
+  storeDataInWaveform(_providedData, _providedWaveform, sampleID);
+}
+
+int DataContext::numberOfSamplesInWaveform()
+{
+  PRECICE_TRACE();
+  if (hasMapping()) {
+    PRECICE_ASSERT(_fromWaveform->numberOfSamples() == _toWaveform->numberOfSamples());
+    return _fromWaveform->numberOfSamples();
+  } else {
+    return _providedWaveform->numberOfSamples();
+  }
+}
+
+Eigen::VectorXd DataContext::sampleAt(double dt, int timeWindows)
+{
+  PRECICE_TRACE();
+  PRECICE_ASSERT(_providedWaveform->numberOfData() == _providedData->values().size(),
+                 _providedWaveform->numberOfData(), _providedData->values().size());
+  int order = 1;
+  return _providedWaveform->sample(dt, timeWindows, order);
+}
+
+void DataContext::initializeWaveform(mesh::PtrData initializingData, time::PtrWaveform initializedWaveform)
+{
+  PRECICE_TRACE();
+  int numberOfSamples = numberOfSamplesInWaveform();
+  int numberOfData    = initializingData->values().size();
+  // PRECICE_ASSERT(numberOfData > 0, numberOfData);  // @todo assertion breaks, but seems like calling advance on empty write data is ok?
+  initializedWaveform->resizeData(numberOfData);
+  for (int sampleID = 0; sampleID < numberOfSamples; ++sampleID) {
+    initializedWaveform->storeAt(initializingData->values(), sampleID);
+  }
+  PRECICE_ASSERT(initializedWaveform->numberOfData() == numberOfData);
+}
+
+void DataContext::sampleWaveformIntoData(mesh::PtrData targetData, time::PtrWaveform sourceWaveform, int sampleID)
+{
+  PRECICE_TRACE();
+  PRECICE_ASSERT(sourceWaveform->numberOfData() == targetData->values().size(),
+                 sourceWaveform->numberOfData(), targetData->values().size());
+  targetData->values() = sourceWaveform->lastTimeWindows().col(sampleID);
+}
+
+void DataContext::storeDataInWaveform(mesh::PtrData sourceData, time::PtrWaveform targetWaveform, int sampleID)
+{
+  PRECICE_ASSERT(targetWaveform->numberOfData() == sourceData->values().size(),
+                 targetWaveform->numberOfData(), sourceData->values().size());
+  targetWaveform->storeAt(sourceData->values(), sampleID);
+}
+
 void DataContext::moveProvidedWaveform()
 {
   _providedWaveform->moveToNextWindow(1);
