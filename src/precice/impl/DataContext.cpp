#include "precice/impl/DataContext.hpp"
#include <memory>
#include "utils/EigenHelperFunctions.hpp"

namespace precice {
namespace impl {

logging::Logger DataContext::_log{"impl::DataContext"};

DataContext::DataContext(mesh::PtrData data, mesh::PtrMesh mesh)
{
  PRECICE_ASSERT(data);
  _providedData = data;
  PRECICE_ASSERT(mesh);
  _mesh = mesh;
}

std::string DataContext::getDataName() const
{
  PRECICE_ASSERT(_providedData);
  return _providedData->getName();
}

DataID DataContext::getFromDataID(size_t dataVectorIndex) const
{
  PRECICE_ASSERT(hasMapping());
  PRECICE_ASSERT(dataVectorIndex < _fromData.size())
  PRECICE_ASSERT(_fromData[dataVectorIndex]);
  return _fromData[dataVectorIndex]->getID();
}

<<<<<<< HEAD
int DataContext::getToDataID() const
=======
void DataContext::resetData()
{
  // See also https://github.com/precice/precice/issues/1156.
  _providedData->toZero();
  if (hasMapping()) {
    PRECICE_ASSERT(hasWriteMapping());
    std::for_each(_toData.begin(), _toData.end(), [](auto &data) { data->toZero(); });
  }
}

DataID DataContext::getToDataID(size_t dataVectorIndex) const
>>>>>>> 436fcd5c
{
  PRECICE_ASSERT(hasMapping());
  PRECICE_ASSERT(dataVectorIndex < _toData.size())
  PRECICE_ASSERT(_toData[dataVectorIndex]);
  return _toData[dataVectorIndex]->getID();
}

DataID DataContext::getDataDimensions() const
{
  PRECICE_ASSERT(_providedData);
  return _providedData->getDimensions();
}

std::string DataContext::getMeshName() const
{
  PRECICE_ASSERT(_mesh);
  return _mesh->getName();
}

MeshID DataContext::getMeshID() const
{
  PRECICE_ASSERT(_mesh);
  return _mesh->getID();
}

void DataContext::appendMapping(MappingContext mappingContext, mesh::PtrData fromData, mesh::PtrData toData)
{
  PRECICE_ASSERT(fromData);
  PRECICE_ASSERT(toData);
  // Make sure we don't append a mapping twice
#ifndef NDEBUG
  for (unsigned int i = 0; i < _mappingContexts.size(); ++i) {
    PRECICE_ASSERT(!((_mappingContexts[i].mapping == mappingContext.mapping) && (_fromData[i] == fromData) && (_toData[i] == toData)), "The appended mapping already exists.");
  }
#endif
  _mappingContexts.emplace_back(mappingContext);
  PRECICE_ASSERT(fromData == _providedData || toData == _providedData, "Either fromData or toData has to equal _providedData.");
  PRECICE_ASSERT(fromData->getName() == getDataName());
  _fromData.emplace_back(fromData);
  PRECICE_ASSERT(toData->getName() == getDataName());
  _toData.emplace_back(toData);
  PRECICE_ASSERT(_toData != _fromData);
}

bool DataContext::hasMapping() const
{
  return hasReadMapping() || hasWriteMapping();
}

bool DataContext::isMappingRequired()
{
  if (not hasMapping()) {
    return false;
  }

  PRECICE_ASSERT(std::all_of(_mappingContexts.begin(), _mappingContexts.end(), [this](const auto &context) { return context.timing == _mappingContexts[0].timing; }), "Different mapping timings for the same data context are not supported");

  return std::any_of(_mappingContexts.begin(), _mappingContexts.end(), [](const auto &context) {
    const auto timing = context.timing;
    const bool mapNow = (timing == mapping::MappingConfiguration::ON_ADVANCE) || (timing == mapping::MappingConfiguration::INITIAL);
    return (mapNow && !context.hasMappedData); });
}

void DataContext::mapData()
{
  PRECICE_ASSERT(hasMapping());
  // Execute the mapping
  for (unsigned int i = 0; i < _mappingContexts.size(); ++i) {
    const DataID fromDataID = getFromDataID(i);
    const DataID toDataID   = getToDataID(i);
    // Reset the toData before executing the mapping
    _toData[i]->toZero();
    _mappingContexts[i].mapping->map(fromDataID, toDataID);
    PRECICE_DEBUG("Mapped values = {}", utils::previewRange(3, _toData[i]->values()));
  }
}

bool DataContext::hasReadMapping() const
{
  return std::any_of(_toData.begin(), _toData.end(), [this](auto &data) { return data == _providedData; });
}

bool DataContext::hasWriteMapping() const
{
  return std::any_of(_fromData.begin(), _fromData.end(), [this](auto &data) { return data == _providedData; });
}

} // namespace impl
} // namespace precice<|MERGE_RESOLUTION|>--- conflicted
+++ resolved
@@ -29,21 +29,7 @@
   return _fromData[dataVectorIndex]->getID();
 }
 
-<<<<<<< HEAD
-int DataContext::getToDataID() const
-=======
-void DataContext::resetData()
-{
-  // See also https://github.com/precice/precice/issues/1156.
-  _providedData->toZero();
-  if (hasMapping()) {
-    PRECICE_ASSERT(hasWriteMapping());
-    std::for_each(_toData.begin(), _toData.end(), [](auto &data) { data->toZero(); });
-  }
-}
-
 DataID DataContext::getToDataID(size_t dataVectorIndex) const
->>>>>>> 436fcd5c
 {
   PRECICE_ASSERT(hasMapping());
   PRECICE_ASSERT(dataVectorIndex < _toData.size())
