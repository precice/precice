#include "precice/impl/DataContext.hpp"
#include <memory>
#include "utils/EigenHelperFunctions.hpp"

namespace precice::impl {

logging::Logger DataContext::_log{"impl::DataContext"};

DataContext::DataContext(mesh::PtrData data, mesh::PtrMesh mesh)
{
  PRECICE_ASSERT(data);
  _providedData = data;
  PRECICE_ASSERT(mesh);
  _mesh = mesh;
}

std::string DataContext::getDataName() const
{
  PRECICE_ASSERT(_providedData);
  return _providedData->getName();
}

void DataContext::resetData()
{
  // See also https://github.com/precice/precice/issues/1156.
  _providedData->toZero();
  if (hasMapping()) {
    PRECICE_ASSERT(hasWriteMapping());
    PRECICE_ASSERT(!hasReadMapping());
    std::for_each(_mappingContexts.begin(), _mappingContexts.end(), [](auto &context) { context.toData->toZero(); });
  }
}

int DataContext::getDataDimensions() const
{
  PRECICE_ASSERT(_providedData);
  return _providedData->getDimensions();
}

int DataContext::getSpatialDimensions() const
{
  PRECICE_ASSERT(_providedData);
  return _providedData->getSpatialDimensions();
}

int DataContext::getDataSize() const
{
  PRECICE_ASSERT(_providedData);
  return _providedData->values().size();
}

std::string DataContext::getMeshName() const
{
  PRECICE_ASSERT(_mesh);
  return _mesh->getName();
}

MeshID DataContext::getMeshID() const
{
  PRECICE_ASSERT(_mesh);
  return _mesh->getID();
}

<<<<<<< HEAD
bool DataContext::hasGradient() const
{
  PRECICE_ASSERT(_providedData);
  return _providedData->hasGradient();
=======
mesh::PtrMesh DataContext::getMesh() const
{
  PRECICE_ASSERT(_mesh);
  return _mesh;
>>>>>>> ae370701
}

void DataContext::appendMapping(MappingContext mappingContext)
{
  PRECICE_ASSERT(mappingContext.fromData);
  PRECICE_ASSERT(mappingContext.toData);
  // Make sure we don't append a mapping twice
#ifndef NDEBUG
  for (auto &context : _mappingContexts) {
    PRECICE_ASSERT(!((context.mapping == mappingContext.mapping) && (context.fromData == mappingContext.fromData) && (context.fromData == mappingContext.toData)), "The appended mapping already exists.");
  }
#endif
  _mappingContexts.emplace_back(mappingContext);
  PRECICE_ASSERT(mappingContext.fromData == _providedData || mappingContext.toData == _providedData, "Either fromData or toData has to equal _providedData.");
  PRECICE_ASSERT(mappingContext.fromData->getName() == getDataName());
  PRECICE_ASSERT(mappingContext.toData->getName() == getDataName());
}

bool DataContext::hasMapping() const
{
  return hasReadMapping() || hasWriteMapping();
}

void DataContext::mapData()
{
  PRECICE_ASSERT(hasMapping());
  // Execute the mapping
  for (auto &context : _mappingContexts) {
    // Reset the toData before executing the mapping
    context.toData->toZero();
    const DataID fromDataID = context.fromData->getID();
    const DataID toDataID   = context.toData->getID();
    context.mapping->map(fromDataID, toDataID);
    PRECICE_DEBUG("Mapped values = {}", utils::previewRange(3, context.toData->values()));
  }
}

bool DataContext::hasReadMapping() const
{
  return std::any_of(_mappingContexts.begin(), _mappingContexts.end(), [this](auto &context) { return context.toData == _providedData; });
}

bool DataContext::hasWriteMapping() const
{
  return std::any_of(_mappingContexts.begin(), _mappingContexts.end(), [this](auto &context) { return context.fromData == _providedData; });
}

} // namespace precice::impl<|MERGE_RESOLUTION|>--- conflicted
+++ resolved
@@ -43,16 +43,16 @@
   return _providedData->getSpatialDimensions();
 }
 
-int DataContext::getDataSize() const
-{
-  PRECICE_ASSERT(_providedData);
-  return _providedData->values().size();
-}
-
 std::string DataContext::getMeshName() const
 {
   PRECICE_ASSERT(_mesh);
   return _mesh->getName();
+}
+
+int DataContext::getMeshVertexCount() const
+{
+  PRECICE_ASSERT(_mesh);
+  return _mesh->vertices().size();
 }
 
 MeshID DataContext::getMeshID() const
@@ -61,17 +61,10 @@
   return _mesh->getID();
 }
 
-<<<<<<< HEAD
 bool DataContext::hasGradient() const
 {
   PRECICE_ASSERT(_providedData);
   return _providedData->hasGradient();
-=======
-mesh::PtrMesh DataContext::getMesh() const
-{
-  PRECICE_ASSERT(_mesh);
-  return _mesh;
->>>>>>> ae370701
 }
 
 void DataContext::appendMapping(MappingContext mappingContext)
@@ -119,4 +112,10 @@
   return std::any_of(_mappingContexts.begin(), _mappingContexts.end(), [this](auto &context) { return context.fromData == _providedData; });
 }
 
+bool DataContext::isValidVertexID(const VertexID id) const
+{
+  PRECICE_ASSERT(_mesh);
+  return _mesh->isValidVertexID(id);
+}
+
 } // namespace precice::impl