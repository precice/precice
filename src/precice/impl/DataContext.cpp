--- conflicted
+++ resolved
@@ -22,18 +22,8 @@
 
 int DataContext::getDataDimensions() const
 {
-<<<<<<< HEAD
-  // See also https://github.com/precice/precice/issues/1156.
-  _providedData->toZero();
-  if (hasMapping()) {
-    PRECICE_ASSERT(hasWriteMapping());
-    PRECICE_ASSERT(!hasReadMapping());
-    std::for_each(_mappingContexts.begin(), _mappingContexts.end(), [](auto &context) { context.toData->toZero(); });
-  }
-=======
   PRECICE_ASSERT(_providedData);
   return _providedData->getDimensions();
->>>>>>> 13b42636
 }
 
 int DataContext::getSpatialDimensions() const
