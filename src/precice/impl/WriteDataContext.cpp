#include "WriteDataContext.hpp"

#include "utils/EigenHelperFunctions.hpp"

namespace precice::impl {

logging::Logger WriteDataContext::_log{"impl::WriteDataContext"};

WriteDataContext::WriteDataContext(
    mesh::PtrData data,
    mesh::PtrMesh mesh)
    : DataContext(data, mesh)
{
  _writeDataBuffer = time::Sample{Eigen::VectorXd(), Eigen::MatrixXd()};
}

void WriteDataContext::writeValuesIntoDataBuffer(const std::vector<int> &indices, const Eigen::Map<const Eigen::VectorXd> values)
{
  const auto vertexCount = getDataSize() / getDataDimensions();
  for (int i = 0; i < indices.size(); i++) {
    const auto valueIndex = indices[i];
    PRECICE_CHECK(0 <= valueIndex && valueIndex < vertexCount,
                  "Cannot write data \"{}\" to invalid Vertex ID ({}). Please make sure you only use the results from calls to setMeshVertex/Vertices().",
                  getDataName(), valueIndex);
    const int offsetInternal = valueIndex * getDataDimensions();
    const int offset         = i * getDataDimensions();
    for (int dim = 0; dim < getDataDimensions(); dim++) {
      PRECICE_ASSERT(offset + dim < getDataSize(),
                     offset + dim, getDataSize());
      _writeDataBuffer.values[offsetInternal + dim] = values[offset + dim];
    }
  }
}

void WriteDataContext::writeGradientIntoDataBuffer(const std::vector<int> &indices, const Eigen::Map<const Eigen::MatrixXd> gradients)
{
  const auto vertexCount = getDataSize() / getDataDimensions();
  const int  stride      = getDataDimensions();

  for (auto i = 0; i < indices.size(); i++) {
    const auto valueIndex = indices[i];
    PRECICE_CHECK(0 <= valueIndex && valueIndex < vertexCount,
                  "Cannot write gradient data \"{}\" to invalid Vertex ID ({}). Please make sure you only use the results from calls to setMeshVertex/Vertices().",
                  getDataName(), valueIndex);
    _writeDataBuffer.gradient.block(0, stride * valueIndex, getSpatialDimensions(), getDataDimensions()) = gradients.block(0, stride * i, getSpatialDimensions(), getDataDimensions());
  }
}

void WriteDataContext::resizeBufferTo(int nVertices)
{
  using SizeType = std::remove_cv<decltype(nVertices)>::type;

  // Allocate data values
  const SizeType expectedSize = nVertices * getDataDimensions();
  const auto     actualSize   = static_cast<SizeType>(_writeDataBuffer.values.size());
  // Shrink Buffer
  if (expectedSize < actualSize) {
    _writeDataBuffer.values.resize(expectedSize);
  }
  // Enlarge Buffer
  if (expectedSize > actualSize) {
    const auto leftToAllocate = expectedSize - actualSize;
    utils::append(_writeDataBuffer.values, Eigen::VectorXd(Eigen::VectorXd::Zero(leftToAllocate)));
  }
  PRECICE_DEBUG("Data {} now has {} values", getDataName(), _writeDataBuffer.values.size());

  // Allocate gradient data values
  if (_providedData->hasGradient()) {
    const SizeType spaceDimensions = getSpatialDimensions();

    const SizeType expectedColumnSize = expectedSize * getDataDimensions();
    const auto     actualColumnSize   = static_cast<SizeType>(_writeDataBuffer.gradient.cols());

    // Shrink Buffer
    if (expectedColumnSize < actualColumnSize) {
      _writeDataBuffer.gradient.resize(spaceDimensions, expectedColumnSize);
    }

    // Enlarge Buffer
    if (expectedColumnSize > actualColumnSize) {
      const auto columnLeftToAllocate = expectedColumnSize - actualColumnSize;
      utils::append(_writeDataBuffer.gradient, Eigen::MatrixXd(Eigen::MatrixXd::Zero(spaceDimensions, columnLeftToAllocate)));
    }
    PRECICE_DEBUG("Gradient Data {} now has {} x {} values", getDataName(), _writeDataBuffer.gradient.rows(), _writeDataBuffer.gradient.cols());
  }
}

void WriteDataContext::storeBufferedData(double currentTime)
{
  _providedData->setSampleAtTime(currentTime, _writeDataBuffer);
}

<<<<<<< HEAD
void WriteDataContext::clearStorage()
{
  // need to not only clear _providedData->timeStepsStorage(), but also _toData->timeStepsStorage() as soon as we map from storage to storage.
  _providedData->timeStepsStorage().clearAll();
=======
void WriteDataContext::writeValues(::precice::span<const VertexID> vertices, ::precice::span<const double> values)
{
  Eigen::Map<const Eigen::MatrixXd> inputData(values.data(), getDataDimensions(), vertices.size());
  Eigen::Map<Eigen::MatrixXd>       localData(_providedData->values().data(), getDataDimensions(), getMeshVertexCount());

  for (int i = 0; i < vertices.size(); ++i) {
    const auto vid = vertices[i];
    PRECICE_CHECK(isValidVertexID(vid),
                  "Cannot write data \"{}\" to invalid Vertex ID ({}) of mesh \"{}\". Please make sure you only use the results from calls to setMeshVertex/Vertices().",
                  getDataName(), vid, getMeshName());
    localData.col(vid) = inputData.col(i);
  }
}

void WriteDataContext::writeGradientValues(::precice::span<const VertexID> vertices, ::precice::span<const double> gradients)
{
  const auto                        gradientComponents = getSpatialDimensions() * getDataDimensions();
  Eigen::Map<const Eigen::MatrixXd> inputGradients(gradients.data(), gradientComponents, vertices.size());
  Eigen::Map<Eigen::MatrixXd>       localGradients(_providedData->gradientValues().data(), gradientComponents, getMeshVertexCount());

  for (int i = 0; i < vertices.size(); ++i) {
    const auto vid = vertices[i];
    PRECICE_CHECK(isValidVertexID(vid),
                  "Cannot write gradient for data \"{}\" to invalid Vertex ID ({}) of mesh \"{}\". Please make sure you only use the results from calls to setMeshVertex/Vertices().",
                  getDataName(), vid, getMeshName());
    localGradients.col(vid) = inputGradients.col(i);
  }
>>>>>>> cd0a5ccb
}

void WriteDataContext::appendMappingConfiguration(MappingContext &mappingContext, const MeshContext &meshContext)
{
  PRECICE_ASSERT(meshContext.mesh->hasDataName(getDataName()));
  mesh::PtrData data = meshContext.mesh->data(getDataName());
  PRECICE_ASSERT(data != _providedData, "Data the write mapping is mapping to needs to be different from _providedData");
  mappingContext.fromData = _providedData;
  mappingContext.toData   = data;
  appendMapping(mappingContext);
  PRECICE_ASSERT(hasWriteMapping());
}

} // namespace precice::impl<|MERGE_RESOLUTION|>--- conflicted
+++ resolved
@@ -14,35 +14,32 @@
   _writeDataBuffer = time::Sample{Eigen::VectorXd(), Eigen::MatrixXd()};
 }
 
-void WriteDataContext::writeValuesIntoDataBuffer(const std::vector<int> &indices, const Eigen::Map<const Eigen::VectorXd> values)
+void WriteDataContext::writeValuesIntoDataBuffer(::precice::span<const VertexID> vertices, ::precice::span<const double> values)
 {
-  const auto vertexCount = getDataSize() / getDataDimensions();
-  for (int i = 0; i < indices.size(); i++) {
-    const auto valueIndex = indices[i];
-    PRECICE_CHECK(0 <= valueIndex && valueIndex < vertexCount,
-                  "Cannot write data \"{}\" to invalid Vertex ID ({}). Please make sure you only use the results from calls to setMeshVertex/Vertices().",
-                  getDataName(), valueIndex);
-    const int offsetInternal = valueIndex * getDataDimensions();
-    const int offset         = i * getDataDimensions();
-    for (int dim = 0; dim < getDataDimensions(); dim++) {
-      PRECICE_ASSERT(offset + dim < getDataSize(),
-                     offset + dim, getDataSize());
-      _writeDataBuffer.values[offsetInternal + dim] = values[offset + dim];
-    }
+  Eigen::Map<const Eigen::MatrixXd> inputData(values.data(), getDataDimensions(), vertices.size());
+  Eigen::Map<Eigen::MatrixXd>       localData(_writeDataBuffer.values.data(), getDataDimensions(), getMeshVertexCount());
+
+  for (int i = 0; i < vertices.size(); ++i) {
+    const auto vid = vertices[i];
+    PRECICE_CHECK(isValidVertexID(vid),
+                  "Cannot write data \"{}\" to invalid Vertex ID ({}) of mesh \"{}\". Please make sure you only use the results from calls to setMeshVertex/Vertices().",
+                  getDataName(), vid, getMeshName());
+    localData.col(vid) = inputData.col(i);
   }
 }
 
-void WriteDataContext::writeGradientIntoDataBuffer(const std::vector<int> &indices, const Eigen::Map<const Eigen::MatrixXd> gradients)
+void WriteDataContext::writeGradientsIntoDataBuffer(::precice::span<const VertexID> vertices, ::precice::span<const double> gradients)
 {
-  const auto vertexCount = getDataSize() / getDataDimensions();
-  const int  stride      = getDataDimensions();
+  const auto                        gradientComponents = getSpatialDimensions() * getDataDimensions();
+  Eigen::Map<const Eigen::MatrixXd> inputGradients(gradients.data(), gradientComponents, vertices.size());
+  Eigen::Map<Eigen::MatrixXd>       localGradients(_writeDataBuffer.gradients.data(), gradientComponents, getMeshVertexCount());
 
-  for (auto i = 0; i < indices.size(); i++) {
-    const auto valueIndex = indices[i];
-    PRECICE_CHECK(0 <= valueIndex && valueIndex < vertexCount,
-                  "Cannot write gradient data \"{}\" to invalid Vertex ID ({}). Please make sure you only use the results from calls to setMeshVertex/Vertices().",
-                  getDataName(), valueIndex);
-    _writeDataBuffer.gradient.block(0, stride * valueIndex, getSpatialDimensions(), getDataDimensions()) = gradients.block(0, stride * i, getSpatialDimensions(), getDataDimensions());
+  for (int i = 0; i < vertices.size(); ++i) {
+    const auto vid = vertices[i];
+    PRECICE_CHECK(isValidVertexID(vid),
+                  "Cannot write gradient for data \"{}\" to invalid Vertex ID ({}) of mesh \"{}\". Please make sure you only use the results from calls to setMeshVertex/Vertices().",
+                  getDataName(), vid, getMeshName());
+    localGradients.col(vid) = inputGradients.col(i);
   }
 }
 
@@ -69,19 +66,19 @@
     const SizeType spaceDimensions = getSpatialDimensions();
 
     const SizeType expectedColumnSize = expectedSize * getDataDimensions();
-    const auto     actualColumnSize   = static_cast<SizeType>(_writeDataBuffer.gradient.cols());
+    const auto     actualColumnSize   = static_cast<SizeType>(_writeDataBuffer.gradients.cols());
 
     // Shrink Buffer
     if (expectedColumnSize < actualColumnSize) {
-      _writeDataBuffer.gradient.resize(spaceDimensions, expectedColumnSize);
+      _writeDataBuffer.gradients.resize(spaceDimensions, expectedColumnSize);
     }
 
     // Enlarge Buffer
     if (expectedColumnSize > actualColumnSize) {
       const auto columnLeftToAllocate = expectedColumnSize - actualColumnSize;
-      utils::append(_writeDataBuffer.gradient, Eigen::MatrixXd(Eigen::MatrixXd::Zero(spaceDimensions, columnLeftToAllocate)));
+      utils::append(_writeDataBuffer.gradients, Eigen::MatrixXd(Eigen::MatrixXd::Zero(spaceDimensions, columnLeftToAllocate)));
     }
-    PRECICE_DEBUG("Gradient Data {} now has {} x {} values", getDataName(), _writeDataBuffer.gradient.rows(), _writeDataBuffer.gradient.cols());
+    PRECICE_DEBUG("Gradient Data {} now has {} x {} values", getDataName(), _writeDataBuffer.gradients.rows(), _writeDataBuffer.gradients.cols());
   }
 }
 
@@ -90,40 +87,10 @@
   _providedData->setSampleAtTime(currentTime, _writeDataBuffer);
 }
 
-<<<<<<< HEAD
 void WriteDataContext::clearStorage()
 {
   // need to not only clear _providedData->timeStepsStorage(), but also _toData->timeStepsStorage() as soon as we map from storage to storage.
   _providedData->timeStepsStorage().clearAll();
-=======
-void WriteDataContext::writeValues(::precice::span<const VertexID> vertices, ::precice::span<const double> values)
-{
-  Eigen::Map<const Eigen::MatrixXd> inputData(values.data(), getDataDimensions(), vertices.size());
-  Eigen::Map<Eigen::MatrixXd>       localData(_providedData->values().data(), getDataDimensions(), getMeshVertexCount());
-
-  for (int i = 0; i < vertices.size(); ++i) {
-    const auto vid = vertices[i];
-    PRECICE_CHECK(isValidVertexID(vid),
-                  "Cannot write data \"{}\" to invalid Vertex ID ({}) of mesh \"{}\". Please make sure you only use the results from calls to setMeshVertex/Vertices().",
-                  getDataName(), vid, getMeshName());
-    localData.col(vid) = inputData.col(i);
-  }
-}
-
-void WriteDataContext::writeGradientValues(::precice::span<const VertexID> vertices, ::precice::span<const double> gradients)
-{
-  const auto                        gradientComponents = getSpatialDimensions() * getDataDimensions();
-  Eigen::Map<const Eigen::MatrixXd> inputGradients(gradients.data(), gradientComponents, vertices.size());
-  Eigen::Map<Eigen::MatrixXd>       localGradients(_providedData->gradientValues().data(), gradientComponents, getMeshVertexCount());
-
-  for (int i = 0; i < vertices.size(); ++i) {
-    const auto vid = vertices[i];
-    PRECICE_CHECK(isValidVertexID(vid),
-                  "Cannot write gradient for data \"{}\" to invalid Vertex ID ({}) of mesh \"{}\". Please make sure you only use the results from calls to setMeshVertex/Vertices().",
-                  getDataName(), vid, getMeshName());
-    localGradients.col(vid) = inputGradients.col(i);
-  }
->>>>>>> cd0a5ccb
 }
 
 void WriteDataContext::appendMappingConfiguration(MappingContext &mappingContext, const MeshContext &meshContext)
