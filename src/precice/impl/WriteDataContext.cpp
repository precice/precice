#include "WriteDataContext.hpp"

#include "utils/EigenHelperFunctions.hpp"

namespace precice::impl {

logging::Logger WriteDataContext::_log{"impl::WriteDataContext"};

WriteDataContext::WriteDataContext(
    mesh::PtrData data,
    mesh::PtrMesh mesh)
    : DataContext(data, mesh)
{
  _writeDataBuffer = time::Sample{Eigen::VectorXd(), Eigen::MatrixXd()};
}

<<<<<<< HEAD
void WriteDataContext::writeValuesIntoDataBuffer(::precice::span<const VertexID> vertices, ::precice::span<const double> values)
{
  Eigen::Map<const Eigen::MatrixXd> inputData(values.data(), getDataDimensions(), vertices.size());
  Eigen::Map<Eigen::MatrixXd>       localData(_writeDataBuffer.values.data(), getDataDimensions(), getMesh().vertices().size());
=======
void WriteDataContext::writeValues(::precice::span<const VertexID> vertices, ::precice::span<const double> values)
{
  Eigen::Map<const Eigen::MatrixXd> inputData(values.data(), getDataDimensions(), vertices.size());
  Eigen::Map<Eigen::MatrixXd>       localData(_providedData->values().data(), getDataDimensions(), getMeshVertexCount());
>>>>>>> 944b112f

  for (int i = 0; i < static_cast<int>(vertices.size()); ++i) {
    localData.col(vertices[i]) = inputData.col(i);
  }
}

void WriteDataContext::writeGradientsIntoDataBuffer(::precice::span<const VertexID> vertices, ::precice::span<const double> gradients)
{
  const auto                        gradientComponents = getSpatialDimensions() * getDataDimensions();
  Eigen::Map<const Eigen::MatrixXd> inputGradients(gradients.data(), gradientComponents, vertices.size());
<<<<<<< HEAD
  Eigen::Map<Eigen::MatrixXd>       localGradients(_writeDataBuffer.gradients.data(), gradientComponents, getMesh().vertices().size());
=======
  Eigen::Map<Eigen::MatrixXd>       localGradients(_providedData->gradientValues().data(), gradientComponents, getMeshVertexCount());
>>>>>>> 944b112f

  for (int i = 0; i < static_cast<int>(vertices.size()); ++i) {
    localGradients.col(vertices[i]) = inputGradients.col(i);
  }
}

void WriteDataContext::resizeBufferTo(int nVertices)
{
  using SizeType = std::remove_cv<decltype(nVertices)>::type;

  // Allocate data values
  const SizeType expectedSize = nVertices * getDataDimensions();
  const auto     actualSize   = static_cast<SizeType>(_writeDataBuffer.values.size());
  // Shrink Buffer
  if (expectedSize < actualSize) {
    _writeDataBuffer.values.resize(expectedSize);
  }
  // Enlarge Buffer
  if (expectedSize > actualSize) {
    const auto leftToAllocate = expectedSize - actualSize;
    utils::append(_writeDataBuffer.values, Eigen::VectorXd(Eigen::VectorXd::Zero(leftToAllocate)));
  }
  PRECICE_DEBUG("Data {} now has {} values", getDataName(), _writeDataBuffer.values.size());

  // Allocate gradient data values
  if (_providedData->hasGradient()) {
    const SizeType spaceDimensions = getMesh().getDimensions();

    const SizeType expectedColumnSize = expectedSize * getDataDimensions();
    const auto     actualColumnSize   = static_cast<SizeType>(_writeDataBuffer.gradients.cols());

    // Shrink Buffer
    if (expectedColumnSize < actualColumnSize) {
      _writeDataBuffer.gradients.resize(spaceDimensions, expectedColumnSize);
    }

    // Enlarge Buffer
    if (expectedColumnSize > actualColumnSize) {
      const auto columnLeftToAllocate = expectedColumnSize - actualColumnSize;
      utils::append(_writeDataBuffer.gradients, Eigen::MatrixXd(Eigen::MatrixXd::Zero(spaceDimensions, columnLeftToAllocate)));
    }
    PRECICE_DEBUG("Gradient Data {} now has {} x {} values", getDataName(), _writeDataBuffer.gradients.rows(), _writeDataBuffer.gradients.cols());
  }
}

void WriteDataContext::storeBufferedData(double currentTime)
{
  _providedData->setSampleAtTime(currentTime, _writeDataBuffer);
}

void WriteDataContext::clearStorage()
{
  // need to not only clear _providedData->timeStepsStorage(), but also _toData->timeStepsStorage() as soon as we map from storage to storage.
  _providedData->timeStepsStorage().clearAll();
}

mesh::PtrData WriteDataContext::providedData()
{
  PRECICE_ASSERT(_providedData);
  return _providedData;
}

void WriteDataContext::appendMappingConfiguration(MappingContext &mappingContext, const MeshContext &meshContext)
{
  PRECICE_ASSERT(meshContext.mesh->hasDataName(getDataName()));
  mesh::PtrData data = meshContext.mesh->data(getDataName());
  PRECICE_ASSERT(data != _providedData, "Data the write mapping is mapping to needs to be different from _providedData");
  mappingContext.fromData = _providedData;
  mappingContext.toData   = data;
  appendMapping(mappingContext);
  PRECICE_ASSERT(hasWriteMapping());
}

} // namespace precice::impl<|MERGE_RESOLUTION|>--- conflicted
+++ resolved
@@ -14,17 +14,10 @@
   _writeDataBuffer = time::Sample{Eigen::VectorXd(), Eigen::MatrixXd()};
 }
 
-<<<<<<< HEAD
 void WriteDataContext::writeValuesIntoDataBuffer(::precice::span<const VertexID> vertices, ::precice::span<const double> values)
 {
   Eigen::Map<const Eigen::MatrixXd> inputData(values.data(), getDataDimensions(), vertices.size());
-  Eigen::Map<Eigen::MatrixXd>       localData(_writeDataBuffer.values.data(), getDataDimensions(), getMesh().vertices().size());
-=======
-void WriteDataContext::writeValues(::precice::span<const VertexID> vertices, ::precice::span<const double> values)
-{
-  Eigen::Map<const Eigen::MatrixXd> inputData(values.data(), getDataDimensions(), vertices.size());
-  Eigen::Map<Eigen::MatrixXd>       localData(_providedData->values().data(), getDataDimensions(), getMeshVertexCount());
->>>>>>> 944b112f
+  Eigen::Map<Eigen::MatrixXd>       localData(_writeDataBuffer.values.data(), getDataDimensions(), getMeshVertexCount());
 
   for (int i = 0; i < static_cast<int>(vertices.size()); ++i) {
     localData.col(vertices[i]) = inputData.col(i);
@@ -35,11 +28,7 @@
 {
   const auto                        gradientComponents = getSpatialDimensions() * getDataDimensions();
   Eigen::Map<const Eigen::MatrixXd> inputGradients(gradients.data(), gradientComponents, vertices.size());
-<<<<<<< HEAD
-  Eigen::Map<Eigen::MatrixXd>       localGradients(_writeDataBuffer.gradients.data(), gradientComponents, getMesh().vertices().size());
-=======
-  Eigen::Map<Eigen::MatrixXd>       localGradients(_providedData->gradientValues().data(), gradientComponents, getMeshVertexCount());
->>>>>>> 944b112f
+  Eigen::Map<Eigen::MatrixXd>       localGradients(_writeDataBuffer.gradients.data(), gradientComponents, getMeshVertexCount());
 
   for (int i = 0; i < static_cast<int>(vertices.size()); ++i) {
     localGradients.col(vertices[i]) = inputGradients.col(i);
@@ -66,7 +55,7 @@
 
   // Allocate gradient data values
   if (_providedData->hasGradient()) {
-    const SizeType spaceDimensions = getMesh().getDimensions();
+    const SizeType spaceDimensions = getSpatialDimensions();
 
     const SizeType expectedColumnSize = expectedSize * getDataDimensions();
     const auto     actualColumnSize   = static_cast<SizeType>(_writeDataBuffer.gradients.cols());
@@ -96,12 +85,6 @@
   _providedData->timeStepsStorage().clearAll();
 }
 
-mesh::PtrData WriteDataContext::providedData()
-{
-  PRECICE_ASSERT(_providedData);
-  return _providedData;
-}
-
 void WriteDataContext::appendMappingConfiguration(MappingContext &mappingContext, const MeshContext &meshContext)
 {
   PRECICE_ASSERT(meshContext.mesh->hasDataName(getDataName()));
