--- conflicted
+++ resolved
@@ -402,17 +402,7 @@
   PRECICE_DEBUG("Handle exports");
   handleExports();
 
-<<<<<<< HEAD
-  if (_couplingScheme->isTimeWindowComplete()) {
-    for (auto &context : _accessor->writeDataContexts()) {
-      context.moveToNextWindow();
-    }
-  }
-
-  resetWrittenData(isAtWindowEnd);
-=======
   resetWrittenData(isAtWindowEnd, _couplingScheme->isTimeWindowComplete());
->>>>>>> d58e992f
 
   _meshLock.lockAll();
 
