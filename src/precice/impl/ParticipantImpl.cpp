--- conflicted
+++ resolved
@@ -384,11 +384,7 @@
 
   advanceCouplingScheme();
 
-<<<<<<< HEAD
-  if (_couplingScheme->hasDataBeenReceived() || _couplingScheme->isTimeWindowComplete()) {
-=======
   if (_couplingScheme->hasDataBeenReceived() || _couplingScheme->isTimeWindowComplete()) { // @todo potential to avoid unnecessary mappings here.
->>>>>>> 4c4f7233
     mapReadData();
     performDataActions({action::Action::READ_MAPPING_POST}, time);
   }
