--- conflicted
+++ resolved
@@ -421,25 +421,10 @@
   if (_allowsRemeshing) {
     if (isAtWindowEnd) {
       auto totalMeshChanges = getTotalMeshChanges();
-<<<<<<< HEAD
-      auto meshContexts     = _accessor->usedMeshContexts();
-
-      for (std::size_t i = 0; i < totalMeshChanges.size(); ++i) {
-        if (totalMeshChanges[i] > 0.0) {
-          for (auto d : meshContexts[i]->mesh->data()) {
-            d->timeStepsStorage().clear();
-          }
-        }
-      }
-
-      int sum = std::accumulate(totalMeshChanges.begin(), totalMeshChanges.end(), 0.0);
-      if (reinitHandshake(sum)) {
-=======
       clearStamplesOfChangedMeshes(totalMeshChanges);
 
       int sumOfChanges = std::accumulate(totalMeshChanges.begin(), totalMeshChanges.end(), 0);
       if (reinitHandshake(sumOfChanges)) {
->>>>>>> f23ccc75
         reinitialize();
       }
     } else {
@@ -1961,32 +1946,12 @@
 
 // Reinitialization
 
-<<<<<<< HEAD
-std::vector<double> ParticipantImpl::getTotalMeshChanges() const
-=======
 ParticipantImpl::MeshChanges ParticipantImpl::getTotalMeshChanges() const
->>>>>>> f23ccc75
 {
   PRECICE_TRACE();
   PRECICE_ASSERT(_allowsRemeshing);
   Event e("remesh.exchangeLocalMeshChanges", profiling::Synchronize);
 
-<<<<<<< HEAD
-  // TODO implement such an all reduce sum for int
-  std::vector<double> localMeshChanges;
-  auto                meshContexts = _accessor->usedMeshContexts();
-  localMeshChanges.resize(meshContexts.size(), 0.0);
-  std::transform(meshContexts.begin(), meshContexts.end(), localMeshChanges.begin(), [&](MeshContext *context) {
-    return this->_meshLock.check(context->mesh->getName()) ? 0.0 : 1.0;
-  });
-  PRECICE_DEBUG("Mesh changes of rank: {}", localMeshChanges);
-
-  std::vector<double> totalMeshChanges(localMeshChanges.size(), 0.0);
-  utils::IntraComm::allreduceSum(localMeshChanges, totalMeshChanges);
-
-  PRECICE_DEBUG("Mesh changes of participant: {}", totalMeshChanges);
-  return totalMeshChanges;
-=======
   // Gather local changes
   std::vector<double> localMeshChanges;
   for (auto context : _accessor->usedMeshContexts()) {
@@ -2012,7 +1977,6 @@
       meshContexts[i]->mesh->clearDataStamples();
     }
   }
->>>>>>> f23ccc75
 }
 
 bool ParticipantImpl::reinitHandshake(bool requestReinit) const
