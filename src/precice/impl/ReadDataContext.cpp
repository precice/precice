--- conflicted
+++ resolved
@@ -27,9 +27,6 @@
   PRECICE_ASSERT(hasReadMapping());
 }
 
-<<<<<<< HEAD
-Eigen::VectorXd ReadDataContext::readValues(const std::vector<int> &indices, double normalizedDt) const
-=======
 void ReadDataContext::readValues(::precice::span<const VertexID> vertices, double normalizedDt, ::precice::span<double> values) const
 {
   Eigen::Map<Eigen::MatrixXd>       outputData(values.data(), getDataDimensions(), values.size());
@@ -50,36 +47,6 @@
   return _waveform->getInterpolationOrder();
 }
 
-void ReadDataContext::storeDataInWaveform()
->>>>>>> cd0a5ccb
-{
-  const auto vertexCount    = getDataSize() / getDataDimensions();
-  const auto valuesInternal = _waveform->sample(normalizedDt);
-  auto       values         = Eigen::VectorXd(indices.size() * getDataDimensions());
-  for (int i = 0; i < indices.size(); i++) {
-    const auto valueIndex = indices[i];
-    PRECICE_CHECK(0 <= valueIndex && valueIndex < vertexCount,
-                  "Cannot read data \"{}\" from invalid Vertex ID ({}). "
-                  "Please make sure you only use the results from calls to setMeshVertex/Vertices().",
-                  getDataName(), valueIndex);
-    int offsetInternal = valueIndex * getDataDimensions();
-    int offset         = i * getDataDimensions();
-    for (int dim = 0; dim < getDataDimensions(); dim++) {
-      values[offset + dim] = valuesInternal[offsetInternal + dim];
-    }
-  }
-  return values;
-}
-
-<<<<<<< HEAD
-int ReadDataContext::getInterpolationOrder() const
-=======
-void ReadDataContext::initializeWaveform()
->>>>>>> cd0a5ccb
-{
-  return _waveform->getInterpolationOrder();
-}
-
 void ReadDataContext::moveToNextWindow()
 {
   _waveform->moveToNextWindow();
