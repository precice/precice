--- conflicted
+++ resolved
@@ -22,11 +22,7 @@
   PRECICE_ASSERT(meshContext.mesh->hasDataName(getDataName()));
   mesh::PtrData data = meshContext.mesh->data(getDataName());
   PRECICE_ASSERT(data != _providedData, "Data the read mapping is mapping from needs to be different from _providedData");
-<<<<<<< HEAD
-  this->setMapping(mappingContext, data, _providedData);
-=======
   setMapping(mappingContext, data, _providedData);
->>>>>>> d8082c23
   PRECICE_ASSERT(hasReadMapping());
 }
 
