#pragma once

#include <Eigen/Core>
#include <boost/range/adaptor/map.hpp>
#include <memory>
#include <stddef.h>
#include <string>
#include <utility>
#include <vector>

#include "SharedPointer.hpp"
#include "action/SharedPointer.hpp"
#include "cplscheme/SharedPointer.hpp"
#include "io/ExportContext.hpp"
#include "io/config/ExportConfiguration.hpp"
#include "logging/Logger.hpp"
#include "mapping/SharedPointer.hpp"
#include "mesh/SharedPointer.hpp"
#include "partition/ReceivedPartition.hpp"
#include "precice/impl/ReadDataContext.hpp"
#include "precice/impl/WriteDataContext.hpp"
#include "precice/types.hpp"
#include "utils/IntraComm.hpp"
#include "utils/ManageUniqueIDs.hpp"
#include "utils/PointerVector.hpp"

namespace precice {
namespace impl {
struct MeshContext;
struct MappingContext;
} // namespace impl
} // namespace precice

// Forward declaration to friend the boost test struct
namespace Integration {
namespace Serial {
namespace Whitebox {
struct TestConfigurationPeano;
struct TestConfigurationComsol;
} // namespace Whitebox
} // namespace Serial
} // namespace Integration

namespace precice {
namespace utils {
class ManageUniqueIDs;
} // namespace utils

namespace impl {

/// Holds coupling state of one participating solver in coupled simulation.
class Participant {
public:
  enum MappingConstants {
    MAPPING_LINEAR_CONSERVATIVE,
    MAPPING_LINEAR_CONSISTENT,
    MAPPING_DIRECT
  };

  /**
   * @brief Constructor.
   *
   * @param[in] name Name of the participant. Has to be unique.
   */
  Participant(
      std::string                 name,
      mesh::PtrMeshConfiguration &meshConfig);

  virtual ~Participant();

  /// @name Configuration interface
  /// @{
  /// Adds a configured write \ref Data to the Participant
  void addWriteData(
      const mesh::PtrData &data,
      const mesh::PtrMesh &mesh);

  /// Adds a configured read \ref Data to the Participant
  void addReadData(
      const mesh::PtrData &data,
      const mesh::PtrMesh &mesh,
      int                  interpolationOrder);

  /// Adds a configured read \ref Mapping to the Participant
  void addReadMappingContext(MappingContext *mappingContext);

  /// Adds a configured write \ref Mapping to the Participant
  void addWriteMappingContext(MappingContext *mappingContext);

  /// Adds a configured \ref WatchPoint to the Participant
  void addWatchPoint(const PtrWatchPoint &watchPoint);

  /// Adds a configured \ref WatchIntegral to the Participant
  void addWatchIntegral(const PtrWatchIntegral &watchIntegral);

  /// Sets weather the participant was configured with a master tag
<<<<<<< HEAD
  void setUsePrimary(bool usePrimary);
=======
  void setUsePrimaryRank(bool useIntraComm);
>>>>>>> a6f2fd91

  /// Sets the manager responsible for providing unique IDs to meshes.
  void setMeshIdManager(std::unique_ptr<utils::ManageUniqueIDs> &&idm)
  {
    _meshIdManager = std::move(idm);
  }

  /// Adds a configured \ref Action to the participant
  void addAction(action::PtrAction &&action);

  /// Adds a configured \ref ExportContext to export meshes and data.
  void addExportContext(const io::ExportContext &context);

  /// Adds a mesh to be used by the participant.
  void useMesh(const mesh::PtrMesh &                         mesh,
               const Eigen::VectorXd &                       localOffset,
               bool                                          remote,
               const std::string &                           fromParticipant,
               double                                        safetyFactor,
               bool                                          provideMesh,
               partition::ReceivedPartition::GeometricFilter geoFilter,
               const bool                                    allowDirectAccess);
  /// @}

  /// @name Data queries
  /// @{
  /** Provides access to \ref ReadDataContext
   * @pre there exists a \ref ReadDataContext for \ref dataID
   */
  const ReadDataContext &readDataContext(DataID dataID) const;

  /** Provides access to \ref ReadDataContext
   * @pre there exists a \ref ReadDataContext for \ref dataID
   */
  ReadDataContext &readDataContext(DataID dataID);

  /** Provides access to \ref WriteDataContext
   * @pre there exists a \ref WriteDataContext for \ref dataID
   */
  const WriteDataContext &writeDataContext(DataID dataID) const;

  /** Provides access to \ref WriteDataContext
   * @pre there exists a \ref WriteDataContext for \ref dataID
   */
  WriteDataContext &writeDataContext(DataID dataID);

  /** Provides access to all \ref WriteDataContext objects
   * @remarks does not contain nullptr.
   */
  auto writeDataContexts()
  {
    return _writeDataContexts | boost::adaptors::map_values;
  }

  /** Provides access to all \ref ReadDataContext objects
   * @remarks does not contain nullptr.
   */
  auto readDataContexts()
  {
    return _readDataContexts | boost::adaptors::map_values;
  }

  /** @brief Determines and returns the maximum order of all read waveforms of this participant
   */
  int maxReadWaveformOrder() const
  {
    int maxOrder = -1;
    for (auto &context : _readDataContexts | boost::adaptors::map_values) {
      maxOrder = std::max(maxOrder, context.getInterpolationOrder());
    }
    return maxOrder;
  }

  /// Is the dataID know to preCICE?
  bool hasData(DataID dataID) const;

  /// Is the data used by this participant?
  bool isDataUsed(const std::string &dataName, MeshID meshId) const;

  /// Is the participant allowed to read the data?
  bool isDataRead(DataID dataID) const;

  /// Is the participant allowed to write the data?
  bool isDataWrite(DataID dataID) const;

  /// What is the dataID of the used data from a used mesh given the meshid and the data name?
  int getUsedDataID(const std::string &dataName, MeshID meshID) const;

  /// What is the name of the given data id
  std::string getDataName(DataID dataID) const;
  /// @}

  /// @name Mesh queries
  /// @{
  /*** Provides direct access to a \ref MeshContext given the \ref meshid
   * @param[in] meshID the id of the \ref Mesh
   * @returns a reference to the matching \ref MeshContext
   * @pre the \ref Mesh with \ref meshID is used by the Participant
   */
  const MeshContext &meshContext(MeshID meshID) const;

  /*** Provides direct access to a \ref MeshContext given the \ref meshid
   * @param[in] meshID the id of the \ref Mesh
   * @returns a reference to the matching \ref MeshContext
   * @pre the \ref Mesh with \ref meshID is used by the Participant
   */
  MeshContext &meshContext(MeshID meshID);

  /** Provides unordered access to all \ref MeshContext.used by this \ref Participant
   * @remarks The sequence does not contain nullptr
   */
  const std::vector<MeshContext *> &usedMeshContexts() const;

  /** Provides unordered access to all \ref MeshContext.used by this \ref Participant
   * @remarks The sequence does not contain nullptr
   */
  std::vector<MeshContext *> &usedMeshContexts();

  /** Looks for a used MeshContext with a given mesh name.
   * @param[in] name the name of the \ref Mesh
   * @return a reference to the MeshContext
   * @pre there is a matching mesh
   */
  MeshContext &usedMeshContext(const std::string &name);

  /** Looks for a used MeshContext with a given mesh name.
   * @param[in] name the name of the \ref Mesh
   * @return a reference to the MeshContext
   * @pre there is a matching mesh
   */
  MeshContext const &usedMeshContext(const std::string &name) const;

  /** Looks for a used MeshContext with a given mesh ID.
   * @param[in] meshID the id of the \ref Mesh
   * @return a reference to the MeshContext
   * @pre there is a matching mesh
   */
  MeshContext &usedMeshContext(MeshID meshID);

  /** Looks for a used MeshContext with a given meshID
   * @param[in] meshID the id of the \ref Mesh
   * @return a reference to the MeshContext
   * @pre there is a matching mesh
   */
  MeshContext const &usedMeshContext(MeshID meshID) const;

  /// Does preCICE know a mesh with this meshID?
  bool hasMesh(MeshID meshID) const;

  /// Does preCICE know a mesh with this name?
  bool hasMesh(const std::string &meshName) const;

  /// Is a mesh with this id used by this participant?
  bool isMeshUsed(MeshID meshID) const;

  /// Is a mesh with this name used by this participant?
  bool isMeshUsed(const std::string &meshID) const;

  /// Is a mesh with this id provided?
  bool isMeshProvided(MeshID meshID) const;

  /// Get the used mesh id of a mesh with this name.
  int getUsedMeshID(const std::string &meshName) const;

  /// Returns whether we are allowed to access a received mesh direct
  /// which requires the config tag <use-mesh ... direct-access="true"
  bool isDirectAccessAllowed(const int meshID) const;

  /// Get the name of a mesh given by its id.
  std::string getMeshName(MeshID meshID) const;

  /// Get a mesh name which uses the given data id.
  std::string getMeshNameFromData(DataID dataID) const;
  /// @}

  /// @name Other queries
  /// @{
  /// Returns the name of the participant.
  const std::string &getName() const;

  /// Returns true, if the participant uses a master tag.
<<<<<<< HEAD
  bool usePrimary() const;
=======
  bool useIntraComm() const;
>>>>>>> a6f2fd91

  /// Provided access to all read \ref MappingContext
  const utils::ptr_vector<MappingContext> &readMappingContexts() const;

  /// Provided access to all write \ref MappingContext
  const utils::ptr_vector<MappingContext> &writeMappingContexts() const;

  /// Provided access to all \ref WatchPoints
  std::vector<PtrWatchPoint> &watchPoints();

  /// Provided access to all \ref WatchIntegrals
  std::vector<PtrWatchIntegral> &watchIntegrals();

  /// Provided access to all \ref Action
  std::vector<action::PtrAction> &actions();

  /// Provided access to all \ref Action
  const std::vector<action::PtrAction> &actions() const;

  /// Returns all \ref ExportContext for exporting meshes and data.
  const std::vector<io::ExportContext> &exportContexts() const;
  /// @}

private:
  mutable logging::Logger _log{"impl::Participant"};

  std::string _name;

  std::vector<PtrWatchPoint> _watchPoints;

  std::vector<PtrWatchIntegral> _watchIntegrals;

  /// Export contexts to export meshes, data, and more.
  std::vector<io::ExportContext> _exportContexts;

  std::vector<action::PtrAction> _actions;

  /// All mesh contexts involved in a simulation, mesh ID == index.
  std::vector<MeshContext *> _meshContexts; // @todo use map here!

  /// Read mapping contexts used by the participant.
  utils::ptr_vector<MappingContext> _readMappingContexts;

  /// Write mapping contexts used by the participant.
  utils::ptr_vector<MappingContext> _writeMappingContexts;

  /// Mesh contexts used by the participant.
  std::vector<MeshContext *> _usedMeshContexts;

  std::map<DataID, WriteDataContext> _writeDataContexts;

  std::map<DataID, ReadDataContext> _readDataContexts;

<<<<<<< HEAD
  bool _usePrimary = false;
=======
  bool _useIntraComm = false;
>>>>>>> a6f2fd91

  std::unique_ptr<utils::ManageUniqueIDs> _meshIdManager;

  template <typename ELEMENT_T>
  bool isDataValid(
      const std::vector<ELEMENT_T> &data,
      const ELEMENT_T &             newElement) const;

  void checkDuplicatedUse(const mesh::PtrMesh &mesh);

  void checkDuplicatedData(const mesh::PtrData &data, const std::string &meshName);

  /// To allow white box tests.
  friend struct Integration::Serial::Whitebox::TestConfigurationPeano;
  friend struct Integration::Serial::Whitebox::TestConfigurationComsol;
};

// --------------------------------------------------------- HEADER DEFINITIONS

template <typename ELEMENT_T>
bool Participant::isDataValid(
    const std::vector<ELEMENT_T> &data,
    const ELEMENT_T &             newElement) const
{
  for (size_t i = 0; i < data.size(); i++) {
    if (data[i].name == newElement.name) {
      return false;
    }
  }
  return true;
}

} // namespace impl
} // namespace precice<|MERGE_RESOLUTION|>--- conflicted
+++ resolved
@@ -94,11 +94,7 @@
   void addWatchIntegral(const PtrWatchIntegral &watchIntegral);
 
   /// Sets weather the participant was configured with a master tag
-<<<<<<< HEAD
-  void setUsePrimary(bool usePrimary);
-=======
   void setUsePrimaryRank(bool useIntraComm);
->>>>>>> a6f2fd91
 
   /// Sets the manager responsible for providing unique IDs to meshes.
   void setMeshIdManager(std::unique_ptr<utils::ManageUniqueIDs> &&idm)
@@ -280,11 +276,7 @@
   const std::string &getName() const;
 
   /// Returns true, if the participant uses a master tag.
-<<<<<<< HEAD
-  bool usePrimary() const;
-=======
   bool useIntraComm() const;
->>>>>>> a6f2fd91
 
   /// Provided access to all read \ref MappingContext
   const utils::ptr_vector<MappingContext> &readMappingContexts() const;
@@ -338,11 +330,7 @@
 
   std::map<DataID, ReadDataContext> _readDataContexts;
 
-<<<<<<< HEAD
-  bool _usePrimary = false;
-=======
   bool _useIntraComm = false;
->>>>>>> a6f2fd91
 
   std::unique_ptr<utils::ManageUniqueIDs> _meshIdManager;
 
