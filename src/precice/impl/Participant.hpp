#pragma once

#include <Eigen/Core>
#include <memory>
#include <stddef.h>
#include <string>
#include <utility>
#include <vector>
#include "SharedPointer.hpp"
#include "action/SharedPointer.hpp"
#include "cplscheme/SharedPointer.hpp"
#include "io/ExportContext.hpp"
#include "io/config/ExportConfiguration.hpp"
#include "logging/Logger.hpp"
#include "mapping/SharedPointer.hpp"
#include "mesh/SharedPointer.hpp"
#include "partition/ReceivedPartition.hpp"
#include "utils/ManageUniqueIDs.hpp"
#include "utils/MasterSlave.hpp"
#include "utils/PointerVector.hpp"

namespace precice {
namespace impl {
struct DataContext;
struct MeshContext;
struct MappingContext;
} // namespace impl
} // namespace precice

// Forward declaration to friend the boost test struct
namespace PreciceTests {
namespace Serial {
struct TestConfigurationPeano;
struct TestConfigurationComsol;
} // namespace Serial
} // namespace PreciceTests

namespace precice {
namespace utils {
class ManageUniqueIDs;
} // namespace utils

namespace impl {

/// Holds coupling state of one participating solver in coupled simulation.
class Participant {
public:
  enum MappingConstants {
    MAPPING_LINEAR_CONSERVATIVE,
    MAPPING_LINEAR_CONSISTENT,
    MAPPING_DIRECT
  };

  /**
   * @brief Constructor.
   *
   * @param[in] name Name of the participant. Has to be unique.
   */
  Participant(
      std::string                 name,
      mesh::PtrMeshConfiguration &meshConfig);

  virtual ~Participant();

  /// @name Configuration interface
  /// @{
  /// Adds a configured write \ref Data to the Participant
  void addWriteData(
      const mesh::PtrData &data,
      const mesh::PtrMesh &mesh);

  /// Adds a configured read \ref Data to the Participant
  void addReadData(
      const mesh::PtrData &data,
      const mesh::PtrMesh &mesh);

  /// Adds a configured read \ref Mapping to the Participant
  void addReadMappingContext(MappingContext *mappingContext);

  /// Adds a configured write \ref Mapping to the Participant
  void addWriteMappingContext(MappingContext *mappingContext);

  /// Adds a configured \ref WatchPoint to the Participant
  void addWatchPoint(const PtrWatchPoint &watchPoint);

  /// Adds a configured \ref WatchIntegral to the Participant
  void addWatchIntegral(const PtrWatchIntegral &watchIntegral);

  /// Sets weather the participant was configured with a master tag
  void setUseMaster(bool useMaster);

  /// Sets the manager responsible for providing unique IDs to meshes.
  void setMeshIdManager(std::unique_ptr<utils::ManageUniqueIDs> &&idm)
  {
    _meshIdManager = std::move(idm);
  }

  /// Adds a configured \ref Action to the participant
  void addAction(action::PtrAction &&action);

  /// Adds a configured \ref ExportContext to export meshes and data.
  void addExportContext(const io::ExportContext &context);

  /// Adds a mesh to be used by the participant.
  void useMesh(
      const mesh::PtrMesh &                         mesh,
      const Eigen::VectorXd &                       localOffset,
      bool                                          remote,
      const std::string &                           fromParticipant,
      double                                        safetyFactor,
      bool                                          provideMesh,
      partition::ReceivedPartition::GeometricFilter geoFilter);
  /// @}

  /// @name Data queries
  /// @{
  /** Provides access to both write and read \ref DataContext
   * @pre there exists a \ref DataContext for \ref dataID
   */
  const DataContext &dataContext(int dataID) const;

  /** Provides access to both write and read \ref DataContext
   * @pre there exists a \ref DataContext for \ref dataID
   */
  DataContext &dataContext(int dataID);

  /** Provides access to write \ref DataContext
   * @remarks does not contain nullptr.
   */
  const utils::ptr_vector<DataContext> &writeDataContexts() const;

  /** Provides access to write \ref DataContext
   * @remarks does not contain nullptr.
   */
  utils::ptr_vector<DataContext> &writeDataContexts();

  /** Provides access to read \ref DataContext
   * @remarks does not contain nullptr.
   */
  const utils::ptr_vector<DataContext> &readDataContexts() const;

  /** Provides access to read \ref DataContext
   * @remarks does not contain nullptr.
   */
  utils::ptr_vector<DataContext> &readDataContexts();

  /// Is the dataID know to preCICE?
  bool hasData(int dataID) const;

  /// Is the data used by this participant?
  bool isDataUsed(int dataID) const;

  /// Is the data used by this participant?
  bool isDataUsed(const std::string &dataName, int meshId) const;

  /// Is the participant allowed to read the data?
  bool isDataRead(int dataID) const;

  /// Is the participant allowed to write the data?
  bool isDataWrite(int dataID) const;

  /// What is the dataID of the used data from a used mesh given the meshid and the data name?
  int getUsedDataID(const std::string &dataName, int meshID) const;

  /// What is the name of the given data id
  std::string getDataName(int dataID) const;
  /// @}

  /// @name Mesh queries
  /// @{
  /*** Provides direct access to a \ref MeshContext given the \ref meshid
   * @param[in] meshID the id of the \ref Mesh
   * @returns a reference to the matching \ref MeshContext
   * @pre the \ref Mesh with \ref meshID is used by the Participant
   */
  const MeshContext &meshContext(int meshID) const;

  /*** Provides direct access to a \ref MeshContext given the \ref meshid
   * @param[in] meshID the id of the \ref Mesh
   * @returns a reference to the matching \ref MeshContext
   * @pre the \ref Mesh with \ref meshID is used by the Participant
   */
  MeshContext &meshContext(int meshID);

  /** Provides unordered access to all \ref MeshContext.used by this \ref Participant
   * @remarks The sequence does not contain nullptr
   */
  const std::vector<MeshContext *> &usedMeshContexts() const;

  /** Provides unordered access to all \ref MeshContext.used by this \ref Participant
   * @remarks The sequence does not contain nullptr
   */
  std::vector<MeshContext *> &usedMeshContexts();

  /** Looks for a used MeshContext with a given mesh name.
   * @param[in] name the name of the \ref Mesh
   * @return a reference to the MeshContext
   * @pre there is a matching mesh
   */
  MeshContext &usedMeshContext(const std::string &name);

  /** Looks for a used MeshContext with a given mesh name.
   * @param[in] name the name of the \ref Mesh
   * @return a reference to the MeshContext
   * @pre there is a matching mesh
   */
  MeshContext const &usedMeshContext(const std::string &name) const;

  /** Looks for a used MeshContext with a given mesh ID.
   * @param[in] meshID the id of the \ref Mesh
   * @return a reference to the MeshContext
   * @pre there is a matching mesh
   */
  MeshContext &usedMeshContext(int meshID);

  /** Looks for a used MeshContext with a given meshID
   * @param[in] meshID the id of the \ref Mesh
   * @return a reference to the MeshContext
   * @pre there is a matching mesh
   */
  MeshContext const &usedMeshContext(int meshID) const;

  /// Does preCICE know a mesh with this meshID?
  bool hasMesh(int meshID) const;

  /// Does preCICE know a mesh with this name?
  bool hasMesh(const std::string &meshName) const;

  /// Is a mesh with this id used by this participant?
  bool isMeshUsed(int meshID) const;

  /// Is a mesh with this name used by this participant?
  bool isMeshUsed(const std::string &meshID) const;

  /// Is a mesh with this id provided?
  bool isMeshProvided(int meshID) const;

  /// Get the used mesh id of a mesh with this name.
  int getUsedMeshID(const std::string &meshName) const;

<<<<<<< HEAD
  /// Adds a mesh to be used by the participant.
  void useMesh(const mesh::PtrMesh &                         mesh,
               const Eigen::VectorXd &                       localOffset,
               bool                                          remote,
               const std::string &                           fromParticipant,
               double                                        safetyFactor,
               bool                                          provideMesh,
               partition::ReceivedPartition::GeometricFilter geoFilter,
               bool                                          partitionByBoundingBox);
=======
  /// Get the name of a mesh given by its id.
  std::string getMeshName(int meshID) const;
>>>>>>> e1265675

  /// Get a mesh name which uses the given data id.
  std::string getMeshNameFromData(int dataID) const;
  /// @}

  /// @name Other queries
  /// @{
  /// Returns the name of the participant.
  const std::string &getName() const;

  /// Returns true, if the participant uses a master tag.
  bool useMaster() const;

  /// Provided access to all read \ref MappingContext
  const utils::ptr_vector<MappingContext> &readMappingContexts() const;

  /// Provided access to all write \ref MappingContext
  const utils::ptr_vector<MappingContext> &writeMappingContexts() const;

  /// Provided access to all \ref WatchPoints
  std::vector<PtrWatchPoint> &watchPoints();

  /// Provided access to all \ref WatchIntegrals
  std::vector<PtrWatchIntegral> &watchIntegrals();

  /// Provided access to all \ref Action
  std::vector<action::PtrAction> &actions();

  /// Provided access to all \ref Action
  const std::vector<action::PtrAction> &actions() const;

  /// Returns all \ref ExportContext for exporting meshes and data.
  const std::vector<io::ExportContext> &exportContexts() const;
  /// @}

private:
  mutable logging::Logger _log{"impl::Participant"};

  std::string _name;

  std::vector<PtrWatchPoint> _watchPoints;

  std::vector<PtrWatchIntegral> _watchIntegrals;

  /// Export contexts to export meshes, data, and more.
  std::vector<io::ExportContext> _exportContexts;

  std::vector<action::PtrAction> _actions;

  /// All mesh contexts involved in a simulation, mesh ID == index.
  std::vector<MeshContext *> _meshContexts;

  /// Read mapping contexts used by the participant.
  utils::ptr_vector<MappingContext> _readMappingContexts;

  /// Write mapping contexts used by the participant.
  utils::ptr_vector<MappingContext> _writeMappingContexts;

  /// Mesh contexts used by the participant.
  std::vector<MeshContext *> _usedMeshContexts;

  std::vector<DataContext *> _dataContexts;

  utils::ptr_vector<DataContext> _writeDataContexts;

  utils::ptr_vector<DataContext> _readDataContexts;

  //io::ExportContext _exportContext;

  bool _useMaster = false;

  std::unique_ptr<utils::ManageUniqueIDs> _meshIdManager;

  template <typename ELEMENT_T>
  bool isDataValid(
      const std::vector<ELEMENT_T> &data,
      const ELEMENT_T &             newElement) const;

  void checkDuplicatedUse(const mesh::PtrMesh &mesh);

  void checkDuplicatedData(const mesh::PtrData &data);

  /// To allow white box tests.
  friend struct PreciceTests::Serial::TestConfigurationPeano;
  friend struct PreciceTests::Serial::TestConfigurationComsol;
};

// --------------------------------------------------------- HEADER DEFINITIONS

template <typename ELEMENT_T>
bool Participant::isDataValid(
    const std::vector<ELEMENT_T> &data,
    const ELEMENT_T &             newElement) const
{
  for (size_t i = 0; i < data.size(); i++) {
    if (data[i].name == newElement.name) {
      return false;
    }
  }
  return true;
}

} // namespace impl
} // namespace precice<|MERGE_RESOLUTION|>--- conflicted
+++ resolved
@@ -109,7 +109,8 @@
       const std::string &                           fromParticipant,
       double                                        safetyFactor,
       bool                                          provideMesh,
-      partition::ReceivedPartition::GeometricFilter geoFilter);
+      partition::ReceivedPartition::GeometricFilter geoFilter,
+      bool                                          partitionByBoundingBox);
   /// @}
 
   /// @name Data queries
@@ -238,20 +239,8 @@
   /// Get the used mesh id of a mesh with this name.
   int getUsedMeshID(const std::string &meshName) const;
 
-<<<<<<< HEAD
-  /// Adds a mesh to be used by the participant.
-  void useMesh(const mesh::PtrMesh &                         mesh,
-               const Eigen::VectorXd &                       localOffset,
-               bool                                          remote,
-               const std::string &                           fromParticipant,
-               double                                        safetyFactor,
-               bool                                          provideMesh,
-               partition::ReceivedPartition::GeometricFilter geoFilter,
-               bool                                          partitionByBoundingBox);
-=======
   /// Get the name of a mesh given by its id.
   std::string getMeshName(int meshID) const;
->>>>>>> e1265675
 
   /// Get a mesh name which uses the given data id.
   std::string getMeshNameFromData(int dataID) const;
