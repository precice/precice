#pragma once

#include <string>
#include "MappingContext.hpp"
#include "MeshContext.hpp"
#include "mesh/SharedPointer.hpp"

namespace precice {

namespace testing {
// Forward declaration to friend the boost test struct
class DataContextFixture;
} // namespace testing

namespace impl {

/**
 * @brief Stores one Data object with related mesh.
 *
 * - If a DataContext is associated with a mapping, fromData and toData will be set correspondingly.
 *   One of the two must be equal to providedData. fromData and toData must be different.
 * - If a DataContext is not associated with a mapping, fromData and toData will be unset.
 */
class DataContext {
  friend class testing::DataContextFixture; // Make the fixture friend of this class
public:
  /**
   * @brief Get the Name of _providedData.
   * 
   * @return std::string Name of _providedData.
   */
  std::string getDataName() const;

  /**
<<<<<<< HEAD
   * @brief Get the ID of _providedData.
   * 
   * @return int ID of _providedData.
   */
  int getProvidedDataID() const;
=======
   * @brief Get the ID of _fromData. Used for performing the mapping outside of this class.
   * 
   * @return int ID of _fromData.
   */
  int getFromDataID() const;

  /**
   * @brief Resets _toData to zero. Used before mapping is performed.
   */
  void resetToData();

  /**
   * @brief Get the ID of _toData. Used for performing the mapping outside of this class.
   * 
   * @return int ID of _toData.
   */
  int getToDataID() const;
>>>>>>> b7779dae

  /**
   * @brief Get the dimensions of _providedData.
   * 
   * @return int Dimensions of _providedData.
   */
  int getDataDimensions() const;

  /**
   * @brief Get the name of _mesh.
   * 
   * @return std::string Name of _mesh.
   */
  std::string getMeshName() const;

  /**
   * @brief Get the ID of _mesh.
   * 
   * @return int ID of _mesh.
   */
  int getMeshID() const;

  /**
   * @brief Informs the user whether this DataContext has a _mappingContext.
   * 
   * @return True, if this DataContext is associated with a mapping. False, if not. 
   */
  bool hasMapping() const;

  /**
<<<<<<< HEAD
   * @brief Informs the user whether this DataContext has a read mapping.
   * 
   * @return True, if DataContext has a read mapping.
   */
  bool hasReadMapping() const;

  /**
   * @brief Informs the user whether this DataContext has a write mapping.
   * 
   * @return True, if DataContext has a write mapping.
   */
  bool hasWriteMapping() const;
=======
   * @brief Get the _mappingContext associated with this DataContext.
   * 
   * @return const MappingContext The _mappingContext of this DataContext.
   */
  const MappingContext mappingContext() const;
>>>>>>> b7779dae

  /**
   * @brief Links a MappingContext and the MeshContext required by the mapping to this DataContext.
   * 
   * A mapping maps the given data from or to _providedData (depending on whether it is a read or write mapping).
   *
   * @param[in] mappingContext Context of the mapping
   * @param[in] meshContext Context of mesh this mapping is mapping from or to
   */
  virtual void configureMapping(const MappingContext &mappingContext, const MeshContext &meshContext) = 0;

protected:
  /**
   * @brief Construct a new DataContext without a mapping. Protected, because only ReadDataContext and WriteDataContext should use this constructor.
   * 
   * @param data Data associated with this DataContext.
   * @param mesh Mesh associated with this DataContext.
   */
  DataContext(mesh::PtrData data, mesh::PtrMesh mesh);

  /// Defines the mapping associated to this DataContext. A DataContext may also exist without a mapping.
  MappingContext _mappingContext;

  /// Data this participant will write to and read from
  mesh::PtrData _providedData;

  /// If a mapping exists, mesh::PtrData the mapping maps from.
  mesh::PtrData _fromData;

  /// If a mapping exists, mesh::PtrData the mapping maps from.
  mesh::PtrData _toData;

  /**
   * @brief Informs the user whether this DataContext has a read mapping.
   * 
   * @return True, if DataContext has a read mapping.
   */
  bool hasReadMapping() const;

  /**
   * @brief Informs the user whether this DataContext has a write mapping.
   * 
   * @return True, if DataContext has a write mapping.
   */
  bool hasWriteMapping() const;

  /**
   * @brief Helper to set _mappingContext, _fromData and _toData.
   * 
   * @param mappingContext MappingContext this DataContext will be associated to.
   * @param fromData Data the mapping maps from.
   * @param toData Data the mapping maps to.
   */
  void setMapping(MappingContext mappingContext, mesh::PtrData fromData, mesh::PtrData toData);

  /// helper function to check whether mapping has to be performed
  bool isMappingRequired();

private:
  /// Mesh associated with _providedData.
  mesh::PtrMesh _mesh;

  static logging::Logger _log;

  /**
   * @brief Get the ID of _providedData.
   * 
   * @return int ID of _providedData.
   */
  int getProvidedDataID() const;
};

} // namespace impl
} // namespace precice<|MERGE_RESOLUTION|>--- conflicted
+++ resolved
@@ -32,33 +32,6 @@
   std::string getDataName() const;
 
   /**
-<<<<<<< HEAD
-   * @brief Get the ID of _providedData.
-   * 
-   * @return int ID of _providedData.
-   */
-  int getProvidedDataID() const;
-=======
-   * @brief Get the ID of _fromData. Used for performing the mapping outside of this class.
-   * 
-   * @return int ID of _fromData.
-   */
-  int getFromDataID() const;
-
-  /**
-   * @brief Resets _toData to zero. Used before mapping is performed.
-   */
-  void resetToData();
-
-  /**
-   * @brief Get the ID of _toData. Used for performing the mapping outside of this class.
-   * 
-   * @return int ID of _toData.
-   */
-  int getToDataID() const;
->>>>>>> b7779dae
-
-  /**
    * @brief Get the dimensions of _providedData.
    * 
    * @return int Dimensions of _providedData.
@@ -85,28 +58,6 @@
    * @return True, if this DataContext is associated with a mapping. False, if not. 
    */
   bool hasMapping() const;
-
-  /**
-<<<<<<< HEAD
-   * @brief Informs the user whether this DataContext has a read mapping.
-   * 
-   * @return True, if DataContext has a read mapping.
-   */
-  bool hasReadMapping() const;
-
-  /**
-   * @brief Informs the user whether this DataContext has a write mapping.
-   * 
-   * @return True, if DataContext has a write mapping.
-   */
-  bool hasWriteMapping() const;
-=======
-   * @brief Get the _mappingContext associated with this DataContext.
-   * 
-   * @return const MappingContext The _mappingContext of this DataContext.
-   */
-  const MappingContext mappingContext() const;
->>>>>>> b7779dae
 
   /**
    * @brief Links a MappingContext and the MeshContext required by the mapping to this DataContext.
