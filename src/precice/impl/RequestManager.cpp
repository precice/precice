--- conflicted
+++ resolved
@@ -428,11 +428,7 @@
 void RequestManager:: requestWriteBlockScalarData (
   int           dataID,
   int           size,
-<<<<<<< HEAD
-  int*          valueIndices,
-=======
   const int*    valueIndices,
->>>>>>> a0c7a322
   const double* values )
 {
   TRACE(dataID, size);
@@ -459,11 +455,7 @@
 void RequestManager:: requestWriteBlockVectorData (
   int           dataID,
   int           size,
-<<<<<<< HEAD
-  int*          valueIndices,
-=======
   const int*    valueIndices,
->>>>>>> a0c7a322
   const double* values )
 {
   TRACE(dataID);
