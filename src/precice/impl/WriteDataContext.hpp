#pragma once

#include <Eigen/Core>

#include "DataContext.hpp"
#include "logging/Logger.hpp"
#include "time/Sample.hpp"

namespace precice {
namespace impl {

/**
 * @brief Stores one Data object with related mesh. Context stores data to be written to and potentially provides a write mapping.
 *
 * Derived from DataContext
 */
class WriteDataContext : public DataContext {
public:
  /**
   * @brief Construct a new WriteDataContext object without a mapping.
   *
   * @param data Data associated with this WriteDataContext.
   * @param mesh Mesh associated with this WriteDataContext.
   */
  WriteDataContext(
      mesh::PtrData data,
      mesh::PtrMesh mesh);

  /**
<<<<<<< HEAD
   * @brief Get _providedData member.
   *
   * @return mesh::PtrData _providedData.
   */
  mesh::PtrData providedData();

  /**
   * @brief Store values in _writeDataBuffer
=======
   * @brief Store values in _providedData.values()
>>>>>>> 944b112f
   *
   * @param[in] vertices ids of data
   * @param[in] values values of data
   */
  void writeValuesIntoDataBuffer(::precice::span<const VertexID> vertices, ::precice::span<const double> values);

  /**
   * @brief Store gradients in _writeDataBuffer
   *
   * @param[in] vertices ids of data
   * @param[in] gradients gradients of data
   */
  void writeGradientsIntoDataBuffer(::precice::span<const VertexID> vertices, ::precice::span<const double> gradients);

  void resizeBufferTo(int size);

  /**
   * @brief Store data from _writeDataBuffer in persistent storage
   *
   * @param[in] currentTime time data should be associated with
   */
  void storeBufferedData(double currentTime);

  // void loadLastFromStorage();

  /**
   * @brief Clear data storage for next iteration or window.
   */
  void clearStorage();

  /**
   * @brief Adds a MappingContext and the MeshContext required by the write mapping to the corresponding WriteDataContext data structures.
   *
   * A write mapping maps _providedData to _toData. A WriteDataContext already has _providedData, but additionally requires _toData.
   *
   * @param[in] mappingContext Context of write mapping
   * @param[in] meshContext Context of mesh this write mapping is mapping to (_toData)
   */
  void appendMappingConfiguration(MappingContext &mappingContext, const MeshContext &meshContext) override;

  /// Disable copy construction
  WriteDataContext(const WriteDataContext &copy) = delete;

  /// Disable assignment construction
  WriteDataContext &operator=(const WriteDataContext &assign) = delete;

  /// Move constructor, use the implicitly declared.
  WriteDataContext(WriteDataContext &&) = default;
  WriteDataContext &operator=(WriteDataContext &&) = default;

private:
  static logging::Logger _log;

  /// @brief Buffer to store written data until it is copied to _providedData->timeStepsStorage()
  time::Sample _writeDataBuffer;
};

} // namespace impl
} // namespace precice<|MERGE_RESOLUTION|>--- conflicted
+++ resolved
@@ -27,18 +27,7 @@
       mesh::PtrMesh mesh);
 
   /**
-<<<<<<< HEAD
-   * @brief Get _providedData member.
-   *
-   * @return mesh::PtrData _providedData.
-   */
-  mesh::PtrData providedData();
-
-  /**
    * @brief Store values in _writeDataBuffer
-=======
-   * @brief Store values in _providedData.values()
->>>>>>> 944b112f
    *
    * @param[in] vertices ids of data
    * @param[in] values values of data
