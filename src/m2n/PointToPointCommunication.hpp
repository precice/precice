#pragma once

#include <cstddef>
#include <list>
#include <memory>
#include <string>
#include <utility>
#include <vector>
#include "DistributedCommunication.hpp"
#include "com/SharedPointer.hpp"
#include "logging/Logger.hpp"
#include "mesh/Mesh.hpp"
#include "mesh/SharedPointer.hpp"

namespace precice {
namespace com {
class Request;
} // namespace com

namespace m2n {
/**
 * @brief Point-to-point communication implementation of DistributedCommunication.
 *
 * Direct communication of local data subsets is performed between processes of
 * coupled participants. The two supported implementations of direct
 * communication are SocketCommunication and MPIPortsCommunication which can be
 * supplied via their corresponding instantiation factories
 * SocketCommunicationFactory and MPIPortsCommunicationFactory.
 *
 * For the detailed implementation documentation refer to PointToPointCommunication.cpp.
 */
class PointToPointCommunication : public DistributedCommunication {
public:
  PointToPointCommunication(com::PtrCommunicationFactory communicationFactory,
                            mesh::PtrMesh                mesh);

  ~PointToPointCommunication() override;

  /// Returns true, if a connection to a remote participant has been established.
  bool isConnected() const override;

  /**
   * @brief Accepts connection from participant, which has to call
   *        requestConnection().
   *
   * @param[in] acceptorName  Name of calling participant.
   * @param[in] requesterName Name of remote participant to connect to.
   */
  void acceptConnection(std::string const &acceptorName,
                        std::string const &requesterName) override;

  /**
   * @brief Requests connection from participant, which has to call acceptConnection().
   *
   * @param[in] acceptorName Name of remote participant to connect to.
   * @param[in] requesterName Name of calling participant.
   */
  void requestConnection(std::string const &acceptorName,
                         std::string const &requesterName) override;

  /**
   * @brief Accepts connection from participant, which has to call
   *        requestPreConnection().
   *        Only initial connection is created.
   *
   * @param[in] acceptorName  Name of calling participant.
   * @param[in] requesterName Name of remote participant to connect to.
   */
  void acceptPreConnection(std::string const &acceptorName,
                           std::string const &requesterName) override;

  /**
   * @brief Requests connection from participant, which has to call acceptConnection().
   *        Only initial connection is created.
   *
   * @param[in] acceptorName Name of remote participant to connect to.
   * @param[in] requesterName Name of calling participant.
   */
  void requestPreConnection(std::string const &acceptorName,
                            std::string const &requesterName) override;

<<<<<<< HEAD
  /// Completes the slaves connections for both acceptor and requester by updating the vertex list in _mappings
  void completeSecondariesConnection() override;
=======
  /// Completes the secondary connections for both acceptor and requester by updating the vertex list in _mappings
  void completeSecondaryRanksConnection() override;
>>>>>>> a6f2fd91

  /**
   * @brief Disconnects from communication space, i.e. participant.
   *
   * This method is called on destruction.
   */
  void closeConnection() override;

  /**
   * @brief Sends a subset of local double values corresponding to local indices
   *        deduced from the current and remote vertex distributions.
   */
  void send(precice::span<double const> itemsToSend, int valueDimension = 1) override;

  /**
   * @brief Receives a subset of local double values corresponding to local
   *        indices deduced from the current and remote vertex distributions.
   */
  void receive(precice::span<double> itemsToReceive, int valueDimension = 1) override;

  /// Broadcasts an int to connected ranks on remote participant
  void broadcastSend(const int &itemToSend) override;

  /**
   * @brief Receives an int per connected rank on remote participant
   * @para[out] itemToReceive received ints from remote ranks are stored with the sender rank order
   */
  void broadcastReceiveAll(std::vector<int> &itemToReceive) override;

  /// Broadcasts a mesh to connected ranks on remote participant
  void broadcastSendMesh() override;

  /// Receive mesh partitions per connected rank on remote participant
  void broadcastReceiveAllMesh() override;

  /// Scatters a communication map over connected ranks on remote participant
  void scatterAllCommunicationMap(CommunicationMap &localCommunicationMap) override;

  /// Gathers a communication maps from connected ranks on remote participant
  void gatherAllCommunicationMap(CommunicationMap &localCommunicationMap) override;

private:
  logging::Logger _log{"m2n::PointToPointCommunication"};

  /// Checks all stored requests for completion and removes associated buffers
  /**
   * @param[in] blocking False means that the function returns, even when there are requests left.
   */
  void checkBufferedRequests(bool blocking);

  com::PtrCommunicationFactory _communicationFactory;

  /// Communication class used for this PointToPointCommunication
  /**
   * A Communication object represents all connections to all ranks made by this P2P instance.
   **/
  com::PtrCommunication _communication;

  /**
   * @brief Defines mapping between:
   *        1. global remote process rank;
   *        2. local data indices, which define a subset of local (for process
   *           rank in the current participant) data to be communicated between
   *           the current process rank and the remote process rank;
   *        3. Request holding information about pending communication
   *        4. Appropriately sized buffer to receive elements
   */
  struct Mapping {
    int                 remoteRank;
    std::vector<int>    indices;
    com::PtrRequest     request;
    std::vector<double> recvBuffer;
  };

  /**
   * @brief Local (for process rank in the current participant) vector of
   *        mappings (one to service each point-to-point connection).
   */
  std::vector<Mapping> _mappings;

  /**
   * @brief this data structure is used to store m2n communication information for the 1 step of
   *        bounding box initialization. It stores:
   *        1. global remote process rank;
   *        2. communication object (provides point-to-point communication routines).
   *        3. Request holding information about pending communication
   */
  struct ConnectionData {
    int             remoteRank;
    com::PtrRequest request;
  };

  /**
   * @brief Local (for process rank in the current participant) vector of
   *        ConnectionData (one to service each point-to-point connection).
   */
  std::vector<ConnectionData> _connectionDataVector;

  bool _isConnected = false;

  std::list<std::pair<std::shared_ptr<com::Request>,
                      std::shared_ptr<std::vector<double>>>>
      bufferedRequests;
};
} // namespace m2n
} // namespace precice<|MERGE_RESOLUTION|>--- conflicted
+++ resolved
@@ -79,13 +79,8 @@
   void requestPreConnection(std::string const &acceptorName,
                             std::string const &requesterName) override;
 
-<<<<<<< HEAD
-  /// Completes the slaves connections for both acceptor and requester by updating the vertex list in _mappings
-  void completeSecondariesConnection() override;
-=======
   /// Completes the secondary connections for both acceptor and requester by updating the vertex list in _mappings
   void completeSecondaryRanksConnection() override;
->>>>>>> a6f2fd91
 
   /**
    * @brief Disconnects from communication space, i.e. participant.
