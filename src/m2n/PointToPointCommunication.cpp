--- conflicted
+++ resolved
@@ -368,33 +368,19 @@
 void PointToPointCommunication::acceptPreConnection(std::string const &acceptorName,
                                                  std::string const &requesterName)
 {
-<<<<<<< HEAD
-  TRACE(acceptorName, requesterName);
-  assertion(not isConnected(), "Already connected!");
-  CHECK(utils::MasterSlave::isMaster() || utils::MasterSlave::isSlave(),
-=======
   PRECICE_TRACE(acceptorName, requesterName);
   PRECICE_ASSERT(not isConnected(), "Already connected!");
   PRECICE_CHECK(utils::MasterSlave::isMaster() || utils::MasterSlave::isSlave(),
->>>>>>> 46ff1523
         "You can only use a point-to-point communication between two participants which both use a master. "
             << "Please use distribution-type gather-scatter instead.");
 
   if (utils::MasterSlave::isMaster()) {
     // Establish connection between participants' master processes.
     auto c = _communicationFactory->newCommunication();
-<<<<<<< HEAD
-
-    c->acceptConnection(acceptorName, requesterName, utils::MasterSlave::getRank());
-    
-  } else {
-    assertion(utils::MasterSlave::isSlave());
-=======
     c->acceptConnection(acceptorName, requesterName, utils::MasterSlave::getRank());
     
   } else {
     PRECICE_ASSERT(utils::MasterSlave::isSlave());
->>>>>>> 46ff1523
   }
 
   std::vector<int> localConnectedRanks = _mesh->getConnectedRanks();
@@ -439,11 +425,7 @@
 
   _connectionDataVector.reserve(localConnectedRanks.size());
 
-<<<<<<< HEAD
-  for (auto & connectedRank : localConnectedRanks) {
-=======
   for (int & connectedRank : localConnectedRanks) {
->>>>>>> 46ff1523
     _connectionDataVector.push_back({connectedRank, c, com::PtrRequest()});
   }
 
@@ -548,15 +530,9 @@
 void PointToPointCommunication::requestPreConnection(std::string const &acceptorName,
                                                      std::string const &requesterName)
 {
-<<<<<<< HEAD
-  TRACE(acceptorName, requesterName);
-  CHECK(not isConnected(), "Already connected!");
-  CHECK(utils::MasterSlave::isMaster() || utils::MasterSlave::isSlave(),
-=======
   PRECICE_TRACE(acceptorName, requesterName);
   PRECICE_CHECK(not isConnected(), "Already connected!");
   PRECICE_CHECK(utils::MasterSlave::isMaster() || utils::MasterSlave::isSlave(),
->>>>>>> 46ff1523
         "You can only use a point-to-point communication between two participants which both use a master. "
         << "Please use distribution-type gather-scatter instead.");
 
@@ -566,11 +542,7 @@
     c->requestConnection(acceptorName, requesterName, 0, 1);
     
   } else {
-<<<<<<< HEAD
-    assertion(utils::MasterSlave::isSlave());
-=======
     PRECICE_ASSERT(utils::MasterSlave::isSlave());
->>>>>>> 46ff1523
   }
 
   std::vector<int> localConnectedRanks = _mesh->getConnectedRanks();
@@ -594,11 +566,7 @@
   _connectionDataVector.reserve(localConnectedRanks.size());
 
   std::set<int> acceptingRanks;
-<<<<<<< HEAD
-  for (auto &i : localConnectedRanks)
-=======
   for (int &i : localConnectedRanks)
->>>>>>> 46ff1523
     acceptingRanks.emplace(i);
 
   auto c = _communicationFactory->newCommunication();
@@ -706,7 +674,6 @@
   }  
 }
 
-<<<<<<< HEAD
 void PointToPointCommunication::broadcastSendMesh(mesh::Mesh &mesh)
 {  
   for (auto &connectionData : _connectionDataVector) {
@@ -735,8 +702,6 @@
   }
 }
 
-=======
->>>>>>> 46ff1523
 void PointToPointCommunication::checkBufferedRequests(bool blocking)
 {
   PRECICE_TRACE(bufferedRequests.size());
