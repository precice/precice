#include "PointToPointCommunication.hpp"
#include <iomanip>
#include <vector>
#include <thread>
#include "com/Communication.hpp"
#include "com/CommunicationFactory.hpp"
#include "mesh/Mesh.hpp"
#include "utils/Event.hpp"
#include "utils/MasterSlave.hpp"

using precice::utils::Event;

namespace precice
{
bool extern syncMode;
namespace m2n
{

void send(mesh::Mesh::VertexDistribution const &m,
          int                                    rankReceiver,
          com::PtrCommunication                  communication)
{
  communication->send(static_cast<int>(m.size()), rankReceiver);

  for (auto const &i : m) {
    auto const &rank    = i.first;
    auto const &indices = i.second;
    communication->send(rank, rankReceiver);
    communication->send(indices, rankReceiver);
  }
}

void receive(mesh::Mesh::VertexDistribution &m,
             int                              rankSender,
             com::PtrCommunication            communication)
{
  m.clear();
  int size = 0;
  communication->receive(size, rankSender);

  while (size--) {
    int rank = -1;
    communication->receive(rank, rankSender);
    communication->receive(m[rank], rankSender);
  }
}

void broadcastSend(mesh::Mesh::VertexDistribution const &m,
                   com::PtrCommunication                  communication = utils::MasterSlave::_communication)
{
  communication->broadcast(static_cast<int>(m.size()));

  for (auto const &i : m) {
    auto const &rank    = i.first;
    auto const &indices = i.second;
    communication->broadcast(rank);
    communication->broadcast(indices);
  }
}

void broadcastReceive(mesh::Mesh::VertexDistribution &m,
                      int                              rankBroadcaster,
                      com::PtrCommunication            communication = utils::MasterSlave::_communication)
{
  m.clear();
  int size = 0;
  communication->broadcast(size, rankBroadcaster);

  while (size--) {
    int rank = -1;
    communication->broadcast(rank, rankBroadcaster);
    communication->broadcast(m[rank], rankBroadcaster);
  }
}

void broadcast(mesh::Mesh::VertexDistribution &m)
{
  if (utils::MasterSlave::isMaster()) {
    // Broadcast (send) vertex distributions.
    m2n::broadcastSend(m);
  } else {
    assertion(utils::MasterSlave::isSlave());
    // Broadcast (receive) vertex distributions.
    m2n::broadcastReceive(m, 0);
  }
}

void print(std::map<int, std::vector<int>> const &m)
{
  std::ostringstream oss;

  oss << "rank: " << utils::MasterSlave::getRank() << "\n";

  for (auto &i : m) {
    for (auto &j : i.second) {
      oss << i.first << ":" << j << '\n'; // prints rank:index
    }
  }

  if (utils::MasterSlave::isMaster()) {
    std::string s;

    for (int rank = 1; rank < utils::MasterSlave::getSize(); ++rank) {
      utils::MasterSlave::_communication->receive(s, rank);

      oss << s;
    }

    std::cout << oss.str();
  } else {
    assertion(utils::MasterSlave::isSlave());

    utils::MasterSlave::_communication->send(oss.str(), 0);
  }
}

void printCommunicationPartnerCountStats(std::map<int, std::vector<int>> const &m)
{
  int size = m.size();

  if (utils::MasterSlave::isMaster()) {
    size_t count   = 0;
    size_t maximum = std::numeric_limits<size_t>::min();
    size_t minimum = std::numeric_limits<size_t>::max();
    size_t total   = size;

    if (size) {
      maximum = std::max(maximum, static_cast<size_t>(size));
      minimum = std::min(minimum, static_cast<size_t>(size));
      count++;
    }

    for (int rank = 1; rank < utils::MasterSlave::getSize(); ++rank) {
      utils::MasterSlave::_communication->receive(size, rank);

      total += size;

      if (size) {
        maximum = std::max(maximum, static_cast<size_t>(size));
        minimum = std::min(minimum, static_cast<size_t>(size));
        count++;
      }
    }

    if (minimum > maximum)
      minimum = maximum;

    auto average = static_cast<double>(total) / count;

    std::cout << std::fixed << std::setprecision(3) //
              << "Number of Communication Partners per Interface Process:"
              << "\n"
              << "  Total:   " << total << "\n"
              << "  Maximum: " << maximum << "\n"
              << "  Minimum: " << minimum << "\n"
              << "  Average: " << average << "\n"
              << "Number of Interface Processes: " << count << "\n"
              << '\n';
  } else {
    assertion(utils::MasterSlave::isSlave());
    utils::MasterSlave::_communication->send(size, 0);
  }
}

void printLocalIndexCountStats(std::map<int, std::vector<int>> const &m)
{
  int size = 0;

  for (auto &i : m) {
    size += i.second.size();
  }

  if (utils::MasterSlave::isMaster()) {
    size_t count   = 0;
    size_t maximum = std::numeric_limits<size_t>::min();
    size_t minimum = std::numeric_limits<size_t>::max();
    size_t total   = size;

    if (size) {
      maximum = std::max(maximum, static_cast<size_t>(size));
      minimum = std::min(minimum, static_cast<size_t>(size));

      count++;
    }

    for (int rank = 1; rank < utils::MasterSlave::getSize(); ++rank) {
      utils::MasterSlave::_communication->receive(size, rank);

      total += size;

      if (size) {
        maximum = std::max(maximum, static_cast<size_t>(size));
        minimum = std::min(minimum, static_cast<size_t>(size));

        count++;
      }
    }

    if (minimum > maximum)
      minimum = maximum;

    auto average = static_cast<double>(total) / count;

    std::cout << std::fixed << std::setprecision(3) //
              << "Number of LVDIs per Interface Process:"
              << "\n"
              << "  Total:   " << total << "\n"
              << "  Maximum: " << maximum << "\n"
              << "  Minimum: " << minimum << "\n"
              << "  Average: " << average << "\n"
              << "Number of Interface Processes: " << count << "\n"
              << '\n';
  } else {
    assertion(utils::MasterSlave::isSlave());

    utils::MasterSlave::_communication->send(size, 0);
  }
}

// The approximate complexity of this function is O((number of local data
// indices for the current rank in `thisVertexDistribution') * (total number of
// data indices for all ranks in `otherVertexDistribution')).
std::map<int, std::vector<int>> buildCommunicationMap(
    // `thisVertexDistribution' is input vertex distribution from this participant.
    mesh::Mesh::VertexDistribution const &thisVertexDistribution,
    // `otherVertexDistribution' is input vertex distribution from other participant.
    mesh::Mesh::VertexDistribution const &otherVertexDistribution,
    int                                    thisRank = utils::MasterSlave::getRank())
{
  std::map<int, std::vector<int>> communicationMap;

  auto iterator = thisVertexDistribution.find(thisRank);

  if (iterator == thisVertexDistribution.end())
    return communicationMap;

  auto const &indices = iterator->second;

  int index = 0;

  for (int thisIndex : indices) {
    for (const auto &other : otherVertexDistribution) {
      for (const auto &otherIndex : other.second) {
        if (thisIndex == otherIndex) {
          communicationMap[other.first].push_back(index);
          break;
        }
      }
    }
    ++index;
  }

  return communicationMap;
}

PointToPointCommunication::PointToPointCommunication(
    com::PtrCommunicationFactory communicationFactory,
    mesh::PtrMesh                mesh)
    : DistributedCommunication(mesh),
      _communicationFactory(communicationFactory)
{
}

PointToPointCommunication::~PointToPointCommunication()
{
  TRACE(_isConnected);
  closeConnection();
}

bool PointToPointCommunication::isConnected()
{
  return _isConnected;
}

void PointToPointCommunication::acceptConnection(std::string const &acceptorName,
                                                 std::string const &requesterName)
{
  TRACE(acceptorName, requesterName);
  CHECK(not isConnected(), "Already connected!");
  CHECK(utils::MasterSlave::isMaster() || utils::MasterSlave::isSlave(),
        "You can only use a point-to-point communication between two participants which both use a master. "
            << "Please use distribution-type gather-scatter instead.");

  mesh::Mesh::VertexDistribution &vertexDistribution = _mesh->getVertexDistribution();
  mesh::Mesh::VertexDistribution  requesterVertexDistribution;

  if (utils::MasterSlave::isMaster()) {
    Event e0("m2n.exchangeVertexDistribution");
    // Establish connection between participants' master processes.
    auto c = _communicationFactory->newCommunication();

    c->acceptConnection(acceptorName, requesterName, utils::MasterSlave::getRank());

    // Exchange vertex distributions.
    m2n::send(vertexDistribution, 0, c);
    m2n::receive(requesterVertexDistribution, 0, c);
  } else {
    assertion(utils::MasterSlave::isSlave());
  }

  Event e1("m2n.broadcastVertexDistributions", precice::syncMode);
  m2n::broadcast(vertexDistribution);
  m2n::broadcast(requesterVertexDistribution);
  e1.stop();

  // Local (for process rank in the current participant) communication map that
  // defines a mapping from a process rank in the remote participant to an array
  // of local data indices, which define a subset of local (for process rank in
  // the current participant) data to be communicated between the current
  // process rank and the remote process rank.
  //
  // Example. Assume that the current process rank is 3. Assume that its
  // `communicationMap' is
  //
  //   1 -> {1, 3}
  //   4 -> {0, 2}
  //
  // then it means that the current process (with rank 3)
  // - has to communicate (send/receive) data with local indices 1 and 3 with
  //   the remote process with rank 1;
  // - has to communicate (send/receive) data with local indices 0 and 2 with
  //   the remote process with rank 4.
  Event e2("m2n.buildCommunicationMap", precice::syncMode);
  std::map<int, std::vector<int>> communicationMap = m2n::buildCommunicationMap(
    vertexDistribution, requesterVertexDistribution);
  e2.stop();

// Print `communicationMap'.
#ifdef P2P_LCM_PRINT
  print(communicationMap);
#endif

// Print statistics of `communicationMap'.
#ifdef P2P_LCM_PRINT_STATS
  printCommunicationPartnerCountStats(communicationMap);
  printLocalIndexCountStats(communicationMap);
#endif

<<<<<<< HEAD
=======
#ifdef SuperMUC_WORK
  try {
    auto addressDirectory = _communicationFactory->addressDirectory();

    if (utils::MasterSlave::isMaster()) {
      Event e3("m2n.createDirectories");

      for (int rank = 0; rank < utils::MasterSlave::getSize(); ++rank) {
        Publisher::createDirectory(addressDirectory + "/" + "." + acceptorName + "-" + _mesh->getName() +
                                   "-" + std::to_string(rank) + ".address");
      }
    }
    utils::Parallel::synchronizeProcesses();
  } catch (...) {
  }
#endif

>>>>>>> de09ca9c
  Event e4("m2n.createCommunications");
  e4.addData("Connections", communicationMap.size());
  if (communicationMap.empty()) {
    _isConnected = true;
    return;
  }

  _communication = _communicationFactory->newCommunication();

<<<<<<< HEAD
=======
#ifdef SuperMUC_WORK
  Publisher::ScopedPushDirectory spd("." + acceptorName + "-" + _mesh->getName() + "-" +
                                     std::to_string(utils::MasterSlave::getRank()) + ".address");
#endif

>>>>>>> de09ca9c
  // Accept point-to-point connections (as server) between the current acceptor
  // process (in the current participant) with rank `utils::MasterSlave::getRank()'
  // and (multiple) requester processes (in the requester participant).
  _communication->acceptConnectionAsServer(acceptorName,
                                           requesterName,
                                           utils::MasterSlave::getRank(),
                                           communicationMap.size());

  for (auto const & comMap : communicationMap) {
    int globalRequesterRank = comMap.first;
    auto indices = std::move(communicationMap[globalRequesterRank]);

    _mappings.push_back({globalRequesterRank, std::move(indices), com::PtrRequest(), {}});
  }
  e4.stop();
  _isConnected = true;
}

void PointToPointCommunication::requestConnection(std::string const &acceptorName,
                                                  std::string const &requesterName)
{
  TRACE(acceptorName, requesterName);
  CHECK(not isConnected(), "Already connected!");
  CHECK(utils::MasterSlave::isMaster() || utils::MasterSlave::isSlave(),
        "You can only use a point-to-point communication between two participants which both use a master. "
        << "Please use distribution-type gather-scatter instead.");

  mesh::Mesh::VertexDistribution &vertexDistribution = _mesh->getVertexDistribution();
  mesh::Mesh::VertexDistribution  acceptorVertexDistribution;

  if (utils::MasterSlave::isMaster()) {
    Event e0("m2n.exchangeVertexDistribution");
    // Establish connection between participants' master processes.
    auto c = _communicationFactory->newCommunication();
    c->requestConnection(acceptorName, requesterName, 0, 1);

    // Exchange vertex distributions.
    m2n::receive(acceptorVertexDistribution, 0, c);
    m2n::send(vertexDistribution, 0, c);
  } else {
    assertion(utils::MasterSlave::isSlave());
  }

  Event e1("m2n.broadcastVertexDistributions", precice::syncMode);
  m2n::broadcast(vertexDistribution);
  m2n::broadcast(acceptorVertexDistribution);
  e1.stop();

  // Local (for process rank in the current participant) communication map that
  // defines a mapping from a process rank in the remote participant to an array
  // of local data indices, which define a subset of local (for process rank in
  // the current participant) data to be communicated between the current
  // process rank and the remote process rank.
  //
  // Example. Assume that the current process rank is 3. Assume that its
  // `communicationMap' is
  //
  //   1 -> {1, 3}
  //   4 -> {0, 2}
  //
  // then it means that the current process (with rank 3)
  // - has to communicate (send/receive) data with local indices 1 and 3 with
  //   the remote process with rank 1;
  // - has to communicate (send/receive) data with local indices 0 and 2 with
  //   the remote process with rank 4.
  Event e2("m2n.buildCommunicationMap", precice::syncMode);
  std::map<int, std::vector<int>> communicationMap = m2n::buildCommunicationMap(
    vertexDistribution, acceptorVertexDistribution);
  e2.stop();

// Print `communicationMap'.
#ifdef P2P_LCM_PRINT
  print(communicationMap);
#endif

// Print statistics of `communicationMap'.
#ifdef P2P_LCM_PRINT_STATS
  printCommunicationPartnerCountStats(communicationMap);
  printLocalIndexCountStats(communicationMap);
#endif

  Event e4("m2n.createCommunications");
  e4.addData("Connections", communicationMap.size());
  if (communicationMap.empty()) {
    _isConnected = true;
    return;
  }

  std::vector<com::PtrRequest> requests;
  requests.reserve(communicationMap.size());

  std::set<int> acceptingRanks;
  for (auto &i : communicationMap)
    acceptingRanks.emplace(i.first);

  _communication = _communicationFactory->newCommunication();
  // Request point-to-point connections (as client) between the current
  // requester process (in the current participant) and (multiple) acceptor
  // processes (in the acceptor participant) to ranks `accceptingRanks'
  // according to `communicationMap`.
  _communication->requestConnectionAsClient(acceptorName, requesterName,
                                            acceptingRanks, utils::MasterSlave::getRank());

  for (auto &i : communicationMap) {
    auto globalAcceptorRank = i.first;
    auto indices            = std::move(i.second);

    _mappings.push_back({globalAcceptorRank, std::move(indices), com::PtrRequest(), {}});
  }
  e4.stop();
  _isConnected = true;
}

void PointToPointCommunication::closeConnection()
{
  TRACE();

  if (not isConnected())
    return;

  checkBufferedRequests(true);

  _communication.reset();
  _mappings.clear();
  _isConnected = false;
}

void PointToPointCommunication::send(double *itemsToSend,
                                     size_t  size,
                                     int     valueDimension)
{

  if (_mappings.empty()) {
    return;
  }

  for (auto &mapping : _mappings) {
    auto buffer = std::make_shared<std::vector<double>>();
    buffer->reserve(mapping.indices.size() * valueDimension);
    for (auto index : mapping.indices) {
      for (int d = 0; d < valueDimension; ++d) {
        buffer->push_back(itemsToSend[index * valueDimension + d]);
      }
    }
    auto request = _communication->aSend(*buffer, mapping.remoteRank);
    bufferedRequests.emplace_back(request, buffer);
  }
  checkBufferedRequests(false);
}

void PointToPointCommunication::receive(double *itemsToReceive,
                                        size_t  size,
                                        int     valueDimension)
{
  if (_mappings.empty()) {
    return;
  }

  std::fill(itemsToReceive, itemsToReceive + size, 0);

  for (auto &mapping : _mappings) {
    mapping.recvBuffer.resize(mapping.indices.size() * valueDimension);
    mapping.request = _communication->aReceive(mapping.recvBuffer, mapping.remoteRank);
  }

  for (auto &mapping : _mappings) {
    mapping.request->wait();

    int i = 0;
    for (auto index : mapping.indices) {
      for (int d = 0; d < valueDimension; ++d) {
        itemsToReceive[index * valueDimension + d] += mapping.recvBuffer[i * valueDimension + d];
      }
      i++;
    }
  }
}

void PointToPointCommunication::checkBufferedRequests(bool blocking)
{
  TRACE(bufferedRequests.size());
  do {
    for (auto it = bufferedRequests.begin(); it != bufferedRequests.end();) {
      if (it->first->test())
        it = bufferedRequests.erase(it);
      else
        ++it;
    }
    if (bufferedRequests.empty())
      return;
    if (blocking)
      std::this_thread::yield(); // give up our time slice, so MPI may work
  } while (blocking);
}




} // namespace m2n
} // namespace precice<|MERGE_RESOLUTION|>--- conflicted
+++ resolved
@@ -336,26 +336,6 @@
   printLocalIndexCountStats(communicationMap);
 #endif
 
-<<<<<<< HEAD
-=======
-#ifdef SuperMUC_WORK
-  try {
-    auto addressDirectory = _communicationFactory->addressDirectory();
-
-    if (utils::MasterSlave::isMaster()) {
-      Event e3("m2n.createDirectories");
-
-      for (int rank = 0; rank < utils::MasterSlave::getSize(); ++rank) {
-        Publisher::createDirectory(addressDirectory + "/" + "." + acceptorName + "-" + _mesh->getName() +
-                                   "-" + std::to_string(rank) + ".address");
-      }
-    }
-    utils::Parallel::synchronizeProcesses();
-  } catch (...) {
-  }
-#endif
-
->>>>>>> de09ca9c
   Event e4("m2n.createCommunications");
   e4.addData("Connections", communicationMap.size());
   if (communicationMap.empty()) {
@@ -365,14 +345,6 @@
 
   _communication = _communicationFactory->newCommunication();
 
-<<<<<<< HEAD
-=======
-#ifdef SuperMUC_WORK
-  Publisher::ScopedPushDirectory spd("." + acceptorName + "-" + _mesh->getName() + "-" +
-                                     std::to_string(utils::MasterSlave::getRank()) + ".address");
-#endif
-
->>>>>>> de09ca9c
   // Accept point-to-point connections (as server) between the current acceptor
   // process (in the current participant) with rank `utils::MasterSlave::getRank()'
   // and (multiple) requester processes (in the requester participant).
