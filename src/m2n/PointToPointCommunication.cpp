#include "PointToPointCommunication.hpp"
#include <iomanip>
#include <vector>
#include <thread>
#include "com/Communication.hpp"
#include "com/CommunicationFactory.hpp"
#include "com/CommunicateMesh.hpp"
#include "utils/EventUtils.hpp"
#include "mesh/Mesh.hpp"
#include "utils/Event.hpp"
#include "utils/MasterSlave.hpp"
#include <boost/container/flat_map.hpp>

using precice::utils::Event;

namespace precice
{
bool extern syncMode;
namespace m2n
{

void send(mesh::Mesh::VertexDistribution const &m,
          int                                    rankReceiver,
          com::PtrCommunication                  communication)
{
  communication->send(static_cast<int>(m.size()), rankReceiver);

  for (auto const &i : m) {
    auto const &rank    = i.first;
    auto const &indices = i.second;
    communication->send(rank, rankReceiver);
    communication->send(indices, rankReceiver);
  }
}

void receive(mesh::Mesh::VertexDistribution &m,
             int                              rankSender,
             com::PtrCommunication            communication)
{
  m.clear();
  int size = 0;
  communication->receive(size, rankSender);

  while (size--) {
    int rank = -1;
    communication->receive(rank, rankSender);
    communication->receive(m[rank], rankSender);
  }
}

void broadcastSend(mesh::Mesh::VertexDistribution const &m,
                   com::PtrCommunication                  communication = utils::MasterSlave::_communication)
{
  communication->broadcast(static_cast<int>(m.size()));

  for (auto const &i : m) {
    auto const &rank    = i.first;
    auto const &indices = i.second;
    communication->broadcast(rank);
    communication->broadcast(indices);
  }
}

void broadcastReceive(mesh::Mesh::VertexDistribution &m,
                      int                              rankBroadcaster,
                      com::PtrCommunication            communication = utils::MasterSlave::_communication)
{
  m.clear();
  int size = 0;
  communication->broadcast(size, rankBroadcaster);

  while (size--) {
    int rank = -1;
    communication->broadcast(rank, rankBroadcaster);
    communication->broadcast(m[rank], rankBroadcaster);
  }
}

void broadcast(mesh::Mesh::VertexDistribution &m)
{
  if (utils::MasterSlave::isMaster()) {
    // Broadcast (send) vertex distributions.
    m2n::broadcastSend(m);
  } else {
    PRECICE_ASSERT(utils::MasterSlave::isSlave());
    // Broadcast (receive) vertex distributions.
    m2n::broadcastReceive(m, 0);
  }
}

void print(std::map<int, std::vector<int>> const &m)
{
  std::ostringstream oss;

  oss << "rank: " << utils::MasterSlave::getRank() << "\n";

  for (auto &i : m) {
    for (auto &j : i.second) {
      oss << i.first << ":" << j << '\n'; // prints rank:index
    }
  }

  if (utils::MasterSlave::isMaster()) {
    std::string s;

    for (int rank = 1; rank < utils::MasterSlave::getSize(); ++rank) {
      utils::MasterSlave::_communication->receive(s, rank);

      oss << s;
    }

    std::cout << oss.str();
  } else {
    PRECICE_ASSERT(utils::MasterSlave::isSlave());

    utils::MasterSlave::_communication->send(oss.str(), 0);
  }
}

void printCommunicationPartnerCountStats(std::map<int, std::vector<int>> const &m)
{
  int size = m.size();

  if (utils::MasterSlave::isMaster()) {
    size_t count   = 0;
    size_t maximum = std::numeric_limits<size_t>::min();
    size_t minimum = std::numeric_limits<size_t>::max();
    size_t total   = size;

    if (size) {
      maximum = std::max(maximum, static_cast<size_t>(size));
      minimum = std::min(minimum, static_cast<size_t>(size));
      count++;
    }

    for (int rank = 1; rank < utils::MasterSlave::getSize(); ++rank) {
      utils::MasterSlave::_communication->receive(size, rank);

      total += size;

      if (size) {
        maximum = std::max(maximum, static_cast<size_t>(size));
        minimum = std::min(minimum, static_cast<size_t>(size));
        count++;
      }
    }

    if (minimum > maximum)
      minimum = maximum;

    auto average = static_cast<double>(total) / count;

    std::cout << std::fixed << std::setprecision(3) //
              << "Number of Communication Partners per Interface Process:"
              << "\n"
              << "  Total:   " << total << "\n"
              << "  Maximum: " << maximum << "\n"
              << "  Minimum: " << minimum << "\n"
              << "  Average: " << average << "\n"
              << "Number of Interface Processes: " << count << "\n"
              << '\n';
  } else {
    PRECICE_ASSERT(utils::MasterSlave::isSlave());
    utils::MasterSlave::_communication->send(size, 0);
  }
}

void printLocalIndexCountStats(std::map<int, std::vector<int>> const &m)
{
  int size = 0;

  for (auto &i : m) {
    size += i.second.size();
  }

  if (utils::MasterSlave::isMaster()) {
    size_t count   = 0;
    size_t maximum = std::numeric_limits<size_t>::min();
    size_t minimum = std::numeric_limits<size_t>::max();
    size_t total   = size;

    if (size) {
      maximum = std::max(maximum, static_cast<size_t>(size));
      minimum = std::min(minimum, static_cast<size_t>(size));

      count++;
    }

    for (int rank = 1; rank < utils::MasterSlave::getSize(); ++rank) {
      utils::MasterSlave::_communication->receive(size, rank);

      total += size;

      if (size) {
        maximum = std::max(maximum, static_cast<size_t>(size));
        minimum = std::min(minimum, static_cast<size_t>(size));

        count++;
      }
    }

    if (minimum > maximum)
      minimum = maximum;

    auto average = static_cast<double>(total) / count;

    std::cout << std::fixed << std::setprecision(3) //
              << "Number of LVDIs per Interface Process:"
              << "\n"
              << "  Total:   " << total << "\n"
              << "  Maximum: " << maximum << "\n"
              << "  Minimum: " << minimum << "\n"
              << "  Average: " << average << "\n"
              << "Number of Interface Processes: " << count << "\n"
              << '\n';
  } else {
    PRECICE_ASSERT(utils::MasterSlave::isSlave());

    utils::MasterSlave::_communication->send(size, 0);
  }
}

/** builds the communication map for a local distribution given the global distribution.
 *
 *
 * @param[in] thisVertexDistribution the local vertex distribution
 * @param[in] otherVertexDistribution the total vertex distribution
 * @param[in] thisRank the rank to build the map for
 *
 * @returns the resulting communication map for rank thisRank
 *
 * The approximate complexity of this function is:
 * \f$ \mathcal{O}(n \log(n) + m \log(n)) \f$
 *
 * * n is the total number of data indices for all ranks in `otherVertexDistribution'
 * * m is the number of local data indices for the current rank in `thisVertexDistribution`
 *
 */
std::map<int, std::vector<int>> buildCommunicationMap(
    // `thisVertexDistribution' is input vertex distribution from this participant.
    mesh::Mesh::VertexDistribution const &thisVertexDistribution,
    // `otherVertexDistribution' is input vertex distribution from other participant.
    mesh::Mesh::VertexDistribution const &otherVertexDistribution,
    int                                    thisRank = utils::MasterSlave::getRank())
{
  auto iterator = thisVertexDistribution.find(thisRank);
  if (iterator == thisVertexDistribution.end())
    return {};

  // Build lookup table from otherIndex -> rank for the otherVertexDistribution
  const auto lookupIndexRank = [&otherVertexDistribution] {
      boost::container::flat_multimap<int, int> lookupIndexRank;
      for (const auto &other : otherVertexDistribution) {
          for (const auto &otherIndex : other.second) {
              lookupIndexRank.emplace(otherIndex, other.first);
          }
      }
      return lookupIndexRank;
  }();

  auto const &indices = iterator->second;

  std::map<int, std::vector<int>> communicationMap;
  for (size_t index = 0lu; index < indices.size(); ++index) {
      auto range = lookupIndexRank.equal_range(indices[index]);
      for(auto iter = range.first; iter != range.second; ++iter){
              communicationMap[iter->second].push_back(index);
      }
  }
  return communicationMap;
}

PointToPointCommunication::PointToPointCommunication(
    com::PtrCommunicationFactory communicationFactory,
    mesh::PtrMesh                mesh)
    : DistributedCommunication(mesh),
      _communicationFactory(communicationFactory)
{
}

PointToPointCommunication::~PointToPointCommunication()
{
  PRECICE_TRACE(_isConnected);
  closeConnection();
}

bool PointToPointCommunication::isConnected() const
{
  return _isConnected;
}

void PointToPointCommunication::acceptConnection(std::string const &acceptorName,
                                                 std::string const &requesterName)
{
  PRECICE_TRACE(acceptorName, requesterName);
  PRECICE_CHECK(not isConnected(), "Already connected!");
  PRECICE_CHECK(utils::MasterSlave::isMaster() || utils::MasterSlave::isSlave(),
        "You can only use a point-to-point communication between two participants which both use a master. "
            << "Please use distribution-type gather-scatter instead.");

  mesh::Mesh::VertexDistribution &vertexDistribution = _mesh->getVertexDistribution();
  mesh::Mesh::VertexDistribution  requesterVertexDistribution;

  if (utils::MasterSlave::isMaster()) {
    PRECICE_DEBUG("Exchange vertex distribution between both masters");
    Event e0("m2n.exchangeVertexDistribution");
    // Establish connection between participants' master processes.
    auto c = _communicationFactory->newCommunication();

    c->acceptConnection(acceptorName, requesterName, utils::MasterSlave::getRank());

    // Exchange vertex distributions.
    m2n::send(vertexDistribution, 0, c);
    m2n::receive(requesterVertexDistribution, 0, c);
  } else {
    PRECICE_ASSERT(utils::MasterSlave::isSlave());
  }

  PRECICE_DEBUG("Broadcast vertex distributions");
  Event e1("m2n.broadcastVertexDistributions", precice::syncMode);
  m2n::broadcast(vertexDistribution);
  m2n::broadcast(requesterVertexDistribution);
  e1.stop();

  // Local (for process rank in the current participant) communication map that
  // defines a mapping from a process rank in the remote participant to an array
  // of local data indices, which define a subset of local (for process rank in
  // the current participant) data to be communicated between the current
  // process rank and the remote process rank.
  //
  // Example. Assume that the current process rank is 3. Assume that its
  // `communicationMap' is
  //
  //   1 -> {1, 3}
  //   4 -> {0, 2}
  //
  // then it means that the current process (with rank 3)
  // - has to communicate (send/receive) data with local indices 1 and 3 with
  //   the remote process with rank 1;
  // - has to communicate (send/receive) data with local indices 0 and 2 with
  //   the remote process with rank 4.
  Event e2("m2n.buildCommunicationMap", precice::syncMode);
  std::map<int, std::vector<int>> communicationMap = m2n::buildCommunicationMap(
    vertexDistribution, requesterVertexDistribution);
  e2.stop();

// Print `communicationMap'.
#ifdef P2P_LCM_PRINT
  PRECICE_DEBUG("Print communication map");
  print(communicationMap);
#endif

// Print statistics of `communicationMap'.
#ifdef P2P_LCM_PRINT_STATS
  PRECICE_DEBUG("Print communication map statistics");
  printCommunicationPartnerCountStats(communicationMap);
  printLocalIndexCountStats(communicationMap);
#endif

  Event e4("m2n.createCommunications");
  e4.addData("Connections", communicationMap.size());
  if (communicationMap.empty()) {
    _isConnected = true;
    return;
  }

  PRECICE_DEBUG("Create and connect communication");
  _communication = _communicationFactory->newCommunication();

  // Accept point-to-point connections (as server) between the current acceptor
  // process (in the current participant) with rank `utils::MasterSlave::getRank()'
  // and (multiple) requester processes (in the requester participant).
  _communication->acceptConnectionAsServer(acceptorName,
                                           requesterName,
                                           utils::MasterSlave::getRank(),
                                           communicationMap.size());

  PRECICE_DEBUG("Store communication map");
  for (auto const & comMap : communicationMap) {
    int globalRequesterRank = comMap.first;
    auto indices = std::move(communicationMap[globalRequesterRank]);

    _mappings.push_back({globalRequesterRank, std::move(indices), com::PtrRequest(), {}});
  }
  e4.stop();
  _isConnected = true;
}

void PointToPointCommunication::acceptPreConnection(std::string const &acceptorName,
                                                 std::string const &requesterName)
{
  PRECICE_TRACE(acceptorName, requesterName);
  PRECICE_ASSERT(not isConnected(), "Already connected!");
  PRECICE_CHECK(utils::MasterSlave::isMaster() || utils::MasterSlave::isSlave(),
        "You can only use a point-to-point communication between two participants which both use a master. "
            << "Please use distribution-type gather-scatter instead.");
<<<<<<< HEAD

  std::vector<int> localConnectedRanks = _mesh->getConnectedRanks();
=======
  
  const std::vector<int> & localConnectedRanks = _mesh->getConnectedRanks();
>>>>>>> caaa2a2a

  if (localConnectedRanks.empty()) {
    _isConnected = true;
    return;
  }

<<<<<<< HEAD
#ifdef SuperMUC_WORK
  try {
    auto addressDirectory = _communicationFactory->addressDirectory();

    if (utils::MasterSlave::isMaster()) {
      Event e("m2n.createDirectories");

      for (int rank = 0; rank < utils::MasterSlave::_size; ++rank) {
        Publisher::createDirectory(addressDirectory + "/" + "." + acceptorName + "-" + _mesh->getName() +
                                   "-" + std::to_string(rank) + ".address");
      }
    }
    utils::Parallel::synchronizeProcesses();
  } catch (...) {
  }
#endif  

  // Accept point-to-point connections (as server) between the current acceptor
  // process (in the current participant) with rank `utils::MasterSlave::_rank'
  // and (multiple) requester processes (in the requester participant).
  auto c = _communicationFactory->newCommunication();

#ifdef SuperMUC_WORK
  Publisher::ScopedPushDirectory spd("." + acceptorName + "-" + _mesh->getName() + "-" +
                                     std::to_string(utils::MasterSlave::_rank) + ".address");
#endif

=======
  auto c = _communicationFactory->newCommunication();
  
>>>>>>> caaa2a2a
  c->acceptConnectionAsServer(
      acceptorName,
      requesterName,
      utils::MasterSlave::getRank(),
      localConnectedRanks.size());

  _connectionDataVector.reserve(localConnectedRanks.size());

<<<<<<< HEAD
  for (int & connectedRank : localConnectedRanks) {
=======
  for (int connectedRank : localConnectedRanks) {
>>>>>>> caaa2a2a
    _connectionDataVector.push_back({connectedRank, c, com::PtrRequest()});
  }

  _isConnected = true;
}

void PointToPointCommunication::requestConnection(std::string const &acceptorName,
                                                  std::string const &requesterName)
{
  PRECICE_TRACE(acceptorName, requesterName);
  PRECICE_CHECK(not isConnected(), "Already connected!");
  PRECICE_CHECK(utils::MasterSlave::isMaster() || utils::MasterSlave::isSlave(),
        "You can only use a point-to-point communication between two participants which both use a master. "
        << "Please use distribution-type gather-scatter instead.");

  mesh::Mesh::VertexDistribution &vertexDistribution = _mesh->getVertexDistribution();
  mesh::Mesh::VertexDistribution  acceptorVertexDistribution;

  if (utils::MasterSlave::isMaster()) {
    PRECICE_DEBUG("Exchange vertex distribution between both masters");
    Event e0("m2n.exchangeVertexDistribution");
    // Establish connection between participants' master processes.
    auto c = _communicationFactory->newCommunication();
    c->requestConnection(acceptorName, requesterName, 0, 1);

    // Exchange vertex distributions.
    m2n::receive(acceptorVertexDistribution, 0, c);
    m2n::send(vertexDistribution, 0, c);
  } else {
    PRECICE_ASSERT(utils::MasterSlave::isSlave());
  }

  PRECICE_DEBUG("Broadcast vertex distributions");
  Event e1("m2n.broadcastVertexDistributions", precice::syncMode);
  m2n::broadcast(vertexDistribution);
  m2n::broadcast(acceptorVertexDistribution);
  e1.stop();

  // Local (for process rank in the current participant) communication map that
  // defines a mapping from a process rank in the remote participant to an array
  // of local data indices, which define a subset of local (for process rank in
  // the current participant) data to be communicated between the current
  // process rank and the remote process rank.
  //
  // Example. Assume that the current process rank is 3. Assume that its
  // `communicationMap' is
  //
  //   1 -> {1, 3}
  //   4 -> {0, 2}
  //
  // then it means that the current process (with rank 3)
  // - has to communicate (send/receive) data with local indices 1 and 3 with
  //   the remote process with rank 1;
  // - has to communicate (send/receive) data with local indices 0 and 2 with
  //   the remote process with rank 4.
  Event e2("m2n.buildCommunicationMap", precice::syncMode);
  std::map<int, std::vector<int>> communicationMap = m2n::buildCommunicationMap(
    vertexDistribution, acceptorVertexDistribution);
  e2.stop();

// Print `communicationMap'.
#ifdef P2P_LCM_PRINT
  PRECICE_DEBUG("Print communication map");
  print(communicationMap);
#endif

// Print statistics of `communicationMap'.
#ifdef P2P_LCM_PRINT_STATS
  PRECICE_DEBUG("Print communication map statistics");
  printCommunicationPartnerCountStats(communicationMap);
  printLocalIndexCountStats(communicationMap);
#endif

  Event e4("m2n.createCommunications");
  e4.addData("Connections", communicationMap.size());
  if (communicationMap.empty()) {
    _isConnected = true;
    return;
  }

  std::vector<com::PtrRequest> requests;
  requests.reserve(communicationMap.size());

  std::set<int> acceptingRanks;
  for (auto &i : communicationMap)
    acceptingRanks.emplace(i.first);

  PRECICE_DEBUG("Create and connect communication");
  _communication = _communicationFactory->newCommunication();
  // Request point-to-point connections (as client) between the current
  // requester process (in the current participant) and (multiple) acceptor
  // processes (in the acceptor participant) to ranks `accceptingRanks'
  // according to `communicationMap`.
  _communication->requestConnectionAsClient(acceptorName, requesterName,
                                            acceptingRanks, utils::MasterSlave::getRank());

  PRECICE_DEBUG("Store communication map");
  for (auto &i : communicationMap) {
    auto globalAcceptorRank = i.first;
    auto indices            = std::move(i.second);

    _mappings.push_back({globalAcceptorRank, std::move(indices), com::PtrRequest(), {}});
  }
  e4.stop();
  _isConnected = true;
}

void PointToPointCommunication::requestPreConnection(std::string const &acceptorName,
                                                     std::string const &requesterName)
{
  PRECICE_TRACE(acceptorName, requesterName);
  PRECICE_CHECK(not isConnected(), "Already connected!");
  PRECICE_CHECK(utils::MasterSlave::isMaster() || utils::MasterSlave::isSlave(),
        "You can only use a point-to-point communication between two participants which both use a master. "
        << "Please use distribution-type gather-scatter instead.");

  std::vector<int> localConnectedRanks = _mesh->getConnectedRanks();

  if (localConnectedRanks.empty()) {
    _isConnected = true;
    return;
  }

<<<<<<< HEAD
#ifdef SuperMUC_WORK
  try {
    auto addressDirectory = _communicationFactory->addressDirectory();

    utils::Parallel::synchronizeProcesses();
  } catch (...) {
  }
#endif  

=======
>>>>>>> caaa2a2a
  std::vector<com::PtrRequest> requests;
  requests.reserve(localConnectedRanks.size());
  _connectionDataVector.reserve(localConnectedRanks.size());

<<<<<<< HEAD
  std::set<int> acceptingRanks;
  for (int &i : localConnectedRanks)
    acceptingRanks.emplace(i);

=======
  std::set<int> acceptingRanks(localConnectedRanks.begin(), localConnectedRanks.end());
  
>>>>>>> caaa2a2a
  auto c = _communicationFactory->newCommunication();
  c->requestConnectionAsClient(acceptorName, requesterName,
                               acceptingRanks, utils::MasterSlave::getRank());

<<<<<<< HEAD
  // Request point-to-point connections (as client) between the current
  // requester process (in the current participant) and (multiple) acceptor
  // processes (in the acceptor participant) with ranks `globalAcceptorRank'
  // according to communication map.
  for (auto & connectedRank : localConnectedRanks) {

#ifdef SuperMUC_WORK
    Publisher::ScopedPushDirectory spd("." + acceptorName + "-" + _mesh->getName() + "-" +
                                       std::to_string(connectedRank) + ".address");
#endif

    // NOTE:
    // Everything is moved (efficiency)!
    // On the requester participant side, the communication objects behave
    // as clients, i.e. each of them requests only one connection to
    // acceptor process (in the acceptor participant).
=======
  for (auto & connectedRank : localConnectedRanks) {
>>>>>>> caaa2a2a
    _connectionDataVector.push_back({connectedRank, c, com::PtrRequest()});
  }
  _isConnected = true;
}

void PointToPointCommunication::closeConnection()
{
  PRECICE_TRACE();

  if (not isConnected())
    return;

  checkBufferedRequests(true);

  _communication.reset();
  _mappings.clear();
  _isConnected = false;
}

void PointToPointCommunication::send(double const  *itemsToSend,
                                     size_t         size,
                                     int            valueDimension)
{

  if (_mappings.empty()) {
    return;
  }

  for (auto &mapping : _mappings) {
    auto buffer = std::make_shared<std::vector<double>>();
    buffer->reserve(mapping.indices.size() * valueDimension);
    for (auto index : mapping.indices) {
      for (int d = 0; d < valueDimension; ++d) {
        buffer->push_back(itemsToSend[index * valueDimension + d]);
      }
    }
    auto request = _communication->aSend(*buffer, mapping.remoteRank);
    bufferedRequests.emplace_back(request, buffer);
  }
  checkBufferedRequests(false);
}

void PointToPointCommunication::receive(double *itemsToReceive,
                                        size_t  size,
                                        int     valueDimension)
{
  if (_mappings.empty()) {
    return;
  }

  std::fill(itemsToReceive, itemsToReceive + size, 0);

  for (auto &mapping : _mappings) {
    mapping.recvBuffer.resize(mapping.indices.size() * valueDimension);
    mapping.request = _communication->aReceive(mapping.recvBuffer, mapping.remoteRank);
  }

  for (auto &mapping : _mappings) {
    mapping.request->wait();

    int i = 0;
    for (auto index : mapping.indices) {
      for (int d = 0; d < valueDimension; ++d) {
        itemsToReceive[index * valueDimension + d] += mapping.recvBuffer[i * valueDimension + d];
      }
      i++;
    }
  }
}

<<<<<<< HEAD
void PointToPointCommunication::broadcastSend(const int &itemToSend)
=======
void PointToPointCommunication::broadcastSend(const double &itemToSend)
>>>>>>> caaa2a2a
{  
  for (auto &connectionData : _connectionDataVector) {
    connectionData.communication->send(itemToSend, connectionData.remoteRank);
  }  
}

<<<<<<< HEAD
void PointToPointCommunication::broadcastReceive(std::vector<int> &itemToReceive)
                                
{
  int data = 0; 
  for (auto &connectionData : _connectionDataVector) {    
    connectionData.communication->receive(data, connectionData.remoteRank);
    itemToReceive.push_back(data);
=======
void PointToPointCommunication::broadcastReceive(double &itemToReceive)
                                
{  
  for (auto &connectionData : _connectionDataVector) {
    connectionData.communication->receive(itemToReceive, connectionData.remoteRank);
>>>>>>> caaa2a2a
  }  
}

void PointToPointCommunication::broadcastSendMesh()
{  
  for (auto &connectionData : _connectionDataVector) {
    com::CommunicateMesh(connectionData.communication).sendMesh(*_mesh, connectionData.remoteRank);
  }  
}

void PointToPointCommunication::broadcastReceiveMesh()
{  
  for (auto &connectionData : _connectionDataVector) {
    com::CommunicateMesh(connectionData.communication).receiveMesh(*_mesh, connectionData.remoteRank);
  }  
}

<<<<<<< HEAD
void PointToPointCommunication::broadcastSendLCM(std::map<int, std::vector<int>> &localCommunicationMap)
=======
void PointToPointCommunication::broadcastSendLCM(CommunicationMap &localCommunicationMap)
>>>>>>> caaa2a2a
{
 for (auto &connectionData : _connectionDataVector) {
    connectionData.communication->send(localCommunicationMap[connectionData.remoteRank], connectionData.remoteRank);
  } 
}

<<<<<<< HEAD
void PointToPointCommunication::broadcastReceiveLCM(std::map<int, std::vector<int>> &localCommunicationMap)
=======
void PointToPointCommunication::broadcastReceiveLCM(CommunicationMap &localCommunicationMap)
>>>>>>> caaa2a2a
{
  for (auto &connectionData : _connectionDataVector) {
    connectionData.communication->receive(localCommunicationMap[connectionData.remoteRank], connectionData.remoteRank);
  }
}

void PointToPointCommunication::checkBufferedRequests(bool blocking)
{
  PRECICE_TRACE(bufferedRequests.size());
  do {
    for (auto it = bufferedRequests.begin(); it != bufferedRequests.end();) {
      if (it->first->test())
        it = bufferedRequests.erase(it);
      else
        ++it;
    }
    if (bufferedRequests.empty())
      return;
    if (blocking)
      std::this_thread::yield(); // give up our time slice, so MPI may work
  } while (blocking);
}

} // namespace m2n
} // namespace precice<|MERGE_RESOLUTION|>--- conflicted
+++ resolved
@@ -394,51 +394,16 @@
   PRECICE_CHECK(utils::MasterSlave::isMaster() || utils::MasterSlave::isSlave(),
         "You can only use a point-to-point communication between two participants which both use a master. "
             << "Please use distribution-type gather-scatter instead.");
-<<<<<<< HEAD
-
-  std::vector<int> localConnectedRanks = _mesh->getConnectedRanks();
-=======
   
   const std::vector<int> & localConnectedRanks = _mesh->getConnectedRanks();
->>>>>>> caaa2a2a
 
   if (localConnectedRanks.empty()) {
     _isConnected = true;
     return;
   }
 
-<<<<<<< HEAD
-#ifdef SuperMUC_WORK
-  try {
-    auto addressDirectory = _communicationFactory->addressDirectory();
-
-    if (utils::MasterSlave::isMaster()) {
-      Event e("m2n.createDirectories");
-
-      for (int rank = 0; rank < utils::MasterSlave::_size; ++rank) {
-        Publisher::createDirectory(addressDirectory + "/" + "." + acceptorName + "-" + _mesh->getName() +
-                                   "-" + std::to_string(rank) + ".address");
-      }
-    }
-    utils::Parallel::synchronizeProcesses();
-  } catch (...) {
-  }
-#endif  
-
-  // Accept point-to-point connections (as server) between the current acceptor
-  // process (in the current participant) with rank `utils::MasterSlave::_rank'
-  // and (multiple) requester processes (in the requester participant).
-  auto c = _communicationFactory->newCommunication();
-
-#ifdef SuperMUC_WORK
-  Publisher::ScopedPushDirectory spd("." + acceptorName + "-" + _mesh->getName() + "-" +
-                                     std::to_string(utils::MasterSlave::_rank) + ".address");
-#endif
-
-=======
   auto c = _communicationFactory->newCommunication();
   
->>>>>>> caaa2a2a
   c->acceptConnectionAsServer(
       acceptorName,
       requesterName,
@@ -447,11 +412,7 @@
 
   _connectionDataVector.reserve(localConnectedRanks.size());
 
-<<<<<<< HEAD
-  for (int & connectedRank : localConnectedRanks) {
-=======
   for (int connectedRank : localConnectedRanks) {
->>>>>>> caaa2a2a
     _connectionDataVector.push_back({connectedRank, c, com::PtrRequest()});
   }
 
@@ -575,55 +536,17 @@
     return;
   }
 
-<<<<<<< HEAD
-#ifdef SuperMUC_WORK
-  try {
-    auto addressDirectory = _communicationFactory->addressDirectory();
-
-    utils::Parallel::synchronizeProcesses();
-  } catch (...) {
-  }
-#endif  
-
-=======
->>>>>>> caaa2a2a
   std::vector<com::PtrRequest> requests;
   requests.reserve(localConnectedRanks.size());
   _connectionDataVector.reserve(localConnectedRanks.size());
 
-<<<<<<< HEAD
-  std::set<int> acceptingRanks;
-  for (int &i : localConnectedRanks)
-    acceptingRanks.emplace(i);
-
-=======
   std::set<int> acceptingRanks(localConnectedRanks.begin(), localConnectedRanks.end());
   
->>>>>>> caaa2a2a
   auto c = _communicationFactory->newCommunication();
   c->requestConnectionAsClient(acceptorName, requesterName,
                                acceptingRanks, utils::MasterSlave::getRank());
 
-<<<<<<< HEAD
-  // Request point-to-point connections (as client) between the current
-  // requester process (in the current participant) and (multiple) acceptor
-  // processes (in the acceptor participant) with ranks `globalAcceptorRank'
-  // according to communication map.
   for (auto & connectedRank : localConnectedRanks) {
-
-#ifdef SuperMUC_WORK
-    Publisher::ScopedPushDirectory spd("." + acceptorName + "-" + _mesh->getName() + "-" +
-                                       std::to_string(connectedRank) + ".address");
-#endif
-
-    // NOTE:
-    // Everything is moved (efficiency)!
-    // On the requester participant side, the communication objects behave
-    // as clients, i.e. each of them requests only one connection to
-    // acceptor process (in the acceptor participant).
-=======
-  for (auto & connectedRank : localConnectedRanks) {
->>>>>>> caaa2a2a
     _connectionDataVector.push_back({connectedRank, c, com::PtrRequest()});
   }
   _isConnected = true;
@@ -694,32 +617,20 @@
   }
 }
 
-<<<<<<< HEAD
 void PointToPointCommunication::broadcastSend(const int &itemToSend)
-=======
-void PointToPointCommunication::broadcastSend(const double &itemToSend)
->>>>>>> caaa2a2a
 {  
   for (auto &connectionData : _connectionDataVector) {
     connectionData.communication->send(itemToSend, connectionData.remoteRank);
   }  
 }
 
-<<<<<<< HEAD
 void PointToPointCommunication::broadcastReceive(std::vector<int> &itemToReceive)
                                 
 {
-  int data = 0; 
-  for (auto &connectionData : _connectionDataVector) {    
+  int data = 0;
+  for (auto &connectionData : _connectionDataVector) {
     connectionData.communication->receive(data, connectionData.remoteRank);
     itemToReceive.push_back(data);
-=======
-void PointToPointCommunication::broadcastReceive(double &itemToReceive)
-                                
-{  
-  for (auto &connectionData : _connectionDataVector) {
-    connectionData.communication->receive(itemToReceive, connectionData.remoteRank);
->>>>>>> caaa2a2a
   }  
 }
 
@@ -737,22 +648,14 @@
   }  
 }
 
-<<<<<<< HEAD
-void PointToPointCommunication::broadcastSendLCM(std::map<int, std::vector<int>> &localCommunicationMap)
-=======
 void PointToPointCommunication::broadcastSendLCM(CommunicationMap &localCommunicationMap)
->>>>>>> caaa2a2a
 {
  for (auto &connectionData : _connectionDataVector) {
     connectionData.communication->send(localCommunicationMap[connectionData.remoteRank], connectionData.remoteRank);
   } 
 }
 
-<<<<<<< HEAD
-void PointToPointCommunication::broadcastReceiveLCM(std::map<int, std::vector<int>> &localCommunicationMap)
-=======
 void PointToPointCommunication::broadcastReceiveLCM(CommunicationMap &localCommunicationMap)
->>>>>>> caaa2a2a
 {
   for (auto &connectionData : _connectionDataVector) {
     connectionData.communication->receive(localCommunicationMap[connectionData.remoteRank], connectionData.remoteRank);
