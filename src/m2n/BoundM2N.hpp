#pragma once

#include <string>
#include "logging/Logger.hpp"
#include "m2n/SharedPointer.hpp"

namespace precice {
namespace m2n {

/// An M2N between participants with a configured direction
class BoundM2N {
public:
  /// Prepare to establish the connection
  void prepareEstablishment();

<<<<<<< HEAD
  /// Connect the Primaries of the M2N
  void connectPrimaries();

  /// Connect the Secondaries of the M2N
  void connectSecondaries();

  /// pre-connect the Secondaries of the M2N
  void preConnectSecondaries();
=======
  /// Connect the Primary Ranks of the M2N
  void connectPrimaryRanks();

  /// Connect the Secondary ranks of the M2N
  void connectSecondaryRanks();

  /// pre-connect the Secondary ranks of the M2N
  void preConnectSecondaryRanks();
>>>>>>> a6f2fd91

  /// Cleanup after having established the connection
  void cleanupEstablishment();

  PtrM2N      m2n;
  std::string localName;
  std::string remoteName;
  bool        isRequesting = false;

private:
  mutable logging::Logger _log{"impl::SolverInterfaceImpl"};

<<<<<<< HEAD
  /** Instructs the Primary wait for Secondaries.
   *
   * Performs a collective operation which forces every slave to sync with the Primary.
   * 
   * @note this does nothing if the participant is running serially.
   */
  void waitForSecondaries();
=======
  /** Instructs the Primary rank wait for SecondaryRanks.
   *
   * Performs a collective operation which forces every secondary rank to sync with the Master.
   * 
   * @note this does nothing if the participant is running serially.
   */
  void waitForSecondaryRanks();
>>>>>>> a6f2fd91
};

} // namespace m2n
} // namespace precice<|MERGE_RESOLUTION|>--- conflicted
+++ resolved
@@ -13,16 +13,6 @@
   /// Prepare to establish the connection
   void prepareEstablishment();
 
-<<<<<<< HEAD
-  /// Connect the Primaries of the M2N
-  void connectPrimaries();
-
-  /// Connect the Secondaries of the M2N
-  void connectSecondaries();
-
-  /// pre-connect the Secondaries of the M2N
-  void preConnectSecondaries();
-=======
   /// Connect the Primary Ranks of the M2N
   void connectPrimaryRanks();
 
@@ -31,7 +21,6 @@
 
   /// pre-connect the Secondary ranks of the M2N
   void preConnectSecondaryRanks();
->>>>>>> a6f2fd91
 
   /// Cleanup after having established the connection
   void cleanupEstablishment();
@@ -44,15 +33,6 @@
 private:
   mutable logging::Logger _log{"impl::SolverInterfaceImpl"};
 
-<<<<<<< HEAD
-  /** Instructs the Primary wait for Secondaries.
-   *
-   * Performs a collective operation which forces every slave to sync with the Primary.
-   * 
-   * @note this does nothing if the participant is running serially.
-   */
-  void waitForSecondaries();
-=======
   /** Instructs the Primary rank wait for SecondaryRanks.
    *
    * Performs a collective operation which forces every secondary rank to sync with the Master.
@@ -60,7 +40,6 @@
    * @note this does nothing if the participant is running serially.
    */
   void waitForSecondaryRanks();
->>>>>>> a6f2fd91
 };
 
 } // namespace m2n
