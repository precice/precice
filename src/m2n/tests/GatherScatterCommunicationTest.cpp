--- conflicted
+++ resolved
@@ -18,13 +18,8 @@
 
 BOOST_AUTO_TEST_CASE(GatherScatterTest)
 {
-<<<<<<< HEAD
-  PRECICE_TEST("Part1"_on(1_rank), "Part2"_on(3_ranks).setupIntraComms(), Require::Events);
-  auto m2n = context.connectPrimaries("Part1", "Part2");
-=======
   PRECICE_TEST("Part1"_on(1_rank), "Part2"_on(3_ranks).setupIntraComm(), Require::Events);
   auto m2n = context.connectPrimaryRanks("Part1", "Part2");
->>>>>>> a6f2fd91
 
   int             dimensions       = 2;
   int             numberOfVertices = 6;
@@ -43,11 +38,7 @@
     pMesh->getVertexDistribution()[0].push_back(4);
     pMesh->getVertexDistribution()[0].push_back(5);
 
-<<<<<<< HEAD
-    m2n->acceptSecondariesConnection("Part1", "Part2");
-=======
     m2n->acceptSecondaryConnections("Part1", "Part2");
->>>>>>> a6f2fd91
     Eigen::VectorXd values = Eigen::VectorXd::Zero(numberOfVertices);
     values << 1.0, 2.0, 3.0, 4.0, 5.0, 6.0;
     m2n->send(values, pMesh->getID(), valueDimension);
@@ -63,11 +54,7 @@
     BOOST_TEST(context.isNamed("Part2"));
     mesh::PtrMesh pMesh(new mesh::Mesh("Mesh", dimensions, testing::nextMeshID()));
     m2n->createDistributedCommunication(pMesh);
-<<<<<<< HEAD
-    m2n->requestSecondariesConnection("Part1", "Part2");
-=======
     m2n->requestSecondaryConnections("Part1", "Part2");
->>>>>>> a6f2fd91
 
     if (context.isPrimary()) {
       pMesh->setGlobalNumberOfVertices(numberOfVertices);
@@ -86,11 +73,7 @@
       BOOST_TEST(values(2) == 4.0);
       values = values * 2;
       m2n->send(values, pMesh->getID(), valueDimension);
-<<<<<<< HEAD
-    } else if (context.isRank(1)) { // Secondary1
-=======
-    } else if (context.isRank(1)) { // Secondary rank1
->>>>>>> a6f2fd91
+    } else if (context.isRank(1)) { // Secondary rank 1
       Eigen::VectorXd values;
       m2n->receive({}, pMesh->getID(), valueDimension);
       m2n->send(values, pMesh->getID(), valueDimension);
