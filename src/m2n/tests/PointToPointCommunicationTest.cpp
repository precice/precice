--- conflicted
+++ resolved
@@ -259,23 +259,13 @@
   
   int dimensions = 2;
   bool flipNormals = false;
-  mesh::PtrMesh mesh(new mesh::Mesh("Mesh", dimensions, flipNormals));
-<<<<<<< HEAD
-  
-  std::vector<std::string> connections = {"same", "cross"};
-
-  for (auto & connectionType : connections)
+  mesh::PtrMesh mesh(new mesh::Mesh("Mesh", dimensions, flipNormals));  
+
+  std::vector<std::string> conections = {"same", "cross"};
+
+  for (auto & connectionType : conections)
   {
     utils::MasterSlave::_communication = std::make_shared<com::MPIDirectCommunication>();
-    mesh->getConnectedRanks().clear();
-=======
-
-  std::vector<std::string> conections = {"same", "cross"};
-
-  for (auto & connectionType : conections)
-  {
-    utils::MasterSlave::_communication = std::make_shared<com::MPIDirectCommunication>();
->>>>>>> caaa2a2a
     
     switch (utils::Parallel::getProcessRank())
     {
@@ -345,30 +335,18 @@
 
   m2n::PointToPointCommunication c(cf, mesh);
 
-<<<<<<< HEAD
-  std::vector<int>  receiveData;
-=======
-  double receiveData = 0;
->>>>>>> caaa2a2a
+  std::vector<int> receiveData;
 
   if (utils::Parallel::getProcessRank() == 0) {
   
     c.requestPreConnection("Solid", "Fluid");
-<<<<<<< HEAD
     int sendData = 5;
-=======
-    double sendData = 5;
->>>>>>> caaa2a2a
     c.broadcastSend(sendData);    
    
   } else if (utils::Parallel::getProcessRank() == 1) {
   
     c.requestPreConnection("Solid", "Fluid");
-<<<<<<< HEAD
     int sendData = 10;
-=======
-    double sendData = 10;
->>>>>>> caaa2a2a
     c.broadcastSend(sendData);    
    
   } else
@@ -381,35 +359,20 @@
   {
     if (connectionType == "same")
       {
-<<<<<<< HEAD
         BOOST_TEST(receiveData[0] == 5);
       } else
-      {       
-        BOOST_TEST(receiveData[0] == 10);
-=======
-        BOOST_TEST(receiveData == 5);
-      } else
-      {
-        BOOST_TEST(receiveData == 10);
->>>>>>> caaa2a2a
+      {        
+        BOOST_TEST(receiveData[1] == 10);
       }  
     
   } else if(utils::Parallel::getProcessRank() == 3 )
   {
     if (connectionType == "same")
-<<<<<<< HEAD
-      {       
+      {        
         BOOST_TEST(receiveData[0] == 10);
       } else
-      {       
-        BOOST_TEST(receiveData[0] == 5);
-=======
-      {
-        BOOST_TEST(receiveData == 10);
-      } else
-      {
-        BOOST_TEST(receiveData == 5);
->>>>>>> caaa2a2a
+      {        
+        BOOST_TEST(receiveData[1] == 5);
       }  
   }
   
@@ -420,12 +383,10 @@
   mesh::Mesh::resetGeometryIDsGlobally();
   mesh::Data::resetDataCount();
   utils::Parallel::setGlobalCommunicator(utils::Parallel::getCommunicatorWorld());
-    
-  }
-}
-
-<<<<<<< HEAD
-=======
+  
+  }
+}
+
 void emptyConnectionTest(com::PtrCommunicationFactory cf)
 {
 
@@ -480,12 +441,12 @@
 
   m2n::PointToPointCommunication c(cf, mesh);
 
-  double receiveData = 0;
+  std::vector<int> receiveData;
 
   if (utils::Parallel::getProcessRank() < 2) {
   
     c.requestPreConnection("Solid", "Fluid");
-    double sendData = 5;
+    int sendData = 5;
     c.broadcastSend(sendData);      
    
   } else if (utils::Parallel::getProcessRank() > 1) 
@@ -496,11 +457,11 @@
 
   if(utils::Parallel::getProcessRank() == 2 )
   {
-    BOOST_TEST(receiveData == 5);
+    BOOST_TEST(receiveData[0] == 5);
     
   } else if(utils::Parallel::getProcessRank() == 3 )
   {
-    BOOST_TEST(receiveData == 0);
+    BOOST_TEST(receiveData.size() == 0);
   }
   
   utils::MasterSlave::_communication = nullptr;
@@ -512,7 +473,6 @@
   utils::Parallel::setGlobalCommunicator(utils::Parallel::getCommunicatorWorld());   
 }
 
->>>>>>> caaa2a2a
 void P2PMeshBroadcastTest(com::PtrCommunicationFactory cf)
 {
   PRECICE_ASSERT(utils::Parallel::getCommunicatorSize() == 4);
@@ -636,11 +596,8 @@
     utils::MasterSlave::_communication->acceptConnection("Fluid.Master", "Fluid.Slave", utils::Parallel::getProcessRank());
     utils::MasterSlave::_communication->setRankOffset(1);
 
-<<<<<<< HEAD
-=======
     // The numbers are chosen in this way to make it easy to test weather
     // correct values are communicated or not! 
->>>>>>> caaa2a2a
     mesh->getConnectedRanks().push_back(0);    
     localCommunicationMap[0].push_back(102);
     localCommunicationMap[0].push_back(1022);
@@ -655,13 +612,9 @@
     utils::Parallel::splitCommunicator("Fluid.Slave");
     utils::MasterSlave::configure(1, 2);
     utils::MasterSlave::_communication->requestConnection("Fluid.Master", "Fluid.Slave", 0, 1);
-<<<<<<< HEAD
-    
-=======
 
     // The numbers are chosen in this way to make it easy to test weather
     // correct values are communicated or not! 
->>>>>>> caaa2a2a
     mesh->getConnectedRanks().push_back(1);    
     localCommunicationMap[0].push_back(112);
     localCommunicationMap[0].push_back(1122);
@@ -709,13 +662,9 @@
   }
 
  if(utils::Parallel::getProcessRank() == 2 )
-<<<<<<< HEAD
-  {    
-=======
   {
     // The numbers are chosen in this way to make it easy to test weather
     // correct values are communicated or not! 
->>>>>>> caaa2a2a
     BOOST_TEST(localCommunicationMap.size() == 1);
     BOOST_TEST(localCommunicationMap[0].size() ==3);
     BOOST_TEST(localCommunicationMap[0][0] ==102);
@@ -724,11 +673,8 @@
     
   } else if(utils::Parallel::getProcessRank() == 3 )
   {
-<<<<<<< HEAD
-=======
     // The numbers are chosen in this way to make it easy to test weather
     // correct values are communicated or not! 
->>>>>>> caaa2a2a
     BOOST_TEST(localCommunicationMap.size() == 1);    
     BOOST_TEST(localCommunicationMap[1].size() ==3);
     BOOST_TEST(localCommunicationMap[1][0] ==113);
@@ -754,10 +700,7 @@
     P2PComTest1(cf);
     P2PComTest2(cf);
     connectionTest(cf);
-<<<<<<< HEAD
-=======
     emptyConnectionTest(cf);
->>>>>>> caaa2a2a
     P2PMeshBroadcastTest(cf);
     P2PComLCMTest(cf);    
   }
@@ -771,12 +714,8 @@
   if (utils::Parallel::getProcessRank() < 4) {
     P2PComTest1(cf);
     P2PComTest2(cf);
-<<<<<<< HEAD
-    connectionTest(cf);    
-=======
     connectionTest(cf);
     emptyConnectionTest(cf);
->>>>>>> caaa2a2a
   }
 }
 
