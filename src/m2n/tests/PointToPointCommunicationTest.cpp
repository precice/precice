#ifndef PRECICE_NO_MPI

#include <vector>
#include "com/MPIDirectCommunication.hpp"
#include "com/MPIPortsCommunicationFactory.hpp"
#include "com/SocketCommunicationFactory.hpp"
#include "m2n/PointToPointCommunication.hpp"
#include "mesh/Mesh.hpp"
#include "testing/Testing.hpp"
#include "utils/MasterSlave.hpp"

using precice::testing::TestContext;
using precice::utils::MasterSlave;

using std::vector;

using namespace precice;
using namespace m2n;

BOOST_AUTO_TEST_SUITE(M2NTests)

void process(vector<double> &data)
{
  for (auto &elem : data) {
    elem += MasterSlave::getRank() + 1;
  }
}

void P2PComTest1(const TestContext &context, com::PtrCommunicationFactory cf)
{
  BOOST_TEST(context.hasSize(2));

  mesh::PtrMesh mesh(new mesh::Mesh("Mesh", 2, true, testing::nextMeshID()));

  m2n::PointToPointCommunication c(cf, mesh);

  vector<double> data;
  vector<double> expectedData;

  if (context.isNamed("A")) {
    if (context.isMaster()) {
      mesh->setGlobalNumberOfVertices(10);

      mesh->getVertexDistribution()[0].push_back(0);
      mesh->getVertexDistribution()[0].push_back(1);
      mesh->getVertexDistribution()[0].push_back(3);
      mesh->getVertexDistribution()[0].push_back(5);
      mesh->getVertexDistribution()[0].push_back(7);

      mesh->getVertexDistribution()[1].push_back(1);
      mesh->getVertexDistribution()[1].push_back(2);
      mesh->getVertexDistribution()[1].push_back(4);
      mesh->getVertexDistribution()[1].push_back(5);
      mesh->getVertexDistribution()[1].push_back(6);

      data         = {10, 20, 40, 60, 80};
      expectedData = {10 + 2, 4 * 20 + 3, 40 + 2, 4 * 60 + 3, 80 + 2};
    } else { // A Slave
      data         = {20, 30, 50, 60, 70};
      expectedData = {4 * 20 + 3, 30 + 1, 50 + 2, 4 * 60 + 3, 70 + 1};
    }
  } else {
    BOOST_TEST(context.isNamed("B"));
    if (context.isMaster()) {
      mesh->setGlobalNumberOfVertices(10);

      mesh->getVertexDistribution()[0].push_back(1);
      mesh->getVertexDistribution()[0].push_back(2);
      mesh->getVertexDistribution()[0].push_back(5);
      mesh->getVertexDistribution()[0].push_back(6);

      mesh->getVertexDistribution()[1].push_back(0);
      mesh->getVertexDistribution()[1].push_back(1);
      mesh->getVertexDistribution()[1].push_back(3);
      mesh->getVertexDistribution()[1].push_back(4);
      mesh->getVertexDistribution()[1].push_back(5);
      mesh->getVertexDistribution()[1].push_back(7);

      data.assign(4, -1);
      expectedData = {2 * 20, 30, 2 * 60, 70};

    } else {
      data.assign(6, -1);
      expectedData = {10, 2 * 20, 40, 50, 2 * 60, 80};
    }
  }

  if (context.isNamed("A")) {
    c.requestConnection("B", "A");

    c.send(data.data(), data.size());
    c.receive(data.data(), data.size());

    BOOST_TEST(data == expectedData);
  } else {
    c.acceptConnection("B", "A");

    c.receive(data.data(), data.size());
    BOOST_TEST(data == expectedData);
    process(data);
    c.send(data.data(), data.size());
  }
}

/// a very similar test, but with a vertex that has been completely filtered out
void P2PComTest2(const TestContext &context, com::PtrCommunicationFactory cf)
{
  BOOST_TEST(context.hasSize(2));
  mesh::PtrMesh mesh(new mesh::Mesh("Mesh", 2, true, testing::nextMeshID()));

  m2n::PointToPointCommunication c(cf, mesh);

  vector<double> data;
  vector<double> expectedData;

  if (context.isNamed("A")) {
    if (context.isMaster()) {
      mesh->setGlobalNumberOfVertices(10);

      mesh->getVertexDistribution()[0].push_back(0);
      mesh->getVertexDistribution()[0].push_back(1);
      mesh->getVertexDistribution()[0].push_back(3);
      mesh->getVertexDistribution()[0].push_back(5);
      mesh->getVertexDistribution()[0].push_back(7);

      mesh->getVertexDistribution()[1].push_back(1);
      mesh->getVertexDistribution()[1].push_back(2);
      mesh->getVertexDistribution()[1].push_back(4);
      mesh->getVertexDistribution()[1].push_back(5);
      mesh->getVertexDistribution()[1].push_back(6);

      data         = {10, 20, 40, 60, 80};
      expectedData = {10 + 2, 4 * 20 + 3, 2 * 40 + 3, 4 * 60 + 3, 80 + 2};
    } else {
      data         = {20, 30, 50, 60, 70};
      expectedData = {4 * 20 + 3, 0, 50 + 2, 4 * 60 + 3, 70 + 1};
    }
  } else {
    BOOST_TEST(context.isNamed("B"));
    if (context.isMaster()) {
      mesh->setGlobalNumberOfVertices(10);

      mesh->getVertexDistribution()[0].push_back(1);
      mesh->getVertexDistribution()[0].push_back(3);
      mesh->getVertexDistribution()[0].push_back(5);
      mesh->getVertexDistribution()[0].push_back(6);

      mesh->getVertexDistribution()[1].push_back(0);
      mesh->getVertexDistribution()[1].push_back(1);
      mesh->getVertexDistribution()[1].push_back(3);
      mesh->getVertexDistribution()[1].push_back(4);
      mesh->getVertexDistribution()[1].push_back(5);
      mesh->getVertexDistribution()[1].push_back(7);

      data.assign(4, -1);
      expectedData = {2 * 20, 40, 2 * 60, 70};

    } else {
      data.assign(6, -1);
      expectedData = {10, 2 * 20, 40, 50, 2 * 60, 80};
    }
  }

  if (context.isNamed("A")) {
    c.requestConnection("B", "A");

    c.send(data.data(), data.size());
    c.receive(data.data(), data.size());
    BOOST_TEST(data == expectedData);
  } else {
    c.acceptConnection("B", "A");

    c.receive(data.data(), data.size());
    BOOST_TEST(data == expectedData);
    process(data);
    c.send(data.data(), data.size());
  }
}

void connectionTest(const TestContext &context, com::PtrCommunicationFactory cf)
{

  BOOST_TEST(context.hasSize(2));

  int           dimensions  = 2;
  bool          flipNormals = false;
  mesh::PtrMesh mesh(new mesh::Mesh("Mesh", dimensions, flipNormals, testing::nextMeshID()));

  std::vector<std::string> conections = {"same", "cross"};

  for (auto &connectionType : conections) {

    if (context.isNamed("A")) {
      if (context.isMaster()) {

        if (connectionType == "same") {
          mesh->getConnectedRanks().push_back(0);
        } else {
          mesh->getConnectedRanks().push_back(1);
        }
      } else {

        if (connectionType == "same") {
          mesh->getConnectedRanks().push_back(1);
        } else {
          mesh->getConnectedRanks().push_back(0);
        }
      }
    } else {
      BOOST_TEST(context.isNamed("B"));
      if (context.isMaster()) {

        if (connectionType == "same") {
          mesh->getConnectedRanks().push_back(0);
        } else {
          mesh->getConnectedRanks().push_back(1);
        }
      } else {

        if (connectionType == "same") {
          mesh->getConnectedRanks().push_back(1);
        } else {
          mesh->getConnectedRanks().push_back(0);
        }
      }
    }

    m2n::PointToPointCommunication c(cf, mesh);

    std::vector<int> receiveData;

    if (context.isNamed("A")) {
      if (context.isMaster()) {

        c.requestPreConnection("Solid", "Fluid");
        int sendData = 5;
        c.broadcastSend(sendData);

      } else {

        c.requestPreConnection("Solid", "Fluid");
        int sendData = 10;
        c.broadcastSend(sendData);
      }
    } else {
      c.acceptPreConnection("Solid", "Fluid");
      c.broadcastReceiveAll(receiveData);

      if (context.isMaster()) {
        if (connectionType == "same") {
          BOOST_TEST(receiveData[0] == 5);
        } else {
          BOOST_TEST(receiveData[1] == 10);
        }
      } else {
        if (connectionType == "same") {
          BOOST_TEST(receiveData[0] == 10);
        } else {
          BOOST_TEST(receiveData[1] == 5);
        }
      }
    }

    mesh::Data::resetDataCount();
  }
}

void emptyConnectionTest(const TestContext &context, com::PtrCommunicationFactory cf)
{
  BOOST_TEST(context.hasSize(2));

  int           dimensions  = 2;
  bool          flipNormals = false;
  mesh::PtrMesh mesh(new mesh::Mesh("Mesh", dimensions, flipNormals, testing::nextMeshID()));

  if (context.isNamed("A")) {
    if (context.isMaster()) {

      mesh->getConnectedRanks().push_back(0);

    } else {
    }
  } else {
    BOOST_TEST(context.isNamed("B"));
    if (context.isMaster()) {
      mesh->getConnectedRanks().push_back(0);

    } else {
    }
  }

  m2n::PointToPointCommunication c(cf, mesh);

  std::vector<int> receiveData;

  if (context.isNamed("A")) {
    c.requestPreConnection("Solid", "Fluid");
    int sendData = 5;
    c.broadcastSend(sendData);
  } else {
    c.acceptPreConnection("Solid", "Fluid");
    c.broadcastReceiveAll(receiveData);

    if (context.isMaster()) {
      BOOST_TEST(receiveData[0] == 5);

    } else {
      BOOST_TEST(receiveData.size() == 0);
    }
  }

  mesh::Data::resetDataCount();
}

void P2PMeshBroadcastTest(const TestContext &context, com::PtrCommunicationFactory cf)
{
  BOOST_TEST(context.hasSize(2));

  int           dimensions  = 2;
  bool          flipNormals = false;
  mesh::PtrMesh mesh(new mesh::Mesh("Mesh", dimensions, flipNormals, testing::nextMeshID()));

  if (context.isNamed("A")) {
    if (context.isMaster()) {
      Eigen::VectorXd position(dimensions);
      position << 5.5, 0.0;
      mesh::Vertex &v1 = mesh->createVertex(position);
      position << 1.0, 2.0;
      mesh::Vertex &v2 = mesh->createVertex(position);
      mesh->createEdge(v1, v2);

      mesh->getConnectedRanks().push_back(0);

    } else {
      Eigen::VectorXd position(dimensions);
      position << 1.5, 0.0;
      mesh::Vertex &v1 = mesh->createVertex(position);
      position << 1.5, 2.0;
      mesh::Vertex &v2 = mesh->createVertex(position);
      mesh->createEdge(v1, v2);

      mesh->getConnectedRanks().push_back(1);
    }
  } else {
    BOOST_TEST(context.isNamed("B"));
    if (context.isMaster()) {
      mesh->getConnectedRanks().push_back(0);

    } else {
      mesh->getConnectedRanks().push_back(1);
    }
  }

  m2n::PointToPointCommunication c(cf, mesh);

  if (context.isNamed("A")) {

    c.requestPreConnection("Solid", "Fluid");
    c.broadcastSendMesh();
  } else {

    c.acceptPreConnection("Solid", "Fluid");
    c.broadcastReceiveAllMesh();

    if (context.isMaster()) {
      // This rank should receive the mesh from rank 0 (fluid master)
      BOOST_TEST(mesh->vertices().size() == 2);
      BOOST_TEST(mesh->vertices()[0].getCoords()[0] == 5.50);
      BOOST_TEST(mesh->vertices()[0].getCoords()[1] == 0.0);
      BOOST_TEST(mesh->vertices()[1].getCoords()[0] == 1.0);
      BOOST_TEST(mesh->vertices()[1].getCoords()[1] == 2.0);
    } else {
      // This rank should receive the mesh from rank 1 (fluid slave)
      BOOST_TEST(mesh->vertices().size() == 2);
      BOOST_TEST(mesh->vertices()[0].getCoords()[0] == 1.50);
      BOOST_TEST(mesh->vertices()[0].getCoords()[1] == 0.0);
      BOOST_TEST(mesh->vertices()[1].getCoords()[0] == 1.50);
      BOOST_TEST(mesh->vertices()[1].getCoords()[1] == 2.0);
    }
  }

  mesh::Data::resetDataCount();
}

<<<<<<< HEAD
void P2PComLCMTest(const TestContext &context, com::PtrCommunicationFactory cf)
=======
void P2PComLocalCommunicationMapTest(com::PtrCommunicationFactory cf)
>>>>>>> 6d9ab5fd
{
  BOOST_TEST(context.hasSize(2));

  int                             dimensions  = 2;
  bool                            flipNormals = false;
  mesh::PtrMesh                   mesh(new mesh::Mesh("Mesh", dimensions, flipNormals, testing::nextMeshID()));
  const auto                      expectedId = mesh->getID();
  std::map<int, std::vector<int>> localCommunicationMap;

  if (context.isNamed("A")) {
    if (context.isMaster()) {

      // The numbers are chosen in this way to make it easy to test weather
      // correct values are communicated or not!
      mesh->getConnectedRanks().push_back(0);
      localCommunicationMap[0].push_back(102);
      localCommunicationMap[0].push_back(1022);
      localCommunicationMap[0].push_back(10222);
      localCommunicationMap[1].push_back(103);
      localCommunicationMap[1].push_back(1033);
      localCommunicationMap[1].push_back(10333);

    } else {

      // The numbers are chosen in this way to make it easy to test weather
      // correct values are communicated or not!
      mesh->getConnectedRanks().push_back(1);
      localCommunicationMap[0].push_back(112);
      localCommunicationMap[0].push_back(1122);
      localCommunicationMap[0].push_back(11222);
      localCommunicationMap[1].push_back(113);
      localCommunicationMap[1].push_back(1133);
      localCommunicationMap[1].push_back(11333);
    }
  } else {
    BOOST_TEST(context.isNamed("B"));
    if (context.isMaster()) {

      mesh->getConnectedRanks().push_back(0);

    } else {

      mesh->getConnectedRanks().push_back(1);
    }
  }

  m2n::PointToPointCommunication c(cf, mesh);

  if (context.isNamed("A")) {

    c.requestPreConnection("Solid", "Fluid");
    c.scatterAllCommunicationMap(localCommunicationMap);
    BOOST_TEST(mesh->getID() == expectedId);

  } else {
    c.acceptPreConnection("Solid", "Fluid");
    c.gatherAllCommunicationMap(localCommunicationMap);
    BOOST_TEST(mesh->getID() == expectedId);
  }

  if (context.isNamed("B")) {
    if (context.isMaster()) {
      // The numbers are chosen in this way to make it easy to test weather
      // correct values are communicated or not!
      BOOST_TEST(localCommunicationMap.size() == 1);
      BOOST_TEST(localCommunicationMap[0].size() == 3);
      BOOST_TEST(localCommunicationMap[0][0] == 102);
      BOOST_TEST(localCommunicationMap[0][1] == 1022);
      BOOST_TEST(localCommunicationMap[0][2] == 10222);

    } else {
      // The numbers are chosen in this way to make it easy to test weather
      // correct values are communicated or not!
      BOOST_TEST(localCommunicationMap.size() == 1);
      BOOST_TEST(localCommunicationMap[1].size() == 3);
      BOOST_TEST(localCommunicationMap[1][0] == 113);
      BOOST_TEST(localCommunicationMap[1][1] == 1133);
      BOOST_TEST(localCommunicationMap[1][2] == 11333);
    }
  }

  mesh::Data::resetDataCount();
}

BOOST_AUTO_TEST_CASE(SocketCommunication)
{
  PRECICE_TEST("A"_on(2_ranks).setupMasterSlaves(), "B"_on(2_ranks).setupMasterSlaves(), Require::Events);
  com::PtrCommunicationFactory cf(new com::SocketCommunicationFactory);
<<<<<<< HEAD
  P2PComTest1(context, cf);
  P2PComTest2(context, cf);
  connectionTest(context, cf);
  emptyConnectionTest(context, cf);
  P2PMeshBroadcastTest(context, cf);
  P2PComLCMTest(context, cf);
=======
  if (utils::Parallel::getProcessRank() < 4) {
    P2PComTest1(cf);
    P2PComTest2(cf);
    connectionTest(cf);
    emptyConnectionTest(cf);
    P2PMeshBroadcastTest(cf);
    P2PComLocalCommunicationMapTest(cf);
  }
>>>>>>> 6d9ab5fd
}

BOOST_AUTO_TEST_CASE(MPIPortsCommunication, *boost::unit_test::label("MPI_Ports"))
{
  PRECICE_TEST("A"_on(2_ranks).setupMasterSlaves(), "B"_on(2_ranks).setupMasterSlaves(), Require::Events);
  com::PtrCommunicationFactory cf(new com::MPIPortsCommunicationFactory);
  P2PComTest1(context, cf);
  P2PComTest2(context, cf);
  connectionTest(context, cf);
  emptyConnectionTest(context, cf);
}

BOOST_AUTO_TEST_SUITE_END()

#endif // not PRECICE_NO_MPI<|MERGE_RESOLUTION|>--- conflicted
+++ resolved
@@ -11,6 +11,7 @@
 
 using precice::testing::TestContext;
 using precice::utils::MasterSlave;
+using precice::utils::Parallel;
 
 using std::vector;
 
@@ -382,11 +383,7 @@
   mesh::Data::resetDataCount();
 }
 
-<<<<<<< HEAD
-void P2PComLCMTest(const TestContext &context, com::PtrCommunicationFactory cf)
-=======
-void P2PComLocalCommunicationMapTest(com::PtrCommunicationFactory cf)
->>>>>>> 6d9ab5fd
+void P2PComLocalCommunicationMapTest(const TestContext &context, com::PtrCommunicationFactory cf)
 {
   BOOST_TEST(context.hasSize(2));
 
@@ -475,23 +472,12 @@
 {
   PRECICE_TEST("A"_on(2_ranks).setupMasterSlaves(), "B"_on(2_ranks).setupMasterSlaves(), Require::Events);
   com::PtrCommunicationFactory cf(new com::SocketCommunicationFactory);
-<<<<<<< HEAD
   P2PComTest1(context, cf);
   P2PComTest2(context, cf);
   connectionTest(context, cf);
   emptyConnectionTest(context, cf);
   P2PMeshBroadcastTest(context, cf);
-  P2PComLCMTest(context, cf);
-=======
-  if (utils::Parallel::getProcessRank() < 4) {
-    P2PComTest1(cf);
-    P2PComTest2(cf);
-    connectionTest(cf);
-    emptyConnectionTest(cf);
-    P2PMeshBroadcastTest(cf);
-    P2PComLocalCommunicationMapTest(cf);
-  }
->>>>>>> 6d9ab5fd
+  P2PComLocalCommunicationMapTest(context, cf);
 }
 
 BOOST_AUTO_TEST_CASE(MPIPortsCommunication, *boost::unit_test::label("MPI_Ports"))
