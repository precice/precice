--- conflicted
+++ resolved
@@ -78,12 +78,6 @@
   void requestSlavesPreConnection(const std::string &acceptorName,
                                   const std::string &requesterName);
 
-<<<<<<< HEAD
-  /**
-   * Both participants must call this function to update vertex list
-   */
-  void updateVertexList();
-=======
   /*
    * @brief After preliminary communication channels were set up and after 
    *        the mesh partitions were communicated locally for every mesh, 
@@ -113,7 +107,6 @@
    * @see prepareEstablishment()
    */
   void cleanupEstablishment();
->>>>>>> d48b59c1
 
   /**
    * @brief Disconnects from communication space, i.e. participant.
@@ -155,16 +148,6 @@
   /// each rank sends an int to the remote connected ranks  
   void broadcastSend(int &itemToSend, mesh::Mesh &mesh);
 
-  /** 
-   * each rank send its mesh partition to connected ranks
-   */
-  void broadcastSendLocalMesh(mesh::Mesh &mesh);
-
-  /*
-   * each rank sends local communication maps to connetcetd ranks
-   */
-  void broadcastSendLCM(std::map<int, std::vector<int>> &localCommunicationMap, mesh::Mesh &mesh);
-
   /// All slaves receive an array of doubles (different for each slave).
   void receive(double *itemsToReceive,
                int     size,
@@ -177,17 +160,6 @@
   /// All slaves receive a double (the same for each slave).
   void receive(double &itemToReceive);
 
-<<<<<<< HEAD
-  /** 
-   * each rank receives mesh partition from connected ranks
-   */
-  void broadcastReceiveLocalMesh(mesh::Mesh &mesh);
-
-  /*
-   * each rank receives local communication maps from connetcetd ranks
-   */
-  void broadcastReceiveLCM(std::map<int, std::vector<int>> &localCommunicationMap, mesh::Mesh &mesh);
-=======
   /// each rank receives mesh partition from connected ranks
   void broadcastReceiveLocalMesh(mesh::Mesh &mesh);
 
@@ -196,7 +168,6 @@
 
   /// each rank receives an int from remote connetcetd ranks
   void broadcastReceiveAll(std::vector<int> &itemToReceive, mesh::Mesh &mesh);
->>>>>>> d48b59c1
   
 private:
   logging::Logger _log{"m2n::M2N"};
