#pragma once

#include "DistributedComFactory.hpp"
#include "com/SharedPointer.hpp"
#include "logging/Logger.hpp"
#include "mesh/SharedPointer.hpp"
#include <map>

namespace precice
{
namespace m2n
{

/**
 * @brief M2N communication class.
 * This layer is necessary since communication between two participants can be working via several meshes,
 * each possibly with a different decomposition. In principle, this class is only a map from meshes to DistributedCommunications
 *
 */
class M2N
{
public:
  M2N(com::PtrCommunication masterCom, DistributedComFactory::SharedPointer distrFactory);

  /// Destructor, empty.
  ~M2N();

  /// Returns true, if a connection to a remote participant has been setup.
  bool isConnected();

  /**
   * @brief Connects to another participant, which has to call requestConnection().
   *
   * @param[in] acceptorName Name of calling participant.
   * @param[in] requesterName Name of remote participant to connect to.
   */
  void acceptMasterConnection(const std::string &acceptorName,
                              const std::string &requesterName);

  /**
   * @brief Connects to another participant, which has to call acceptConnection().
   *
   * @param[in] acceptorName Name of remote participant to connect to.
   * @param[in] requesterName Name of calling participant.
   */
  void requestMasterConnection(const std::string &acceptorName,
                               const std::string &requesterName);

  /**
   * @brief Connects to another participant, which has to call requestConnection().
   *
   * @param[in] acceptorName Name of calling participant.
   * @param[in] requesterName Name of remote participant to connect to.
   */
  void acceptSlavesConnection(const std::string &acceptorName,
                              const std::string &requesterName);

  /**
   * @brief Connects to another participant, which has to call acceptConnection().
   *
   * @param[in] acceptorName Name of remote participant to connect to.
   * @param[in] requesterName Name of calling participant.
   */
  void requestSlavesConnection(const std::string &acceptorName,
                               const std::string &requesterName);

    /**
   * Same as acceptSlavesConnection except this only creates the channels, 
   * no vertex list needed!
   */
  void acceptSlavesPreConnection(const std::string &acceptorName,
                                 const std::string &requesterName);

  /** 
   * Same as requestSlavesConnection except this only creates the channels, 
   * no vertex list needed!
   */
  void requestSlavesPreConnection(const std::string &acceptorName,
                                  const std::string &requesterName);

  /**
   * Both participants must call this function to update vertex list
   */
  void updateVertexList();

  /**
   * @brief prepares to establish the connections
   *
   * This should be called before calling the accept and request methods.
   * Calling this function forwards the call to the configured master communication.
   *
   * @see com::Communication::prepareEstablishment()
   * @see cleanupEstablishment()
   */
  void prepareEstablishment();

  /**
   * @brief cleans-up to establish the connections
   *
   * This should be called after calling the accept and request methods.
   * Calling this function forwards the call to the configured master communication.
   *
   * @see com::Communication::cleanupEstablishment()
   * @see prepareEstablishment()
   */
  void cleanupEstablishment();

  /**
   * @brief Disconnects from communication space, i.e. participant.
   *
   * This method is called on destruction.
   */
  void closeConnection();

  /// Get the basic communication between the 2 masters.
  com::PtrCommunication getMasterCommunication();

  /// Creates a new distributes communication for that mesh, stores the pointer in _distComs
  void createDistributedCommunication(mesh::PtrMesh mesh);

  /// Sends an array of double values from all slaves (different for each slave).
  void send(double const *itemsToSend,
            int     size,
            int     meshID,
            int     valueDimension);

  /**
   * @brief The master sends a bool to the other master, for performance reasons, we
   * neglect the gathering and checking step.
   */
  void send(bool itemToSend);

  /**
   * @brief The master sends a double to the other master, for performance reasons, we
   * neglect the gathering and checking step.
   */
  void send(double itemToSend);
   
<<<<<<< HEAD
  /// each rank send its mesh partition to connected ranks  
  void broadcastSendLocalMesh(mesh::Mesh &mesh);

  /// each rank sends local communication maps to the remote connetcetd ranks (of the other participant)  
  void broadcastSendLCM(std::map<int, std::vector<int>> &localCommunicationMap, mesh::Mesh &mesh);

  /// each rank send an int to the remote connected ranks  
=======
  /// each rank sends its mesh partition to connected ranks  
  void broadcastSendLocalMesh(mesh::Mesh &mesh);

  /// each rank sends the local communication map to the remote connecetd ranks (of the other participant)  
  void broadcastSendLCM(std::map<int, std::vector<int>> &localCommunicationMap, mesh::Mesh &mesh);

  /// each rank sends an int to the remote connected ranks  
>>>>>>> a822b68f
  void broadcastSend(int &itemToSend, mesh::Mesh &mesh);

  /// All slaves receive an array of doubles (different for each slave).
  void receive(double *itemsToReceive,
               int     size,
               int     meshID,
               int     valueDimension);

  /// All slaves receive a bool (the same for each slave).
  void receive(bool &itemToReceive);

  /// All slaves receive a double (the same for each slave).
  void receive(double &itemToReceive);

  /// each rank receives mesh partition from connected ranks
  void broadcastReceiveLocalMesh(mesh::Mesh &mesh);

  /// each rank receives local communication maps from remote connetcetd ranks (of the other participant)  
  void broadcastReceiveLCM(std::map<int, std::vector<int>> &localCommunicationMap, mesh::Mesh &mesh);

  /// each rank receives an int from remote connetcetd ranks
<<<<<<< HEAD
  void broadcastReceive(std::vector<int> &itemToReceive, mesh::Mesh &mesh);
=======
  void broadcastReceiveAll(std::vector<int> &itemToReceive, mesh::Mesh &mesh);
>>>>>>> a822b68f
  
private:
  logging::Logger _log{"m2n::M2N"};

  /// mesh::getID() -> Pointer to distributed communication
  std::map<int, DistributedCommunication::SharedPointer> _distComs;

  com::PtrCommunication _masterCom;

  DistributedComFactory::SharedPointer _distrFactory;

  bool _isMasterConnected = false;

  bool _areSlavesConnected = false;
};

} // namespace m2n
} // namespace precice<|MERGE_RESOLUTION|>--- conflicted
+++ resolved
@@ -136,15 +136,6 @@
    */
   void send(double itemToSend);
    
-<<<<<<< HEAD
-  /// each rank send its mesh partition to connected ranks  
-  void broadcastSendLocalMesh(mesh::Mesh &mesh);
-
-  /// each rank sends local communication maps to the remote connetcetd ranks (of the other participant)  
-  void broadcastSendLCM(std::map<int, std::vector<int>> &localCommunicationMap, mesh::Mesh &mesh);
-
-  /// each rank send an int to the remote connected ranks  
-=======
   /// each rank sends its mesh partition to connected ranks  
   void broadcastSendLocalMesh(mesh::Mesh &mesh);
 
@@ -152,7 +143,6 @@
   void broadcastSendLCM(std::map<int, std::vector<int>> &localCommunicationMap, mesh::Mesh &mesh);
 
   /// each rank sends an int to the remote connected ranks  
->>>>>>> a822b68f
   void broadcastSend(int &itemToSend, mesh::Mesh &mesh);
 
   /// All slaves receive an array of doubles (different for each slave).
@@ -174,11 +164,7 @@
   void broadcastReceiveLCM(std::map<int, std::vector<int>> &localCommunicationMap, mesh::Mesh &mesh);
 
   /// each rank receives an int from remote connetcetd ranks
-<<<<<<< HEAD
-  void broadcastReceive(std::vector<int> &itemToReceive, mesh::Mesh &mesh);
-=======
   void broadcastReceiveAll(std::vector<int> &itemToReceive, mesh::Mesh &mesh);
->>>>>>> a822b68f
   
 private:
   logging::Logger _log{"m2n::M2N"};
