--- conflicted
+++ resolved
@@ -176,20 +176,12 @@
   PRECICE_ASSERT(false, "This method can only be used with the point to point communication scheme");
 }
 
-<<<<<<< HEAD
-void GatherScatterCommunication::broadcastSend(const double &itemToSend)
-=======
 void GatherScatterCommunication::broadcastSend(const int &itemToSend)
->>>>>>> 73a08db2
-{
-  PRECICE_ASSERT(false, "This method can only be used with the point to point communication scheme");
-}
-
-<<<<<<< HEAD
-void GatherScatterCommunication::broadcastReceive(double &itemToReceive)
-=======
+{
+  PRECICE_ASSERT(false, "This method can only be used with the point to point communication scheme");
+}
+
 void GatherScatterCommunication::broadcastReceive(std::vector<int> &itemToReceive)
->>>>>>> 73a08db2
 {
   PRECICE_ASSERT(false, "This method can only be used with the point to point communication scheme");
 }
@@ -214,11 +206,8 @@
   PRECICE_ASSERT(false, "This method can only be used with the point to point communication scheme");
 }
 
-<<<<<<< HEAD
 void GatherScatterCommunication::updateVertexList()
 {}
 
-=======
->>>>>>> 73a08db2
 } // namespace m2n
 } // namespace precice