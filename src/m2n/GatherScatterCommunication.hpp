--- conflicted
+++ resolved
@@ -95,35 +95,20 @@
       int     valueDimension) override;
 
    /**
-<<<<<<< HEAD
-   * @brief Broadcasts a double to connected ranks       
-=======
    * @brief Broadcasts an int to connected ranks       
->>>>>>> 73a08db2
    *        This method has not beein implemented yet.    
    *
    * @todo: Ideally this should not be here
    */
-<<<<<<< HEAD
-  virtual void broadcastSend(const double &itemToSend);
-
-  /**
-   * @brief Receives a double from a connected rank
-=======
   virtual void broadcastSend(const int &itemToSend);
 
   /**
    * @brief Receives an int from each connected rank
->>>>>>> 73a08db2
    *        This method has not beein implemented yet.    
    *
    * @todo: Ideally this should not be here
    */
-<<<<<<< HEAD
-  virtual void broadcastReceive(double &itemToReceive);
-=======
   virtual void broadcastReceive(std::vector<int> &itemToReceive);
->>>>>>> 73a08db2
 
   /**
    * @brief All ranks send their mesh partition to remote local  connected ranks.
