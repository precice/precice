#pragma once

#include <map>
#include <string>
#include <vector>
#include "com/SharedPointer.hpp"

namespace precice {
namespace cplscheme {

/**
 * @brief Interface for all coupling schemes.
 *
 * ! General description
 * A coupling scheme computes the actions to be done by the coupled participants
 * (solvers) in time. It provides interface functions to setup, advance and
 * shutdown the coupling scheme and interface functions to query the state of
 * the coupling scheme and required actions of the participants.
 *
 * ! Usage
 * -# create an object of a concrete coupling scheme class
 *    (ExplicitCouplingScheme, e.g.)
 * -# add all meshes holding data to the coupling scheme by addMesh()
 * -# configure the object by adding subclass specific information
 * -# start the coupling scheme with initialize(), where the name of the local
 *    participant, i.e. the participant using the coupling scheme object, is
 *    needed
 * -# retrieve necessary information about sent/received data and the state of
 *    the coupled simulation
 * -# query and fulfill required actions
 * -# compute data to be sent (possibly taking into account received data from
 *    initialize())
 * -# advance the coupling scheme with advance(); where the maximum timestep
 *    length (= time window size) needs to be obeyed
 * -# ....
 * -# when the method isCouplingOngoing() returns false, call finalize() to
 *    stop the coupling scheme
 */
class CouplingScheme {
public:
  /// Does not define a time limit for the coupled simulation.
  static const double UNDEFINED_TIME;

  /// Does not define limit on time windows for the coupled simulation.
  static const int UNDEFINED_TIME_WINDOWS;

  /// To be used, when the time window size is determined dynamically during the coupling.
  static const double UNDEFINED_TIME_WINDOW_SIZE;

  CouplingScheme &operator=(CouplingScheme &&) = delete;

  virtual ~CouplingScheme() {}

  /**
   * @brief Initializes the coupling scheme and establishes a communication
   *        connection to the coupling partner.
   *
   * @param[in] startTime starting time for coupling @BU correct?
   * @param[in] startTimeWindow counter of time window for coupling @BU correct?
   */
  virtual void initialize(
      double startTime,
      int    startTimeWindow) = 0;

  /// Returns true, if initialize has been called.
  virtual bool isInitialized() const = 0;

  /**
   * @brief Initializes the data for first implicit coupling scheme iteration.
   *
   * Has to be called after initialize() and before advance().
   * If this method is not used, the first participant has zero initial values
   * for its read data, before receiving data in advance(). If non-zero values
   * are needed, this has to be configured in the coupling-scheme XML
   * exchange-data tags. This method can nevertheless also be called if no
   * initialization is necessary. Then it is simply skipped.
   * It has to be called after initialize() and before
   * advance(). The second participant has to write the initial data values
   * to preCICE after initialize() and before initializeData().
   */
  virtual void initializeData() = 0;

  /// @brief Adds newly computed time. Has to be called before every advance.
  virtual void addComputedTime(double timeToAdd) = 0;

  /**
   * @brief Exchanges data and updates the state of the coupling scheme.
   *
   * @pre initialize() has been called.
   *
   * Does not necessarily advance in time.
   */
  virtual void advance() = 0;

  /// Finalizes the coupling and disconnects communication.
  virtual void finalize() = 0;

  /// Returns list of all coupling partners.
  virtual std::vector<std::string> getCouplingPartners() const = 0;

  /**
   * @brief Returns true, if data will be exchanged when calling advance().
   *
   * Also returns true after the last call of advance() at the end of the
   * simulation.
   *
   * @param lastSolverTimestepLength [IN] The length of the last timestep
   *        computed by the solver calling willDataBeExchanged().
   */
  virtual bool willDataBeExchanged(double lastSolverTimestepLength) const = 0;

  /// @brief Returns true, if data has been exchanged in last call of advance().
  /// actually, this only means that data has been received, data is always sent
  virtual bool hasDataBeenExchanged() const = 0;

  /// Returns the currently computed time of the coupling scheme.
  virtual double getTime() const = 0;

  /// Returns the currently computed time windows of the coupling scheme.
  virtual int getTimeWindows() const = 0;

  /// Returns true, if time window size is prescribed by the cpl scheme.
  virtual bool hasTimeWindowSize() const = 0;

  /**
   * @brief Returns the time window size, if one is given by the coupling scheme.
   *
   * An assertion is thrown, if no valid time window size is given. Check with
   * hasTimeWindowSize().
   */
  virtual double getTimeWindowSize() const = 0;

<<<<<<< HEAD
  /**
   * @brief TODO
   */
  virtual bool getIsCoarseModelOptimizationActive() const = 0;

  /**
   * @brief Has to be called to notify coupling scheme that coarse Model Optimization is Active
   */
  virtual void activateCoarseModelOptimization() = 0;

=======
>>>>>>> c8e901c2
  /**
   * @brief Returns the remaining time within the current time window.
   *
   * This is not necessarily the time window size limit the solver has to obey
   * which is returned by getNextTimestepMaxLength().  // TODO explain this better
   *
   * If no time window size is prescribed by the coupling scheme, always 0.0 is
   * returned.
   */
  virtual double getThisTimeWindowRemainder() const = 0;

  /**
   * @brief Returns the maximal length of the next timestep to be computed.
   *
   * If no time window size is prescribed by the coupling scheme, always the
   * maximal double accuracy floating point number value is returned.
   */
  virtual double getNextTimestepMaxLength() const = 0;

  /// Returns true, when the coupled simulation is still ongoing.
  virtual bool isCouplingOngoing() const = 0;

  /// Returns true, when the accessor can advance to the next time window.
  virtual bool isTimeWindowComplete() const = 0;

  /// Returns true, if the given action has to be performed by the accessor.
  virtual bool isActionRequired(const std::string &actionName) const = 0;

  /// Tells the coupling scheme that the accessor has performed the given action.
  virtual void markActionFulfilled(const std::string &actionName) = 0;

  /// Sets an action required to be performed by the accessor.
  virtual void requireAction(const std::string &actionName) = 0;

  /// Returns a string representation of the current coupling state.
  virtual std::string printCouplingState() const = 0;
};

} // namespace cplscheme
} // namespace precice<|MERGE_RESOLUTION|>--- conflicted
+++ resolved
@@ -130,19 +130,6 @@
    */
   virtual double getTimeWindowSize() const = 0;
 
-<<<<<<< HEAD
-  /**
-   * @brief TODO
-   */
-  virtual bool getIsCoarseModelOptimizationActive() const = 0;
-
-  /**
-   * @brief Has to be called to notify coupling scheme that coarse Model Optimization is Active
-   */
-  virtual void activateCoarseModelOptimization() = 0;
-
-=======
->>>>>>> c8e901c2
   /**
    * @brief Returns the remaining time within the current time window.
    *
