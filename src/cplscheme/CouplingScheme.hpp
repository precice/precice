#pragma once

#include <map>
#include <string>
#include <vector>
#include "com/SharedPointer.hpp"

namespace precice {
namespace cplscheme {

/**
 * @brief Interface for all coupling schemes.
 *
 * ! General description
 * A coupling scheme computes the actions to be done by the coupled participants
 * (solvers) in time. It provides interface functions to setup, advance and
 * shutdown the coupling scheme and interface functions to query the state of
 * the coupling scheme and required actions of the participants.
 *
 * ! Usage
 * -# create an object of a concrete coupling scheme class
 *    (ExplicitCouplingScheme, e.g.)
 * -# add all meshes holding data to the coupling scheme by addMesh()
 * -# configure the object by adding subclass specific information
 * -# start the coupling scheme with initialize(), where the name of the local
 *    participant, i.e. the participant using the coupling scheme object, is
 *    needed
 * -# retrieve necessary information about sent/received data and the state of
 *    the coupled simulation
 * -# query and fulfill required actions
 * -# compute data to be sent (possibly taking into account received data from
 *    initialize())
 * -# advance the coupling scheme with advance(); where the maximum timestep
 *    length (= time window size) needs to be obeyed
 * -# ....
 * -# when the method isCouplingOngoing() returns false, call finalize() to
 *    stop the coupling scheme
 */
class CouplingScheme {
public:
  /// Does not define a time limit for the coupled simulation.
  static const double UNDEFINED_TIME;

  /// Does not define limit on time windows for the coupled simulation.
  static const int UNDEFINED_TIME_WINDOWS;

  /// To be used, when the time window size is determined dynamically during the coupling.
  static const double UNDEFINED_TIME_WINDOW_SIZE;

  /// To be used, when the extrapolation order is not defined (for explicit coupling).
  static const int UNDEFINED_EXTRAPOLATION_ORDER;

  /// To be used, when the number of max iterations is not defined (for explicit coupling).
  static const int UNDEFINED_MAX_ITERATIONS;

  CouplingScheme &operator=(CouplingScheme &&) = delete;

  virtual ~CouplingScheme() {}

  /**
   * @brief Initializes the coupling scheme and establishes a communication
<<<<<<< HEAD
   *        connection to the coupling partner. Initialized coupling data.
=======
   *        connection to the coupling partner. Initializes coupling data.
>>>>>>> b283934e
   *
   * @param[in] startTime starting time for coupling @BU correct?
   * @param[in] startTimeWindow counter of time window for coupling @BU correct?
   */
  virtual void initialize(
      double startTime,
      int    startTimeWindow) = 0;

  /// Returns true, if initialize has been called.
  virtual bool isInitialized() const = 0;

  /// @brief Adds newly computed time. Has to be called before every advance.
  virtual void addComputedTime(double timeToAdd) = 0;

  /**
   * @brief Exchanges data and updates the state of the coupling scheme.
   *
   * @pre initialize() has been called.
   *
   * Does not necessarily advance in time.
   */
  virtual void advance() = 0;

  /// Finalizes the coupling and disconnects communication.
  virtual void finalize() = 0;

  /// Returns list of all coupling partners.
  virtual std::vector<std::string> getCouplingPartners() const = 0;

  /**
   * @brief Returns true, if data will be exchanged when calling advance().
   *
   * Also returns true after the last call of advance() at the end of the
   * simulation.
   *
   * @param lastSolverTimestepLength [IN] The length of the last timestep
   *        computed by the solver calling willDataBeExchanged().
   */
  virtual bool willDataBeExchanged(double lastSolverTimestepLength) const = 0;

<<<<<<< HEAD
  /// @brief Returns true, if initial data has been received in initialize().
  virtual bool hasInitialDataBeenReceived() const = 0;

=======
>>>>>>> b283934e
  /// @brief Returns true, if data has been exchanged in last call of advance().
  virtual bool hasDataBeenReceived() const = 0;

  /// Returns the currently computed time of the coupling scheme.
  virtual double getTime() const = 0;

  /// Returns the currently computed time windows of the coupling scheme.
  virtual int getTimeWindows() const = 0;

  /// Returns true, if time window size is prescribed by the cpl scheme.
  virtual bool hasTimeWindowSize() const = 0;

  /**
   * @brief Returns the time window size, if one is given by the coupling scheme.
   *
   * An assertion is thrown, if no valid time window size is given. Check with
   * hasTimeWindowSize().
   */
  virtual double getTimeWindowSize() const = 0;

  /**
   * @brief Returns the remaining time within the current time window.
   *
   * This is not necessarily the time window size limit the solver has to obey
   * which is returned by getNextTimestepMaxLength().  // TODO explain this better
   *
   * If no time window size is prescribed by the coupling scheme, always 0.0 is
   * returned.
   */
  virtual double getThisTimeWindowRemainder() const = 0;

  /**
   * @brief Returns the maximal length of the next timestep to be computed.
   *
   * If no time window size is prescribed by the coupling scheme, always the
   * maximal double accuracy floating point number value is returned.
   */
  virtual double getNextTimestepMaxLength() const = 0;

  /// Returns true, when the coupled simulation is still ongoing.
  virtual bool isCouplingOngoing() const = 0;

  /// Returns true, when the accessor can advance to the next time window.
  virtual bool isTimeWindowComplete() const = 0;

  /// Returns true, if the given action has to be performed by the accessor.
  virtual bool isActionRequired(const std::string &actionName) const = 0;

  /// Tells the coupling scheme that the accessor has performed the given action.
  virtual void markActionFulfilled(const std::string &actionName) = 0;

  /// Sets an action required to be performed by the accessor.
  virtual void requireAction(const std::string &actionName) = 0;

  /// Returns a string representation of the current coupling state.
  virtual std::string printCouplingState() const = 0;
};

} // namespace cplscheme
} // namespace precice<|MERGE_RESOLUTION|>--- conflicted
+++ resolved
@@ -59,11 +59,7 @@
 
   /**
    * @brief Initializes the coupling scheme and establishes a communication
-<<<<<<< HEAD
-   *        connection to the coupling partner. Initialized coupling data.
-=======
    *        connection to the coupling partner. Initializes coupling data.
->>>>>>> b283934e
    *
    * @param[in] startTime starting time for coupling @BU correct?
    * @param[in] startTimeWindow counter of time window for coupling @BU correct?
@@ -104,12 +100,6 @@
    */
   virtual bool willDataBeExchanged(double lastSolverTimestepLength) const = 0;
 
-<<<<<<< HEAD
-  /// @brief Returns true, if initial data has been received in initialize().
-  virtual bool hasInitialDataBeenReceived() const = 0;
-
-=======
->>>>>>> b283934e
   /// @brief Returns true, if data has been exchanged in last call of advance().
   virtual bool hasDataBeenReceived() const = 0;
 
