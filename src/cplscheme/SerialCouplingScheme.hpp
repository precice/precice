#pragma once

#include <string>
#include "BaseCouplingScheme.hpp"
#include "BiCouplingScheme.hpp"
#include "cplscheme/Constants.hpp"
#include "logging/Logger.hpp"
#include "m2n/SharedPointer.hpp"

namespace precice {

namespace testing {
// Forward declaration to friend the boost test struct
struct SerialCouplingSchemeFixture;
} // namespace testing

namespace cplscheme {
/**
 * @brief Coupling scheme for serial coupling, i.e. staggered execution of two coupled participants
 *
 * For more information, look into Benjamin's thesis, Section 3.5.
 * https://mediatum.ub.tum.de/doc/1320661/document.pdf
 */
class SerialCouplingScheme : public BiCouplingScheme {
  friend struct testing::SerialCouplingSchemeFixture; // Make the fixture friend of this class
public:
  /**
 * @brief Constructor.
 *
 * @param[in] maxTime Simulation time limit, or UNDEFINED_MAX_TIME.
 * @param[in] maxTimeWindows Simulation time windows limit, or UNDEFINED_TIME_WINDOWS.
 * @param[in] timeWindowSize Simulation time window size.
 * @param[in] validDigits valid digits for computation of the remainder of a time window
 * @param[in] firstParticipant Name of participant starting simulation.
 * @param[in] secondParticipant Name of second participant in coupling.
 * @param[in] localParticipant Name of participant using this coupling scheme.
 * @param[in] m2n Communication object for com. between participants.
 * @param[in] dtMethod Method used for determining the time window size, see https://www.precice.org/couple-your-code-timestep-sizes.html
 * @param[in] cplMode Set implicit or explicit coupling
 * @param[in] maxIterations maximum number of coupling iterations allowed for implicit coupling per time window
 * @param[in] extrapolationOrder order used for extrapolation
 */
  SerialCouplingScheme(
      double                        maxTime,
      int                           maxTimeWindows,
      double                        timeWindowSize,
      int                           validDigits,
      const std::string &           firstParticipant,
      const std::string &           secondParticipant,
      const std::string &           localParticipant,
      m2n::PtrM2N                   m2n,
      constants::TimesteppingMethod dtMethod,
      CouplingMode                  cplMode,
      int                           maxIterations      = UNDEFINED_MAX_ITERATIONS,
      int                           extrapolationOrder = UNDEFINED_EXTRAPOLATION_ORDER);

<<<<<<< HEAD
  CouplingScheme::ChangedMeshes firstSynchronization(const CouplingScheme::ChangedMeshes &changes) final;

  CouplingScheme::ChangedMeshes secondSynchronization() final;
=======
  /// @copydoc CouplingScheme::getNormalizedWindowTime
  double getNormalizedWindowTime() const override; // @todo try to make private?
>>>>>>> 22cfb9d3

protected:
  /**
   * @brief Setter for _timeWindowSize
   * @param timeWindowSize
   */
  void setTimeWindowSize(double timeWindowSize);

private:
  logging::Logger _log{"cplschemes::SerialCouplingSchemes"};

  /// Determines, if the time window size is set by the participant.
  bool _participantSetsTimeWindowSize = false;

  /// Determines, if the time window size is received by the participant.
  bool _participantReceivesTimeWindowSize = false;

  /// Sends time window size, if this participant is the one to send
  void sendTimeWindowSize();

  /// Receives and sets the time window size, if this participant is the one to receive
  void receiveAndSetTimeWindowSize();

  /// @copydoc cplscheme::BaseCouplingScheme::exchangeInitialData()
  void exchangeInitialData() override final;

<<<<<<< HEAD
  /// Exchanges the first set of data between the participants of the SerialCouplingSchemes
  void exchangeFirstData() override;
=======
  void exchangeFirstData() override final;
>>>>>>> 22cfb9d3

  /**
   * @brief Exchanges the second set of data between the participants of the SerialCouplingSchemes
   */
  void exchangeSecondData() override;

  const DataMap &getAccelerationData() override final;
};

} // namespace cplscheme
} // namespace precice<|MERGE_RESOLUTION|>--- conflicted
+++ resolved
@@ -54,14 +54,12 @@
       int                           maxIterations      = UNDEFINED_MAX_ITERATIONS,
       int                           extrapolationOrder = UNDEFINED_EXTRAPOLATION_ORDER);
 
-<<<<<<< HEAD
   CouplingScheme::ChangedMeshes firstSynchronization(const CouplingScheme::ChangedMeshes &changes) final;
 
   CouplingScheme::ChangedMeshes secondSynchronization() final;
-=======
+
   /// @copydoc CouplingScheme::getNormalizedWindowTime
   double getNormalizedWindowTime() const override; // @todo try to make private?
->>>>>>> 22cfb9d3
 
 protected:
   /**
@@ -88,12 +86,8 @@
   /// @copydoc cplscheme::BaseCouplingScheme::exchangeInitialData()
   void exchangeInitialData() override final;
 
-<<<<<<< HEAD
   /// Exchanges the first set of data between the participants of the SerialCouplingSchemes
-  void exchangeFirstData() override;
-=======
   void exchangeFirstData() override final;
->>>>>>> 22cfb9d3
 
   /**
    * @brief Exchanges the second set of data between the participants of the SerialCouplingSchemes
