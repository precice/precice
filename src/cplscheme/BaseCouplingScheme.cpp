#include <Eigen/Core>
#include <cmath>
#include <cstddef>
#include <limits>
#include <sstream>
#include <utility>

#include "BaseCouplingScheme.hpp"
#include "acceleration/Acceleration.hpp"
#include "cplscheme/Constants.hpp"
#include "cplscheme/CouplingData.hpp"
#include "cplscheme/CouplingScheme.hpp"
#include "cplscheme/impl/SharedPointer.hpp"
#include "impl/ConvergenceMeasure.hpp"
#include "io/TXTTableWriter.hpp"
#include "logging/LogMacros.hpp"
#include "math/differences.hpp"
#include "mesh/Data.hpp"
#include "mesh/Mesh.hpp"
#include "precice/types.hpp"
#include "time/Waveform.hpp"
#include "utils/EigenHelperFunctions.hpp"
#include "utils/MasterSlave.hpp"

namespace precice {
namespace cplscheme {

BaseCouplingScheme::BaseCouplingScheme(
    double                        maxTime,
    int                           maxTimeWindows,
    double                        timeWindowSize,
    int                           validDigits,
    std::string                   localParticipant,
    int                           maxIterations,
    CouplingMode                  cplMode,
    constants::TimesteppingMethod dtMethod,
    int                           extrapolationOrder)
    : _couplingMode(cplMode),
      _maxTime(maxTime),
      _maxTimeWindows(maxTimeWindows),
      _timeWindows(1),
      _timeWindowSize(timeWindowSize),
      _maxIterations(maxIterations),
      _iterations(1),
      _totalIterations(1),
      _localParticipant(std::move(localParticipant)),
      _eps(std::pow(10.0, -1 * validDigits)),
      _extrapolationOrder(extrapolationOrder)
{
  PRECICE_ASSERT(not((maxTime != UNDEFINED_TIME) && (maxTime < 0.0)),
                 "Maximum time has to be larger than zero.");
  PRECICE_ASSERT(not((maxTimeWindows != UNDEFINED_TIME_WINDOWS) && (maxTimeWindows < 0)),
                 "Maximum number of time windows has to be larger than zero.");
  PRECICE_ASSERT(not((timeWindowSize != UNDEFINED_TIME_WINDOW_SIZE) && (timeWindowSize < 0.0)),
                 "Time window size has to be larger than zero.");
  PRECICE_ASSERT((validDigits >= 1) && (validDigits < 17),
                 "Valid digits of time window size has to be between 1 and 16.");
  if (dtMethod == constants::FIXED_TIME_WINDOW_SIZE) {
    PRECICE_ASSERT(hasTimeWindowSize(),
                   "Time window size has to be given when the fixed time window size method is used.");
  }

  PRECICE_ASSERT((maxIterations > 0) || (maxIterations == UNDEFINED_MAX_ITERATIONS),
                 "Maximal iteration limit has to be larger than zero.");

  if (isExplicitCouplingScheme()) {
    PRECICE_ASSERT(maxIterations == UNDEFINED_MAX_ITERATIONS);
  } else {
    PRECICE_ASSERT(isImplicitCouplingScheme());
    PRECICE_ASSERT(maxIterations >= 1);
  }

  if (isExplicitCouplingScheme()) {
    PRECICE_ASSERT(_extrapolationOrder == UNDEFINED_EXTRAPOLATION_ORDER, "Extrapolation is not allowed for explicit coupling");
  } else {
    PRECICE_ASSERT(isImplicitCouplingScheme());
    PRECICE_CHECK((_extrapolationOrder == 0) || (_extrapolationOrder == 1) || (_extrapolationOrder == 2),
                  "Extrapolation order has to be  0, 1, or 2.");
  }
}

void BaseCouplingScheme::sendData(const m2n::PtrM2N &m2n, const DataMap &sendData)
{
  PRECICE_TRACE();
  std::vector<int> sentDataIDs;
  PRECICE_ASSERT(m2n.get() != nullptr);
  PRECICE_ASSERT(m2n->isConnected());

  for (const DataMap::value_type &pair : sendData) {
    // Data is actually only send if size>0, which is checked in the derived classes implementaiton
    m2n->send(pair.second->values(), pair.second->getMeshID(), pair.second->getDimensions());

    sentDataIDs.push_back(pair.first);
  }
  PRECICE_DEBUG("Number of sent data sets = {}", sentDataIDs.size());
}

void BaseCouplingScheme::receiveData(const m2n::PtrM2N &m2n, const DataMap &receiveData)
{
  PRECICE_TRACE();
  std::vector<int> receivedDataIDs;
  PRECICE_ASSERT(m2n.get());
  PRECICE_ASSERT(m2n->isConnected());
  for (const DataMap::value_type &pair : receiveData) {
    // Data is only received on ranks with size>0, which is checked in the derived class implementation
    m2n->receive(pair.second->values(), pair.second->getMeshID(), pair.second->getDimensions());

    receivedDataIDs.push_back(pair.first);
  }
  PRECICE_DEBUG("Number of received data sets = {}", receivedDataIDs.size());
}

void BaseCouplingScheme::setTimeWindowSize(double timeWindowSize)
{
  _timeWindowSize = timeWindowSize;
}

void BaseCouplingScheme::finalize()
{
  PRECICE_TRACE();
  checkCompletenessRequiredActions();
  PRECICE_ASSERT(_isInitialized, "Called finalize() before initialize().");
}

void BaseCouplingScheme::initialize(double startTime, int startTimeWindow)
{
  // Initialize uses the template method pattern (https://en.wikipedia.org/wiki/Template_method_pattern).
  PRECICE_TRACE(startTime, startTimeWindow);
  PRECICE_ASSERT(not isInitialized());
  PRECICE_ASSERT(math::greaterEquals(startTime, 0.0), startTime);
  PRECICE_ASSERT(startTimeWindow >= 0, startTimeWindow);
  _time        = startTime;
  _timeWindows = startTimeWindow;

  if (isImplicitCouplingScheme()) {
    if (not doesFirstStep()) {
      PRECICE_CHECK(not _convergenceMeasures.empty(),
                    "At least one convergence measure has to be defined for "
                    "an implicit coupling scheme.");
      // setup convergence measures
      for (ConvergenceMeasureContext &convergenceMeasure : _convergenceMeasures) {
        DataID dataID = convergenceMeasure.couplingData->getDataID();
        assignDataToConvergenceMeasure(&convergenceMeasure, dataID);
      }
      // reserve memory and initialize data with zero
      setupDataMatrices();
      if (_acceleration) {
        _acceleration->initialize(getAccelerationData()); // Reserve memory, initialize
      }
    }
    requireAction(constants::actionWriteIterationCheckpoint());
    initializeTXTWriters();
  }

  initializeImplementation();

  if (_sendsInitializedData) {
    requireAction(constants::actionWriteInitialData());
  }

<<<<<<< HEAD
  // @todo duplicate code also in BaseCouplingScheme::initializeData(), but difficult to factor out. See https://github.com/precice/precice/pull/1083#discussion_r723138210
=======
  // @todo duplicate code also in BaseCouplingScheme::initializeData().
>>>>>>> 291042ea
  if (not _sendsInitializedData && not _receivesInitializedData) {
    if (isImplicitCouplingScheme()) {
      if (not doesFirstStep()) {
        storeDataInWaveforms();
        moveToNextWindow();
      }
    }
  }

  _isInitialized = true;
}

void BaseCouplingScheme::initializeData()
{
  // InitializeData uses the template method pattern (https://en.wikipedia.org/wiki/Template_method_pattern).
  PRECICE_ASSERT(_isInitialized);
  PRECICE_ASSERT(not _initializeDataHasBeenCalled);
  _initializeDataHasBeenCalled = true;
  PRECICE_TRACE("initializeData()");

  if (not _sendsInitializedData && not _receivesInitializedData) {
    PRECICE_INFO("initializeData is skipped since no data has to be initialized.");
    return;
  }

  PRECICE_DEBUG("Initializing Data ...");

  _hasDataBeenReceived = false;

  if (isImplicitCouplingScheme()) {
    storeIteration();
  }

  exchangeInitialData();

<<<<<<< HEAD
  // @todo duplicate code also in BaseCouplingScheme::initializeData(), but difficult to factor out. See https://github.com/precice/precice/pull/1083#discussion_r723138210
=======
  // @todo duplicate code also in BaseCouplingScheme::initialize().
>>>>>>> 291042ea
  if (isImplicitCouplingScheme()) {
    if (not doesFirstStep()) {
      storeDataInWaveforms();
      moveToNextWindow();
    }
  }
}

void BaseCouplingScheme::advance()
{
  PRECICE_TRACE(_timeWindows, _time);
  checkCompletenessRequiredActions();
  PRECICE_ASSERT(_isInitialized, "Before calling advance() coupling scheme has to be initialized via initialize().");
  _hasDataBeenReceived  = false;
  _isTimeWindowComplete = false;

  PRECICE_ASSERT(_couplingMode != Undefined);

  if (reachedEndOfTimeWindow()) {

    _timeWindows += 1; // increment window counter. If not converged, will be decremented again later.

    bool convergence = exchangeDataAndAccelerate();

    if (isImplicitCouplingScheme()) { // check convergence
      if (not convergence) {          // repeat window
        PRECICE_DEBUG("No convergence achieved");
        requireAction(constants::actionReadIterationCheckpoint());
        // The computed time window part equals the time window size, since the
        // time window remainder is zero. Subtract the time window size and do another
        // coupling iteration.
        PRECICE_ASSERT(math::greater(_computedTimeWindowPart, 0.0));
        _time = _time - _computedTimeWindowPart;
        _timeWindows -= 1;
      } else { // write output, prepare for next window
        PRECICE_DEBUG("Convergence achieved");
        advanceTXTWriters();
        PRECICE_INFO("Time window completed");
        _isTimeWindowComplete = true;
        if (isCouplingOngoing()) {
          PRECICE_DEBUG("Setting require create checkpoint");
          requireAction(constants::actionWriteIterationCheckpoint());
        }
      }
      //update iterations
      _totalIterations++;
      if (not convergence) {
        _iterations++;
      } else {
        _iterations = 1;
      }
    } else {
      PRECICE_INFO("Time window completed");
      _isTimeWindowComplete = true;
    }
    if (isCouplingOngoing()) {
      PRECICE_ASSERT(_hasDataBeenReceived);
    }
    _computedTimeWindowPart = 0.0; // reset window
  }
}

void BaseCouplingScheme::storeDataInWaveforms()
{
  PRECICE_TRACE(_timeWindows);
  for (DataMap::value_type &pair : _allData) {
    PRECICE_DEBUG("Store data: {}", pair.first);
    _waveforms[pair.first]->store(pair.second->values());
  }
}

void BaseCouplingScheme::moveToNextWindow()
{
  PRECICE_TRACE(_timeWindows);
  for (DataMap::value_type &pair : getAccelerationData()) {
    PRECICE_DEBUG("Store data: {}", pair.first);
    _waveforms[pair.first]->moveToNextWindow();
    pair.second->values() = _waveforms[pair.first]->getInitialGuess();
  }
}

bool BaseCouplingScheme::hasTimeWindowSize() const
{
  return not math::equals(_timeWindowSize, UNDEFINED_TIME_WINDOW_SIZE);
}

double BaseCouplingScheme::getTimeWindowSize() const
{
  PRECICE_ASSERT(not math::equals(_timeWindowSize, UNDEFINED_TIME_WINDOW_SIZE));
  return _timeWindowSize;
}

void BaseCouplingScheme::addComputedTime(
    double timeToAdd)
{
  PRECICE_TRACE(timeToAdd, _time);
  PRECICE_ASSERT(isCouplingOngoing(), "Invalid call of addComputedTime() after simulation end.");

  // add time interval that has been computed in the solver to get the correct time remainder
  _computedTimeWindowPart += timeToAdd;
  _time += timeToAdd;

  // Check validness
  bool valid = math::greaterEquals(getThisTimeWindowRemainder(), 0.0, _eps);
  PRECICE_CHECK(valid,
                "The timestep length given to preCICE in \"advance\" {} exceeds the maximum allowed timestep length {} "
                "in the remaining of this time window. "
                "Did you restrict your timestep length, \"dt = min(precice_dt, dt)\"? "
                "For more information, consult the adapter example in the preCICE documentation.",
                timeToAdd, _timeWindowSize - _computedTimeWindowPart + timeToAdd);
}

bool BaseCouplingScheme::willDataBeExchanged(
    double lastSolverTimestepLength) const
{
  PRECICE_TRACE(lastSolverTimestepLength);
  double remainder = getThisTimeWindowRemainder() - lastSolverTimestepLength;
  return not math::greater(remainder, 0.0, _eps);
}

bool BaseCouplingScheme::hasDataBeenReceived() const
{
  return _hasDataBeenReceived;
}

void BaseCouplingScheme::checkDataHasBeenReceived()
{
  PRECICE_ASSERT(not _hasDataBeenReceived, "checkDataHasBeenReceived() may only be called once within one coupling iteration. If this assertion is triggered this probably means that your coupling scheme has a bug.");
  _hasDataBeenReceived = true;
}

double BaseCouplingScheme::getTime() const
{
  return _time;
}

int BaseCouplingScheme::getTimeWindows() const
{
  return _timeWindows;
}

double BaseCouplingScheme::getThisTimeWindowRemainder() const
{
  PRECICE_TRACE();
  double remainder = 0.0;
  if (not math::equals(_timeWindowSize, UNDEFINED_TIME_WINDOW_SIZE)) {
    remainder = getNextTimestepMaxLength();
  }
  PRECICE_DEBUG("return {}", remainder);
  return remainder;
}

double BaseCouplingScheme::getNextTimestepMaxLength() const
{
  if (math::equals(_timeWindowSize, UNDEFINED_TIME_WINDOW_SIZE)) {
    if (math::equals(_maxTime, UNDEFINED_TIME)) {
      return std::numeric_limits<double>::max();
    } else {
      return _maxTime - _time;
    }
  }
  return _timeWindowSize - _computedTimeWindowPart;
}

bool BaseCouplingScheme::isCouplingOngoing() const
{
  bool timeLeft      = math::greater(_maxTime, _time, _eps) || math::equals(_maxTime, UNDEFINED_TIME);
  bool timestepsLeft = (_maxTimeWindows >= _timeWindows) || (_maxTimeWindows == UNDEFINED_TIME_WINDOWS);
  return timeLeft && timestepsLeft;
}

bool BaseCouplingScheme::isTimeWindowComplete() const
{
  return _isTimeWindowComplete;
}

bool BaseCouplingScheme::isActionRequired(
    const std::string &actionName) const
{
  return _actions.count(actionName) > 0;
}

void BaseCouplingScheme::markActionFulfilled(
    const std::string &actionName)
{
  _actions.erase(actionName);
}

void BaseCouplingScheme::requireAction(
    const std::string &actionName)
{
  _actions.insert(actionName);
}

std::string BaseCouplingScheme::printCouplingState() const
{
  std::ostringstream os;
  os << "iteration: " << _iterations; //_iterations;
  if (_maxIterations != -1) {
    os << " of " << _maxIterations;
  }
  os << ", " << printBasicState(_timeWindows, _time) << ", " << printActionsState();
  return os.str();
}

std::string BaseCouplingScheme::printBasicState(
    int    timeWindows,
    double time) const
{
  std::ostringstream os;
  os << "time-window: " << timeWindows;
  if (_maxTimeWindows != UNDEFINED_TIME_WINDOWS) {
    os << " of " << _maxTimeWindows;
  }
  os << ", time: " << time;
  if (_maxTime != UNDEFINED_TIME) {
    os << " of " << _maxTime;
  }
  if (_timeWindowSize != UNDEFINED_TIME_WINDOW_SIZE) {
    os << ", time-window-size: " << _timeWindowSize;
  }
  if ((_timeWindowSize != UNDEFINED_TIME_WINDOW_SIZE) || (_maxTime != UNDEFINED_TIME)) {
    os << ", max-timestep-length: " << getNextTimestepMaxLength();
  }
  os << ", ongoing: ";
  isCouplingOngoing() ? os << "yes" : os << "no";
  os << ", time-window-complete: ";
  _isTimeWindowComplete ? os << "yes" : os << "no";
  return os.str();
}

std::string BaseCouplingScheme::printActionsState() const
{
  std::ostringstream os;
  for (const std::string &actionName : _actions) {
    os << actionName << ' ';
  }
  return os.str();
}

void BaseCouplingScheme::checkCompletenessRequiredActions()
{
  PRECICE_TRACE();
  if (not _actions.empty()) {
    std::ostringstream stream;
    for (const std::string &action : _actions) {
      if (not stream.str().empty()) {
        stream << ", ";
      }
      stream << action;
    }
    PRECICE_ERROR("The required actions {} are not fulfilled. Did you forget to call \"markActionFulfilled\"?", stream.str());
  }
}

void BaseCouplingScheme::setupDataMatrices()
{
  PRECICE_TRACE();
  // Reserve storage for all data
  for (DataMap::value_type &pair : _allData) {
    time::PtrWaveform       ptrWaveform(new time::Waveform(pair.second->values().size(), _extrapolationOrder, time::Waveform::UNDEFINED_INTERPOLATION_ORDER));
    WaveformMap::value_type waveformPair = std::make_pair(pair.first, ptrWaveform);
    _waveforms.insert(waveformPair);
    pair.second->storeIteration();
  }
}

void BaseCouplingScheme::setAcceleration(
    const acceleration::PtrAcceleration &acceleration)
{
  PRECICE_ASSERT(acceleration.get() != nullptr);
  _acceleration = acceleration;
}

void BaseCouplingScheme::newConvergenceMeasurements()
{
  PRECICE_TRACE();
  for (ConvergenceMeasureContext &convMeasure : _convergenceMeasures) {
    PRECICE_ASSERT(convMeasure.measure.get() != nullptr);
    convMeasure.measure->newMeasurementSeries();
  }
}

void BaseCouplingScheme::addConvergenceMeasure(
    int                         dataID,
    bool                        suffices,
    bool                        strict,
    impl::PtrConvergenceMeasure measure,
    bool                        doesLogging)
{
  ConvergenceMeasureContext convMeasure;
  PRECICE_ASSERT(_allData.count(dataID) == 1, "Data with given data ID must exist!");
  convMeasure.couplingData = &(*_allData[dataID]);
  convMeasure.suffices     = suffices;
  convMeasure.strict       = strict;
  convMeasure.measure      = std::move(measure);
  convMeasure.doesLogging  = doesLogging;
  _convergenceMeasures.push_back(convMeasure);
}

bool BaseCouplingScheme::measureConvergence()
{
  PRECICE_TRACE();
  PRECICE_ASSERT(not doesFirstStep());
  bool allConverged = true;
  bool oneSuffices  = false; //at least one convergence measure suffices and did converge
  bool oneStrict    = false; //at least one convergence measure is strict and did not converge
  PRECICE_ASSERT(_convergenceMeasures.size() > 0);
  if (not utils::MasterSlave::isSlave()) {
    _convergenceWriter->writeData("TimeWindow", _timeWindows - 1);
    _convergenceWriter->writeData("Iteration", _iterations);
  }
  for (const auto &convMeasure : _convergenceMeasures) {
    PRECICE_ASSERT(convMeasure.couplingData != nullptr);
    PRECICE_ASSERT(convMeasure.measure.get() != nullptr);

    convMeasure.measure->measure(convMeasure.couplingData->previousIteration(), convMeasure.couplingData->values());

    if (not utils::MasterSlave::isSlave() && convMeasure.doesLogging) {
      _convergenceWriter->writeData(convMeasure.logHeader(), convMeasure.measure->getNormResidual());
    }

    if (not convMeasure.measure->isConvergence()) {
      allConverged = false;
      if (convMeasure.strict) {
        oneStrict = true;
        PRECICE_CHECK(_iterations < _maxIterations,
                      "The strict convergence measure for data \"" + convMeasure.couplingData->getDataName() +
                          "\" did not converge within the maximum allowed iterations, which terminates the simulation. "
                          "To avoid this forced termination do not mark the convergence measure as strict.")
      }
    } else if (convMeasure.suffices == true) {
      oneSuffices = true;
    }

    PRECICE_INFO(convMeasure.measure->printState(convMeasure.couplingData->getDataName()));
  }

  if (allConverged) {
    PRECICE_INFO("All converged");
  } else if (oneSuffices && not oneStrict) { //strict overrules suffices
    PRECICE_INFO("Sufficient measures converged");
  }

  return allConverged || (oneSuffices && not oneStrict);
}

void BaseCouplingScheme::initializeTXTWriters()
{
  if (not utils::MasterSlave::isSlave()) {

    _iterationsWriter = std::make_shared<io::TXTTableWriter>("precice-" + _localParticipant + "-iterations.log");
    if (not doesFirstStep()) {
      _convergenceWriter = std::make_shared<io::TXTTableWriter>("precice-" + _localParticipant + "-convergence.log");
    }

    _iterationsWriter->addData("TimeWindow", io::TXTTableWriter::INT);
    _iterationsWriter->addData("TotalIterations", io::TXTTableWriter::INT);
    _iterationsWriter->addData("Iterations", io::TXTTableWriter::INT);
    _iterationsWriter->addData("Convergence", io::TXTTableWriter::INT);

    if (not doesFirstStep()) {
      _convergenceWriter->addData("TimeWindow", io::TXTTableWriter::INT);
      _convergenceWriter->addData("Iteration", io::TXTTableWriter::INT);
    }

    if (not doesFirstStep()) {
      for (ConvergenceMeasureContext &convMeasure : _convergenceMeasures) {

        if (convMeasure.doesLogging) {
          _convergenceWriter->addData(convMeasure.logHeader(), io::TXTTableWriter::DOUBLE);
        }
      }
      if (_acceleration) {
        _iterationsWriter->addData("QNColumns", io::TXTTableWriter::INT);
        _iterationsWriter->addData("DeletedQNColumns", io::TXTTableWriter::INT);
        _iterationsWriter->addData("DroppedQNColumns", io::TXTTableWriter::INT);
      }
    }
  }
}

void BaseCouplingScheme::advanceTXTWriters()
{
  if (not utils::MasterSlave::isSlave()) {

    _iterationsWriter->writeData("TimeWindow", _timeWindows - 1);
    _iterationsWriter->writeData("TotalIterations", _totalIterations);
    _iterationsWriter->writeData("Iterations", _iterations);
    int converged = _iterations < _maxIterations ? 1 : 0;
    _iterationsWriter->writeData("Convergence", converged);

    if (not doesFirstStep() && _acceleration) {
      _iterationsWriter->writeData("QNColumns", _acceleration->getLSSystemCols());
      _iterationsWriter->writeData("DeletedQNColumns", _acceleration->getDeletedColumns());
      _iterationsWriter->writeData("DroppedQNColumns", _acceleration->getDroppedColumns());
    }
  }
}

bool BaseCouplingScheme::reachedEndOfTimeWindow()
{
  return math::equals(getThisTimeWindowRemainder(), 0.0, _eps);
}

void BaseCouplingScheme::determineInitialSend(BaseCouplingScheme::DataMap &sendData)
{
  if (anyDataRequiresInitialization(sendData)) {
    _sendsInitializedData = true;
  }
}

void BaseCouplingScheme::determineInitialReceive(BaseCouplingScheme::DataMap &receiveData)
{
  if (anyDataRequiresInitialization(receiveData)) {
    _receivesInitializedData = true;
  }
}

bool BaseCouplingScheme::anyDataRequiresInitialization(BaseCouplingScheme::DataMap &dataMap) const
{
  /// @todo implement this function using https://en.cppreference.com/w/cpp/algorithm/all_any_none_of
  for (DataMap::value_type &pair : dataMap) {
    if (pair.second->requiresInitialization) {
      return true;
    }
  }
  return false;
}

bool BaseCouplingScheme::doImplicitStep()
{
  storeDataInWaveforms();

  PRECICE_DEBUG("measure convergence of the coupling iteration");
  bool convergence = measureConvergence();
  // Stop, when maximal iteration count (given in config) is reached
  if (_iterations == _maxIterations)
    convergence = true;

  // coupling iteration converged for current time window. Advance in time.
  if (convergence) {
    if (_acceleration) {
      _acceleration->iterationsConverged(getAccelerationData());
    }
    newConvergenceMeasurements();
  } else {
    // no convergence achieved for the coupling iteration within the current time window
    if (_acceleration) {
      _acceleration->performAcceleration(getAccelerationData());
    }
  }

  if (convergence) {
    moveToNextWindow();
  }

  // Store data for conv. measurement, acceleration
  storeIteration();

  return convergence;
}

void BaseCouplingScheme::assignDataToConvergenceMeasure(ConvergenceMeasureContext *convergenceMeasure, DataID dataID)
{
  PRECICE_TRACE(dataID);
  DataMap::iterator iter = _allData.find(dataID);
  PRECICE_ASSERT(iter != _allData.end(), "Given data ID does not exist in _allData!");
  convergenceMeasure->couplingData = &(*(iter->second));
}

void BaseCouplingScheme::sendConvergence(const m2n::PtrM2N &m2n, bool convergence)
{
  PRECICE_ASSERT(not doesFirstStep(), "For convergence information the sending participant is never the first one.");
  m2n->send(convergence);
}

bool BaseCouplingScheme::receiveConvergence(const m2n::PtrM2N &m2n)
{
  PRECICE_ASSERT(doesFirstStep(), "For convergence information the receiving participant is always the first one.");
  bool convergence;
  m2n->receive(convergence);
  return convergence;
}

} // namespace cplscheme
} // namespace precice<|MERGE_RESOLUTION|>--- conflicted
+++ resolved
@@ -158,11 +158,7 @@
     requireAction(constants::actionWriteInitialData());
   }
 
-<<<<<<< HEAD
-  // @todo duplicate code also in BaseCouplingScheme::initializeData(), but difficult to factor out. See https://github.com/precice/precice/pull/1083#discussion_r723138210
-=======
   // @todo duplicate code also in BaseCouplingScheme::initializeData().
->>>>>>> 291042ea
   if (not _sendsInitializedData && not _receivesInitializedData) {
     if (isImplicitCouplingScheme()) {
       if (not doesFirstStep()) {
@@ -198,11 +194,7 @@
 
   exchangeInitialData();
 
-<<<<<<< HEAD
-  // @todo duplicate code also in BaseCouplingScheme::initializeData(), but difficult to factor out. See https://github.com/precice/precice/pull/1083#discussion_r723138210
-=======
   // @todo duplicate code also in BaseCouplingScheme::initialize().
->>>>>>> 291042ea
   if (isImplicitCouplingScheme()) {
     if (not doesFirstStep()) {
       storeDataInWaveforms();
