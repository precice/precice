#include <Eigen/Core>
#include <algorithm>
#include <boost/range/adaptor/map.hpp>
#include <cmath>
#include <cstddef>
#include <functional>
#include <iterator>
#include <limits>
#include <sstream>
#include <utility>

#include "acceleration/Acceleration.hpp"
#include "acceleration/BaseQNAcceleration.hpp"
#include "com/SerializedStamples.hpp"
#include "cplscheme/BaseCouplingScheme.hpp"
#include "cplscheme/Constants.hpp"
#include "cplscheme/CouplingData.hpp"
#include "cplscheme/CouplingScheme.hpp"
#include "cplscheme/impl/SharedPointer.hpp"
#include "impl/ConvergenceMeasure.hpp"
#include "io/TXTTableWriter.hpp"
#include "logging/LogMacros.hpp"
#include "math/differences.hpp"
#include "mesh/Data.hpp"
#include "mesh/Mesh.hpp"
#include "precice/impl/Types.hpp"
#include "profiling/Event.hpp"
#include "utils/EigenHelperFunctions.hpp"
#include "utils/Helpers.hpp"
#include "utils/IntraComm.hpp"
#include "utils/assertion.hpp"

namespace precice::cplscheme {

BaseCouplingScheme::BaseCouplingScheme(
    double                        maxTime,
    int                           maxTimeWindows,
    double                        timeWindowSize,
    std::string                   localParticipant,
    int                           minIterations,
    int                           maxIterations,
    CouplingMode                  cplMode,
    constants::TimesteppingMethod dtMethod)
    : _couplingMode(cplMode),
      _maxTime(maxTime),
      _maxTimeWindows(maxTimeWindows),
      _timeWindows(1),
      _timeWindowSize(timeWindowSize),
      _nextTimeWindowSize(timeWindowSize),
      _minIterations(minIterations),
      _maxIterations(maxIterations),
      _iterations(1),
      _totalIterations(1),
      _localParticipant(std::move(localParticipant))
{
  PRECICE_ASSERT(not((maxTime != UNDEFINED_MAX_TIME) && (maxTime < 0.0)),
                 "Maximum time has to be larger than zero.");
  PRECICE_ASSERT(not((maxTimeWindows != UNDEFINED_TIME_WINDOWS) && (maxTimeWindows < 0)),
                 "Maximum number of time windows has to be larger than zero.");
  PRECICE_ASSERT(not(hasTimeWindowSize() && (timeWindowSize < 0.0)),
                 "Time window size has to be larger than zero.");
  if (dtMethod == constants::FIXED_TIME_WINDOW_SIZE) {
    PRECICE_ASSERT(hasTimeWindowSize(),
                   "Time window size has to be given when the fixed time window size method is used.");
  }

  if (isExplicitCouplingScheme()) {
    PRECICE_ASSERT(minIterations == UNDEFINED_MIN_ITERATIONS);
    PRECICE_ASSERT(maxIterations == UNDEFINED_MAX_ITERATIONS);
  } else {
    PRECICE_ASSERT(isImplicitCouplingScheme());
    PRECICE_ASSERT(minIterations != UNDEFINED_MIN_ITERATIONS);
    PRECICE_ASSERT(maxIterations != UNDEFINED_MAX_ITERATIONS);

    PRECICE_ASSERT(minIterations > 0,
                   minIterations,
                   "Minimal iteration limit has to be larger than zero.");
    PRECICE_ASSERT((maxIterations == INFINITE_MAX_ITERATIONS) || (maxIterations > 0),
                   maxIterations,
                   "Maximal iteration limit has to be larger than zero or -1 (unlimited).");
    PRECICE_ASSERT((maxIterations == INFINITE_MAX_ITERATIONS) || (minIterations <= maxIterations),
                   "Minimal iteration limit has to be smaller equal compared to the maximal iteration limit.");
  }

  if (math::equals(maxTime, UNDEFINED_MAX_TIME)) {
    _time = impl::TimeHandler();
  } else {
    _time = impl::TimeHandler(maxTime);
  }
}

bool BaseCouplingScheme::isImplicitCouplingScheme() const
{
  PRECICE_ASSERT(_couplingMode != Undefined);
  return _couplingMode == Implicit;
}

bool BaseCouplingScheme::hasConverged() const
{
  return _hasConverged;
}

void BaseCouplingScheme::sendNumberOfTimeSteps(const m2n::PtrM2N &m2n, const int numberOfTimeSteps)
{
  PRECICE_TRACE();
  PRECICE_DEBUG("Sending number or time steps {}...", numberOfTimeSteps);
  m2n->send(numberOfTimeSteps);
}

void BaseCouplingScheme::sendTimes(const m2n::PtrM2N &m2n, const Eigen::VectorXd &times)
{
  PRECICE_TRACE();
  PRECICE_DEBUG("Sending times...");
  m2n->send(times);
}

void BaseCouplingScheme::sendData(const m2n::PtrM2N &m2n, const DataMap &sendData)
{
  PRECICE_TRACE();
  PRECICE_ASSERT(m2n.get() != nullptr);
  PRECICE_ASSERT(m2n->isConnected());

  profiling::Event e("waitAndSendData", profiling::Fundamental);

  for (const auto &data : sendData | boost::adaptors::map_values) {
    const auto &stamples = data->stamples();
    PRECICE_ASSERT(!stamples.empty());

    int nTimeSteps = data->timeStepsStorage().nTimes();
    PRECICE_ASSERT(nTimeSteps > 0);

    if (data->exchangeSubsteps()) {
      const Eigen::VectorXd timesAscending = data->timeStepsStorage().getTimes();
      sendNumberOfTimeSteps(m2n, nTimeSteps);
      sendTimes(m2n, timesAscending);

      const auto serialized = com::serialize::SerializedStamples::serialize(data);

      // Data is actually only send if size>0, which is checked in the derived classes implementation
      m2n->send(serialized.values(), data->getMeshID(), data->getDimensions() * serialized.nTimeSteps());

      if (data->hasGradient()) {
        m2n->send(serialized.gradients(), data->getMeshID(), data->getDimensions() * data->meshDimensions() * serialized.nTimeSteps());
      }
    } else {
<<<<<<< HEAD
      data->_sample() = stamples.back().sample;

      // Data is only received on ranks with size>0, which is checked in the derived class implementation
      m2n->send(data->values(), data->getMeshID(), data->getDimensions());

=======
>>>>>>> 9852b48e
      if (data->hasGradient()) {
        data->sample() = stamples.back().sample;
        // Data is only received on ranks with size>0, which is checked in the derived class implementation
        m2n->send(data->values(), data->getMeshID(), data->getDimensions());
        m2n->send(data->gradients(), data->getMeshID(), data->getDimensions() * data->meshDimensions());
      } else {
        data->sample() = stamples.back().sample;
        // Data is only received on ranks with size>0, which is checked in the derived class implementation
        m2n->send(data->values(), data->getMeshID(), data->getDimensions());
      }
    }
  }
}

int BaseCouplingScheme::receiveNumberOfTimeSteps(const m2n::PtrM2N &m2n)
{
  PRECICE_TRACE();
  PRECICE_DEBUG("Receiving number of time steps...");
  int numberOfTimeSteps;
  m2n->receive(numberOfTimeSteps);
  return numberOfTimeSteps;
}

Eigen::VectorXd BaseCouplingScheme::receiveTimes(const m2n::PtrM2N &m2n, int nTimeSteps)
{
  PRECICE_TRACE();
  PRECICE_DEBUG("Receiving times....");
  Eigen::VectorXd times(nTimeSteps);
  m2n->receive(times);
  PRECICE_DEBUG("Received times {}", times);
  return times;
}

void BaseCouplingScheme::receiveData(const m2n::PtrM2N &m2n, const DataMap &receiveData)
{
  PRECICE_TRACE();
  PRECICE_ASSERT(m2n.get());
  PRECICE_ASSERT(m2n->isConnected());
  profiling::Event e("waitAndReceiveData", profiling::Fundamental);
  for (const auto &data : receiveData | boost::adaptors::map_values) {

    if (data->exchangeSubsteps()) {
      const int nTimeSteps = receiveNumberOfTimeSteps(m2n);

      Eigen::VectorXd serializedValues(nTimeSteps * data->getSize());
      PRECICE_ASSERT(nTimeSteps > 0);
      const Eigen::VectorXd timesAscending = receiveTimes(m2n, nTimeSteps);

      auto serialized = com::serialize::SerializedStamples::empty(timesAscending, data);

      // Data is only received on ranks with size>0, which is checked in the derived class implementation
      m2n->receive(serialized.values(), data->getMeshID(), data->getDimensions() * nTimeSteps);

      if (data->hasGradient()) {
        m2n->receive(serialized.gradients(), data->getMeshID(), data->getDimensions() * data->meshDimensions() * nTimeSteps);
      }

      serialized.deserializeInto(timesAscending, data);
    } else {
<<<<<<< HEAD
      // Data is only received on ranks with size>0, which is checked in the derived class implementation
      time::Sample recvSample(data->getDimensions(), data->nVertices(), data->meshDimensions());
      m2n->receive(recvSample.values, data->getMeshID(), data->getDimensions());

      if (data->hasGradient()) {
        PRECICE_ASSERT(data->hasGradient());
        m2n->receive(recvSample.gradients, data->getMeshID(), data->getDimensions() * data->meshDimensions());
      }
      data->setSampleAtTime(getTime(), recvSample);
=======
      if (data->hasGradient()) {
        // Data is only received on ranks with size>0, which is checked in the derived class implementation
        time::Sample recvSample(data->getDimensions(), data->nVertices(), data->meshDimensions());
        m2n->receive(recvSample.values, data->getMeshID(), data->getDimensions());
        m2n->receive(recvSample.gradients, data->getMeshID(), data->getDimensions() * data->meshDimensions());
        data->setSampleAtTime(getTime(), recvSample);
      } else {
        // Data is only received on ranks with size>0, which is checked in the derived class implementation
        time::Sample recvSample(data->getDimensions(), data->nVertices());
        m2n->receive(recvSample.values, data->getMeshID(), data->getDimensions());
        data->setSampleAtTime(getTime(), recvSample);
      }
>>>>>>> 9852b48e
    }
  }
}

void BaseCouplingScheme::receiveDataForWindowEnd(const m2n::PtrM2N &m2n, const DataMap &receiveData)
{
  // @TODO This is a hack required until https://github.com/precice/precice/issues/1957
  // buffer current time
  const impl::TimeHandler oldTime = _time;
  // set _time state to point to end of this window such that _time in receiveData is at end of window
  _time.progressBy(_nextTimeWindowSize);
  // receive data for end of window
  this->receiveData(m2n, receiveData);
  // reset time state;
  _time = oldTime;
}

void BaseCouplingScheme::initializeWithZeroInitialData(const DataMap &receiveData)
{
  for (const auto &data : receiveData | boost::adaptors::map_values) {
    PRECICE_DEBUG("Initialize {} as zero.", data->getDataName());
    // just store already initialized zero sample to storage.
    data->initializeWithZeroAtTime(getTime());
  }
}

PtrCouplingData BaseCouplingScheme::addCouplingData(const mesh::PtrData &data, mesh::PtrMesh mesh, bool requiresInitialization, bool communicateSubsteps, CouplingData::Direction direction)
{
  const DataID id = data->getID();

  // new data
  if (_allData.count(id) == 0) {
    auto ptr = std::make_shared<CouplingData>(data, std::move(mesh), requiresInitialization, communicateSubsteps, direction);
    _allData.emplace(id, ptr);
    return ptr;
  }

  // data is already used by another exchange of this coupling scheme, use existing CouplingData
  auto &existing = _allData[id];
  PRECICE_CHECK(existing->getDirection() == direction,
                "Data \"{0}\" cannot be added for sending and for receiving. Please remove either <exchange data=\"{0}\" ... /> tag", data->getName());
  PRECICE_CHECK(direction == CouplingData::Direction::Send,
                "Data \"{0}\" cannot be received from multiple sources. Please remove either <exchange data=\"{0}\" ... /> tag", data->getName());
  PRECICE_CHECK(existing->exchangeSubsteps() == communicateSubsteps,
                "Data \"{0}\" is configured with substeps enabled and disabled at the same time. Please make the configuration consistent in the <exchange data=\"{0}\" ... substeps=\"True/False\" ... /> tags", data->getName());
  PRECICE_CHECK(existing->requiresInitialization == requiresInitialization,
                "Data \"{0}\" is configured with data initialization enabled and disabled at the same time. Please make the configuration consistent in the <exchange data=\"{0}\" ... /> tags", data->getName());

  return existing;
}

bool BaseCouplingScheme::isExplicitCouplingScheme() const
{
  PRECICE_ASSERT(_couplingMode != Undefined);
  return _couplingMode == Explicit;
}

void BaseCouplingScheme::setTimeWindowSize(double timeWindowSize)
{
  _timeWindowSize = timeWindowSize;
}

void BaseCouplingScheme::setNextTimeWindowSize(double timeWindowSize)
{
  _nextTimeWindowSize = timeWindowSize;
}

void BaseCouplingScheme::finalize()
{
  PRECICE_TRACE();
  checkCompletenessRequiredActions();
  PRECICE_ASSERT(_isInitialized, "Called finalize() before initialize().");
}

void BaseCouplingScheme::initialize()
{
  // initialize with zero data here, might eventually be overwritten in exchangeInitialData
  initializeReceiveDataStorage();
  // Initialize uses the template method pattern (https://en.wikipedia.org/wiki/Template_method_pattern).
  PRECICE_TRACE();
  PRECICE_ASSERT(not isInitialized());
  _time.resetTo(0);
  _timeWindows         = 1;
  _hasDataBeenReceived = false;

  checkCouplingDataAvailable();

  if (isImplicitCouplingScheme()) {
    storeIteration();
    if (not doesFirstStep()) {
      // reserve memory and initialize data with zero
      if (_acceleration) {
        _acceleration->initialize(getAccelerationData());
        if (auto qnAcceleration = std::dynamic_pointer_cast<precice::acceleration::BaseQNAcceleration>(_acceleration);
            qnAcceleration) {
          PRECICE_WARN_IF((qnAcceleration->getMaxUsedTimeWindows() == 0) && (qnAcceleration->getMaxUsedIterations() > _maxIterations), "The maximum number of iterations used in the quasi-Newton acceleration scheme is greater than the maximum number of iterations allowed in one time window. When time-windows-reused is set to 0, and therefore no previous time windows are reused, the actual max-used-ietrations is equal to max-iterations.");
        }
      }
    }
    requireAction(CouplingScheme::Action::WriteCheckpoint);
    initializeTXTWriters();
  }

  exchangeInitialData();

  _isInitialized = true;
}

void BaseCouplingScheme::reinitialize()
{
  PRECICE_TRACE();
  PRECICE_ASSERT(isInitialized());

  if (isImplicitCouplingScheme()) {
    // overwrite past iteration with new samples
    for (const auto &data : _allData | boost::adaptors::map_values) {
      // TODO: reset CouplingData of changed meshes only #2102
      data->reinitialize();
    }

    if (not doesFirstStep()) {
      if (_acceleration) {
        _acceleration->initialize(getAccelerationData());
      }
    }
    initializeTXTWriters();
  }
}

bool BaseCouplingScheme::sendsInitializedData() const
{
  return _sendsInitializedData;
}

CouplingScheme::ChangedMeshes BaseCouplingScheme::firstSynchronization(const CouplingScheme::ChangedMeshes &changes)
{
  PRECICE_ASSERT(changes.empty());
  return changes;
}

void BaseCouplingScheme::firstExchange()
{
  PRECICE_TRACE(_timeWindows, getTime());
  checkCompletenessRequiredActions();
  PRECICE_ASSERT(_isInitialized, "Before calling advance() coupling scheme has to be initialized via initialize().");
  _hasDataBeenReceived  = false;
  _isTimeWindowComplete = false;

  PRECICE_ASSERT(_couplingMode != Undefined);

  if (reachedEndOfTimeWindow()) {

    _timeWindows += 1; // increment window counter. If not converged, will be decremented again later.

    exchangeFirstData();
  }
}

CouplingScheme::ChangedMeshes BaseCouplingScheme::secondSynchronization()
{
  return {};
}

void BaseCouplingScheme::secondExchange()
{
  PRECICE_TRACE(_timeWindows, getTime());
  checkCompletenessRequiredActions();
  PRECICE_ASSERT(_isInitialized, "Before calling advance() coupling scheme has to be initialized via initialize().");
  PRECICE_ASSERT(_couplingMode != Undefined);

  // from first phase
  PRECICE_ASSERT(!_isTimeWindowComplete);

  if (reachedEndOfTimeWindow()) {

    exchangeSecondData();

    if (isImplicitCouplingScheme()) { // check convergence
      if (not hasConverged()) {       // repeat window
        PRECICE_DEBUG("No convergence achieved");
        requireAction(CouplingScheme::Action::ReadCheckpoint);
        // The computed time window part equals the time window size, since the
        // time window remainder is zero. Subtract the time window size and do another
        // coupling iteration.
        PRECICE_ASSERT(math::greater(getTime(), getWindowStartTime()));
        _timeWindows -= 1;
        _isTimeWindowComplete = false;
      } else { // write output, prepare for next window
        PRECICE_DEBUG("Convergence achieved");
        advanceTXTWriters();
        PRECICE_INFO("Time window completed");
        _isTimeWindowComplete = true;
        if (isCouplingOngoing()) {
          PRECICE_DEBUG("Setting require create checkpoint");
          requireAction(CouplingScheme::Action::WriteCheckpoint);
        }
      }
      // update iterations
      _totalIterations++;
      if (not hasConverged()) {
        _iterations++;
      } else {
        _iterations = 1;
      }
    } else {
      PRECICE_ASSERT(isExplicitCouplingScheme());
      PRECICE_INFO("Time window completed");
      _isTimeWindowComplete = true;
    }
    if (isCouplingOngoing()) {
      PRECICE_ASSERT(_hasDataBeenReceived);
    }

    // Update internal time tracking
    if (_isTimeWindowComplete) {
      _time.completeTimeWindow(_timeWindowSize);
    } else {
      _time.resetProgress();
    }
    _timeWindowSize = _nextTimeWindowSize;
  }
}

void BaseCouplingScheme::moveToNextWindow()
{
  PRECICE_TRACE(_timeWindows);
  for (auto &data : _allData | boost::adaptors::map_values) {
    data->moveToNextWindow();
  }
}

bool BaseCouplingScheme::hasTimeWindowSize() const
{
  return not math::equals(_timeWindowSize, UNDEFINED_TIME_WINDOW_SIZE);
}

double BaseCouplingScheme::getTimeWindowSize() const
{
  PRECICE_ASSERT(hasTimeWindowSize());
  return _timeWindowSize;
}

double BaseCouplingScheme::getNextTimeWindowSize() const
{
  return _nextTimeWindowSize;
}

bool BaseCouplingScheme::isInitialized() const
{
  return _isInitialized;
}

bool BaseCouplingScheme::addComputedTime(
    double timeToAdd)
{
  PRECICE_TRACE(timeToAdd, getTime());
  PRECICE_ASSERT(isCouplingOngoing(), "Invalid call of addComputedTime() after simulation end.");

  // Check validness
  bool valid = math::greaterEquals(getNextTimeStepMaxSize(), timeToAdd);
  PRECICE_CHECK(valid,
                "The time step size given to preCICE in \"advance\" {} exceeds the maximum allowed time step size {} "
                "in the remaining of this time window. "
                "Did you restrict your time step size, \"dt = min(preciceDt, solverDt)\"? "
                "For more information, consult the adapter example in the preCICE documentation.",
                timeToAdd, getNextTimeStepMaxSize());

  // add time interval that has been computed in the solver to get the correct time remainder
  _time.progressBy(timeToAdd);

  return reachedEndOfTimeWindow();
}

bool BaseCouplingScheme::willDataBeExchanged(
    double lastSolverTimeStepSize) const
{
  PRECICE_TRACE(lastSolverTimeStepSize);
  double remainder = getNextTimeStepMaxSize() - lastSolverTimeStepSize;
  return not math::greater(remainder, 0.0);
}

bool BaseCouplingScheme::hasDataBeenReceived() const
{
  return _hasDataBeenReceived;
}

void BaseCouplingScheme::setDoesFirstStep(bool doesFirstStep)
{
  _doesFirstStep = doesFirstStep;
}

void BaseCouplingScheme::notifyDataHasBeenReceived()
{
  PRECICE_ASSERT(not _hasDataBeenReceived, "notifyDataHasBeenReceived() may only be called once within one coupling iteration. If this assertion is triggered this probably means that your coupling scheme has a bug.");
  _hasDataBeenReceived = true;
}

bool BaseCouplingScheme::receivesInitializedData() const
{
  return _receivesInitializedData;
}

void BaseCouplingScheme::setTimeWindows(int timeWindows)
{
  _timeWindows = timeWindows;
}

double BaseCouplingScheme::getTime() const
{
  return _time.time();
}

double BaseCouplingScheme::getTimeWindowStart() const
{
  return _time.windowStart();
}

int BaseCouplingScheme::getTimeWindows() const
{
  return _timeWindows;
}

double BaseCouplingScheme::getNextTimeStepMaxSize() const
{
  if (!isCouplingOngoing()) {
    return 0.0; // if coupling is not ongoing (i.e. coupling scheme reached end of window) the maximum time step size is zero
  }

  if (hasTimeWindowSize()) {
    return _time.untilWindowEnd(_timeWindowSize);
  } else {
    return _time.untilEnd();
  }
}

bool BaseCouplingScheme::isCouplingOngoing() const
{
  bool timestepsLeft = (_maxTimeWindows >= _timeWindows) || (_maxTimeWindows == UNDEFINED_TIME_WINDOWS);
  return timestepsLeft && !_time.reachedEnd();
}

bool BaseCouplingScheme::isTimeWindowComplete() const
{
  return _isTimeWindowComplete;
}

bool BaseCouplingScheme::isActionRequired(
    Action action) const
{
  return _requiredActions.count(action) == 1;
}

bool BaseCouplingScheme::isActionFulfilled(
    Action action) const
{
  return _fulfilledActions.count(action) == 1;
}

void BaseCouplingScheme::markActionFulfilled(
    Action action)
{
  PRECICE_ASSERT(isActionRequired(action));
  _fulfilledActions.insert(action);
}

void BaseCouplingScheme::requireAction(
    Action action)
{
  _requiredActions.insert(action);
}

std::string BaseCouplingScheme::printCouplingState() const
{
  std::ostringstream os;
  if (isCouplingOngoing()) {
    os << "iteration: " << _iterations; //_iterations;
    if ((_maxIterations != UNDEFINED_MAX_ITERATIONS) && (_maxIterations != INFINITE_MAX_ITERATIONS)) {
      os << " of " << _maxIterations;
    }
    if (_minIterations != UNDEFINED_MIN_ITERATIONS) {
      os << " (min " << _minIterations << ")";
    }
    os << ", ";
  }
  os << printBasicState(_timeWindows, getTime());
  std::string actionsState = printActionsState();
  if (!actionsState.empty()) {
    os << ", " << actionsState;
  }
  return os.str();
}

std::string BaseCouplingScheme::printBasicState(
    int    timeWindows,
    double time) const
{
  std::ostringstream os;
  if (isCouplingOngoing()) {
    os << "time-window: " << timeWindows;
    if (_maxTimeWindows != UNDEFINED_TIME_WINDOWS) {
      os << " of " << _maxTimeWindows;
    }
    os << ", time: " << time;
    if (_maxTime != UNDEFINED_MAX_TIME) {
      os << " of " << _maxTime;
    }
    if (hasTimeWindowSize()) {
      os << ", time-window-size: " << _timeWindowSize;
    }
    if (hasTimeWindowSize() || (_maxTime != UNDEFINED_MAX_TIME)) {
      os << ", max-time-step-size: " << getNextTimeStepMaxSize();
    }
    os << ", ongoing: ";
    isCouplingOngoing() ? os << "yes" : os << "no";
    os << ", time-window-complete: ";
    _isTimeWindowComplete ? os << "yes" : os << "no";
  } else {
    os << "Reached end at: final time-window: " << (timeWindows - 1) << ", final time: " << time;
  }
  return os.str();
}

std::string BaseCouplingScheme::printActionsState() const
{
  std::ostringstream os;
  for (auto action : _requiredActions) {
    os << toString(action) << ' ';
  }
  return os.str();
}

void BaseCouplingScheme::checkCompletenessRequiredActions()
{
  PRECICE_TRACE();
  std::vector<Action> missing;
  std::set_difference(_requiredActions.begin(), _requiredActions.end(),
                      _fulfilledActions.begin(), _fulfilledActions.end(),
                      std::back_inserter(missing));
  if (not missing.empty()) {
    std::ostringstream stream;
    for (auto action : missing) {
      if (not stream.str().empty()) {
        stream << ", ";
      }
      stream << toString(action);
    }
    PRECICE_ERROR("The required actions {} are not fulfilled. "
                  "Did you forget to call \"requiresReadingCheckpoint()\" or \"requiresWritingCheckpoint()\"?",
                  stream.str());
  }
  _requiredActions.clear();
  _fulfilledActions.clear();
}

void BaseCouplingScheme::checkCouplingDataAvailable()
{
  PRECICE_TRACE();
  for (const auto &data : _allData | boost::adaptors::map_values) {
    if (data->getDirection() == CouplingData::Direction::Receive) {
      PRECICE_ASSERT(!data->stamples().empty(), "initializeReceiveDataStorage() didn't initialize data correctly");
    } else {
      PRECICE_CHECK(!data->stamples().empty(),
                    "Data {0} on mesh {1} doesn't contain any samples while initializing a coupling scheme of participant {2}. "
                    "There are two common configuration issues that may cause this. "
                    "Either, make sure participant {2} specifies data {0} to be written using tag <write-data mesh=\"{1}\" data=\"{0}\"/>. "
                    "Or ensure participant {2} defines a mapping to mesh {1} from a mesh using data {0}.",
                    data->getDataName(), data->getMeshName(), localParticipant());
    }
  }
}

void BaseCouplingScheme::setAcceleration(
    const acceleration::PtrAcceleration &acceleration)
{
  PRECICE_ASSERT(acceleration.get() != nullptr);
  _acceleration = acceleration;
}

bool BaseCouplingScheme::doesFirstStep() const
{
  return _doesFirstStep;
}

void BaseCouplingScheme::newConvergenceMeasurements()
{
  PRECICE_TRACE();
  for (ConvergenceMeasureContext &convMeasure : _convergenceMeasures) {
    PRECICE_ASSERT(convMeasure.measure.get() != nullptr);
    convMeasure.measure->newMeasurementSeries();
  }
}

void BaseCouplingScheme::addConvergenceMeasure(
    int                         dataID,
    bool                        suffices,
    bool                        strict,
    impl::PtrConvergenceMeasure measure)
{
  ConvergenceMeasureContext convMeasure;
  PRECICE_ASSERT(_allData.count(dataID) == 1, "Data with given data ID must exist!");
  convMeasure.couplingData = _allData.at(dataID);
  convMeasure.suffices     = suffices;
  convMeasure.strict       = strict;
  convMeasure.measure      = std::move(measure);
  _convergenceMeasures.push_back(convMeasure);
}

bool BaseCouplingScheme::measureConvergence()
{
  PRECICE_TRACE();
  PRECICE_ASSERT(not doesFirstStep());
  if (not utils::IntraComm::isSecondary()) {
    _convergenceWriter->writeData("TimeWindow", _timeWindows - 1);
    _convergenceWriter->writeData("Iteration", _iterations);
  }

  // If no convergence measures are defined, we never converge
  if (_convergenceMeasures.empty()) {
    PRECICE_INFO("No converge measures defined.");
    return false;
  }

  // There are convergence measures defined, so we need to check them
  bool allConverged = true;
  bool oneSuffices  = false; // at least one convergence measure suffices and did converge
  bool oneStrict    = false; // at least one convergence measure is strict and did not converge

  const bool reachedMinIterations = _iterations >= _minIterations;
  for (const auto &convMeasure : _convergenceMeasures) {
    PRECICE_ASSERT(convMeasure.couplingData != nullptr);
    PRECICE_ASSERT(convMeasure.measure.get() != nullptr);
    PRECICE_ASSERT(convMeasure.couplingData->previousIteration().size() == convMeasure.couplingData->values().size(), convMeasure.couplingData->previousIteration().size(), convMeasure.couplingData->values().size(), convMeasure.couplingData->getDataName());
    convMeasure.measure->measure(convMeasure.couplingData->previousIteration(), convMeasure.couplingData->values());

    if (not utils::IntraComm::isSecondary()) {
      _convergenceWriter->writeData(convMeasure.logHeader(), convMeasure.measure->getNormResidual());
    }

    if (not convMeasure.measure->isConvergence()) {
      allConverged = false;
      if (convMeasure.strict) {
        PRECICE_ASSERT(_maxIterations > 0);
        oneStrict = true;
        PRECICE_CHECK(_iterations < _maxIterations,
                      "The strict convergence measure for data \"" + convMeasure.couplingData->getDataName() +
                          "\" did not converge within the maximum allowed iterations, which terminates the simulation. "
                          "To avoid this forced termination do not mark the convergence measure as strict.");
      }
    } else if (convMeasure.suffices == true) {
      oneSuffices = true;
    }

    PRECICE_INFO(convMeasure.measure->printState(convMeasure.couplingData->getDataName()));
  }

  std::string messageSuffix;
  if (not reachedMinIterations) {
    messageSuffix = " but hasn't yet reached minimal amount of iterations";
  }
  if (allConverged) {
    PRECICE_INFO("All converged{}", messageSuffix);
  } else if (oneSuffices && not oneStrict) { // strict overrules suffices
    PRECICE_INFO("Sufficient measures converged{}", messageSuffix);
  }

  return reachedMinIterations && (allConverged || (oneSuffices && not oneStrict));
}

void BaseCouplingScheme::initializeTXTWriters()
{
  if (not utils::IntraComm::isSecondary()) {

    _iterationsWriter = std::make_shared<io::TXTTableWriter>("precice-" + _localParticipant + "-iterations.log");
    if (not doesFirstStep()) {
      _convergenceWriter = std::make_shared<io::TXTTableWriter>("precice-" + _localParticipant + "-convergence.log");
    }

    _iterationsWriter->addData("TimeWindow", io::TXTTableWriter::INT);
    _iterationsWriter->addData("TotalIterations", io::TXTTableWriter::INT);
    _iterationsWriter->addData("Iterations", io::TXTTableWriter::INT);
    _iterationsWriter->addData("Convergence", io::TXTTableWriter::INT);

    if (not doesFirstStep()) {
      _convergenceWriter->addData("TimeWindow", io::TXTTableWriter::INT);
      _convergenceWriter->addData("Iteration", io::TXTTableWriter::INT);
    }

    if (not doesFirstStep()) {
      for (ConvergenceMeasureContext &convMeasure : _convergenceMeasures) {
        _convergenceWriter->addData(convMeasure.logHeader(), io::TXTTableWriter::DOUBLE);
      }
      if (_acceleration) {
        _iterationsWriter->addData("QNColumns", io::TXTTableWriter::INT);
        _iterationsWriter->addData("DeletedQNColumns", io::TXTTableWriter::INT);
        _iterationsWriter->addData("DroppedQNColumns", io::TXTTableWriter::INT);
      }
    }
  }
}

void BaseCouplingScheme::advanceTXTWriters()
{
  if (not utils::IntraComm::isSecondary()) {

    _iterationsWriter->writeData("TimeWindow", _timeWindows - 1);
    _iterationsWriter->writeData("TotalIterations", _totalIterations);
    _iterationsWriter->writeData("Iterations", _iterations);
    bool converged = _iterations >= _minIterations && (_maxIterations < 0 || (_iterations < _maxIterations));
    _iterationsWriter->writeData("Convergence", converged ? 1 : 0);

    if (not doesFirstStep() && _acceleration) {
      std::shared_ptr<precice::acceleration::BaseQNAcceleration> qnAcceleration = std::dynamic_pointer_cast<precice::acceleration::BaseQNAcceleration>(_acceleration);
      if (qnAcceleration) {
        // Only write values for additional columns, if using a QN-based acceleration scheme
        _iterationsWriter->writeData("QNColumns", qnAcceleration->getLSSystemCols());
        _iterationsWriter->writeData("DeletedQNColumns", qnAcceleration->getDeletedColumns());
        _iterationsWriter->writeData("DroppedQNColumns", qnAcceleration->getDroppedColumns());
      } else {
        // non-breaking implementation uses "0" for these columns (delete columns in the future?)
        _iterationsWriter->writeData("QNColumns", 0);
        _iterationsWriter->writeData("DeletedQNColumns", 0);
        _iterationsWriter->writeData("DroppedQNColumns", 0);
      }
    }
  }
}

bool BaseCouplingScheme::reachedEndOfTimeWindow() const
{
  if (!hasTimeWindowSize()) {
    return true; // This participant will always do exactly one step to dictate second's time-window-size
  }

  return _time.reachedEndOfWindow(_timeWindowSize);
}

void BaseCouplingScheme::storeIteration()
{
  PRECICE_ASSERT(isImplicitCouplingScheme());

  for (const auto &data : _allData | boost::adaptors::map_values) {
    PRECICE_CHECK(!data->stamples().empty(),
                  "Data {0} on mesh {1} didn't contain any samples while attempting to send it to the coupling partner. "
                  "Make sure participant {2} specifies data {0} to be written using tag <write-data mesh=\"{1}\" data=\"{0}\"/>. "
                  "Alternatively, ensure participant {2} defines a mapping to mesh {1} from a mesh using data {0}.",
                  data->getDataName(), data->getMeshName(), localParticipant());
    data->storeIteration();
  }
}

void BaseCouplingScheme::determineInitialSend(DataMap &sendData)
{
  if (anyDataRequiresInitialization(sendData)) {
    _sendsInitializedData = true;
    requireAction(CouplingScheme::Action::InitializeData);
  }
}

void BaseCouplingScheme::determineInitialReceive(DataMap &receiveData)
{
  if (anyDataRequiresInitialization(receiveData)) {
    _receivesInitializedData = true;
  }
}

bool BaseCouplingScheme::anyDataRequiresInitialization(DataMap &dataMap) const
{
  /// @todo implement this function using https://en.cppreference.com/w/cpp/algorithm/all_any_none_of
  for (const auto &data : dataMap | boost::adaptors::map_values) {
    if (data->requiresInitialization) {
      return true;
    }
  }
  return false;
}

void BaseCouplingScheme::doImplicitStep()
{
  PRECICE_DEBUG("measure convergence of the coupling iteration");
  _hasConverged = measureConvergence();
  // Stop, when maximal iteration count (given in config) is reached
  if (_iterations == _maxIterations)
    _hasConverged = true;

  // coupling iteration converged for current time window. Advance in time.
  if (_hasConverged) {
    if (_acceleration) {
      profiling::Event e("accelerate", profiling::Fundamental);
      _acceleration->iterationsConverged(getAccelerationData(), getTimeWindowStart());
    }
    newConvergenceMeasurements();
  } else {
    // no convergence achieved for the coupling iteration within the current time window
    if (_acceleration) {
      profiling::Event e("accelerate", profiling::Fundamental);
      // Acceleration works on CouplingData::values(), so we retrieve the data from the storage, perform the acceleration and then put the data back into the storage. See also https://github.com/precice/precice/issues/1645.
      // @todo For acceleration schemes as described in "Rüth, B, Uekermann, B, Mehl, M, Birken, P, Monge, A, Bungartz, H-J. Quasi-Newton waveform iteration for partitioned surface-coupled multiphysics applications. https://doi.org/10.1002/nme.6443" we need a more elaborate implementation.

      // Load from storage into buffer
      for (auto &data : getAccelerationData() | boost::adaptors::map_values) {
        const auto &stamples = data->stamples();
        PRECICE_ASSERT(stamples.size() > 0);
        data->_sample() = stamples.back().sample;
      }

      _acceleration->performAcceleration(getAccelerationData(), getTimeWindowStart());

      // Store from buffer
      // @todo Currently only data at end of window is accelerated. Remaining data in storage stays as it is.
      for (auto &data : getAccelerationData() | boost::adaptors::map_values) {
        data->setSampleAtTime(getTime(), data->_sample());
      }
    }
  }
}

void BaseCouplingScheme::sendConvergence(const m2n::PtrM2N &m2n)
{
  PRECICE_ASSERT(isImplicitCouplingScheme());
  PRECICE_ASSERT(not doesFirstStep(), "For convergence information the sending participant is never the first one.");
  profiling::Event e("sendConvergence", profiling::Fundamental);
  m2n->send(_hasConverged);
}

void BaseCouplingScheme::receiveConvergence(const m2n::PtrM2N &m2n)
{
  PRECICE_ASSERT(isImplicitCouplingScheme());
  PRECICE_ASSERT(doesFirstStep(), "For convergence information the receiving participant is always the first one.");
  profiling::Event e("receiveConvergence", profiling::Fundamental);
  m2n->receive(_hasConverged);
}

double BaseCouplingScheme::getWindowStartTime() const
{
  return _time.windowStart();
}

double BaseCouplingScheme::getWindowEndTime() const
{
  return getWindowStartTime() + getTimeWindowSize();
}

bool BaseCouplingScheme::requiresSubsteps() const
{
  // Global toggle if a single send data uses substeps
  for (auto cpldata : _allData | boost::adaptors::map_values) {
    if (cpldata->getDirection() == CouplingData::Direction::Send && cpldata->exchangeSubsteps()) {
      return true;
    }
  }
  return false;
}

ImplicitData BaseCouplingScheme::implicitDataToReceive() const
{
  // This implementation covers everything except SerialImplicit
  if (!isImplicitCouplingScheme()) {
    return {};
  }

  ImplicitData idata;
  for (auto cpldata : _allData | boost::adaptors::map_values) {
    if (cpldata->getDirection() == CouplingData::Direction::Receive) {
      idata.add(cpldata->getDataID(), false);
    }
  }
  return idata;
}

std::string BaseCouplingScheme::localParticipant() const
{
  return _localParticipant;
}

} // namespace precice::cplscheme<|MERGE_RESOLUTION|>--- conflicted
+++ resolved
@@ -143,14 +143,6 @@
         m2n->send(serialized.gradients(), data->getMeshID(), data->getDimensions() * data->meshDimensions() * serialized.nTimeSteps());
       }
     } else {
-<<<<<<< HEAD
-      data->_sample() = stamples.back().sample;
-
-      // Data is only received on ranks with size>0, which is checked in the derived class implementation
-      m2n->send(data->values(), data->getMeshID(), data->getDimensions());
-
-=======
->>>>>>> 9852b48e
       if (data->hasGradient()) {
         data->sample() = stamples.back().sample;
         // Data is only received on ranks with size>0, which is checked in the derived class implementation
@@ -210,17 +202,6 @@
 
       serialized.deserializeInto(timesAscending, data);
     } else {
-<<<<<<< HEAD
-      // Data is only received on ranks with size>0, which is checked in the derived class implementation
-      time::Sample recvSample(data->getDimensions(), data->nVertices(), data->meshDimensions());
-      m2n->receive(recvSample.values, data->getMeshID(), data->getDimensions());
-
-      if (data->hasGradient()) {
-        PRECICE_ASSERT(data->hasGradient());
-        m2n->receive(recvSample.gradients, data->getMeshID(), data->getDimensions() * data->meshDimensions());
-      }
-      data->setSampleAtTime(getTime(), recvSample);
-=======
       if (data->hasGradient()) {
         // Data is only received on ranks with size>0, which is checked in the derived class implementation
         time::Sample recvSample(data->getDimensions(), data->nVertices(), data->meshDimensions());
@@ -233,7 +214,6 @@
         m2n->receive(recvSample.values, data->getMeshID(), data->getDimensions());
         data->setSampleAtTime(getTime(), recvSample);
       }
->>>>>>> 9852b48e
     }
   }
 }
