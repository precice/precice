#include <Eigen/Core>
#include <algorithm>
#include <boost/range/adaptor/map.hpp>
#include <cmath>
#include <cstddef>
#include <functional>
#include <iterator>
#include <limits>
#include <sstream>
#include <utility>

#include "acceleration/Acceleration.hpp"
#include "acceleration/BaseQNAcceleration.hpp"
#include "com/SerializedStamples.hpp"
#include "cplscheme/BaseCouplingScheme.hpp"
#include "cplscheme/Constants.hpp"
#include "cplscheme/CouplingData.hpp"
#include "cplscheme/CouplingScheme.hpp"
#include "cplscheme/impl/SharedPointer.hpp"
#include "impl/ConvergenceMeasure.hpp"
#include "io/TXTTableWriter.hpp"
#include "logging/LogMacros.hpp"
#include "math/differences.hpp"
#include "mesh/Data.hpp"
#include "mesh/Mesh.hpp"
#include "precice/impl/Types.hpp"
#include "profiling/Event.hpp"
#include "utils/EigenHelperFunctions.hpp"
#include "utils/Helpers.hpp"
#include "utils/IntraComm.hpp"
#include "utils/assertion.hpp"

namespace precice::cplscheme {

BaseCouplingScheme::BaseCouplingScheme(
    double                        maxTime,
    int                           maxTimeWindows,
    double                        timeWindowSize,
    std::string                   localParticipant,
    int                           minIterations,
    int                           maxIterations,
    CouplingMode                  cplMode,
    constants::TimesteppingMethod dtMethod)
    : _couplingMode(cplMode),
      _maxTime(maxTime),
      _maxTimeWindows(maxTimeWindows),
      _timeWindows(1),
      _timeWindowSize(timeWindowSize),
      _nextTimeWindowSize(timeWindowSize),
      _minIterations(minIterations),
      _maxIterations(maxIterations),
      _iterations(1),
      _totalIterations(1),
      _localParticipant(std::move(localParticipant))
{
  PRECICE_ASSERT(not((maxTime != UNDEFINED_MAX_TIME) && (maxTime < 0.0)),
                 "Maximum time has to be larger than zero.");
  PRECICE_ASSERT(not((maxTimeWindows != UNDEFINED_TIME_WINDOWS) && (maxTimeWindows < 0)),
                 "Maximum number of time windows has to be larger than zero.");
  PRECICE_ASSERT(not(hasTimeWindowSize() && (timeWindowSize < 0.0)),
                 "Time window size has to be larger than zero.");
  if (dtMethod == constants::FIXED_TIME_WINDOW_SIZE) {
    PRECICE_ASSERT(hasTimeWindowSize(),
                   "Time window size has to be given when the fixed time window size method is used.");
  }

  if (isExplicitCouplingScheme()) {
    PRECICE_ASSERT(minIterations == UNDEFINED_MIN_ITERATIONS);
    PRECICE_ASSERT(maxIterations == UNDEFINED_MAX_ITERATIONS);
  } else {
    PRECICE_ASSERT(isImplicitCouplingScheme());
    PRECICE_ASSERT(minIterations != UNDEFINED_MIN_ITERATIONS);
    PRECICE_ASSERT(maxIterations != UNDEFINED_MAX_ITERATIONS);

    PRECICE_ASSERT(minIterations > 0,
                   minIterations,
                   "Minimal iteration limit has to be larger than zero.");
    PRECICE_ASSERT((maxIterations == INFINITE_MAX_ITERATIONS) || (maxIterations > 0),
                   maxIterations,
                   "Maximal iteration limit has to be larger than zero or -1 (unlimited).");
    PRECICE_ASSERT((maxIterations == INFINITE_MAX_ITERATIONS) || (minIterations <= maxIterations),
                   "Minimal iteration limit has to be smaller equal compared to the maximal iteration limit.");
  }

  if (math::equals(maxTime, UNDEFINED_MAX_TIME)) {
    _time = impl::TimeHandler();
  } else {
    _time = impl::TimeHandler(maxTime);
  }
}

bool BaseCouplingScheme::isImplicitCouplingScheme() const
{
  PRECICE_ASSERT(_couplingMode != Undefined);
  return _couplingMode == Implicit;
}

bool BaseCouplingScheme::hasConverged() const
{
  return _hasConverged;
}

void BaseCouplingScheme::sendTimes(const m2n::PtrM2N &m2n, precice::span<double const> times)
{
  PRECICE_TRACE();
  PRECICE_DEBUG("Sending number or time steps {}...", times.size());
  m2n->send(static_cast<int>(times.size()));
  PRECICE_DEBUG("Sending times...");
  m2n->send(times);
}

void BaseCouplingScheme::sendData(const m2n::PtrM2N &m2n, const DataMap &sendData)
{
  PRECICE_TRACE();
  PRECICE_ASSERT(m2n.get() != nullptr);
  PRECICE_ASSERT(m2n->isConnected());

  profiling::Event e("waitAndSendData", profiling::Fundamental);

  for (const auto &data : sendData | boost::adaptors::map_values) {
    PRECICE_ASSERT(!data->stamples().empty());

    int nTimeSteps = data->timeStepsStorage().nTimes();
    PRECICE_ASSERT(nTimeSteps > 0);

    if (data->exchangeSubsteps()) {
      const auto timesAscending = data->timeStepsStorage().getTimes();
      sendTimes(m2n, timesAscending);

      const auto serialized = com::serialize::SerializedStamples::serialize(data);

      // Data is actually only send if size>0, which is checked in the derived classes implementation
      m2n->send(serialized.values(), data->getMeshID(), data->getDimensions() * serialized.nTimeSteps());

      if (data->hasGradient()) {
        m2n->send(serialized.gradients(), data->getMeshID(), data->getDimensions() * data->meshDimensions() * serialized.nTimeSteps());
      }
    } else {
      if (data->hasGradient()) {
<<<<<<< HEAD
        // Data is only received on ranks with size>0, which is checked in the derived class implementation
        m2n->send(data->stamples().back().sample.values, data->getMeshID(), data->getDimensions());
        m2n->send(data->stamples().back().sample.gradients, data->getMeshID(), data->getDimensions() * data->meshDimensions());
      } else {
        // Data is only received on ranks with size>0, which is checked in the derived class implementation
        m2n->send(data->stamples().back().sample.values, data->getMeshID(), data->getDimensions());
=======
        data->sample() = stamples.back().sample;
        // Data is only received on ranks with size>0, which is checked in the derived class implementation
        m2n->send(data->values(), data->getMeshID(), data->getDimensions());
        m2n->send(data->gradients(), data->getMeshID(), data->getDimensions() * data->meshDimensions());
      } else {
        data->sample() = stamples.back().sample;
        // Data is only received on ranks with size>0, which is checked in the derived class implementation
        m2n->send(data->values(), data->getMeshID(), data->getDimensions());
>>>>>>> 30d70fa8
      }
    }
  }
}

std::vector<double> BaseCouplingScheme::receiveTimes(const m2n::PtrM2N &m2n)
{
  PRECICE_TRACE();
  PRECICE_DEBUG("Receiving number of time steps...");
  int numberOfTimeSteps;
  m2n->receive(numberOfTimeSteps);
  PRECICE_ASSERT(numberOfTimeSteps > 0);

  std::vector<double> times(numberOfTimeSteps);
  PRECICE_DEBUG("Receiving times....");
  m2n->receive(times);
  PRECICE_DEBUG("Received times {}", times);
  return times;
}

void BaseCouplingScheme::receiveData(const m2n::PtrM2N &m2n, const DataMap &receiveData)
{
  PRECICE_TRACE();
  PRECICE_ASSERT(m2n.get());
  PRECICE_ASSERT(m2n->isConnected());
  profiling::Event e("waitAndReceiveData", profiling::Fundamental);
  for (const auto &data : receiveData | boost::adaptors::map_values) {

    if (data->exchangeSubsteps()) {
      auto       timesAscending = receiveTimes(m2n);
      const auto nTimeSteps     = timesAscending.size();

      auto serialized = com::serialize::SerializedStamples::empty(nTimeSteps, data);

      // Data is only received on ranks with size>0, which is checked in the derived class implementation
      m2n->receive(serialized.values(), data->getMeshID(), data->getDimensions() * nTimeSteps);

      if (data->hasGradient()) {
        m2n->receive(serialized.gradients(), data->getMeshID(), data->getDimensions() * data->meshDimensions() * nTimeSteps);
      }

      serialized.deserializeInto(timesAscending, data);
    } else {
      if (data->hasGradient()) {
        // Data is only received on ranks with size>0, which is checked in the derived class implementation
        time::Sample recvSample(data->getDimensions(), data->nVertices(), data->meshDimensions());
        m2n->receive(recvSample.values, data->getMeshID(), data->getDimensions());
        m2n->receive(recvSample.gradients, data->getMeshID(), data->getDimensions() * data->meshDimensions());
        data->setSampleAtTime(getTime(), recvSample);
      } else {
        // Data is only received on ranks with size>0, which is checked in the derived class implementation
        time::Sample recvSample(data->getDimensions(), data->nVertices());
        m2n->receive(recvSample.values, data->getMeshID(), data->getDimensions());
        data->setSampleAtTime(getTime(), recvSample);
      }
    }
  }
}

void BaseCouplingScheme::receiveDataForWindowEnd(const m2n::PtrM2N &m2n, const DataMap &receiveData)
{
  // @TODO This is a hack required until https://github.com/precice/precice/issues/1957
  // buffer current time
  const impl::TimeHandler oldTime = _time;
  // set _time state to point to end of this window such that _time in receiveData is at end of window
  _time.progressBy(_nextTimeWindowSize);
  // receive data for end of window
  this->receiveData(m2n, receiveData);
  // reset time state;
  _time = oldTime;
}

void BaseCouplingScheme::initializeWithZeroInitialData(const DataMap &receiveData)
{
  for (const auto &data : receiveData | boost::adaptors::map_values) {
    PRECICE_DEBUG("Initialize {} as zero.", data->getDataName());
    // just store already initialized zero sample to storage.
    data->initializeWithZeroAtTime(getTime());
  }
}

PtrCouplingData BaseCouplingScheme::addCouplingData(const mesh::PtrData &data, mesh::PtrMesh mesh, bool requiresInitialization, bool communicateSubsteps, CouplingData::Direction direction)
{
  const DataID id = data->getID();

  // new data
  if (_allData.count(id) == 0) {
    auto ptr = std::make_shared<CouplingData>(data, std::move(mesh), requiresInitialization, communicateSubsteps, direction);
    _allData.emplace(id, ptr);
    return ptr;
  }

  // data is already used by another exchange of this coupling scheme, use existing CouplingData
  auto &existing = _allData[id];
  PRECICE_CHECK(existing->getDirection() == direction,
                "Data \"{0}\" cannot be added for sending and for receiving. Please remove either <exchange data=\"{0}\" ... /> tag", data->getName());
  PRECICE_CHECK(direction == CouplingData::Direction::Send,
                "Data \"{0}\" cannot be received from multiple sources. Please remove either <exchange data=\"{0}\" ... /> tag", data->getName());
  PRECICE_CHECK(existing->exchangeSubsteps() == communicateSubsteps,
                "Data \"{0}\" is configured with substeps enabled and disabled at the same time. Please make the configuration consistent in the <exchange data=\"{0}\" ... substeps=\"True/False\" ... /> tags", data->getName());
  PRECICE_CHECK(existing->requiresInitialization == requiresInitialization,
                "Data \"{0}\" is configured with data initialization enabled and disabled at the same time. Please make the configuration consistent in the <exchange data=\"{0}\" ... /> tags", data->getName());

  return existing;
}

bool BaseCouplingScheme::isExplicitCouplingScheme() const
{
  PRECICE_ASSERT(_couplingMode != Undefined);
  return _couplingMode == Explicit;
}

void BaseCouplingScheme::setTimeWindowSize(double timeWindowSize)
{
  _timeWindowSize = timeWindowSize;
}

void BaseCouplingScheme::setNextTimeWindowSize(double timeWindowSize)
{
  _nextTimeWindowSize = timeWindowSize;
}

void BaseCouplingScheme::finalize()
{
  PRECICE_TRACE();
  checkCompletenessRequiredActions();
  PRECICE_ASSERT(_isInitialized, "Called finalize() before initialize().");
}

void BaseCouplingScheme::initialize()
{
  // initialize with zero data here, might eventually be overwritten in exchangeInitialData
  initializeReceiveDataStorage();
  // Initialize uses the template method pattern (https://en.wikipedia.org/wiki/Template_method_pattern).
  PRECICE_TRACE();
  PRECICE_ASSERT(not isInitialized());
  _time.resetTo(0);
  _timeWindows         = 1;
  _hasDataBeenReceived = false;

  checkCouplingDataAvailable();

  if (isImplicitCouplingScheme()) {
    storeIteration();
    if (not doesFirstStep()) {
      // reserve memory and initialize data with zero
      if (_acceleration) {
        _acceleration->initialize(getAccelerationData());
        if (auto qnAcceleration = std::dynamic_pointer_cast<precice::acceleration::BaseQNAcceleration>(_acceleration);
            qnAcceleration) {
          PRECICE_WARN_IF((qnAcceleration->getMaxUsedTimeWindows() == 0) && (qnAcceleration->getMaxUsedIterations() > _maxIterations), "The maximum number of iterations used in the quasi-Newton acceleration scheme is greater than the maximum number of iterations allowed in one time window. When time-windows-reused is set to 0, and therefore no previous time windows are reused, the actual max-used-ietrations is equal to max-iterations.");
        }
      }
    }
    requireAction(CouplingScheme::Action::WriteCheckpoint);
    initializeTXTWriters();
  }

  exchangeInitialData();

  _isInitialized = true;
}

void BaseCouplingScheme::reinitialize()
{
  PRECICE_TRACE();
  PRECICE_ASSERT(isInitialized());

  if (isImplicitCouplingScheme()) {
    // overwrite past iteration with new samples
    for (const auto &data : _allData | boost::adaptors::map_values) {
      // TODO: reset CouplingData of changed meshes only #2102
      data->reinitialize();
    }

    if (not doesFirstStep()) {
      if (_acceleration) {
        _acceleration->initialize(getAccelerationData());
      }
    }
    initializeTXTWriters();
  }
}

bool BaseCouplingScheme::sendsInitializedData() const
{
  return _sendsInitializedData;
}

CouplingScheme::ChangedMeshes BaseCouplingScheme::firstSynchronization(const CouplingScheme::ChangedMeshes &changes)
{
  PRECICE_ASSERT(changes.empty());
  return changes;
}

void BaseCouplingScheme::firstExchange()
{
  PRECICE_TRACE(_timeWindows, getTime());
  checkCompletenessRequiredActions();
  PRECICE_ASSERT(_isInitialized, "Before calling advance() coupling scheme has to be initialized via initialize().");
  _hasDataBeenReceived  = false;
  _isTimeWindowComplete = false;

  PRECICE_ASSERT(_couplingMode != Undefined);

  if (reachedEndOfTimeWindow()) {

    _timeWindows += 1; // increment window counter. If not converged, will be decremented again later.

    exchangeFirstData();
  }
}

CouplingScheme::ChangedMeshes BaseCouplingScheme::secondSynchronization()
{
  return {};
}

void BaseCouplingScheme::secondExchange()
{
  PRECICE_TRACE(_timeWindows, getTime());
  checkCompletenessRequiredActions();
  PRECICE_ASSERT(_isInitialized, "Before calling advance() coupling scheme has to be initialized via initialize().");
  PRECICE_ASSERT(_couplingMode != Undefined);

  // from first phase
  PRECICE_ASSERT(!_isTimeWindowComplete);

  if (reachedEndOfTimeWindow()) {

    exchangeSecondData();

    if (isImplicitCouplingScheme()) { // check convergence
      if (not hasConverged()) {       // repeat window
        PRECICE_DEBUG("No convergence achieved");
        requireAction(CouplingScheme::Action::ReadCheckpoint);
        // The computed time window part equals the time window size, since the
        // time window remainder is zero. Subtract the time window size and do another
        // coupling iteration.
        PRECICE_ASSERT(math::greater(getTime(), getWindowStartTime()));
        _timeWindows -= 1;
        _isTimeWindowComplete = false;
      } else { // write output, prepare for next window
        PRECICE_DEBUG("Convergence achieved");
        advanceTXTWriters();
        PRECICE_INFO("Time window completed");
        _isTimeWindowComplete = true;
        if (isCouplingOngoing()) {
          PRECICE_DEBUG("Setting require create checkpoint");
          requireAction(CouplingScheme::Action::WriteCheckpoint);
        }
      }
      // update iterations
      _totalIterations++;
      if (not hasConverged()) {
        _iterations++;
      } else {
        _iterations = 1;
      }
    } else {
      PRECICE_ASSERT(isExplicitCouplingScheme());
      PRECICE_INFO("Time window completed");
      _isTimeWindowComplete = true;
    }
    if (isCouplingOngoing()) {
      PRECICE_ASSERT(_hasDataBeenReceived);
    }

    // Update internal time tracking
    if (_isTimeWindowComplete) {
      _time.completeTimeWindow(_timeWindowSize);
    } else {
      _time.resetProgress();
    }
    _timeWindowSize = _nextTimeWindowSize;
  }
}

void BaseCouplingScheme::moveToNextWindow()
{
  PRECICE_TRACE(_timeWindows);
  for (auto &data : _allData | boost::adaptors::map_values) {
    data->moveToNextWindow();
  }
}

bool BaseCouplingScheme::hasTimeWindowSize() const
{
  return not math::equals(_timeWindowSize, UNDEFINED_TIME_WINDOW_SIZE);
}

double BaseCouplingScheme::getTimeWindowSize() const
{
  PRECICE_ASSERT(hasTimeWindowSize());
  return _timeWindowSize;
}

double BaseCouplingScheme::getNextTimeWindowSize() const
{
  return _nextTimeWindowSize;
}

bool BaseCouplingScheme::isInitialized() const
{
  return _isInitialized;
}

bool BaseCouplingScheme::addComputedTime(
    double timeToAdd)
{
  PRECICE_TRACE(timeToAdd, getTime());
  PRECICE_ASSERT(isCouplingOngoing(), "Invalid call of addComputedTime() after simulation end.");

  // Check validness
  bool valid = math::greaterEquals(getNextTimeStepMaxSize(), timeToAdd);
  PRECICE_CHECK(valid,
                "The time step size given to preCICE in \"advance\" {} exceeds the maximum allowed time step size {} "
                "in the remaining of this time window. "
                "Did you restrict your time step size, \"dt = min(preciceDt, solverDt)\"? "
                "For more information, consult the adapter example in the preCICE documentation.",
                timeToAdd, getNextTimeStepMaxSize());

  // add time interval that has been computed in the solver to get the correct time remainder
  _time.progressBy(timeToAdd);

  return reachedEndOfTimeWindow();
}

bool BaseCouplingScheme::willDataBeExchanged(
    double lastSolverTimeStepSize) const
{
  PRECICE_TRACE(lastSolverTimeStepSize);
  double remainder = getNextTimeStepMaxSize() - lastSolverTimeStepSize;
  return not math::greater(remainder, 0.0);
}

bool BaseCouplingScheme::hasDataBeenReceived() const
{
  return _hasDataBeenReceived;
}

void BaseCouplingScheme::setDoesFirstStep(bool doesFirstStep)
{
  _doesFirstStep = doesFirstStep;
}

void BaseCouplingScheme::notifyDataHasBeenReceived()
{
  PRECICE_ASSERT(not _hasDataBeenReceived, "notifyDataHasBeenReceived() may only be called once within one coupling iteration. If this assertion is triggered this probably means that your coupling scheme has a bug.");
  _hasDataBeenReceived = true;
}

bool BaseCouplingScheme::receivesInitializedData() const
{
  return _receivesInitializedData;
}

void BaseCouplingScheme::setTimeWindows(int timeWindows)
{
  _timeWindows = timeWindows;
}

double BaseCouplingScheme::getTime() const
{
  return _time.time();
}

double BaseCouplingScheme::getTimeWindowStart() const
{
  return _time.windowStart();
}

int BaseCouplingScheme::getTimeWindows() const
{
  return _timeWindows;
}

double BaseCouplingScheme::getNextTimeStepMaxSize() const
{
  if (!isCouplingOngoing()) {
    return 0.0; // if coupling is not ongoing (i.e. coupling scheme reached end of window) the maximum time step size is zero
  }

  if (hasTimeWindowSize()) {
    return _time.untilWindowEnd(_timeWindowSize);
  } else {
    return _time.untilEnd();
  }
}

bool BaseCouplingScheme::isCouplingOngoing() const
{
  bool timestepsLeft = (_maxTimeWindows >= _timeWindows) || (_maxTimeWindows == UNDEFINED_TIME_WINDOWS);
  return timestepsLeft && !_time.reachedEnd();
}

bool BaseCouplingScheme::isTimeWindowComplete() const
{
  return _isTimeWindowComplete;
}

bool BaseCouplingScheme::isActionRequired(
    Action action) const
{
  return _requiredActions.count(action) == 1;
}

bool BaseCouplingScheme::isActionFulfilled(
    Action action) const
{
  return _fulfilledActions.count(action) == 1;
}

void BaseCouplingScheme::markActionFulfilled(
    Action action)
{
  PRECICE_ASSERT(isActionRequired(action));
  _fulfilledActions.insert(action);
}

void BaseCouplingScheme::requireAction(
    Action action)
{
  _requiredActions.insert(action);
}

std::string BaseCouplingScheme::printCouplingState() const
{
  std::ostringstream os;
  if (isCouplingOngoing()) {
    os << "iteration: " << _iterations; //_iterations;
    if ((_maxIterations != UNDEFINED_MAX_ITERATIONS) && (_maxIterations != INFINITE_MAX_ITERATIONS)) {
      os << " of " << _maxIterations;
    }
    if (_minIterations != UNDEFINED_MIN_ITERATIONS) {
      os << " (min " << _minIterations << ")";
    }
    os << ", ";
  }
  os << printBasicState(_timeWindows, getTime());
  std::string actionsState = printActionsState();
  if (!actionsState.empty()) {
    os << ", " << actionsState;
  }
  return os.str();
}

std::string BaseCouplingScheme::printBasicState(
    int    timeWindows,
    double time) const
{
  std::ostringstream os;
  if (isCouplingOngoing()) {
    os << "time-window: " << timeWindows;
    if (_maxTimeWindows != UNDEFINED_TIME_WINDOWS) {
      os << " of " << _maxTimeWindows;
    }
    os << ", time: " << time;
    if (_maxTime != UNDEFINED_MAX_TIME) {
      os << " of " << _maxTime;
    }
    if (hasTimeWindowSize()) {
      os << ", time-window-size: " << _timeWindowSize;
    }
    if (hasTimeWindowSize() || (_maxTime != UNDEFINED_MAX_TIME)) {
      os << ", max-time-step-size: " << getNextTimeStepMaxSize();
    }
    os << ", ongoing: ";
    isCouplingOngoing() ? os << "yes" : os << "no";
    os << ", time-window-complete: ";
    _isTimeWindowComplete ? os << "yes" : os << "no";
  } else {
    os << "Reached end at: final time-window: " << (timeWindows - 1) << ", final time: " << time;
  }
  return os.str();
}

std::string BaseCouplingScheme::printActionsState() const
{
  std::ostringstream os;
  for (auto action : _requiredActions) {
    os << toString(action) << ' ';
  }
  return os.str();
}

void BaseCouplingScheme::checkCompletenessRequiredActions()
{
  PRECICE_TRACE();
  std::vector<Action> missing;
  std::set_difference(_requiredActions.begin(), _requiredActions.end(),
                      _fulfilledActions.begin(), _fulfilledActions.end(),
                      std::back_inserter(missing));
  if (not missing.empty()) {
    std::ostringstream stream;
    for (auto action : missing) {
      if (not stream.str().empty()) {
        stream << ", ";
      }
      stream << toString(action);
    }
    PRECICE_ERROR("The required actions {} are not fulfilled. "
                  "Did you forget to call \"requiresReadingCheckpoint()\" or \"requiresWritingCheckpoint()\"?",
                  stream.str());
  }
  _requiredActions.clear();
  _fulfilledActions.clear();
}

void BaseCouplingScheme::checkCouplingDataAvailable()
{
  PRECICE_TRACE();
  for (const auto &data : _allData | boost::adaptors::map_values) {
    if (data->getDirection() == CouplingData::Direction::Receive) {
      PRECICE_ASSERT(!data->stamples().empty(), "initializeReceiveDataStorage() didn't initialize data correctly");
    } else {
      PRECICE_CHECK(!data->stamples().empty(),
                    "Data {0} on mesh {1} doesn't contain any samples while initializing a coupling scheme of participant {2}. "
                    "There are two common configuration issues that may cause this. "
                    "Either, make sure participant {2} specifies data {0} to be written using tag <write-data mesh=\"{1}\" data=\"{0}\"/>. "
                    "Or ensure participant {2} defines a mapping to mesh {1} from a mesh using data {0}.",
                    data->getDataName(), data->getMeshName(), localParticipant());
    }
  }
}

void BaseCouplingScheme::setAcceleration(
    const acceleration::PtrAcceleration &acceleration)
{
  PRECICE_ASSERT(acceleration.get() != nullptr);
  _acceleration = acceleration;
}

bool BaseCouplingScheme::doesFirstStep() const
{
  return _doesFirstStep;
}

void BaseCouplingScheme::newConvergenceMeasurements()
{
  PRECICE_TRACE();
  for (ConvergenceMeasureContext &convMeasure : _convergenceMeasures) {
    PRECICE_ASSERT(convMeasure.measure.get() != nullptr);
    convMeasure.measure->newMeasurementSeries();
  }
}

void BaseCouplingScheme::addConvergenceMeasure(
    int                         dataID,
    bool                        suffices,
    bool                        strict,
    impl::PtrConvergenceMeasure measure)
{
  ConvergenceMeasureContext convMeasure;
  PRECICE_ASSERT(_allData.count(dataID) == 1, "Data with given data ID must exist!");
  convMeasure.couplingData = _allData.at(dataID);
  convMeasure.suffices     = suffices;
  convMeasure.strict       = strict;
  convMeasure.measure      = std::move(measure);
  _convergenceMeasures.push_back(convMeasure);
}

bool BaseCouplingScheme::measureConvergence()
{
  PRECICE_TRACE();
  PRECICE_ASSERT(not doesFirstStep());
  if (not utils::IntraComm::isSecondary()) {
    _convergenceWriter->writeData("TimeWindow", _timeWindows - 1);
    _convergenceWriter->writeData("Iteration", _iterations);
  }

  // If no convergence measures are defined, we never converge
  if (_convergenceMeasures.empty()) {
    PRECICE_INFO("No converge measures defined.");
    return false;
  }

  // There are convergence measures defined, so we need to check them
  bool allConverged = true;
  bool oneSuffices  = false; // at least one convergence measure suffices and did converge
  bool oneStrict    = false; // at least one convergence measure is strict and did not converge

  const bool reachedMinIterations = _iterations >= _minIterations;
  for (const auto &convMeasure : _convergenceMeasures) {
    PRECICE_ASSERT(convMeasure.couplingData != nullptr);
    PRECICE_ASSERT(convMeasure.measure.get() != nullptr);
    PRECICE_ASSERT(convMeasure.couplingData->previousIteration().size() == convMeasure.couplingData->values().size(), convMeasure.couplingData->previousIteration().size(), convMeasure.couplingData->values().size(), convMeasure.couplingData->getDataName());
    convMeasure.measure->measure(convMeasure.couplingData->previousIteration(), convMeasure.couplingData->values());

    if (not utils::IntraComm::isSecondary()) {
      _convergenceWriter->writeData(convMeasure.logHeader(), convMeasure.measure->getNormResidual());
    }

    if (not convMeasure.measure->isConvergence()) {
      allConverged = false;
      if (convMeasure.strict) {
        PRECICE_ASSERT(_maxIterations > 0);
        oneStrict = true;
        PRECICE_CHECK(_iterations < _maxIterations,
                      "The strict convergence measure for data \"" + convMeasure.couplingData->getDataName() +
                          "\" did not converge within the maximum allowed iterations, which terminates the simulation. "
                          "To avoid this forced termination do not mark the convergence measure as strict.");
      }
    } else if (convMeasure.suffices == true) {
      oneSuffices = true;
    }

    PRECICE_INFO(convMeasure.measure->printState(convMeasure.couplingData->getDataName()));
  }

  std::string messageSuffix;
  if (not reachedMinIterations) {
    messageSuffix = " but hasn't yet reached minimal amount of iterations";
  }
  if (allConverged) {
    PRECICE_INFO("All converged{}", messageSuffix);
  } else if (oneSuffices && not oneStrict) { // strict overrules suffices
    PRECICE_INFO("Sufficient measures converged{}", messageSuffix);
  }

  return reachedMinIterations && (allConverged || (oneSuffices && not oneStrict));
}

void BaseCouplingScheme::initializeTXTWriters()
{
  if (not utils::IntraComm::isSecondary()) {

    _iterationsWriter = std::make_shared<io::TXTTableWriter>("precice-" + _localParticipant + "-iterations.log");
    if (not doesFirstStep()) {
      _convergenceWriter = std::make_shared<io::TXTTableWriter>("precice-" + _localParticipant + "-convergence.log");
    }

    _iterationsWriter->addData("TimeWindow", io::TXTTableWriter::INT);
    _iterationsWriter->addData("TotalIterations", io::TXTTableWriter::INT);
    _iterationsWriter->addData("Iterations", io::TXTTableWriter::INT);
    _iterationsWriter->addData("Convergence", io::TXTTableWriter::INT);

    if (not doesFirstStep()) {
      _convergenceWriter->addData("TimeWindow", io::TXTTableWriter::INT);
      _convergenceWriter->addData("Iteration", io::TXTTableWriter::INT);
    }

    if (not doesFirstStep()) {
      for (ConvergenceMeasureContext &convMeasure : _convergenceMeasures) {
        _convergenceWriter->addData(convMeasure.logHeader(), io::TXTTableWriter::DOUBLE);
      }
      if (_acceleration) {
        _iterationsWriter->addData("QNColumns", io::TXTTableWriter::INT);
        _iterationsWriter->addData("DeletedQNColumns", io::TXTTableWriter::INT);
        _iterationsWriter->addData("DroppedQNColumns", io::TXTTableWriter::INT);
      }
    }
  }
}

void BaseCouplingScheme::advanceTXTWriters()
{
  if (not utils::IntraComm::isSecondary()) {

    _iterationsWriter->writeData("TimeWindow", _timeWindows - 1);
    _iterationsWriter->writeData("TotalIterations", _totalIterations);
    _iterationsWriter->writeData("Iterations", _iterations);
    bool converged = _iterations >= _minIterations && (_maxIterations < 0 || (_iterations < _maxIterations));
    _iterationsWriter->writeData("Convergence", converged ? 1 : 0);

    if (not doesFirstStep() && _acceleration) {
      std::shared_ptr<precice::acceleration::BaseQNAcceleration> qnAcceleration = std::dynamic_pointer_cast<precice::acceleration::BaseQNAcceleration>(_acceleration);
      if (qnAcceleration) {
        // Only write values for additional columns, if using a QN-based acceleration scheme
        _iterationsWriter->writeData("QNColumns", qnAcceleration->getLSSystemCols());
        _iterationsWriter->writeData("DeletedQNColumns", qnAcceleration->getDeletedColumns());
        _iterationsWriter->writeData("DroppedQNColumns", qnAcceleration->getDroppedColumns());
      } else {
        // non-breaking implementation uses "0" for these columns (delete columns in the future?)
        _iterationsWriter->writeData("QNColumns", 0);
        _iterationsWriter->writeData("DeletedQNColumns", 0);
        _iterationsWriter->writeData("DroppedQNColumns", 0);
      }
    }
  }
}

bool BaseCouplingScheme::reachedEndOfTimeWindow() const
{
  if (!hasTimeWindowSize()) {
    return true; // This participant will always do exactly one step to dictate second's time-window-size
  }

  return _time.reachedEndOfWindow(_timeWindowSize);
}

void BaseCouplingScheme::storeIteration()
{
  PRECICE_ASSERT(isImplicitCouplingScheme());

  for (const auto &data : _allData | boost::adaptors::map_values) {
    PRECICE_CHECK(!data->stamples().empty(),
                  "Data {0} on mesh {1} didn't contain any samples while attempting to send it to the coupling partner. "
                  "Make sure participant {2} specifies data {0} to be written using tag <write-data mesh=\"{1}\" data=\"{0}\"/>. "
                  "Alternatively, ensure participant {2} defines a mapping to mesh {1} from a mesh using data {0}.",
                  data->getDataName(), data->getMeshName(), localParticipant());
    data->storeIteration();
  }
}

void BaseCouplingScheme::determineInitialSend(DataMap &sendData)
{
  if (anyDataRequiresInitialization(sendData)) {
    _sendsInitializedData = true;
    requireAction(CouplingScheme::Action::InitializeData);
  }
}

void BaseCouplingScheme::determineInitialReceive(DataMap &receiveData)
{
  if (anyDataRequiresInitialization(receiveData)) {
    _receivesInitializedData = true;
  }
}

bool BaseCouplingScheme::anyDataRequiresInitialization(DataMap &dataMap) const
{
  /// @todo implement this function using https://en.cppreference.com/w/cpp/algorithm/all_any_none_of
  for (const auto &data : dataMap | boost::adaptors::map_values) {
    if (data->requiresInitialization) {
      return true;
    }
  }
  return false;
}

void BaseCouplingScheme::doImplicitStep()
{
  PRECICE_DEBUG("measure convergence of the coupling iteration");
  _hasConverged = measureConvergence();
  // Stop, when maximal iteration count (given in config) is reached
  if (_iterations == _maxIterations)
    _hasConverged = true;

  // coupling iteration converged for current time window. Advance in time.
  if (_hasConverged) {
    if (_acceleration) {
      profiling::Event e("accelerate", profiling::Fundamental);
      _acceleration->iterationsConverged(getAccelerationData(), getTimeWindowStart());
    }
    newConvergenceMeasurements();
  } else {
    // no convergence achieved for the coupling iteration within the current time window
    if (_acceleration) {
      profiling::Event e("accelerate", profiling::Fundamental);
      // Acceleration works on CouplingData::values(), so we retrieve the data from the storage, perform the acceleration and then put the data back into the storage. See also https://github.com/precice/precice/issues/1645.
      // @todo For acceleration schemes as described in "Rüth, B, Uekermann, B, Mehl, M, Birken, P, Monge, A, Bungartz, H-J. Quasi-Newton waveform iteration for partitioned surface-coupled multiphysics applications. https://doi.org/10.1002/nme.6443" we need a more elaborate implementation.

      // Load from storage into buffer
      for (auto &data : getAccelerationData() | boost::adaptors::map_values) {
        const auto &stamples = data->stamples();
        PRECICE_ASSERT(stamples.size() > 0);
        data->_sample() = stamples.back().sample;
      }

      _acceleration->performAcceleration(getAccelerationData(), getTimeWindowStart(), getWindowEndTime());

      // Store from buffer
      // @todo Currently only data at end of window is accelerated. Remaining data in storage stays as it is.
      for (auto &data : getAccelerationData() | boost::adaptors::map_values) {
        data->setSampleAtTime(getTime(), data->_sample());
      }
    }
  }
}

void BaseCouplingScheme::sendConvergence(const m2n::PtrM2N &m2n)
{
  PRECICE_ASSERT(isImplicitCouplingScheme());
  PRECICE_ASSERT(not doesFirstStep(), "For convergence information the sending participant is never the first one.");
  profiling::Event e("sendConvergence", profiling::Fundamental);
  m2n->send(_hasConverged);
}

void BaseCouplingScheme::receiveConvergence(const m2n::PtrM2N &m2n)
{
  PRECICE_ASSERT(isImplicitCouplingScheme());
  PRECICE_ASSERT(doesFirstStep(), "For convergence information the receiving participant is always the first one.");
  profiling::Event e("receiveConvergence", profiling::Fundamental);
  m2n->receive(_hasConverged);
}

double BaseCouplingScheme::getWindowStartTime() const
{
  return _time.windowStart();
}

double BaseCouplingScheme::getWindowEndTime() const
{
  return getWindowStartTime() + getTimeWindowSize();
}

bool BaseCouplingScheme::requiresSubsteps() const
{
  // Global toggle if a single send data uses substeps
  for (auto cpldata : _allData | boost::adaptors::map_values) {
    if (cpldata->getDirection() == CouplingData::Direction::Send && cpldata->exchangeSubsteps()) {
      return true;
    }
  }
  return false;
}

ImplicitData BaseCouplingScheme::implicitDataToReceive() const
{
  // This implementation covers everything except SerialImplicit
  if (!isImplicitCouplingScheme()) {
    return {};
  }

  ImplicitData idata;
  for (auto cpldata : _allData | boost::adaptors::map_values) {
    if (cpldata->getDirection() == CouplingData::Direction::Receive) {
      idata.add(cpldata->getDataID(), false);
    }
  }
  return idata;
}

std::string BaseCouplingScheme::localParticipant() const
{
  return _localParticipant;
}

} // namespace precice::cplscheme<|MERGE_RESOLUTION|>--- conflicted
+++ resolved
@@ -118,7 +118,8 @@
   profiling::Event e("waitAndSendData", profiling::Fundamental);
 
   for (const auto &data : sendData | boost::adaptors::map_values) {
-    PRECICE_ASSERT(!data->stamples().empty());
+    const auto &stamples = data->stamples();
+    PRECICE_ASSERT(!stamples.empty());
 
     int nTimeSteps = data->timeStepsStorage().nTimes();
     PRECICE_ASSERT(nTimeSteps > 0);
@@ -137,23 +138,12 @@
       }
     } else {
       if (data->hasGradient()) {
-<<<<<<< HEAD
         // Data is only received on ranks with size>0, which is checked in the derived class implementation
         m2n->send(data->stamples().back().sample.values, data->getMeshID(), data->getDimensions());
         m2n->send(data->stamples().back().sample.gradients, data->getMeshID(), data->getDimensions() * data->meshDimensions());
       } else {
         // Data is only received on ranks with size>0, which is checked in the derived class implementation
         m2n->send(data->stamples().back().sample.values, data->getMeshID(), data->getDimensions());
-=======
-        data->sample() = stamples.back().sample;
-        // Data is only received on ranks with size>0, which is checked in the derived class implementation
-        m2n->send(data->values(), data->getMeshID(), data->getDimensions());
-        m2n->send(data->gradients(), data->getMeshID(), data->getDimensions() * data->meshDimensions());
-      } else {
-        data->sample() = stamples.back().sample;
-        // Data is only received on ranks with size>0, which is checked in the derived class implementation
-        m2n->send(data->values(), data->getMeshID(), data->getDimensions());
->>>>>>> 30d70fa8
       }
     }
   }
