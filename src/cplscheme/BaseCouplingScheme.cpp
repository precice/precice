--- conflicted
+++ resolved
@@ -121,42 +121,32 @@
     const auto &stamples = data->stamples();
     PRECICE_ASSERT(stamples.size() > 0);
 
-<<<<<<< HEAD
-    int nTimeSteps = data->timeStepsStorage().nTimes();
-    PRECICE_ASSERT(nTimeSteps > 0);
-
-    if (nTimeSteps > 1) { // otherwise PRECICE_ASSERT below is triggered during initialization
-      const Eigen::VectorXd timesAscending = data->timeStepsStorage().getTimes();
-      PRECICE_ASSERT(math::equals(timesAscending(0), time::Storage::WINDOW_START), timesAscending(0));                                     // assert that first element is time::Storage::WINDOW_START
-      PRECICE_ASSERT(math::equals(timesAscending(nTimeSteps - 1), time::Storage::WINDOW_END), timesAscending(nTimeSteps - 1), nTimeSteps); // assert that last element is time::Storage::WINDOW_END
-      sendNumberOfTimeSteps(m2n, nTimeSteps);
-      sendTimes(m2n, timesAscending);
-    } else { // needs special treatment during initialization
-      PRECICE_ASSERT(nTimeSteps == 1);
-      nTimeSteps = 2;
-      Eigen::VectorXd timesAscending(nTimeSteps);
-      timesAscending << time::Storage::WINDOW_START, time::Storage::WINDOW_END;
-      sendNumberOfTimeSteps(m2n, nTimeSteps);
-      sendTimes(m2n, timesAscending);
-    }
-
-    const Eigen::VectorXd serializedValues = data->getSerializedValues();
-=======
     if (_useExperimental) {
-      const auto serializedValues = data->getSerializedValues();
-      const int  nTimeSteps       = 2;
->>>>>>> c1858906
+      int nTimeSteps = data->timeStepsStorage().nTimes();
+      PRECICE_ASSERT(nTimeSteps > 0);
+
+      if (nTimeSteps > 1) { // otherwise PRECICE_ASSERT below is triggered during initialization
+        const Eigen::VectorXd timesAscending = data->timeStepsStorage().getTimes();
+        PRECICE_ASSERT(math::equals(timesAscending(0), time::Storage::WINDOW_START), timesAscending(0));                                     // assert that first element is time::Storage::WINDOW_START
+        PRECICE_ASSERT(math::equals(timesAscending(nTimeSteps - 1), time::Storage::WINDOW_END), timesAscending(nTimeSteps - 1), nTimeSteps); // assert that last element is time::Storage::WINDOW_END
+        sendNumberOfTimeSteps(m2n, nTimeSteps);
+        sendTimes(m2n, timesAscending);
+      } else { // needs special treatment during initialization
+        PRECICE_ASSERT(nTimeSteps == 1);
+        nTimeSteps = 2;
+        Eigen::VectorXd timesAscending(nTimeSteps);
+        timesAscending << time::Storage::WINDOW_START, time::Storage::WINDOW_END;
+        sendNumberOfTimeSteps(m2n, nTimeSteps);
+        sendTimes(m2n, timesAscending);
+      }
+
+      const Eigen::VectorXd serializedValues = data->getSerializedValues();
 
       // Data is actually only send if size>0, which is checked in the derived classes implementation
       m2n->send(serializedValues, data->getMeshID(), data->getDimensions() * nTimeSteps);
 
-<<<<<<< HEAD
-    if (data->hasGradient()) {
-      const Eigen::VectorXd serializedGradients = data->getSerializedGradients();
-      m2n->send(serializedGradients, data->getMeshID(), data->getDimensions() * data->meshDimensions() * nTimeSteps);
-=======
       if (data->hasGradient()) {
-        const auto serializedGradients = data->getSerializedGradients();
+        const Eigen::VectorXd serializedGradients = data->getSerializedGradients();
         m2n->send(serializedGradients, data->getMeshID(), data->getDimensions() * data->meshDimensions() * nTimeSteps);
       }
     } else {
@@ -170,7 +160,6 @@
         PRECICE_ASSERT(data->hasGradient());
         m2n->send(data->gradients(), data->getMeshID(), data->getDimensions() * data->meshDimensions());
       }
->>>>>>> c1858906
     }
   }
 }
@@ -200,19 +189,13 @@
   PRECICE_ASSERT(m2n.get());
   PRECICE_ASSERT(m2n->isConnected());
   for (const auto &data : receiveData | boost::adaptors::map_values) {
-    const int nTimeSteps = receiveNumberOfTimeSteps(m2n);
-
-<<<<<<< HEAD
-    Eigen::VectorXd serializedValues(nTimeSteps * data->getSize());
-    PRECICE_ASSERT(nTimeSteps > 0);
-    const Eigen::VectorXd timesAscending = receiveTimes(m2n, nTimeSteps);
-=======
+
     if (_useExperimental) {
-      int             nTimeSteps = 2;
-      Eigen::VectorXd timesAscending(nTimeSteps);
-      timesAscending << time::Storage::WINDOW_START, time::Storage::WINDOW_END;
+      const int nTimeSteps = receiveNumberOfTimeSteps(m2n);
+
       Eigen::VectorXd serializedValues(nTimeSteps * data->getSize());
->>>>>>> c1858906
+      PRECICE_ASSERT(nTimeSteps > 0);
+      const Eigen::VectorXd timesAscending = receiveTimes(m2n, nTimeSteps);
 
       // Data is only received on ranks with size>0, which is checked in the derived class implementation
       m2n->receive(serializedValues, data->getMeshID(), data->getDimensions() * nTimeSteps);
