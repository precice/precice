--- conflicted
+++ resolved
@@ -240,12 +240,9 @@
 
 void BaseCouplingScheme::secondExchange()
 {
-<<<<<<< HEAD
-  PRECICE_TRACE(_timeWindows, _time);
-=======
   PRECICE_TRACE(_timeWindows, getTime());
   checkCompletenessRequiredActions();
->>>>>>> 22cfb9d3
+
   PRECICE_ASSERT(_isInitialized, "Before calling advance() coupling scheme has to be initialized via initialize().");
   PRECICE_ASSERT(_couplingMode != Undefined);
 
