#include <Eigen/Core>
#include <algorithm>
#include <boost/range/adaptor/map.hpp>
#include <cmath>
#include <cstddef>
#include <functional>
#include <iterator>
#include <limits>
#include <sstream>
#include <utility>

#include "BaseCouplingScheme.hpp"
#include "acceleration/Acceleration.hpp"
#include "cplscheme/Constants.hpp"
#include "cplscheme/CouplingData.hpp"
#include "cplscheme/CouplingScheme.hpp"
#include "cplscheme/impl/SharedPointer.hpp"
#include "impl/ConvergenceMeasure.hpp"
#include "io/TXTTableWriter.hpp"
#include "logging/LogMacros.hpp"
#include "math/differences.hpp"
#include "mesh/Data.hpp"
#include "mesh/Mesh.hpp"
#include "precice/types.hpp"
#include "utils/EigenHelperFunctions.hpp"
#include "utils/IntraComm.hpp"
#include "utils/assertion.hpp"

namespace precice::cplscheme {

BaseCouplingScheme::BaseCouplingScheme(
    double                        maxTime,
    int                           maxTimeWindows,
    double                        timeWindowSize,
    int                           validDigits,
    std::string                   localParticipant,
    int                           maxIterations,
    CouplingMode                  cplMode,
    constants::TimesteppingMethod dtMethod,
    int                           extrapolationOrder)
    : _couplingMode(cplMode),
      _maxTime(maxTime),
      _maxTimeWindows(maxTimeWindows),
      _timeWindows(1),
      _timeWindowSize(timeWindowSize),
      _maxIterations(maxIterations),
      _iterations(1),
      _totalIterations(1),
      _localParticipant(std::move(localParticipant)),
      _extrapolationOrder(extrapolationOrder),
      _eps(std::pow(10.0, -1 * validDigits))
{
  PRECICE_ASSERT(not((maxTime != UNDEFINED_TIME) && (maxTime < 0.0)),
                 "Maximum time has to be larger than zero.");
  PRECICE_ASSERT(not((maxTimeWindows != UNDEFINED_TIME_WINDOWS) && (maxTimeWindows < 0)),
                 "Maximum number of time windows has to be larger than zero.");
  PRECICE_ASSERT(not(hasTimeWindowSize() && (timeWindowSize < 0.0)),
                 "Time window size has to be larger than zero.");
  PRECICE_ASSERT((validDigits >= 1) && (validDigits < 17),
                 "Valid digits of time window size has to be between 1 and 16.");
  if (dtMethod == constants::FIXED_TIME_WINDOW_SIZE) {
    PRECICE_ASSERT(hasTimeWindowSize(),
                   "Time window size has to be given when the fixed time window size method is used.");
  }

  PRECICE_ASSERT((maxIterations > 0) || (maxIterations == UNDEFINED_MAX_ITERATIONS),
                 "Maximal iteration limit has to be larger than zero.");

  if (isExplicitCouplingScheme()) {
    PRECICE_ASSERT(maxIterations == UNDEFINED_MAX_ITERATIONS);
  } else {
    PRECICE_ASSERT(isImplicitCouplingScheme());
    PRECICE_ASSERT(maxIterations >= 1);
  }

  if (isExplicitCouplingScheme()) {
    PRECICE_ASSERT(_extrapolationOrder == UNDEFINED_EXTRAPOLATION_ORDER, "Extrapolation is not allowed for explicit coupling");
  } else {
    PRECICE_ASSERT(isImplicitCouplingScheme());
    PRECICE_CHECK((_extrapolationOrder == 0) || (_extrapolationOrder == 1),
                  "Extrapolation order has to be 0 or 1.");
  }
}

bool BaseCouplingScheme::isImplicitCouplingScheme() const
{
  PRECICE_ASSERT(_couplingMode != Undefined);
  return _couplingMode == Implicit;
}

bool BaseCouplingScheme::hasConverged() const
{
  return _hasConverged;
}

<<<<<<< HEAD
void BaseCouplingScheme::sendData(const m2n::PtrM2N &m2n, const DataMap &sendData, bool initialCommunication)
=======
void BaseCouplingScheme::sendData(const m2n::PtrM2N &m2n, const DataMap &sendData)
>>>>>>> 05c3951f
{
  PRECICE_TRACE();
  std::vector<int> sentDataIDs;
  PRECICE_ASSERT(m2n.get() != nullptr);
  PRECICE_ASSERT(m2n->isConnected());

  for (const auto &data : sendData | boost::adaptors::map_values) {
    // will be changed via https://github.com/precice/precice/pull/1414
    double sendTime;
    if (initialCommunication) {
      sendTime = time::Storage::WINDOW_START;
    } else {
      sendTime = time::Storage::WINDOW_END;
    }
    auto sendBuffer = data->getValuesAtTime(sendTime);
    // Data is actually only send if size>0, which is checked in the derived classes implementation
    m2n->send(sendBuffer, data->getMeshID(), data->getDimensions());

    if (data->hasGradient()) {
      m2n->send(data->gradientValues(), data->getMeshID(), data->getDimensions() * data->meshDimensions());
    }
  }
}

void BaseCouplingScheme::receiveData(const m2n::PtrM2N &m2n, const DataMap &receiveData, bool initialCommunication)
{
  PRECICE_TRACE();
  PRECICE_ASSERT(m2n.get());
  PRECICE_ASSERT(m2n->isConnected());
  for (const auto &data : receiveData | boost::adaptors::map_values) {
    // Data is only received on ranks with size>0, which is checked in the derived class implementation
    auto recvBuffer = Eigen::VectorXd(data->getSize());
    m2n->receive(recvBuffer, data->getMeshID(), data->getDimensions());

    // will be changed via https://github.com/precice/precice/pull/1414
    if (initialCommunication) {
      data->initializeStorage(recvBuffer);
    } else {
      data->overwriteValuesAtWindowEnd(recvBuffer);
    }

    data->values() = recvBuffer; // @todo Better do this just before returning to SolverInterfaceImpl.

    if (data->hasGradient()) {
      m2n->receive(data->gradientValues(), data->getMeshID(), data->getDimensions() * data->meshDimensions());
    }
  }
}

void BaseCouplingScheme::initializeZeroReceiveData(const DataMap &receiveData)
{
  for (const auto &data : receiveData | boost::adaptors::map_values) {
    auto zeroData = Eigen::VectorXd::Zero(data->getSize());
    data->initializeStorage(zeroData);
  }
}

bool BaseCouplingScheme::isExplicitCouplingScheme()
{
  PRECICE_ASSERT(_couplingMode != Undefined);
  return _couplingMode == Explicit;
}

bool BaseCouplingScheme::isExplicitCouplingScheme()
{
  PRECICE_ASSERT(_couplingMode != Undefined);
  return _couplingMode == Explicit;
}

void BaseCouplingScheme::setTimeWindowSize(double timeWindowSize)
{
  _timeWindowSize = timeWindowSize;
}

double BaseCouplingScheme::getComputedTimeWindowPart()
{
  return _computedTimeWindowPart;
}

void BaseCouplingScheme::finalize()
{
  PRECICE_TRACE();
  checkCompletenessRequiredActions();
  PRECICE_ASSERT(_isInitialized, "Called finalize() before initialize().");
}

void BaseCouplingScheme::initialize(double startTime, int startTimeWindow)
{
  // Initialize uses the template method pattern (https://en.wikipedia.org/wiki/Template_method_pattern).
  PRECICE_TRACE(startTime, startTimeWindow);
  PRECICE_ASSERT(not isInitialized());
  PRECICE_ASSERT(math::greaterEquals(startTime, 0.0), startTime);
  PRECICE_ASSERT(startTimeWindow >= 0, startTimeWindow);
  _time                = startTime;
  _timeWindows         = startTimeWindow;
  _hasDataBeenReceived = false;

  if (isImplicitCouplingScheme()) {
    if (not doesFirstStep()) {
      PRECICE_CHECK(not _convergenceMeasures.empty(),
                    "At least one convergence measure has to be defined for "
                    "an implicit coupling scheme.");
      // reserve memory and initialize data with zero
      initializeStorages();
    }
    requireAction(CouplingScheme::Action::WriteCheckpoint);
    initializeTXTWriters();
  }

  if (isImplicitCouplingScheme()) {
    storeIteration();
  }

  initializeSendDataStorage();
  exchangeInitialData();

  if (isImplicitCouplingScheme()) {
    if (not doesFirstStep()) {
      storeExtrapolationData();
      moveToNextWindow();
    }
  }

  performReceiveOfFirstAdvance();

  _isInitialized = true;
}

bool BaseCouplingScheme::sendsInitializedData() const
{
  return _sendsInitializedData;
}

bool BaseCouplingScheme::isInitialized() const
{
  return _isInitialized;
}

CouplingScheme::ChangedMeshes BaseCouplingScheme::firstSynchronization(const CouplingScheme::ChangedMeshes &changes)
{
  PRECICE_ASSERT(changes.empty());
  return changes;
}

void BaseCouplingScheme::firstExchange()
{
  PRECICE_TRACE(_timeWindows, _time);
  checkCompletenessRequiredActions();
  PRECICE_ASSERT(_isInitialized, "Before calling advance() coupling scheme has to be initialized via initialize().");
  _hasDataBeenReceived  = false;
  _isTimeWindowComplete = false;

  PRECICE_ASSERT(_couplingMode != Undefined);

  if (reachedEndOfTimeWindow()) {

    _timeWindows += 1; // increment window counter. If not converged, will be decremented again later.
    overwriteSendValuesAtWindowEnd();
    exchangeFirstData();
  }
}

CouplingScheme::ChangedMeshes BaseCouplingScheme::secondSynchronization()
{
  return {};
}

void BaseCouplingScheme::secondExchange()
{
  PRECICE_TRACE(_timeWindows, _time);
  checkCompletenessRequiredActions();
  PRECICE_ASSERT(_isInitialized, "Before calling advance() coupling scheme has to be initialized via initialize().");
  PRECICE_ASSERT(_couplingMode != Undefined);

  // from first phase
  PRECICE_ASSERT(!_isTimeWindowComplete);

  if (reachedEndOfTimeWindow()) {

    exchangeSecondData();

    if (isImplicitCouplingScheme()) { // check convergence
      if (not hasConverged()) {       // repeat window
        PRECICE_DEBUG("No convergence achieved");
        requireAction(CouplingScheme::Action::ReadCheckpoint);
        // The computed time window part equals the time window size, since the
        // time window remainder is zero. Subtract the time window size and do another
        // coupling iteration.
        PRECICE_ASSERT(math::greater(_computedTimeWindowPart, 0.0));
        _time = _time - _computedTimeWindowPart;
        _timeWindows -= 1;
      } else { // write output, prepare for next window
        PRECICE_DEBUG("Convergence achieved");
        advanceTXTWriters();
        PRECICE_INFO("Time window completed");
        _isTimeWindowComplete = true;
        if (isCouplingOngoing()) {
          PRECICE_DEBUG("Setting require create checkpoint");
          requireAction(CouplingScheme::Action::WriteCheckpoint);
        }
      }
      //update iterations
      _totalIterations++;
      if (not hasConverged()) {
        _iterations++;
      } else {
        _iterations = 1;
      }
    } else {
      PRECICE_INFO("Time window completed");
      _isTimeWindowComplete = true;
    }
    if (isCouplingOngoing()) {
      PRECICE_ASSERT(_hasDataBeenReceived);
    }
    _computedTimeWindowPart = 0.0; // reset window
  }
}

void BaseCouplingScheme::storeExtrapolationData()
{
  PRECICE_TRACE(_timeWindows);
  // @todo breaks for CplSchemeTests/SerialImplicitCouplingSchemeTests/testConfiguredAbsConvergenceMeasureSynchronized. Why? @fsimonis
  // for (auto &data : getAllData() | boost::adaptors::map_values) {
  //   data->storeExtrapolationData();
  // }
  for (auto &pair : getAllData()) {
    pair.second->storeExtrapolationData();
  }
}

void BaseCouplingScheme::moveToNextWindow()
{
  PRECICE_TRACE(_timeWindows);
  // @todo breaks for CplSchemeTests/ParallelImplicitCouplingSchemeTests/Extrapolation/FirstOrder. Why? @fsimonis
  // for (auto &data : getAccelerationData() | boost::adaptors::map_values) {
  //  data->moveToNextWindow();
  //  data->overwriteValuesAtWindowEnd(data->values());
  // }
  for (auto &pair : getAccelerationData()) {
    pair.second->moveToNextWindow();
    pair.second->overwriteValuesAtWindowEnd(pair.second->values());
  }
}

void BaseCouplingScheme::storeIteration()
{
  PRECICE_ASSERT(isImplicitCouplingScheme());
  PRECICE_DEBUG("BaseCouplingScheme::storeIteration");
  // @todo breaks for CplSchemeTests/ParallelImplicitCouplingSchemeTests/Extrapolation/FirstOrderWith*. Interesting: Not for individual tests... Why? @fsimonis
  // for (auto &data : getAllData() | boost::adaptors::map_values) {
  //   data->storeIteration();
  // }
  for (const DataMap::value_type &pair : getAllData()) {
    pair.second->storeIteration();
  }
  PRECICE_DEBUG("BaseCouplingScheme::storeIteration ok");
}

bool BaseCouplingScheme::hasTimeWindowSize() const
{
  return not math::equals(_timeWindowSize, UNDEFINED_TIME_WINDOW_SIZE);
}

double BaseCouplingScheme::getTimeWindowSize() const
{
  PRECICE_ASSERT(hasTimeWindowSize());
  return _timeWindowSize;
}

bool BaseCouplingScheme::isInitialized() const
{
  return _isInitialized;
}

void BaseCouplingScheme::addComputedTime(
    double timeToAdd)
{
  PRECICE_TRACE(timeToAdd, _time);
  PRECICE_ASSERT(isCouplingOngoing(), "Invalid call of addComputedTime() after simulation end.");

  // add time interval that has been computed in the solver to get the correct time remainder
  _computedTimeWindowPart += timeToAdd;
  _time += timeToAdd;

  // Check validness
  bool valid = math::greaterEquals(getThisTimeWindowRemainder(), 0.0, _eps);
  PRECICE_CHECK(valid,
                "The timestep length given to preCICE in \"advance\" {} exceeds the maximum allowed timestep length {} "
                "in the remaining of this time window. "
                "Did you restrict your timestep length, \"dt = min(precice_dt, dt)\"? "
                "For more information, consult the adapter example in the preCICE documentation.",
                timeToAdd, _timeWindowSize - _computedTimeWindowPart + timeToAdd);
}

bool BaseCouplingScheme::willDataBeExchanged(
    double lastSolverTimestepLength) const
{
  PRECICE_TRACE(lastSolverTimestepLength);
  double remainder = getThisTimeWindowRemainder() - lastSolverTimestepLength;
  return not math::greater(remainder, 0.0, _eps);
}

bool BaseCouplingScheme::hasDataBeenReceived() const
{
  return _hasDataBeenReceived;
}

<<<<<<< HEAD
=======
double BaseCouplingScheme::getComputedTimeWindowPart()
{
  return _computedTimeWindowPart;
}

>>>>>>> 05c3951f
void BaseCouplingScheme::setDoesFirstStep(bool doesFirstStep)
{
  _doesFirstStep = doesFirstStep;
}

void BaseCouplingScheme::checkDataHasBeenReceived()
{
  PRECICE_ASSERT(not _hasDataBeenReceived, "checkDataHasBeenReceived() may only be called once within one coupling iteration. If this assertion is triggered this probably means that your coupling scheme has a bug.");
  _hasDataBeenReceived = true;
}

bool BaseCouplingScheme::receivesInitializedData() const
{
  return _receivesInitializedData;
}

void BaseCouplingScheme::setTimeWindows(int timeWindows)
{
  _timeWindows = timeWindows;
}

double BaseCouplingScheme::getTime() const
{
  return _time;
}

int BaseCouplingScheme::getTimeWindows() const
{
  return _timeWindows;
}

double BaseCouplingScheme::getThisTimeWindowRemainder() const
{
  PRECICE_TRACE();
  double remainder = 0.0;
  if (hasTimeWindowSize()) {
    remainder = getNextTimestepMaxLength();
  }
  PRECICE_DEBUG("return {}", remainder);
  return remainder;
}

double BaseCouplingScheme::getNextTimestepMaxLength() const
{
  if (hasTimeWindowSize()) {
    return _timeWindowSize - _computedTimeWindowPart;
  } else {
    if (math::equals(_maxTime, UNDEFINED_TIME)) {
      return std::numeric_limits<double>::max();
    } else {
      return _maxTime - _time;
    }
  }
}

bool BaseCouplingScheme::isCouplingOngoing() const
{
  bool timeLeft      = math::greater(_maxTime, _time, _eps) || math::equals(_maxTime, UNDEFINED_TIME);
  bool timestepsLeft = (_maxTimeWindows >= _timeWindows) || (_maxTimeWindows == UNDEFINED_TIME_WINDOWS);
  return timeLeft && timestepsLeft;
}

bool BaseCouplingScheme::isTimeWindowComplete() const
{
  return _isTimeWindowComplete;
}

bool BaseCouplingScheme::isActionRequired(
    Action action) const
{
  return _requiredActions.count(action) == 1;
}

bool BaseCouplingScheme::isActionFulfilled(
    Action action) const
{
  return _fulfilledActions.count(action) == 1;
}

void BaseCouplingScheme::markActionFulfilled(
    Action action)
{
  PRECICE_ASSERT(isActionRequired(action));
  _fulfilledActions.insert(action);
}

void BaseCouplingScheme::requireAction(
    Action action)
{
  _requiredActions.insert(action);
}

std::string BaseCouplingScheme::printCouplingState() const
{
  std::ostringstream os;
  os << "iteration: " << _iterations; //_iterations;
  if (_maxIterations != -1) {
    os << " of " << _maxIterations;
  }
  os << ", " << printBasicState(_timeWindows, _time) << ", " << printActionsState();
  return os.str();
}

std::string BaseCouplingScheme::printBasicState(
    int    timeWindows,
    double time) const
{
  std::ostringstream os;
  os << "time-window: " << timeWindows;
  if (_maxTimeWindows != UNDEFINED_TIME_WINDOWS) {
    os << " of " << _maxTimeWindows;
  }
  os << ", time: " << time;
  if (_maxTime != UNDEFINED_TIME) {
    os << " of " << _maxTime;
  }
  if (hasTimeWindowSize()) {
    os << ", time-window-size: " << _timeWindowSize;
  }
  if (hasTimeWindowSize() || (_maxTime != UNDEFINED_TIME)) {
    os << ", max-timestep-length: " << getNextTimestepMaxLength();
  }
  os << ", ongoing: ";
  isCouplingOngoing() ? os << "yes" : os << "no";
  os << ", time-window-complete: ";
  _isTimeWindowComplete ? os << "yes" : os << "no";
  return os.str();
}

std::string BaseCouplingScheme::printActionsState() const
{
  std::ostringstream os;
  for (auto action : _requiredActions) {
    os << toString(action) << ' ';
  }
  return os.str();
}

void BaseCouplingScheme::performReceiveOfFirstAdvance()
{
  // noop by default. Will be overridden by child-coupling-schemes, if data has to be received here. See SerialCouplingScheme.
  return;
}

void BaseCouplingScheme::checkCompletenessRequiredActions()
{
  PRECICE_TRACE();
  std::vector<Action> missing;
  std::set_difference(_requiredActions.begin(), _requiredActions.end(),
                      _fulfilledActions.begin(), _fulfilledActions.end(),
                      std::back_inserter(missing));
  if (not missing.empty()) {
    std::ostringstream stream;
    for (auto action : missing) {
      if (not stream.str().empty()) {
        stream << ", ";
      }
      stream << toString(action);
    }
    PRECICE_ERROR("The required actions {} are not fulfilled. "
                  "Did you forget to call \"requiresReadingCheckpoint()\" or \"requiresWritingCheckpoint()\"?",
                  stream.str());
  }
  _requiredActions.clear();
  _fulfilledActions.clear();
}

void BaseCouplingScheme::initializeStorages()
{
  PRECICE_TRACE();
  // Reserve storage for all data
  // @todo breaks for CplSchemeTests/ParallelImplicitCouplingSchemeTests/Extrapolation/FirstOrderWith*. Interesting: Not for individual tests... Why? @fsimonis
  // for (auto &data : getAllData() | boost::adaptors::map_values) {
  //   data->initializeExtrapolation();
  // }
  for (auto &pair : getAllData()) {
    pair.second->initializeExtrapolation();
  }
  // Reserve storage for acceleration
  if (_acceleration) {
    _acceleration->initialize(getAccelerationData());
  }
}

void BaseCouplingScheme::setAcceleration(
    const acceleration::PtrAcceleration &acceleration)
{
  PRECICE_ASSERT(acceleration.get() != nullptr);
  _acceleration = acceleration;
}

bool BaseCouplingScheme::doesFirstStep() const
{
  return _doesFirstStep;
}

void BaseCouplingScheme::newConvergenceMeasurements()
{
  PRECICE_TRACE();
  for (ConvergenceMeasureContext &convMeasure : _convergenceMeasures) {
    PRECICE_ASSERT(convMeasure.measure.get() != nullptr);
    convMeasure.measure->newMeasurementSeries();
  }
}

void BaseCouplingScheme::addConvergenceMeasure(
    int                         dataID,
    bool                        suffices,
    bool                        strict,
    impl::PtrConvergenceMeasure measure,
    bool                        doesLogging)
{
  ConvergenceMeasureContext convMeasure;
  auto                      allData = getAllData();
  PRECICE_ASSERT(allData.count(dataID) == 1, "Data with given data ID must exist!");
  convMeasure.couplingData = allData.at(dataID);
  convMeasure.suffices     = suffices;
  convMeasure.strict       = strict;
  convMeasure.measure      = std::move(measure);
  convMeasure.doesLogging  = doesLogging;
  _convergenceMeasures.push_back(convMeasure);
}

bool BaseCouplingScheme::measureConvergence()
{
  PRECICE_TRACE();
  PRECICE_ASSERT(not doesFirstStep());
  bool allConverged = true;
  bool oneSuffices  = false; // at least one convergence measure suffices and did converge
  bool oneStrict    = false; // at least one convergence measure is strict and did not converge
  PRECICE_ASSERT(_convergenceMeasures.size() > 0);
  if (not utils::IntraComm::isSecondary()) {
    _convergenceWriter->writeData("TimeWindow", _timeWindows - 1);
    _convergenceWriter->writeData("Iteration", _iterations);
  }
  for (const auto &convMeasure : _convergenceMeasures) {
    PRECICE_ASSERT(convMeasure.couplingData != nullptr);
    PRECICE_ASSERT(convMeasure.measure.get() != nullptr);

    convMeasure.measure->measure(convMeasure.couplingData->previousIteration(), convMeasure.couplingData->values());

    if (not utils::IntraComm::isSecondary() && convMeasure.doesLogging) {
      _convergenceWriter->writeData(convMeasure.logHeader(), convMeasure.measure->getNormResidual());
    }

    if (not convMeasure.measure->isConvergence()) {
      allConverged = false;
      if (convMeasure.strict) {
        oneStrict = true;
        PRECICE_CHECK(_iterations < _maxIterations,
                      "The strict convergence measure for data \"" + convMeasure.couplingData->getDataName() +
                          "\" did not converge within the maximum allowed iterations, which terminates the simulation. "
                          "To avoid this forced termination do not mark the convergence measure as strict.")
      }
    } else if (convMeasure.suffices == true) {
      oneSuffices = true;
    }

    PRECICE_INFO(convMeasure.measure->printState(convMeasure.couplingData->getDataName()));
  }

  if (allConverged) {
    PRECICE_INFO("All converged");
  } else if (oneSuffices && not oneStrict) { // strict overrules suffices
    PRECICE_INFO("Sufficient measures converged");
  }

  return allConverged || (oneSuffices && not oneStrict);
}

void BaseCouplingScheme::initializeTXTWriters()
{
  if (not utils::IntraComm::isSecondary()) {

    _iterationsWriter = std::make_shared<io::TXTTableWriter>("precice-" + _localParticipant + "-iterations.log");
    if (not doesFirstStep()) {
      _convergenceWriter = std::make_shared<io::TXTTableWriter>("precice-" + _localParticipant + "-convergence.log");
    }

    _iterationsWriter->addData("TimeWindow", io::TXTTableWriter::INT);
    _iterationsWriter->addData("TotalIterations", io::TXTTableWriter::INT);
    _iterationsWriter->addData("Iterations", io::TXTTableWriter::INT);
    _iterationsWriter->addData("Convergence", io::TXTTableWriter::INT);

    if (not doesFirstStep()) {
      _convergenceWriter->addData("TimeWindow", io::TXTTableWriter::INT);
      _convergenceWriter->addData("Iteration", io::TXTTableWriter::INT);
    }

    if (not doesFirstStep()) {
      for (ConvergenceMeasureContext &convMeasure : _convergenceMeasures) {

        if (convMeasure.doesLogging) {
          _convergenceWriter->addData(convMeasure.logHeader(), io::TXTTableWriter::DOUBLE);
        }
      }
      if (_acceleration) {
        _iterationsWriter->addData("QNColumns", io::TXTTableWriter::INT);
        _iterationsWriter->addData("DeletedQNColumns", io::TXTTableWriter::INT);
        _iterationsWriter->addData("DroppedQNColumns", io::TXTTableWriter::INT);
      }
    }
  }
}

void BaseCouplingScheme::advanceTXTWriters()
{
  if (not utils::IntraComm::isSecondary()) {

    _iterationsWriter->writeData("TimeWindow", _timeWindows - 1);
    _iterationsWriter->writeData("TotalIterations", _totalIterations);
    _iterationsWriter->writeData("Iterations", _iterations);
    int converged = _iterations < _maxIterations ? 1 : 0;
    _iterationsWriter->writeData("Convergence", converged);

    if (not doesFirstStep() && _acceleration) {
      _iterationsWriter->writeData("QNColumns", _acceleration->getLSSystemCols());
      _iterationsWriter->writeData("DeletedQNColumns", _acceleration->getDeletedColumns());
      _iterationsWriter->writeData("DroppedQNColumns", _acceleration->getDroppedColumns());
    }
  }
}

bool BaseCouplingScheme::reachedEndOfTimeWindow()
{
  return math::equals(getThisTimeWindowRemainder(), 0.0, _eps);
}

<<<<<<< HEAD
void BaseCouplingScheme::determineInitialSend(DataMap &sendData)
=======
void BaseCouplingScheme::storeIteration()
{
  PRECICE_ASSERT(isImplicitCouplingScheme());
  for (const DataMap::value_type &pair : getAllData()) {
    pair.second->storeIteration();
  }
}

void BaseCouplingScheme::determineInitialSend(BaseCouplingScheme::DataMap &sendData)
>>>>>>> 05c3951f
{
  if (anyDataRequiresInitialization(sendData)) {
    _sendsInitializedData = true;
    requireAction(CouplingScheme::Action::InitializeData);
  }
}

void BaseCouplingScheme::determineInitialReceive(DataMap &receiveData)
{
  if (anyDataRequiresInitialization(receiveData)) {
    _receivesInitializedData = true;
  }
}

int BaseCouplingScheme::getExtrapolationOrder()
{
  return _extrapolationOrder;
}

bool BaseCouplingScheme::anyDataRequiresInitialization(DataMap &dataMap) const
{
  /// @todo implement this function using https://en.cppreference.com/w/cpp/algorithm/all_any_none_of
  for (const auto &data : dataMap | boost::adaptors::map_values) {
    if (data->requiresInitialization) {
      return true;
    }
  }
  return false;
}

void BaseCouplingScheme::doImplicitStep()
{
  storeExtrapolationData();

  PRECICE_DEBUG("measure convergence of the coupling iteration");
  _hasConverged = measureConvergence();
  // Stop, when maximal iteration count (given in config) is reached
  if (_iterations == _maxIterations)
    _hasConverged = true;

  // coupling iteration converged for current time window. Advance in time.
  if (_hasConverged) {
    if (_acceleration) {
      _acceleration->iterationsConverged(getAccelerationData());
    }
    newConvergenceMeasurements();
    moveToNextWindow();
  } else {
    // no convergence achieved for the coupling iteration within the current time window
    if (_acceleration) {
      /**
       * Acceleration works on CouplingData::values(), so we retreive the data from the storage, perform the acceleration and then put the data back into the storage.
       *
       * There are generally two possibilities:
       *
       * 1) Only overwrite the data in CouplingData::_timeStepsStorage that is part of the receive data
       * 2) overwrite the data in CouplingData::_timeStepsStorage for all data in getAccelerationData()
       *
       * We are using strategy 2), because it's easier to access getAccelerationData() from here. However, this also means that
       * we have to make sure that the send data is stored in the CouplingData::_timeStepsStorage - even though this is not
       * needed at the moment. Important note: In https://github.com/precice/precice/pull/1414 also send data requires to keep
       * track of _timeStepsStorage for subcycling. So it will become simpler as soon as subcycling is fully implemented.
       */
      // @todo For other Acceleration schemes as described in "Rüth, B, Uekermann, B, Mehl, M, Birken, P, Monge, A, Bungartz, H-J. Quasi-Newton waveform iteration for partitioned surface-coupled multiphysics applications. Int J Numer Methods Eng. 2021; 122: 5236– 5257. https://doi.org/10.1002/nme.6443" we need a more elaborate implementation.
      // Put values into data->values() for acceleration
      // @todo breaks for CplSchemeTests/ParallelImplicitCouplingSchemeTests. Why? @fsimonis
      // for (auto &data : getAccelerationData() | boost::adaptors::map_values) {
      //   data->values() = data->getValuesAtTime(time::Storage::WINDOW_END);
      // }
      for (auto &pair : getAccelerationData()) {
        pair.second->values() = pair.second->getValuesAtTime(time::Storage::WINDOW_END);
      }
      _acceleration->performAcceleration(getAccelerationData());
      // @todo breaks for CplSchemeTests/ParallelImplicitCouplingSchemeTests. Why? @fsimonis
      // for (auto &data : getAccelerationData() | boost::adaptors::map_values) {
      //   data->storeValuesAtTime(time::Storage::WINDOW_END, data->values(), mustOverwrite);
      // }
      for (auto &pair : getAccelerationData()) {
        bool mustOverwrite = true;
        pair.second->storeValuesAtTime(time::Storage::WINDOW_END, pair.second->values(), mustOverwrite);
      }
    }
  }
  // Store data for conv. measurement, acceleration
  storeIteration();
}

void BaseCouplingScheme::sendConvergence(const m2n::PtrM2N &m2n)
{
  PRECICE_ASSERT(isImplicitCouplingScheme());
  PRECICE_ASSERT(not doesFirstStep(), "For convergence information the sending participant is never the first one.");
  m2n->send(_hasConverged);
}

void BaseCouplingScheme::receiveConvergence(const m2n::PtrM2N &m2n)
{
  PRECICE_ASSERT(isImplicitCouplingScheme());
  PRECICE_ASSERT(doesFirstStep(), "For convergence information the receiving participant is always the first one.");
  m2n->receive(_hasConverged);
}

} // namespace precice::cplscheme<|MERGE_RESOLUTION|>--- conflicted
+++ resolved
@@ -93,11 +93,7 @@
   return _hasConverged;
 }
 
-<<<<<<< HEAD
 void BaseCouplingScheme::sendData(const m2n::PtrM2N &m2n, const DataMap &sendData, bool initialCommunication)
-=======
-void BaseCouplingScheme::sendData(const m2n::PtrM2N &m2n, const DataMap &sendData)
->>>>>>> 05c3951f
 {
   PRECICE_TRACE();
   std::vector<int> sentDataIDs;
@@ -161,20 +157,9 @@
   return _couplingMode == Explicit;
 }
 
-bool BaseCouplingScheme::isExplicitCouplingScheme()
-{
-  PRECICE_ASSERT(_couplingMode != Undefined);
-  return _couplingMode == Explicit;
-}
-
 void BaseCouplingScheme::setTimeWindowSize(double timeWindowSize)
 {
   _timeWindowSize = timeWindowSize;
-}
-
-double BaseCouplingScheme::getComputedTimeWindowPart()
-{
-  return _computedTimeWindowPart;
 }
 
 void BaseCouplingScheme::finalize()
@@ -229,11 +214,6 @@
 bool BaseCouplingScheme::sendsInitializedData() const
 {
   return _sendsInitializedData;
-}
-
-bool BaseCouplingScheme::isInitialized() const
-{
-  return _isInitialized;
 }
 
 CouplingScheme::ChangedMeshes BaseCouplingScheme::firstSynchronization(const CouplingScheme::ChangedMeshes &changes)
@@ -343,20 +323,6 @@
   }
 }
 
-void BaseCouplingScheme::storeIteration()
-{
-  PRECICE_ASSERT(isImplicitCouplingScheme());
-  PRECICE_DEBUG("BaseCouplingScheme::storeIteration");
-  // @todo breaks for CplSchemeTests/ParallelImplicitCouplingSchemeTests/Extrapolation/FirstOrderWith*. Interesting: Not for individual tests... Why? @fsimonis
-  // for (auto &data : getAllData() | boost::adaptors::map_values) {
-  //   data->storeIteration();
-  // }
-  for (const DataMap::value_type &pair : getAllData()) {
-    pair.second->storeIteration();
-  }
-  PRECICE_DEBUG("BaseCouplingScheme::storeIteration ok");
-}
-
 bool BaseCouplingScheme::hasTimeWindowSize() const
 {
   return not math::equals(_timeWindowSize, UNDEFINED_TIME_WINDOW_SIZE);
@@ -406,14 +372,11 @@
   return _hasDataBeenReceived;
 }
 
-<<<<<<< HEAD
-=======
 double BaseCouplingScheme::getComputedTimeWindowPart()
 {
   return _computedTimeWindowPart;
 }
 
->>>>>>> 05c3951f
 void BaseCouplingScheme::setDoesFirstStep(bool doesFirstStep)
 {
   _doesFirstStep = doesFirstStep;
@@ -550,12 +513,6 @@
     os << toString(action) << ' ';
   }
   return os.str();
-}
-
-void BaseCouplingScheme::performReceiveOfFirstAdvance()
-{
-  // noop by default. Will be overridden by child-coupling-schemes, if data has to be received here. See SerialCouplingScheme.
-  return;
 }
 
 void BaseCouplingScheme::checkCompletenessRequiredActions()
@@ -742,19 +699,21 @@
   return math::equals(getThisTimeWindowRemainder(), 0.0, _eps);
 }
 
-<<<<<<< HEAD
-void BaseCouplingScheme::determineInitialSend(DataMap &sendData)
-=======
 void BaseCouplingScheme::storeIteration()
 {
   PRECICE_ASSERT(isImplicitCouplingScheme());
+  PRECICE_DEBUG("BaseCouplingScheme::storeIteration");
+  // @todo breaks for CplSchemeTests/ParallelImplicitCouplingSchemeTests/Extrapolation/FirstOrderWith*. Interesting: Not for individual tests... Why? @fsimonis
+  // for (auto &data : getAllData() | boost::adaptors::map_values) {
+  //   data->storeIteration();
+  // }
   for (const DataMap::value_type &pair : getAllData()) {
     pair.second->storeIteration();
   }
-}
-
-void BaseCouplingScheme::determineInitialSend(BaseCouplingScheme::DataMap &sendData)
->>>>>>> 05c3951f
+  PRECICE_DEBUG("BaseCouplingScheme::storeIteration ok");
+}
+
+void BaseCouplingScheme::determineInitialSend(DataMap &sendData)
 {
   if (anyDataRequiresInitialization(sendData)) {
     _sendsInitializedData = true;
