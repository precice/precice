--- conflicted
+++ resolved
@@ -17,38 +17,6 @@
 namespace cplscheme {
 
 BaseCouplingScheme::BaseCouplingScheme(
-<<<<<<< HEAD
-    double maxTime,
-    int    maxTimeWindows,
-    double timeWindowSize,
-    int    validDigits)
-    : _couplingMode(Undefined),
-      _firstParticipant("unknown"),
-      _secondParticipant("unknown"),
-      _localParticipant("unknown"),
-      _eps(std::pow(10.0, -1 * validDigits)),
-      _maxTime(maxTime),
-      _maxTimeWindows(maxTimeWindows),
-      _timeWindows(0),
-      _timeWindowSize(timeWindowSize),
-      _maxIterations(-1),
-      _iterations(-1),
-      _totalIterations(-1),
-      _validDigits(validDigits)
-{
-  PRECICE_ASSERT(not((maxTime != UNDEFINED_TIME) && (maxTime < 0.0)),
-                 "Maximum time has to be larger than zero!");
-  PRECICE_ASSERT(not((maxTimeWindows != UNDEFINED_TIME_WINDOWS) && (maxTimeWindows < 0)),
-                 "Maximum number of time windows has to be larger than zero!");
-  PRECICE_ASSERT(not((timeWindowSize != UNDEFINED_TIME_WINDOW_SIZE) && (timeWindowSize < 0.0)),
-                 "Time window size has to be larger than zero!");
-  PRECICE_ASSERT((_validDigits >= 1) && (_validDigits < 17),
-                 "Valid digits of time window size has to be between 1 and 16!");
-}
-
-BaseCouplingScheme::BaseCouplingScheme(
-=======
->>>>>>> a0486b65
     double                        maxTime,
     int                           maxTimeWindows,
     double                        timeWindowSize,
@@ -65,35 +33,6 @@
       _maxIterations(maxIterations),
       _iterations(1),
       _totalIterations(1),
-<<<<<<< HEAD
-      _validDigits(validDigits)
-{
-  PRECICE_ASSERT(not((maxTime != UNDEFINED_TIME) && (maxTime < 0.0)),
-                 "Maximum time has to be larger than zero!");
-  PRECICE_ASSERT(not((maxTimeWindows != UNDEFINED_TIME_WINDOWS) && (maxTimeWindows < 0)),
-                 "Maximum number of time windows has to be larger than zero!");
-  PRECICE_ASSERT(not((timeWindowSize != UNDEFINED_TIME_WINDOW_SIZE) && (timeWindowSize < 0.0)),
-                 "Time window size has to be larger than zero!");
-  PRECICE_ASSERT((_validDigits >= 1) && (_validDigits < 17),
-                 "Valid digits of timestep length has to be between 1 and 16!");
-  PRECICE_ASSERT(_firstParticipant != _secondParticipant,
-                 "First participant and second participant must have different names! Called from BaseCoupling.");
-  if (dtMethod == constants::FIXED_DT) {
-    PRECICE_ASSERT(hasTimeWindowSize(),
-                   "Timestep length value has to be given when the fixed timestep length method "
-                       << "is chosen for an implicit coupling scheme!");
-  }
-  if (localParticipant == _firstParticipant) {
-    _doesFirstStep = true;
-    if (dtMethod == constants::FIRST_PARTICIPANT_SETS_DT) {
-      _participantSetsDt = true;
-      setTimeWindowSize(UNDEFINED_TIME_WINDOW_SIZE);
-    }
-  } else if (localParticipant == _secondParticipant) {
-    if (dtMethod == constants::FIRST_PARTICIPANT_SETS_DT) {
-      _participantReceivesDt = true;
-    }
-=======
       _validDigits(validDigits),
       _localParticipant(localParticipant),
       _eps(std::pow(10.0, -1 * validDigits))
@@ -116,15 +55,9 @@
 
   if (isExplicitCouplingScheme()) {
     PRECICE_ASSERT(maxIterations == -1);
->>>>>>> a0486b65
   } else {
     PRECICE_ASSERT(maxIterations >= 1);
   }
-<<<<<<< HEAD
-  PRECICE_ASSERT((maxIterations > 0) || (maxIterations == -1),
-                 "Maximal iteration limit has to be larger than zero!");
-=======
->>>>>>> a0486b65
 }
 
 void BaseCouplingScheme::sendData(m2n::PtrM2N m2n, DataMap sendData)
@@ -304,13 +237,8 @@
 void BaseCouplingScheme::setExtrapolationOrder(
     int order)
 {
-<<<<<<< HEAD
-  PRECICE_ASSERT((order == 0) || (order == 1) || (order == 2),
-                 "Extrapolation order has to be  0, 1, or 2!");
-=======
   PRECICE_CHECK((order == 0) || (order == 1) || (order == 2),
                 "Extrapolation order has to be  0, 1, or 2.");
->>>>>>> a0486b65
   _extrapolationOrder = order;
 }
 
@@ -567,27 +495,6 @@
   _acceleration = acceleration;
 }
 
-<<<<<<< HEAD
-void BaseCouplingScheme::setupConvergenceMeasures()
-{
-  PRECICE_TRACE();
-  PRECICE_ASSERT(not doesFirstStep());
-  PRECICE_ASSERT(not _convergenceMeasures.empty(),
-                 "At least one convergence measure has to be defined for "
-                     << "an implicit coupling scheme!");
-  for (ConvergenceMeasure &convMeasure : _convergenceMeasures) {
-    int dataID = convMeasure.data->getID();
-    if ((getSendData(dataID) != nullptr)) {
-      convMeasure.couplingData = getSendData(dataID);
-    } else {
-      convMeasure.couplingData = getReceiveData(dataID);
-      PRECICE_ASSERT(convMeasure.couplingData != nullptr);
-    }
-  }
-}
-
-=======
->>>>>>> a0486b65
 void BaseCouplingScheme::newConvergenceMeasurements()
 {
   PRECICE_TRACE();
