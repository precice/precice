#include <Eigen/Core>
#include <algorithm>
#include <boost/range/adaptor/map.hpp>
#include <cmath>
#include <cstddef>
#include <functional>
#include <iterator>
#include <limits>
#include <sstream>
#include <utility>

#include "BaseCouplingScheme.hpp"
#include "acceleration/Acceleration.hpp"
#include "com/SerializedStamples.hpp"
#include "cplscheme/Constants.hpp"
#include "cplscheme/CouplingData.hpp"
#include "cplscheme/CouplingScheme.hpp"
#include "cplscheme/impl/SharedPointer.hpp"
#include "impl/ConvergenceMeasure.hpp"
#include "io/TXTTableWriter.hpp"
#include "logging/LogMacros.hpp"
#include "math/differences.hpp"
#include "mesh/Data.hpp"
#include "mesh/Mesh.hpp"
#include "precice/impl/Types.hpp"
#include "utils/EigenHelperFunctions.hpp"
#include "utils/Helpers.hpp"
#include "utils/IntraComm.hpp"
#include "utils/assertion.hpp"

namespace precice::cplscheme {

BaseCouplingScheme::BaseCouplingScheme(
    double                        maxTime,
    int                           maxTimeWindows,
    double                        timeWindowSize,
    std::string                   localParticipant,
    int                           minIterations,
    int                           maxIterations,
    CouplingMode                  cplMode,
    constants::TimesteppingMethod dtMethod)
    : _couplingMode(cplMode),
      _maxTime(maxTime),
      _maxTimeWindows(maxTimeWindows),
      _timeWindows(1),
      _timeWindowSize(timeWindowSize),
      _nextTimeWindowSize(timeWindowSize),
      _minIterations(minIterations),
      _maxIterations(maxIterations),
      _iterations(1),
      _totalIterations(1),
      _localParticipant(std::move(localParticipant))
{
  PRECICE_ASSERT(not((maxTime != UNDEFINED_MAX_TIME) && (maxTime < 0.0)),
                 "Maximum time has to be larger than zero.");
  PRECICE_ASSERT(not((maxTimeWindows != UNDEFINED_TIME_WINDOWS) && (maxTimeWindows < 0)),
                 "Maximum number of time windows has to be larger than zero.");
  PRECICE_ASSERT(not(hasTimeWindowSize() && (timeWindowSize < 0.0)),
                 "Time window size has to be larger than zero.");
  if (dtMethod == constants::FIXED_TIME_WINDOW_SIZE) {
    PRECICE_ASSERT(hasTimeWindowSize(),
                   "Time window size has to be given when the fixed time window size method is used.");
  }

  if (isExplicitCouplingScheme()) {
    PRECICE_ASSERT(minIterations == UNDEFINED_MIN_ITERATIONS);
    PRECICE_ASSERT(maxIterations == UNDEFINED_MAX_ITERATIONS);
  } else {
    PRECICE_ASSERT(isImplicitCouplingScheme());
    PRECICE_ASSERT(minIterations != UNDEFINED_MIN_ITERATIONS);
    PRECICE_ASSERT(maxIterations != UNDEFINED_MAX_ITERATIONS);

    PRECICE_ASSERT(minIterations > 0,
                   minIterations,
                   "Minimal iteration limit has to be larger than zero.");
    PRECICE_ASSERT((maxIterations == INFINITE_MAX_ITERATIONS) || (maxIterations > 0),
                   maxIterations,
                   "Maximal iteration limit has to be larger than zero or -1 (unlimited).");
    PRECICE_ASSERT((maxIterations == INFINITE_MAX_ITERATIONS) || (minIterations <= maxIterations),
                   "Minimal iteration limit has to be smaller equal compared to the maximal iteration limit.");
  }
}

bool BaseCouplingScheme::isImplicitCouplingScheme() const
{
  PRECICE_ASSERT(_couplingMode != Undefined);
  return _couplingMode == Implicit;
}

bool BaseCouplingScheme::hasConverged() const
{
  return _hasConverged;
}

void BaseCouplingScheme::sendNumberOfTimeSteps(const m2n::PtrM2N &m2n, const int numberOfTimeSteps)
{
  PRECICE_TRACE();
  PRECICE_DEBUG("Sending number or time steps {}...", numberOfTimeSteps);
  m2n->send(numberOfTimeSteps);
}

void BaseCouplingScheme::sendTimes(const m2n::PtrM2N &m2n, const Eigen::VectorXd &times)
{
  PRECICE_TRACE();
  PRECICE_DEBUG("Sending times...");
  m2n->send(times);
}

void BaseCouplingScheme::sendData(const m2n::PtrM2N &m2n, const DataMap &sendData)
{
  PRECICE_TRACE();
  PRECICE_ASSERT(m2n.get() != nullptr);
  PRECICE_ASSERT(m2n->isConnected());

  for (const auto &data : sendData | boost::adaptors::map_values) {
    const auto &stamples = data->stamples();
    PRECICE_ASSERT(stamples.size() > 0);

    int nTimeSteps = data->timeStepsStorage().nTimes();
    PRECICE_ASSERT(nTimeSteps > 0);

    if (data->exchangeSubsteps()) {
      const Eigen::VectorXd timesAscending = data->timeStepsStorage().getTimes();
      sendNumberOfTimeSteps(m2n, nTimeSteps);
      sendTimes(m2n, timesAscending);

      const auto serialized = com::serialize::SerializedStamples::serialize(data);

      // Data is actually only send if size>0, which is checked in the derived classes implementation
      m2n->send(serialized.values(), data->getMeshID(), data->getDimensions() * serialized.nTimeSteps());

      if (data->hasGradient()) {
        m2n->send(serialized.gradients(), data->getMeshID(), data->getDimensions() * data->meshDimensions() * serialized.nTimeSteps());
      }
    } else {
      data->sample() = stamples.back().sample;

      // Data is only received on ranks with size>0, which is checked in the derived class implementation
      m2n->send(data->values(), data->getMeshID(), data->getDimensions());

      if (data->hasGradient()) {
        PRECICE_ASSERT(data->hasGradient());
        m2n->send(data->gradients(), data->getMeshID(), data->getDimensions() * data->meshDimensions());
      }
    }
  }
}

int BaseCouplingScheme::receiveNumberOfTimeSteps(const m2n::PtrM2N &m2n)
{
  PRECICE_TRACE();
  PRECICE_DEBUG("Receiving number of time steps...");
  int numberOfTimeSteps;
  m2n->receive(numberOfTimeSteps);
  return numberOfTimeSteps;
}

Eigen::VectorXd BaseCouplingScheme::receiveTimes(const m2n::PtrM2N &m2n, int nTimeSteps)
{
  PRECICE_TRACE();
  PRECICE_DEBUG("Receiving times....");
  Eigen::VectorXd times(nTimeSteps);
  m2n->receive(times);
  PRECICE_DEBUG("Received times {}", times);
  return times;
}

void BaseCouplingScheme::receiveData(const m2n::PtrM2N &m2n, const DataMap &receiveData)
{
  PRECICE_TRACE();
  PRECICE_ASSERT(m2n.get());
  PRECICE_ASSERT(m2n->isConnected());
  for (const auto &data : receiveData | boost::adaptors::map_values) {

    if (data->exchangeSubsteps()) {
      const int nTimeSteps = receiveNumberOfTimeSteps(m2n);

      Eigen::VectorXd serializedValues(nTimeSteps * data->getSize());
      PRECICE_ASSERT(nTimeSteps > 0);
      const Eigen::VectorXd timesAscending = receiveTimes(m2n, nTimeSteps);

      auto serialized = com::serialize::SerializedStamples::empty(timesAscending, data);

      // Data is only received on ranks with size>0, which is checked in the derived class implementation
      m2n->receive(serialized.values(), data->getMeshID(), data->getDimensions() * nTimeSteps);

      if (data->hasGradient()) {
        m2n->receive(serialized.gradients(), data->getMeshID(), data->getDimensions() * data->meshDimensions() * nTimeSteps);
      }

      serialized.deserializeInto(timesAscending, data);
    } else {
      // Data is only received on ranks with size>0, which is checked in the derived class implementation
      m2n->receive(data->values(), data->getMeshID(), data->getDimensions());

      if (data->hasGradient()) {
        PRECICE_ASSERT(data->hasGradient());
        m2n->receive(data->gradients(), data->getMeshID(), data->getDimensions() * data->meshDimensions());
      }
      data->setSampleAtTime(getTime(), data->sample());
    }
  }
}

void BaseCouplingScheme::receiveDataForWindowEnd(const m2n::PtrM2N &m2n, const DataMap &receiveData)
{
  // buffer current time state
  const double oldComputedTimeWindowPart = _computedTimeWindowPart;
  const double oldTimeWindowStartTime    = _timeWindowStartTime;
  // set time state to point to end of this window such that getTime() in receiveData returns time at end of window
  _timeWindowStartTime    = getTime() + _nextTimeWindowSize;
  _computedTimeWindowPart = 0;
  // receive data for end of window
  this->receiveData(m2n, receiveData);
  // reset time state;
  _computedTimeWindowPart = oldComputedTimeWindowPart;
  _timeWindowStartTime    = oldTimeWindowStartTime;
}

void BaseCouplingScheme::initializeWithZeroInitialData(const DataMap &receiveData)
{
  for (const auto &data : receiveData | boost::adaptors::map_values) {
    PRECICE_DEBUG("Initialize {} as zero.", data->getDataName());
    // just store already initialized zero sample to storage.
    data->setSampleAtTime(getTime(), data->sample());
  }
}

PtrCouplingData BaseCouplingScheme::addCouplingData(const mesh::PtrData &data, mesh::PtrMesh mesh, bool requiresInitialization, bool communicateSubsteps, CouplingData::Direction direction)
{
  int             id = data->getID();
  PtrCouplingData ptrCplData;
  if (!utils::contained(id, _allData)) { // data is not used by this coupling scheme yet, create new CouplingData
    ptrCplData = std::make_shared<CouplingData>(data, std::move(mesh), requiresInitialization, communicateSubsteps, direction);
    _allData.emplace(id, ptrCplData);
  } else { // data is already used by another exchange of this coupling scheme, use existing CouplingData
    ptrCplData = _allData[id];
    PRECICE_CHECK(ptrCplData->getDirection() == direction, "Data \"{0}\" cannot be added for sending and for receiving. Please remove either <exchange data=\"{0}\" ... /> tag", data->getName());
  }
  return ptrCplData;
}

bool BaseCouplingScheme::isExplicitCouplingScheme() const
{
  PRECICE_ASSERT(_couplingMode != Undefined);
  return _couplingMode == Explicit;
}

void BaseCouplingScheme::setTimeWindowSize(double timeWindowSize)
{
  _timeWindowSize = timeWindowSize;
}

void BaseCouplingScheme::setNextTimeWindowSize(double timeWindowSize)
{
  _nextTimeWindowSize = timeWindowSize;
}

void BaseCouplingScheme::finalize()
{
  PRECICE_TRACE();
  checkCompletenessRequiredActions();
  PRECICE_ASSERT(_isInitialized, "Called finalize() before initialize().");
}

void BaseCouplingScheme::initialize(double startTime, int startTimeWindow)
{
  // initialize with zero data here, might eventually be overwritten in exchangeInitialData
  initializeReceiveDataStorage();
  // Initialize uses the template method pattern (https://en.wikipedia.org/wiki/Template_method_pattern).
  PRECICE_TRACE(startTime, startTimeWindow);
  PRECICE_ASSERT(not isInitialized());
  PRECICE_ASSERT(math::greaterEquals(startTime, 0.0), startTime);
  PRECICE_ASSERT(startTimeWindow >= 0, startTimeWindow);
  _timeWindowStartTime = startTime;
  _timeWindows         = startTimeWindow;
  _hasDataBeenReceived = false;

  if (isImplicitCouplingScheme()) {
    storeIteration();
    if (not doesFirstStep()) {
      // reserve memory and initialize data with zero
      if (_acceleration) {
        _acceleration->initialize(getAccelerationData());
      }
    }
    requireAction(CouplingScheme::Action::WriteCheckpoint);
    initializeTXTWriters();
  }

  exchangeInitialData();

  _isInitialized = true;
}

bool BaseCouplingScheme::sendsInitializedData() const
{
  return _sendsInitializedData;
}

CouplingScheme::ChangedMeshes BaseCouplingScheme::firstSynchronization(const CouplingScheme::ChangedMeshes &changes)
{
  PRECICE_ASSERT(changes.empty());
  return changes;
}

void BaseCouplingScheme::firstExchange()
{
  PRECICE_TRACE(_timeWindows, getTime());
  checkCompletenessRequiredActions();
  PRECICE_ASSERT(_isInitialized, "Before calling advance() coupling scheme has to be initialized via initialize().");
  _hasDataBeenReceived  = false;
  _isTimeWindowComplete = false;

  PRECICE_ASSERT(_couplingMode != Undefined);

  if (reachedEndOfTimeWindow()) {

    _timeWindows += 1; // increment window counter. If not converged, will be decremented again later.

    // // Store time between actually _computedTimeWindowPart and _timeWindowSize in buffer to keep track of total time drift in _totalTimeDrift.
    // PRECICE_ASSERT(hasTimeWindowSize())
    // _currentWindowTimeDrift = abs(_computedTimeWindowPart - _timeWindowSize);

    exchangeFirstData();
  }
}

CouplingScheme::ChangedMeshes BaseCouplingScheme::secondSynchronization()
{
  return {};
}

void BaseCouplingScheme::secondExchange()
{
  PRECICE_TRACE(_timeWindows, getTime());
  checkCompletenessRequiredActions();
  PRECICE_ASSERT(_isInitialized, "Before calling advance() coupling scheme has to be initialized via initialize().");
  PRECICE_ASSERT(_couplingMode != Undefined);

  // from first phase
  PRECICE_ASSERT(!_isTimeWindowComplete);

  if (reachedEndOfTimeWindow()) {

    exchangeSecondData();

    if (isImplicitCouplingScheme()) { // check convergence
      if (not hasConverged()) {       // repeat window
        PRECICE_DEBUG("No convergence achieved");
        requireAction(CouplingScheme::Action::ReadCheckpoint);
        // The computed time window part equals the time window size, since the
        // time window remainder is zero. Subtract the time window size and do another
        // coupling iteration.
        PRECICE_ASSERT(math::greater(_computedTimeWindowPart, 0.0));
        _timeWindows -= 1;
        _isTimeWindowComplete = false;
      } else { // write output, prepare for next window
        PRECICE_DEBUG("Convergence achieved");
        advanceTXTWriters();
        PRECICE_INFO("Time window completed");
        _isTimeWindowComplete = true;
        if (isCouplingOngoing()) {
          PRECICE_DEBUG("Setting require create checkpoint");
          requireAction(CouplingScheme::Action::WriteCheckpoint);
        }
      }
      //update iterations
      _totalIterations++;
      if (not hasConverged()) {
        _iterations++;
      } else {
        _iterations = 1;
      }
    } else {
      PRECICE_ASSERT(isExplicitCouplingScheme());
      PRECICE_INFO("Time window completed");
      _isTimeWindowComplete = true;
    }
    if (isCouplingOngoing()) {
      PRECICE_ASSERT(_hasDataBeenReceived);
    }

    // Update internal time tracking
    if (_isTimeWindowComplete) {
      _timeWindowStartTime += _timeWindowSize;
    }
    _computedTimeWindowPart = 0.0; // reset window
    _timeWindowSize         = _nextTimeWindowSize;
<<<<<<< HEAD
    // _totalTimeDrift += _currentWindowTimeDrift;
    // PRECICE_CHECK(abs(_totalTimeDrift) < math::NUMERICAL_ZERO_DIFFERENCE, "preCICE has detected a difference between its internal time and the time of this participant. This can happen, if you are using very many substeps per time window over multiple time windows. Please refer to https://github.com/precice/precice/issues/1866 for strategies to avoid this problem.");
=======
>>>>>>> 68f5250f
  }
}

void BaseCouplingScheme::moveToNextWindow()
{
  PRECICE_TRACE(_timeWindows);
  for (auto &data : _allData | boost::adaptors::map_values) {
    data->moveToNextWindow();
  }
}

bool BaseCouplingScheme::hasTimeWindowSize() const
{
  return not math::equals(_timeWindowSize, UNDEFINED_TIME_WINDOW_SIZE);
}

double BaseCouplingScheme::getTimeWindowSize() const
{
  PRECICE_ASSERT(hasTimeWindowSize());
  return _timeWindowSize;
}

double BaseCouplingScheme::getNextTimeWindowSize() const
{
  return _nextTimeWindowSize;
}

bool BaseCouplingScheme::isInitialized() const
{
  return _isInitialized;
}

bool BaseCouplingScheme::addComputedTime(
    double timeToAdd)
{
  PRECICE_TRACE(timeToAdd, getTime());
  PRECICE_ASSERT(isCouplingOngoing(), "Invalid call of addComputedTime() after simulation end.");

  // add time interval that has been computed in the solver to get the correct time remainder
  _computedTimeWindowPart += timeToAdd;

  // Check validness
  bool valid = math::greaterEquals(getNextTimeStepMaxSize(), 0.0, math::NUMERICAL_ZERO_DIFFERENCE);
  PRECICE_CHECK(valid,
                "The time step size given to preCICE in \"advance\" {} exceeds the maximum allowed time step size {} "
                "in the remaining of this time window. "
                "Did you restrict your time step size, \"dt = min(preciceDt, solverDt)\"? "
                "For more information, consult the adapter example in the preCICE documentation.",
                timeToAdd, _timeWindowSize - _computedTimeWindowPart + timeToAdd);

  return reachedEndOfTimeWindow();
}

bool BaseCouplingScheme::willDataBeExchanged(
    double lastSolverTimeStepSize) const
{
  PRECICE_TRACE(lastSolverTimeStepSize);
  double remainder = getNextTimeStepMaxSize() - lastSolverTimeStepSize;
  return not math::greater(remainder, 0.0, math::NUMERICAL_ZERO_DIFFERENCE);
}

bool BaseCouplingScheme::hasDataBeenReceived() const
{
  return _hasDataBeenReceived;
}

double BaseCouplingScheme::getComputedTimeWindowPart() const
{
  return _computedTimeWindowPart;
}

void BaseCouplingScheme::setDoesFirstStep(bool doesFirstStep)
{
  _doesFirstStep = doesFirstStep;
}

void BaseCouplingScheme::notifyDataHasBeenReceived()
{
  PRECICE_ASSERT(not _hasDataBeenReceived, "notifyDataHasBeenReceived() may only be called once within one coupling iteration. If this assertion is triggered this probably means that your coupling scheme has a bug.");
  _hasDataBeenReceived = true;
}

bool BaseCouplingScheme::receivesInitializedData() const
{
  return _receivesInitializedData;
}

void BaseCouplingScheme::setTimeWindows(int timeWindows)
{
  _timeWindows = timeWindows;
}

double BaseCouplingScheme::getTime() const
{
  return _timeWindowStartTime + _computedTimeWindowPart;
}

double BaseCouplingScheme::getTimeWindowStart() const
{
  return _timeWindowStartTime;
}

int BaseCouplingScheme::getTimeWindows() const
{
  return _timeWindows;
}

double BaseCouplingScheme::getNextTimeStepMaxSize() const
{
  if (hasTimeWindowSize()) {
    return _timeWindowSize - _computedTimeWindowPart;
  } else {
    if (math::equals(_maxTime, UNDEFINED_MAX_TIME)) {
      return std::numeric_limits<double>::max();
    } else {
      return _maxTime - getTime();
    }
  }
}

bool BaseCouplingScheme::isCouplingOngoing() const
{
  bool timeLeft      = math::greater(_maxTime, getTime(), math::NUMERICAL_ZERO_DIFFERENCE) || math::equals(_maxTime, UNDEFINED_MAX_TIME);
  bool timestepsLeft = (_maxTimeWindows >= _timeWindows) || (_maxTimeWindows == UNDEFINED_TIME_WINDOWS);
  return timeLeft && timestepsLeft;
}

bool BaseCouplingScheme::isTimeWindowComplete() const
{
  return _isTimeWindowComplete;
}

bool BaseCouplingScheme::isActionRequired(
    Action action) const
{
  return _requiredActions.count(action) == 1;
}

bool BaseCouplingScheme::isActionFulfilled(
    Action action) const
{
  return _fulfilledActions.count(action) == 1;
}

void BaseCouplingScheme::markActionFulfilled(
    Action action)
{
  PRECICE_ASSERT(isActionRequired(action));
  _fulfilledActions.insert(action);
}

void BaseCouplingScheme::requireAction(
    Action action)
{
  _requiredActions.insert(action);
}

std::string BaseCouplingScheme::printCouplingState() const
{
  std::ostringstream os;
  os << "iteration: " << _iterations; //_iterations;
  if ((_maxIterations != UNDEFINED_MAX_ITERATIONS) && (_maxIterations != INFINITE_MAX_ITERATIONS)) {
    os << " of " << _maxIterations;
  }
  if (_minIterations != UNDEFINED_MIN_ITERATIONS) {
    os << " (min " << _minIterations << ")";
  }
  os << ", " << printBasicState(_timeWindows, getTime()) << ", " << printActionsState();
  return os.str();
}

std::string BaseCouplingScheme::printBasicState(
    int    timeWindows,
    double time) const
{
  std::ostringstream os;
  os << "time-window: " << timeWindows;
  if (_maxTimeWindows != UNDEFINED_TIME_WINDOWS) {
    os << " of " << _maxTimeWindows;
  }
  os << ", time: " << time;
  if (_maxTime != UNDEFINED_MAX_TIME) {
    os << " of " << _maxTime;
  }
  if (hasTimeWindowSize()) {
    os << ", time-window-size: " << _timeWindowSize;
  }
  if (hasTimeWindowSize() || (_maxTime != UNDEFINED_MAX_TIME)) {
    os << ", max-time-step-size: " << getNextTimeStepMaxSize();
  }
  os << ", ongoing: ";
  isCouplingOngoing() ? os << "yes" : os << "no";
  os << ", time-window-complete: ";
  _isTimeWindowComplete ? os << "yes" : os << "no";
  return os.str();
}

std::string BaseCouplingScheme::printActionsState() const
{
  std::ostringstream os;
  for (auto action : _requiredActions) {
    os << toString(action) << ' ';
  }
  return os.str();
}

void BaseCouplingScheme::checkCompletenessRequiredActions()
{
  PRECICE_TRACE();
  std::vector<Action> missing;
  std::set_difference(_requiredActions.begin(), _requiredActions.end(),
                      _fulfilledActions.begin(), _fulfilledActions.end(),
                      std::back_inserter(missing));
  if (not missing.empty()) {
    std::ostringstream stream;
    for (auto action : missing) {
      if (not stream.str().empty()) {
        stream << ", ";
      }
      stream << toString(action);
    }
    PRECICE_ERROR("The required actions {} are not fulfilled. "
                  "Did you forget to call \"requiresReadingCheckpoint()\" or \"requiresWritingCheckpoint()\"?",
                  stream.str());
  }
  _requiredActions.clear();
  _fulfilledActions.clear();
}

void BaseCouplingScheme::setAcceleration(
    const acceleration::PtrAcceleration &acceleration)
{
  PRECICE_ASSERT(acceleration.get() != nullptr);
  _acceleration = acceleration;
}

bool BaseCouplingScheme::doesFirstStep() const
{
  return _doesFirstStep;
}

void BaseCouplingScheme::newConvergenceMeasurements()
{
  PRECICE_TRACE();
  for (ConvergenceMeasureContext &convMeasure : _convergenceMeasures) {
    PRECICE_ASSERT(convMeasure.measure.get() != nullptr);
    convMeasure.measure->newMeasurementSeries();
  }
}

void BaseCouplingScheme::addConvergenceMeasure(
    int                         dataID,
    bool                        suffices,
    bool                        strict,
    impl::PtrConvergenceMeasure measure,
    bool                        doesLogging)
{
  ConvergenceMeasureContext convMeasure;
  PRECICE_ASSERT(_allData.count(dataID) == 1, "Data with given data ID must exist!");
  convMeasure.couplingData = _allData.at(dataID);
  convMeasure.suffices     = suffices;
  convMeasure.strict       = strict;
  convMeasure.measure      = std::move(measure);
  convMeasure.doesLogging  = doesLogging;
  _convergenceMeasures.push_back(convMeasure);
}

bool BaseCouplingScheme::measureConvergence()
{
  PRECICE_TRACE();
  PRECICE_ASSERT(not doesFirstStep());
  if (not utils::IntraComm::isSecondary()) {
    _convergenceWriter->writeData("TimeWindow", _timeWindows - 1);
    _convergenceWriter->writeData("Iteration", _iterations);
  }

  // If no convergence measures are defined, we never converge
  if (_convergenceMeasures.empty()) {
    PRECICE_INFO("No converge measures defined.");
    return false;
  }

  // There are convergence measures defined, so we need to check them
  bool allConverged = true;
  bool oneSuffices  = false; // at least one convergence measure suffices and did converge
  bool oneStrict    = false; // at least one convergence measure is strict and did not converge

  const bool reachedMinIterations = _iterations >= _minIterations;
  for (const auto &convMeasure : _convergenceMeasures) {
    PRECICE_ASSERT(convMeasure.couplingData != nullptr);
    PRECICE_ASSERT(convMeasure.measure.get() != nullptr);
    PRECICE_ASSERT(convMeasure.couplingData->previousIteration().size() == convMeasure.couplingData->values().size(), convMeasure.couplingData->previousIteration().size(), convMeasure.couplingData->values().size(), convMeasure.couplingData->getDataName());
    convMeasure.measure->measure(convMeasure.couplingData->previousIteration(), convMeasure.couplingData->values());

    if (not utils::IntraComm::isSecondary() && convMeasure.doesLogging) {
      _convergenceWriter->writeData(convMeasure.logHeader(), convMeasure.measure->getNormResidual());
    }

    if (not convMeasure.measure->isConvergence()) {
      allConverged = false;
      if (convMeasure.strict) {
        PRECICE_ASSERT(_maxIterations > 0);
        oneStrict = true;
        PRECICE_CHECK(_iterations < _maxIterations,
                      "The strict convergence measure for data \"" + convMeasure.couplingData->getDataName() +
                          "\" did not converge within the maximum allowed iterations, which terminates the simulation. "
                          "To avoid this forced termination do not mark the convergence measure as strict.")
      }
    } else if (convMeasure.suffices == true) {
      oneSuffices = true;
    }

    PRECICE_INFO(convMeasure.measure->printState(convMeasure.couplingData->getDataName()));
  }

  std::string messageSuffix;
  if (not reachedMinIterations) {
    messageSuffix = " but hasn't yet reached minimal amount of iterations";
  }
  if (allConverged) {
    PRECICE_INFO("All converged{}", messageSuffix);
  } else if (oneSuffices && not oneStrict) { // strict overrules suffices
    PRECICE_INFO("Sufficient measures converged{}", messageSuffix);
  }

  return reachedMinIterations && (allConverged || (oneSuffices && not oneStrict));
}

void BaseCouplingScheme::initializeTXTWriters()
{
  if (not utils::IntraComm::isSecondary()) {

    _iterationsWriter = std::make_shared<io::TXTTableWriter>("precice-" + _localParticipant + "-iterations.log");
    if (not doesFirstStep()) {
      _convergenceWriter = std::make_shared<io::TXTTableWriter>("precice-" + _localParticipant + "-convergence.log");
    }

    _iterationsWriter->addData("TimeWindow", io::TXTTableWriter::INT);
    _iterationsWriter->addData("TotalIterations", io::TXTTableWriter::INT);
    _iterationsWriter->addData("Iterations", io::TXTTableWriter::INT);
    _iterationsWriter->addData("Convergence", io::TXTTableWriter::INT);

    if (not doesFirstStep()) {
      _convergenceWriter->addData("TimeWindow", io::TXTTableWriter::INT);
      _convergenceWriter->addData("Iteration", io::TXTTableWriter::INT);
    }

    if (not doesFirstStep()) {
      for (ConvergenceMeasureContext &convMeasure : _convergenceMeasures) {

        if (convMeasure.doesLogging) {
          _convergenceWriter->addData(convMeasure.logHeader(), io::TXTTableWriter::DOUBLE);
        }
      }
      if (_acceleration) {
        _iterationsWriter->addData("QNColumns", io::TXTTableWriter::INT);
        _iterationsWriter->addData("DeletedQNColumns", io::TXTTableWriter::INT);
        _iterationsWriter->addData("DroppedQNColumns", io::TXTTableWriter::INT);
      }
    }
  }
}

void BaseCouplingScheme::advanceTXTWriters()
{
  if (not utils::IntraComm::isSecondary()) {

    _iterationsWriter->writeData("TimeWindow", _timeWindows - 1);
    _iterationsWriter->writeData("TotalIterations", _totalIterations);
    _iterationsWriter->writeData("Iterations", _iterations);
    bool converged = _iterations >= _minIterations && (_maxIterations < 0 || (_iterations < _maxIterations));
    _iterationsWriter->writeData("Convergence", converged ? 1 : 0);

    if (not doesFirstStep() && _acceleration) {
      _iterationsWriter->writeData("QNColumns", _acceleration->getLSSystemCols());
      _iterationsWriter->writeData("DeletedQNColumns", _acceleration->getDeletedColumns());
      _iterationsWriter->writeData("DroppedQNColumns", _acceleration->getDroppedColumns());
    }
  }
}

bool BaseCouplingScheme::reachedEndOfTimeWindow() const
{
  return math::equals(_timeWindowSize - _computedTimeWindowPart, 0.0, math::NUMERICAL_ZERO_DIFFERENCE) || not hasTimeWindowSize();
}

void BaseCouplingScheme::storeIteration()
{
  PRECICE_ASSERT(isImplicitCouplingScheme());
  for (const auto &data : _allData | boost::adaptors::map_values) {
    data->storeIteration();
  }
}

void BaseCouplingScheme::determineInitialSend(DataMap &sendData)
{
  if (anyDataRequiresInitialization(sendData)) {
    _sendsInitializedData = true;
    requireAction(CouplingScheme::Action::InitializeData);
  }
}

void BaseCouplingScheme::determineInitialReceive(DataMap &receiveData)
{
  if (anyDataRequiresInitialization(receiveData)) {
    _receivesInitializedData = true;
  }
}

bool BaseCouplingScheme::anyDataRequiresInitialization(DataMap &dataMap) const
{
  /// @todo implement this function using https://en.cppreference.com/w/cpp/algorithm/all_any_none_of
  for (const auto &data : dataMap | boost::adaptors::map_values) {
    if (data->requiresInitialization) {
      return true;
    }
  }
  return false;
}

void BaseCouplingScheme::doImplicitStep()
{
  PRECICE_DEBUG("measure convergence of the coupling iteration");
  _hasConverged = measureConvergence();
  // Stop, when maximal iteration count (given in config) is reached
  if (_iterations == _maxIterations)
    _hasConverged = true;

  // coupling iteration converged for current time window. Advance in time.
  if (_hasConverged) {
    if (_acceleration) {
      _acceleration->iterationsConverged(getAccelerationData());
    }
    newConvergenceMeasurements();
  } else {
    // no convergence achieved for the coupling iteration within the current time window
    if (_acceleration) {
      // Acceleration works on CouplingData::values(), so we retrieve the data from the storage, perform the acceleration and then put the data back into the storage. See also https://github.com/precice/precice/issues/1645.
      // @todo For acceleration schemes as described in "Rüth, B, Uekermann, B, Mehl, M, Birken, P, Monge, A, Bungartz, H-J. Quasi-Newton waveform iteration for partitioned surface-coupled multiphysics applications. https://doi.org/10.1002/nme.6443" we need a more elaborate implementation.

      // Load from storage into buffer
      for (auto &data : getAccelerationData() | boost::adaptors::map_values) {
        const auto &stamples = data->stamples();
        PRECICE_ASSERT(stamples.size() > 0);
        data->sample() = stamples.back().sample;
      }

      _acceleration->performAcceleration(getAccelerationData());

      // Store from buffer
      // @todo Currently only data at end of window is accelerated. Remaining data in storage stays as it is.
      for (auto &data : getAccelerationData() | boost::adaptors::map_values) {
        data->setSampleAtTime(getTime(), data->sample());
      }
    }
  }
}

void BaseCouplingScheme::sendConvergence(const m2n::PtrM2N &m2n)
{
  PRECICE_ASSERT(isImplicitCouplingScheme());
  PRECICE_ASSERT(not doesFirstStep(), "For convergence information the sending participant is never the first one.");
  m2n->send(_hasConverged);
}

void BaseCouplingScheme::receiveConvergence(const m2n::PtrM2N &m2n)
{
  PRECICE_ASSERT(isImplicitCouplingScheme());
  PRECICE_ASSERT(doesFirstStep(), "For convergence information the receiving participant is always the first one.");
  m2n->receive(_hasConverged);
}

double BaseCouplingScheme::getWindowEndTime() const
{
  return _timeWindowStartTime + getTimeWindowSize();
}

} // namespace precice::cplscheme<|MERGE_RESOLUTION|>--- conflicted
+++ resolved
@@ -318,10 +318,6 @@
 
     _timeWindows += 1; // increment window counter. If not converged, will be decremented again later.
 
-    // // Store time between actually _computedTimeWindowPart and _timeWindowSize in buffer to keep track of total time drift in _totalTimeDrift.
-    // PRECICE_ASSERT(hasTimeWindowSize())
-    // _currentWindowTimeDrift = abs(_computedTimeWindowPart - _timeWindowSize);
-
     exchangeFirstData();
   }
 }
@@ -387,11 +383,6 @@
     }
     _computedTimeWindowPart = 0.0; // reset window
     _timeWindowSize         = _nextTimeWindowSize;
-<<<<<<< HEAD
-    // _totalTimeDrift += _currentWindowTimeDrift;
-    // PRECICE_CHECK(abs(_totalTimeDrift) < math::NUMERICAL_ZERO_DIFFERENCE, "preCICE has detected a difference between its internal time and the time of this participant. This can happen, if you are using very many substeps per time window over multiple time windows. Please refer to https://github.com/precice/precice/issues/1866 for strategies to avoid this problem.");
-=======
->>>>>>> 68f5250f
   }
 }
 
