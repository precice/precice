#include <Eigen/Core>
#include <cmath>
#include <cstddef>
#include <limits>
#include <sstream>
#include <utility>

#include "BaseCouplingScheme.hpp"
#include "acceleration/Acceleration.hpp"
#include "cplscheme/Constants.hpp"
#include "cplscheme/CouplingData.hpp"
#include "cplscheme/CouplingScheme.hpp"
#include "cplscheme/impl/SharedPointer.hpp"
#include "impl/ConvergenceMeasure.hpp"
#include "io/TXTTableWriter.hpp"
#include "logging/LogMacros.hpp"
#include "math/differences.hpp"
#include "mesh/Data.hpp"
#include "mesh/Mesh.hpp"
#include "precice/types.hpp"
#include "time/Waveform.hpp"
#include "utils/EigenHelperFunctions.hpp"
#include "utils/MasterSlave.hpp"

namespace precice {
namespace cplscheme {

BaseCouplingScheme::BaseCouplingScheme(
    double                        maxTime,
    int                           maxTimeWindows,
    double                        timeWindowSize,
    int                           validDigits,
    std::string                   localParticipant,
    int                           maxIterations,
    CouplingMode                  cplMode,
    constants::TimesteppingMethod dtMethod,
    int                           extrapolationOrder)
    : _couplingMode(cplMode),
      _maxTime(maxTime),
      _maxTimeWindows(maxTimeWindows),
      _timeWindows(1),
      _timeWindowSize(timeWindowSize),
      _maxIterations(maxIterations),
      _iterations(1),
      _totalIterations(1),
      _localParticipant(std::move(localParticipant)),
      _eps(std::pow(10.0, -1 * validDigits)),
      _extrapolationOrder(extrapolationOrder)
{
  PRECICE_ASSERT(not((maxTime != UNDEFINED_TIME) && (maxTime < 0.0)),
                 "Maximum time has to be larger than zero.");
  PRECICE_ASSERT(not((maxTimeWindows != UNDEFINED_TIME_WINDOWS) && (maxTimeWindows < 0)),
                 "Maximum number of time windows has to be larger than zero.");
  PRECICE_ASSERT(not((timeWindowSize != UNDEFINED_TIME_WINDOW_SIZE) && (timeWindowSize < 0.0)),
                 "Time window size has to be larger than zero.");
  PRECICE_ASSERT((validDigits >= 1) && (validDigits < 17),
                 "Valid digits of time window size has to be between 1 and 16.");
  if (dtMethod == constants::FIXED_TIME_WINDOW_SIZE) {
    PRECICE_ASSERT(hasTimeWindowSize(),
                   "Time window size has to be given when the fixed time window size method is used.");
  }

  PRECICE_ASSERT((maxIterations > 0) || (maxIterations == UNDEFINED_MAX_ITERATIONS),
                 "Maximal iteration limit has to be larger than zero.");

  if (isExplicitCouplingScheme()) {
    PRECICE_ASSERT(maxIterations == UNDEFINED_MAX_ITERATIONS);
  } else {
    PRECICE_ASSERT(isImplicitCouplingScheme());
    PRECICE_ASSERT(maxIterations >= 1);
  }

  if (isExplicitCouplingScheme()) {
    PRECICE_ASSERT(_extrapolationOrder == UNDEFINED_EXTRAPOLATION_ORDER, "Extrapolation is not allowed for explicit coupling");
  } else {
    PRECICE_ASSERT(isImplicitCouplingScheme());
    PRECICE_CHECK((_extrapolationOrder == 0) || (_extrapolationOrder == 1) || (_extrapolationOrder == 2),
                  "Extrapolation order has to be  0, 1, or 2.");
  }
}

void BaseCouplingScheme::sendData(const m2n::PtrM2N &m2n, const DataMap &sendData)
{
  PRECICE_TRACE();
  std::vector<int> sentDataIDs;
  PRECICE_ASSERT(m2n.get() != nullptr);
  PRECICE_ASSERT(m2n->isConnected());

  for (const DataMap::value_type &pair : sendData) {
    // Data is actually only send if size>0, which is checked in the derived classes implementaiton
    m2n->send(pair.second->values(), pair.second->getMeshID(), pair.second->getDimensions());

    sentDataIDs.push_back(pair.first);
  }
  PRECICE_DEBUG("Number of sent data sets = {}", sentDataIDs.size());
}

void BaseCouplingScheme::receiveData(const m2n::PtrM2N &m2n, const DataMap &receiveData)
{
  PRECICE_TRACE();
  std::vector<int> receivedDataIDs;
  PRECICE_ASSERT(m2n.get());
  PRECICE_ASSERT(m2n->isConnected());
  for (const DataMap::value_type &pair : receiveData) {
    // Data is only received on ranks with size>0, which is checked in the derived class implementation
    m2n->receive(pair.second->values(), pair.second->getMeshID(), pair.second->getDimensions());

    receivedDataIDs.push_back(pair.first);
  }
  PRECICE_DEBUG("Number of received data sets = {}", receivedDataIDs.size());
}

void BaseCouplingScheme::setTimeWindowSize(double timeWindowSize)
{
  _timeWindowSize = timeWindowSize;
}

void BaseCouplingScheme::finalize()
{
  PRECICE_TRACE();
  checkCompletenessRequiredActions();
  PRECICE_ASSERT(_isInitialized, "Called finalize() before initialize().");
}

void BaseCouplingScheme::initialize(double startTime, int startTimeWindow)
{
  // Initialize uses the template method pattern (https://en.wikipedia.org/wiki/Template_method_pattern).
  PRECICE_TRACE(startTime, startTimeWindow);
  PRECICE_ASSERT(not isInitialized());
  PRECICE_ASSERT(math::greaterEquals(startTime, 0.0), startTime);
  PRECICE_ASSERT(startTimeWindow >= 0, startTimeWindow);
  _time        = startTime;
  _timeWindows = startTimeWindow;

  if (isImplicitCouplingScheme()) {
    if (not doesFirstStep()) {
      PRECICE_CHECK(not _convergenceMeasures.empty(),
                    "At least one convergence measure has to be defined for "
                    "an implicit coupling scheme.");
      // setup convergence measures
      for (ConvergenceMeasureContext &convergenceMeasure : _convergenceMeasures) {
        DataID dataID = convergenceMeasure.couplingData->getDataID();
        assignDataToConvergenceMeasure(&convergenceMeasure, dataID);
      }
      // reserve memory and initialize data with zero
      initializeStorage();
    }
    requireAction(constants::actionWriteIterationCheckpoint());
    initializeTXTWriters();
  }

  initializeImplementation();

  if (_sendsInitializedData) {
    requireAction(constants::actionWriteInitialData());
  }

  // @todo duplicate code also in BaseCouplingScheme::initializeData().
  if (not _sendsInitializedData && not _receivesInitializedData) {
    if (isImplicitCouplingScheme()) {
      if (not doesFirstStep()) {
        storeDataInWaveforms();
        moveToNextWindow();
      }
    }
  }

  _isInitialized = true;
}

void BaseCouplingScheme::initializeData()
{
  // InitializeData uses the template method pattern (https://en.wikipedia.org/wiki/Template_method_pattern).
  PRECICE_ASSERT(_isInitialized);
  PRECICE_ASSERT(not _initializeDataHasBeenCalled);
  _initializeDataHasBeenCalled = true;
  PRECICE_TRACE("initializeData()");

  if (not _sendsInitializedData && not _receivesInitializedData) {
    PRECICE_INFO("initializeData is skipped since no data has to be initialized.");
    return;
  }

  PRECICE_DEBUG("Initializing Data ...");

  _hasDataBeenReceived = false;

  if (isImplicitCouplingScheme()) {
    storeIteration();
  }

  exchangeInitialData();

  // @todo duplicate code also in BaseCouplingScheme::initialize().
  if (isImplicitCouplingScheme()) {
    if (not doesFirstStep()) {
      storeDataInWaveforms();
      moveToNextWindow();
    }
  }
}

void BaseCouplingScheme::advance()
{
  PRECICE_TRACE(_timeWindows, _time);
  checkCompletenessRequiredActions();
  PRECICE_ASSERT(_isInitialized, "Before calling advance() coupling scheme has to be initialized via initialize().");
  _hasDataBeenReceived  = false;
  _isTimeWindowComplete = false;

  PRECICE_ASSERT(_couplingMode != Undefined);

  if (reachedEndOfTimeWindow()) {

    _timeWindows += 1; // increment window counter. If not converged, will be decremented again later.

    bool convergence = exchangeDataAndAccelerate();

    if (isImplicitCouplingScheme()) { // check convergence
      if (not convergence) {          // repeat window
        PRECICE_DEBUG("No convergence achieved");
        requireAction(constants::actionReadIterationCheckpoint());
        // The computed time window part equals the time window size, since the
        // time window remainder is zero. Subtract the time window size and do another
        // coupling iteration.
        PRECICE_ASSERT(math::greater(_computedTimeWindowPart, 0.0));
        _time = _time - _computedTimeWindowPart;
        _timeWindows -= 1;
      } else { // write output, prepare for next window
        PRECICE_DEBUG("Convergence achieved");
        advanceTXTWriters();
        PRECICE_INFO("Time window completed");
        _isTimeWindowComplete = true;
        if (isCouplingOngoing()) {
          PRECICE_DEBUG("Setting require create checkpoint");
          requireAction(constants::actionWriteIterationCheckpoint());
        }
      }
      //update iterations
      _totalIterations++;
      if (not convergence) {
        _iterations++;
      } else {
        _iterations = 1;
      }
    } else {
      PRECICE_INFO("Time window completed");
      _isTimeWindowComplete = true;
    }
    if (isCouplingOngoing()) {
      PRECICE_ASSERT(_hasDataBeenReceived);
    }
    _computedTimeWindowPart = 0.0; // reset window
  }
}

void BaseCouplingScheme::storeDataInWaveforms()
{
  PRECICE_TRACE(_timeWindows);
  for (DataMap::value_type &pair : _allData) {
    PRECICE_DEBUG("Store data: {}", pair.first);
    _waveforms[pair.first]->store(pair.second->values());
  }
}

void BaseCouplingScheme::moveToNextWindow()
{
  PRECICE_TRACE(_timeWindows);
  for (DataMap::value_type &pair : getAccelerationData()) {
    PRECICE_DEBUG("Store data: {}", pair.first);
    _waveforms[pair.first]->moveToNextWindow();
    pair.second->values() = _waveforms[pair.first]->getInitialGuess();
  }
}

bool BaseCouplingScheme::hasTimeWindowSize() const
{
  return not math::equals(_timeWindowSize, UNDEFINED_TIME_WINDOW_SIZE);
}

double BaseCouplingScheme::getTimeWindowSize() const
{
  PRECICE_ASSERT(not math::equals(_timeWindowSize, UNDEFINED_TIME_WINDOW_SIZE));
  return _timeWindowSize;
}

void BaseCouplingScheme::addComputedTime(
    double timeToAdd)
{
  PRECICE_TRACE(timeToAdd, _time);
  PRECICE_ASSERT(isCouplingOngoing(), "Invalid call of addComputedTime() after simulation end.");

  // add time interval that has been computed in the solver to get the correct time remainder
  _computedTimeWindowPart += timeToAdd;
  _time += timeToAdd;

  // Check validness
  bool valid = math::greaterEquals(getThisTimeWindowRemainder(), 0.0, _eps);
  PRECICE_CHECK(valid,
                "The timestep length given to preCICE in \"advance\" {} exceeds the maximum allowed timestep length {} "
                "in the remaining of this time window. "
                "Did you restrict your timestep length, \"dt = min(precice_dt, dt)\"? "
                "For more information, consult the adapter example in the preCICE documentation.",
                timeToAdd, _timeWindowSize - _computedTimeWindowPart + timeToAdd);
}

bool BaseCouplingScheme::willDataBeExchanged(
    double lastSolverTimestepLength) const
{
  PRECICE_TRACE(lastSolverTimestepLength);
  double remainder = getThisTimeWindowRemainder() - lastSolverTimestepLength;
  return not math::greater(remainder, 0.0, _eps);
}

bool BaseCouplingScheme::hasDataBeenReceived() const
{
  return _hasDataBeenReceived;
}

void BaseCouplingScheme::checkDataHasBeenReceived()
{
  PRECICE_ASSERT(not _hasDataBeenReceived, "checkDataHasBeenReceived() may only be called once within one coupling iteration. If this assertion is triggered this probably means that your coupling scheme has a bug.");
  _hasDataBeenReceived = true;
}

double BaseCouplingScheme::getTime() const
{
  return _time;
}

int BaseCouplingScheme::getTimeWindows() const
{
  return _timeWindows;
}

double BaseCouplingScheme::getThisTimeWindowRemainder() const
{
  PRECICE_TRACE();
  double remainder = 0.0;
  if (not math::equals(_timeWindowSize, UNDEFINED_TIME_WINDOW_SIZE)) {
    remainder = getNextTimestepMaxLength();
  }
  PRECICE_DEBUG("return {}", remainder);
  return remainder;
}

double BaseCouplingScheme::getNextTimestepMaxLength() const
{
  if (math::equals(_timeWindowSize, UNDEFINED_TIME_WINDOW_SIZE)) {
    if (math::equals(_maxTime, UNDEFINED_TIME)) {
      return std::numeric_limits<double>::max();
    } else {
      return _maxTime - _time;
    }
  }
  return _timeWindowSize - _computedTimeWindowPart;
}

bool BaseCouplingScheme::isCouplingOngoing() const
{
  bool timeLeft      = math::greater(_maxTime, _time, _eps) || math::equals(_maxTime, UNDEFINED_TIME);
  bool timestepsLeft = (_maxTimeWindows >= _timeWindows) || (_maxTimeWindows == UNDEFINED_TIME_WINDOWS);
  return timeLeft && timestepsLeft;
}

bool BaseCouplingScheme::isTimeWindowComplete() const
{
  return _isTimeWindowComplete;
}

bool BaseCouplingScheme::isActionRequired(
    const std::string &actionName) const
{
  return _actions.count(actionName) > 0;
}

void BaseCouplingScheme::markActionFulfilled(
    const std::string &actionName)
{
  _actions.erase(actionName);
}

void BaseCouplingScheme::requireAction(
    const std::string &actionName)
{
  _actions.insert(actionName);
}

std::string BaseCouplingScheme::printCouplingState() const
{
  std::ostringstream os;
  os << "iteration: " << _iterations; //_iterations;
  if (_maxIterations != -1) {
    os << " of " << _maxIterations;
  }
  os << ", " << printBasicState(_timeWindows, _time) << ", " << printActionsState();
  return os.str();
}

std::string BaseCouplingScheme::printBasicState(
    int    timeWindows,
    double time) const
{
  std::ostringstream os;
  os << "time-window: " << timeWindows;
  if (_maxTimeWindows != UNDEFINED_TIME_WINDOWS) {
    os << " of " << _maxTimeWindows;
  }
  os << ", time: " << time;
  if (_maxTime != UNDEFINED_TIME) {
    os << " of " << _maxTime;
  }
  if (_timeWindowSize != UNDEFINED_TIME_WINDOW_SIZE) {
    os << ", time-window-size: " << _timeWindowSize;
  }
  if ((_timeWindowSize != UNDEFINED_TIME_WINDOW_SIZE) || (_maxTime != UNDEFINED_TIME)) {
    os << ", max-timestep-length: " << getNextTimestepMaxLength();
  }
  os << ", ongoing: ";
  isCouplingOngoing() ? os << "yes" : os << "no";
  os << ", time-window-complete: ";
  _isTimeWindowComplete ? os << "yes" : os << "no";
  return os.str();
}

std::string BaseCouplingScheme::printActionsState() const
{
  std::ostringstream os;
  for (const std::string &actionName : _actions) {
    os << actionName << ' ';
  }
  return os.str();
}

void BaseCouplingScheme::checkCompletenessRequiredActions()
{
  PRECICE_TRACE();
  if (not _actions.empty()) {
    std::ostringstream stream;
    for (const std::string &action : _actions) {
      if (not stream.str().empty()) {
        stream << ", ";
      }
      stream << action;
    }
    PRECICE_ERROR("The required actions {} are not fulfilled. Did you forget to call \"markActionFulfilled\"?", stream.str());
  }
}

void BaseCouplingScheme::initializeStorage()
{
  PRECICE_TRACE();
  // Reserve storage for all data
  for (DataMap::value_type &pair : _allData) {
<<<<<<< HEAD
    time::PtrWaveform       ptrWaveform(new time::Waveform(pair.second->values().size(), _extrapolationOrder, time::Waveform::UNDEFINED_INTERPOLATION_ORDER));
    WaveformMap::value_type waveformPair = std::make_pair(pair.first, ptrWaveform);
    _waveforms.insert(waveformPair);
=======
    _waveforms[pair.first]->initialize(pair.second->values().size());
>>>>>>> eb035ffb
    pair.second->storeIteration();
  }
  // Reserve storage for acceleration
  if (_acceleration) {
    _acceleration->initialize(getAccelerationData());
  }
}

void BaseCouplingScheme::setAcceleration(
    const acceleration::PtrAcceleration &acceleration)
{
  PRECICE_ASSERT(acceleration.get() != nullptr);
  _acceleration = acceleration;
}

void BaseCouplingScheme::newConvergenceMeasurements()
{
  PRECICE_TRACE();
  for (ConvergenceMeasureContext &convMeasure : _convergenceMeasures) {
    PRECICE_ASSERT(convMeasure.measure.get() != nullptr);
    convMeasure.measure->newMeasurementSeries();
  }
}

void BaseCouplingScheme::addConvergenceMeasure(
    int                         dataID,
    bool                        suffices,
    bool                        strict,
    impl::PtrConvergenceMeasure measure,
    bool                        doesLogging)
{
  ConvergenceMeasureContext convMeasure;
  PRECICE_ASSERT(_allData.count(dataID) == 1, "Data with given data ID must exist!");
  convMeasure.couplingData = &(*_allData[dataID]);
  convMeasure.suffices     = suffices;
  convMeasure.strict       = strict;
  convMeasure.measure      = std::move(measure);
  convMeasure.doesLogging  = doesLogging;
  _convergenceMeasures.push_back(convMeasure);
}

bool BaseCouplingScheme::measureConvergence()
{
  PRECICE_TRACE();
  PRECICE_ASSERT(not doesFirstStep());
  bool allConverged = true;
  bool oneSuffices  = false; //at least one convergence measure suffices and did converge
  bool oneStrict    = false; //at least one convergence measure is strict and did not converge
  PRECICE_ASSERT(_convergenceMeasures.size() > 0);
  if (not utils::MasterSlave::isSlave()) {
    _convergenceWriter->writeData("TimeWindow", _timeWindows - 1);
    _convergenceWriter->writeData("Iteration", _iterations);
  }
  for (const auto &convMeasure : _convergenceMeasures) {
    PRECICE_ASSERT(convMeasure.couplingData != nullptr);
    PRECICE_ASSERT(convMeasure.measure.get() != nullptr);

    convMeasure.measure->measure(convMeasure.couplingData->previousIteration(), convMeasure.couplingData->values());

    if (not utils::MasterSlave::isSlave() && convMeasure.doesLogging) {
      _convergenceWriter->writeData(convMeasure.logHeader(), convMeasure.measure->getNormResidual());
    }

    if (not convMeasure.measure->isConvergence()) {
      allConverged = false;
      if (convMeasure.strict) {
        oneStrict = true;
        PRECICE_CHECK(_iterations < _maxIterations,
                      "The strict convergence measure for data \"" + convMeasure.couplingData->getDataName() +
                          "\" did not converge within the maximum allowed iterations, which terminates the simulation. "
                          "To avoid this forced termination do not mark the convergence measure as strict.")
      }
    } else if (convMeasure.suffices == true) {
      oneSuffices = true;
    }

    PRECICE_INFO(convMeasure.measure->printState(convMeasure.couplingData->getDataName()));
  }

  if (allConverged) {
    PRECICE_INFO("All converged");
  } else if (oneSuffices && not oneStrict) { //strict overrules suffices
    PRECICE_INFO("Sufficient measures converged");
  }

  return allConverged || (oneSuffices && not oneStrict);
}

void BaseCouplingScheme::initializeTXTWriters()
{
  if (not utils::MasterSlave::isSlave()) {

    _iterationsWriter = std::make_shared<io::TXTTableWriter>("precice-" + _localParticipant + "-iterations.log");
    if (not doesFirstStep()) {
      _convergenceWriter = std::make_shared<io::TXTTableWriter>("precice-" + _localParticipant + "-convergence.log");
    }

    _iterationsWriter->addData("TimeWindow", io::TXTTableWriter::INT);
    _iterationsWriter->addData("TotalIterations", io::TXTTableWriter::INT);
    _iterationsWriter->addData("Iterations", io::TXTTableWriter::INT);
    _iterationsWriter->addData("Convergence", io::TXTTableWriter::INT);

    if (not doesFirstStep()) {
      _convergenceWriter->addData("TimeWindow", io::TXTTableWriter::INT);
      _convergenceWriter->addData("Iteration", io::TXTTableWriter::INT);
    }

    if (not doesFirstStep()) {
      for (ConvergenceMeasureContext &convMeasure : _convergenceMeasures) {

        if (convMeasure.doesLogging) {
          _convergenceWriter->addData(convMeasure.logHeader(), io::TXTTableWriter::DOUBLE);
        }
      }
      if (_acceleration) {
        _iterationsWriter->addData("QNColumns", io::TXTTableWriter::INT);
        _iterationsWriter->addData("DeletedQNColumns", io::TXTTableWriter::INT);
        _iterationsWriter->addData("DroppedQNColumns", io::TXTTableWriter::INT);
      }
    }
  }
}

void BaseCouplingScheme::advanceTXTWriters()
{
  if (not utils::MasterSlave::isSlave()) {

    _iterationsWriter->writeData("TimeWindow", _timeWindows - 1);
    _iterationsWriter->writeData("TotalIterations", _totalIterations);
    _iterationsWriter->writeData("Iterations", _iterations);
    int converged = _iterations < _maxIterations ? 1 : 0;
    _iterationsWriter->writeData("Convergence", converged);

    if (not doesFirstStep() && _acceleration) {
      _iterationsWriter->writeData("QNColumns", _acceleration->getLSSystemCols());
      _iterationsWriter->writeData("DeletedQNColumns", _acceleration->getDeletedColumns());
      _iterationsWriter->writeData("DroppedQNColumns", _acceleration->getDroppedColumns());
    }
  }
}

bool BaseCouplingScheme::reachedEndOfTimeWindow()
{
  return math::equals(getThisTimeWindowRemainder(), 0.0, _eps);
}

void BaseCouplingScheme::determineInitialSend(BaseCouplingScheme::DataMap &sendData)
{
  if (anyDataRequiresInitialization(sendData)) {
    _sendsInitializedData = true;
  }
}

void BaseCouplingScheme::determineInitialReceive(BaseCouplingScheme::DataMap &receiveData)
{
  if (anyDataRequiresInitialization(receiveData)) {
    _receivesInitializedData = true;
  }
}

void BaseCouplingScheme::addWaveform(int id, const time::PtrWaveform &ptrWaveform)
{
  WaveformMap::value_type waveformPair = std::make_pair(id, ptrWaveform);
  _waveforms.insert(waveformPair);
}

bool BaseCouplingScheme::anyDataRequiresInitialization(BaseCouplingScheme::DataMap &dataMap) const
{
  /// @todo implement this function using https://en.cppreference.com/w/cpp/algorithm/all_any_none_of
  for (DataMap::value_type &pair : dataMap) {
    if (pair.second->requiresInitialization) {
      return true;
    }
  }
  return false;
}

bool BaseCouplingScheme::doImplicitStep()
{
  storeDataInWaveforms();

  PRECICE_DEBUG("measure convergence of the coupling iteration");
  bool convergence = measureConvergence();
  // Stop, when maximal iteration count (given in config) is reached
  if (_iterations == _maxIterations)
    convergence = true;

  // coupling iteration converged for current time window. Advance in time.
  if (convergence) {
    if (_acceleration) {
      _acceleration->iterationsConverged(getAccelerationData());
    }
    newConvergenceMeasurements();
  } else {
    // no convergence achieved for the coupling iteration within the current time window
    if (_acceleration) {
      _acceleration->performAcceleration(getAccelerationData());
    }
  }

  if (convergence) {
    moveToNextWindow();
  }

  // Store data for conv. measurement, acceleration
  storeIteration();

  return convergence;
}

void BaseCouplingScheme::assignDataToConvergenceMeasure(ConvergenceMeasureContext *convergenceMeasure, DataID dataID)
{
  PRECICE_TRACE(dataID);
  DataMap::iterator iter = _allData.find(dataID);
  PRECICE_ASSERT(iter != _allData.end(), "Given data ID does not exist in _allData!");
  convergenceMeasure->couplingData = &(*(iter->second));
}

void BaseCouplingScheme::sendConvergence(const m2n::PtrM2N &m2n, bool convergence)
{
  PRECICE_ASSERT(not doesFirstStep(), "For convergence information the sending participant is never the first one.");
  m2n->send(convergence);
}

bool BaseCouplingScheme::receiveConvergence(const m2n::PtrM2N &m2n)
{
  PRECICE_ASSERT(doesFirstStep(), "For convergence information the receiving participant is always the first one.");
  bool convergence;
  m2n->receive(convergence);
  return convergence;
}

} // namespace cplscheme
} // namespace precice<|MERGE_RESOLUTION|>--- conflicted
+++ resolved
@@ -452,13 +452,7 @@
   PRECICE_TRACE();
   // Reserve storage for all data
   for (DataMap::value_type &pair : _allData) {
-<<<<<<< HEAD
-    time::PtrWaveform       ptrWaveform(new time::Waveform(pair.second->values().size(), _extrapolationOrder, time::Waveform::UNDEFINED_INTERPOLATION_ORDER));
-    WaveformMap::value_type waveformPair = std::make_pair(pair.first, ptrWaveform);
-    _waveforms.insert(waveformPair);
-=======
     _waveforms[pair.first]->initialize(pair.second->values().size());
->>>>>>> eb035ffb
     pair.second->storeIteration();
   }
   // Reserve storage for acceleration
