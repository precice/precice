#include <Eigen/Core>
#include <algorithm>
#include <boost/range/adaptor/map.hpp>
#include <cmath>
#include <cstddef>
#include <functional>
#include <iterator>
#include <limits>
#include <sstream>
#include <utility>

#include "BaseCouplingScheme.hpp"
#include "acceleration/Acceleration.hpp"
#include "cplscheme/Constants.hpp"
#include "cplscheme/CouplingData.hpp"
#include "cplscheme/CouplingScheme.hpp"
#include "cplscheme/impl/SharedPointer.hpp"
#include "impl/ConvergenceMeasure.hpp"
#include "io/TXTTableWriter.hpp"
#include "logging/LogMacros.hpp"
#include "math/differences.hpp"
#include "mesh/Data.hpp"
#include "mesh/Mesh.hpp"
#include "precice/types.hpp"
#include "utils/EigenHelperFunctions.hpp"
#include "utils/IntraComm.hpp"
#include "utils/assertion.hpp"

namespace precice::cplscheme {

BaseCouplingScheme::BaseCouplingScheme(
    double                        maxTime,
    int                           maxTimeWindows,
    double                        timeWindowSize,
    int                           validDigits,
    std::string                   localParticipant,
    int                           maxIterations,
    CouplingMode                  cplMode,
    constants::TimesteppingMethod dtMethod,
    int                           extrapolationOrder)
    : _couplingMode(cplMode),
      _maxTime(maxTime),
      _maxTimeWindows(maxTimeWindows),
      _timeWindows(1),
      _timeWindowSize(timeWindowSize),
      _maxIterations(maxIterations),
      _iterations(1),
      _totalIterations(1),
      _localParticipant(std::move(localParticipant)),
      _extrapolationOrder(extrapolationOrder),
      _eps(std::pow(10.0, -1 * validDigits))
{
  PRECICE_ASSERT(not((maxTime != UNDEFINED_TIME) && (maxTime < 0.0)),
                 "Maximum time has to be larger than zero.");
  PRECICE_ASSERT(not((maxTimeWindows != UNDEFINED_TIME_WINDOWS) && (maxTimeWindows < 0)),
                 "Maximum number of time windows has to be larger than zero.");
  PRECICE_ASSERT(not(hasTimeWindowSize() && (timeWindowSize < 0.0)),
                 "Time window size has to be larger than zero.");
  PRECICE_ASSERT((validDigits >= 1) && (validDigits < 17),
                 "Valid digits of time window size has to be between 1 and 16.");
  if (dtMethod == constants::FIXED_TIME_WINDOW_SIZE) {
    PRECICE_ASSERT(hasTimeWindowSize(),
                   "Time window size has to be given when the fixed time window size method is used.");
  }

  PRECICE_ASSERT((maxIterations > 0) || (maxIterations == UNDEFINED_MAX_ITERATIONS),
                 "Maximal iteration limit has to be larger than zero.");

  if (isExplicitCouplingScheme()) {
    PRECICE_ASSERT(maxIterations == UNDEFINED_MAX_ITERATIONS);
  } else {
    PRECICE_ASSERT(isImplicitCouplingScheme());
    PRECICE_ASSERT(maxIterations >= 1);
  }

  if (isExplicitCouplingScheme()) {
    PRECICE_ASSERT(_extrapolationOrder == UNDEFINED_EXTRAPOLATION_ORDER, "Extrapolation is not allowed for explicit coupling");
  } else {
    PRECICE_ASSERT(isImplicitCouplingScheme());
    PRECICE_CHECK((_extrapolationOrder == 0) || (_extrapolationOrder == 1),
                  "Extrapolation order has to be 0 or 1.");
  }
}

bool BaseCouplingScheme::isImplicitCouplingScheme() const
{
  PRECICE_ASSERT(_couplingMode != Undefined);
  return _couplingMode == Implicit;
}

bool BaseCouplingScheme::hasConverged() const
{
  return _hasConverged;
}

void BaseCouplingScheme::sendData(const m2n::PtrM2N &m2n, const DataMap &sendData, bool initialCommunication)
{
  PRECICE_TRACE();
  std::vector<int> sentDataIDs;
  PRECICE_ASSERT(m2n.get() != nullptr);
  PRECICE_ASSERT(m2n->isConnected());

  for (const auto &data : sendData | boost::adaptors::map_values) {
    // will be changed via https://github.com/precice/precice/pull/1414
    double sendTime;
    if (initialCommunication) {
      sendTime = time::Storage::WINDOW_START;
    } else {
      sendTime = time::Storage::WINDOW_END;
    }
    auto sendBuffer = data->getValuesAtTime(sendTime);
    // Data is actually only send if size>0, which is checked in the derived classes implementation
    m2n->send(sendBuffer, data->getMeshID(), data->getDimensions());

    if (data->hasGradient()) {
      m2n->send(data->gradientValues(), data->getMeshID(), data->getDimensions() * data->meshDimensions());
    }
  }
}

void BaseCouplingScheme::receiveData(const m2n::PtrM2N &m2n, const DataMap &receiveData, bool initialCommunication)
{
  PRECICE_TRACE();
  PRECICE_ASSERT(m2n.get());
  PRECICE_ASSERT(m2n->isConnected());
  for (const auto &data : receiveData | boost::adaptors::map_values) {
    // Data is only received on ranks with size>0, which is checked in the derived class implementation
    auto recvBuffer = Eigen::VectorXd(data->getSize());
    m2n->receive(recvBuffer, data->getMeshID(), data->getDimensions());

    // will be changed via https://github.com/precice/precice/pull/1414
    if (initialCommunication) {
      data->initializeStorage(recvBuffer);
    } else {
      data->overwriteValuesAtWindowEnd(recvBuffer);
    }

    data->values() = recvBuffer; // @todo Better do this just before returning to SolverInterfaceImpl.

    if (data->hasGradient()) {
      m2n->receive(data->gradientValues(), data->getMeshID(), data->getDimensions() * data->meshDimensions());
    }
<<<<<<< HEAD

    receivedDataIDs.push_back(pair.first);
    pair.second->values() = pair.second->getValuesAtTime(time::Storage::WINDOW_END); // store received value at window end in mesh data.
=======
>>>>>>> a6ce7afc
  }
}

void BaseCouplingScheme::initializeZeroReceiveData(const DataMap &receiveData)
{
  for (const auto &data : receiveData | boost::adaptors::map_values) {
    auto zeroData = Eigen::VectorXd::Zero(data->getSize());
    data->initializeStorage(zeroData);
  }
}

bool BaseCouplingScheme::isExplicitCouplingScheme()
{
  PRECICE_ASSERT(_couplingMode != Undefined);
  return _couplingMode == Explicit;
}

void BaseCouplingScheme::setTimeWindowSize(double timeWindowSize)
{
  _timeWindowSize = timeWindowSize;
}

void BaseCouplingScheme::finalize()
{
  PRECICE_TRACE();
  checkCompletenessRequiredActions();
  PRECICE_ASSERT(_isInitialized, "Called finalize() before initialize().");
}

void BaseCouplingScheme::initialize(double startTime, int startTimeWindow)
{
  // Initialize uses the template method pattern (https://en.wikipedia.org/wiki/Template_method_pattern).
  PRECICE_TRACE(startTime, startTimeWindow);
  PRECICE_ASSERT(not isInitialized());
  PRECICE_ASSERT(math::greaterEquals(startTime, 0.0), startTime);
  PRECICE_ASSERT(startTimeWindow >= 0, startTimeWindow);
  _time                = startTime;
  _timeWindows         = startTimeWindow;
  _hasDataBeenReceived = false;

  if (isImplicitCouplingScheme()) {
    storeIteration();
    if (not doesFirstStep()) {
      PRECICE_CHECK(not _convergenceMeasures.empty(),
                    "At least one convergence measure has to be defined for "
                    "an implicit coupling scheme.");
      // reserve memory and initialize data with zero
      if (_acceleration) {
        _acceleration->initialize(getAccelerationData());
      }
    }
    requireAction(CouplingScheme::Action::WriteCheckpoint);
    initializeTXTWriters();
  }

<<<<<<< HEAD
  storeTimeStepSendData(time::Storage::WINDOW_START);
=======
  if (isImplicitCouplingScheme()) {
    storeIteration();
  }

  initializeSendDataStorage();
>>>>>>> a6ce7afc
  exchangeInitialData();
  performReceiveOfFirstAdvance();

  _isInitialized = true;
}

bool BaseCouplingScheme::sendsInitializedData() const
{
  return _sendsInitializedData;
}

CouplingScheme::ChangedMeshes BaseCouplingScheme::firstSynchronization(const CouplingScheme::ChangedMeshes &changes)
{
  PRECICE_ASSERT(changes.empty());
  return changes;
}

void BaseCouplingScheme::firstExchange()
{
  PRECICE_TRACE(_timeWindows, _time);
  checkCompletenessRequiredActions();
  PRECICE_ASSERT(_isInitialized, "Before calling advance() coupling scheme has to be initialized via initialize().");
  _hasDataBeenReceived  = false;
  _isTimeWindowComplete = false;

  PRECICE_ASSERT(_couplingMode != Undefined);

  if (reachedEndOfTimeWindow()) {

    _timeWindows += 1; // increment window counter. If not converged, will be decremented again later.
    overwriteSendValuesAtWindowEnd();
    exchangeFirstData();
  }
}

CouplingScheme::ChangedMeshes BaseCouplingScheme::secondSynchronization()
{
  return {};
}

void BaseCouplingScheme::secondExchange()
{
  PRECICE_TRACE(_timeWindows, _time);
  checkCompletenessRequiredActions();
  PRECICE_ASSERT(_isInitialized, "Before calling advance() coupling scheme has to be initialized via initialize().");
  PRECICE_ASSERT(_couplingMode != Undefined);

  // from first phase
  PRECICE_ASSERT(!_isTimeWindowComplete);

  if (reachedEndOfTimeWindow()) {

    exchangeSecondData();

    if (isImplicitCouplingScheme()) { // check convergence
      if (not hasConverged()) {       // repeat window
        PRECICE_DEBUG("No convergence achieved");
        requireAction(CouplingScheme::Action::ReadCheckpoint);
        // The computed time window part equals the time window size, since the
        // time window remainder is zero. Subtract the time window size and do another
        // coupling iteration.
        PRECICE_ASSERT(math::greater(_computedTimeWindowPart, 0.0));
        _time = _time - _computedTimeWindowPart;
        _timeWindows -= 1;
      } else { // write output, prepare for next window
        PRECICE_DEBUG("Convergence achieved");
        advanceTXTWriters();
        PRECICE_INFO("Time window completed");
        _isTimeWindowComplete = true;
        if (isCouplingOngoing()) {
          PRECICE_DEBUG("Setting require create checkpoint");
          requireAction(CouplingScheme::Action::WriteCheckpoint);
        }
      }
      //update iterations
      _totalIterations++;
      if (not hasConverged()) {
        _iterations++;
      } else {
        _iterations = 1;
      }
    } else {
      PRECICE_INFO("Time window completed");
      _isTimeWindowComplete = true;
    }
    if (isCouplingOngoing()) {
      PRECICE_ASSERT(_hasDataBeenReceived);
    }
    _computedTimeWindowPart = 0.0; // reset window
  }
}

<<<<<<< HEAD
=======
void BaseCouplingScheme::storeExtrapolationData()
{
  PRECICE_TRACE(_timeWindows);
  // @todo breaks for CplSchemeTests/SerialImplicitCouplingSchemeTests/testConfiguredAbsConvergenceMeasureSynchronized. Why? @fsimonis
  // for (auto &data : getAllData() | boost::adaptors::map_values) {
  //   data->storeExtrapolationData();
  // }
  for (auto &pair : getAllData()) {
    pair.second->storeExtrapolationData();
  }
}

void BaseCouplingScheme::moveToNextWindow()
{
  PRECICE_TRACE(_timeWindows);
  // @todo breaks for CplSchemeTests/ParallelImplicitCouplingSchemeTests/Extrapolation/FirstOrder. Why? @fsimonis
  // for (auto &data : getAccelerationData() | boost::adaptors::map_values) {
  //  data->moveToNextWindow();
  //  data->overwriteValuesAtWindowEnd(data->values());
  // }
  for (auto &pair : getAccelerationData()) {
    pair.second->moveToNextWindow();
    pair.second->overwriteValuesAtWindowEnd(pair.second->values());
  }
}

>>>>>>> a6ce7afc
bool BaseCouplingScheme::hasTimeWindowSize() const
{
  return not math::equals(_timeWindowSize, UNDEFINED_TIME_WINDOW_SIZE);
}

double BaseCouplingScheme::getTimeWindowSize() const
{
  PRECICE_ASSERT(hasTimeWindowSize());
  return _timeWindowSize;
}

bool BaseCouplingScheme::isInitialized() const
{
  return _isInitialized;
}

void BaseCouplingScheme::addComputedTime(
    double timeToAdd)
{
  PRECICE_TRACE(timeToAdd, _time);
  PRECICE_ASSERT(isCouplingOngoing(), "Invalid call of addComputedTime() after simulation end.");

  // add time interval that has been computed in the solver to get the correct time remainder
  _computedTimeWindowPart += timeToAdd;
  _time += timeToAdd;

  // Check validness
  bool valid = math::greaterEquals(getThisTimeWindowRemainder(), 0.0, _eps);
  PRECICE_CHECK(valid,
                "The timestep length given to preCICE in \"advance\" {} exceeds the maximum allowed timestep length {} "
                "in the remaining of this time window. "
                "Did you restrict your timestep length, \"dt = min(precice_dt, dt)\"? "
                "For more information, consult the adapter example in the preCICE documentation.",
                timeToAdd, _timeWindowSize - _computedTimeWindowPart + timeToAdd);
}

bool BaseCouplingScheme::willDataBeExchanged(
    double lastSolverTimestepLength) const
{
  PRECICE_TRACE(lastSolverTimestepLength);
  double remainder = getThisTimeWindowRemainder() - lastSolverTimestepLength;
  return not math::greater(remainder, 0.0, _eps);
}

bool BaseCouplingScheme::hasDataBeenReceived() const
{
  return _hasDataBeenReceived;
}

double BaseCouplingScheme::getComputedTimeWindowPart()
{
  return _computedTimeWindowPart;
}

void BaseCouplingScheme::setDoesFirstStep(bool doesFirstStep)
{
  _doesFirstStep = doesFirstStep;
}

void BaseCouplingScheme::checkDataHasBeenReceived()
{
  PRECICE_ASSERT(not _hasDataBeenReceived, "checkDataHasBeenReceived() may only be called once within one coupling iteration. If this assertion is triggered this probably means that your coupling scheme has a bug.");
  _hasDataBeenReceived = true;
}

bool BaseCouplingScheme::receivesInitializedData() const
{
  return _receivesInitializedData;
}

void BaseCouplingScheme::setTimeWindows(int timeWindows)
{
  _timeWindows = timeWindows;
}

double BaseCouplingScheme::getTime() const
{
  return _time;
}

int BaseCouplingScheme::getTimeWindows() const
{
  return _timeWindows;
}

double BaseCouplingScheme::getThisTimeWindowRemainder() const
{
  PRECICE_TRACE();
  double remainder = 0.0;
  if (hasTimeWindowSize()) {
    remainder = getNextTimestepMaxLength();
  }
  PRECICE_DEBUG("return {}", remainder);
  return remainder;
}

double BaseCouplingScheme::getNextTimestepMaxLength() const
{
  if (hasTimeWindowSize()) {
    return _timeWindowSize - _computedTimeWindowPart;
  } else {
    if (math::equals(_maxTime, UNDEFINED_TIME)) {
      return std::numeric_limits<double>::max();
    } else {
      return _maxTime - _time;
    }
  }
}

bool BaseCouplingScheme::isCouplingOngoing() const
{
  bool timeLeft      = math::greater(_maxTime, _time, _eps) || math::equals(_maxTime, UNDEFINED_TIME);
  bool timestepsLeft = (_maxTimeWindows >= _timeWindows) || (_maxTimeWindows == UNDEFINED_TIME_WINDOWS);
  return timeLeft && timestepsLeft;
}

bool BaseCouplingScheme::isTimeWindowComplete() const
{
  return _isTimeWindowComplete;
}

bool BaseCouplingScheme::isActionRequired(
    Action action) const
{
  return _requiredActions.count(action) == 1;
}

bool BaseCouplingScheme::isActionFulfilled(
    Action action) const
{
  return _fulfilledActions.count(action) == 1;
}

void BaseCouplingScheme::markActionFulfilled(
    Action action)
{
  PRECICE_ASSERT(isActionRequired(action));
  _fulfilledActions.insert(action);
}

void BaseCouplingScheme::requireAction(
    Action action)
{
  _requiredActions.insert(action);
}

std::string BaseCouplingScheme::printCouplingState() const
{
  std::ostringstream os;
  os << "iteration: " << _iterations; //_iterations;
  if (_maxIterations != -1) {
    os << " of " << _maxIterations;
  }
  os << ", " << printBasicState(_timeWindows, _time) << ", " << printActionsState();
  return os.str();
}

std::string BaseCouplingScheme::printBasicState(
    int    timeWindows,
    double time) const
{
  std::ostringstream os;
  os << "time-window: " << timeWindows;
  if (_maxTimeWindows != UNDEFINED_TIME_WINDOWS) {
    os << " of " << _maxTimeWindows;
  }
  os << ", time: " << time;
  if (_maxTime != UNDEFINED_TIME) {
    os << " of " << _maxTime;
  }
  if (hasTimeWindowSize()) {
    os << ", time-window-size: " << _timeWindowSize;
  }
  if (hasTimeWindowSize() || (_maxTime != UNDEFINED_TIME)) {
    os << ", max-timestep-length: " << getNextTimestepMaxLength();
  }
  os << ", ongoing: ";
  isCouplingOngoing() ? os << "yes" : os << "no";
  os << ", time-window-complete: ";
  _isTimeWindowComplete ? os << "yes" : os << "no";
  return os.str();
}

std::string BaseCouplingScheme::printActionsState() const
{
  std::ostringstream os;
  for (auto action : _requiredActions) {
    os << toString(action) << ' ';
  }
  return os.str();
}

void BaseCouplingScheme::checkCompletenessRequiredActions()
{
  PRECICE_TRACE();
  std::vector<Action> missing;
  std::set_difference(_requiredActions.begin(), _requiredActions.end(),
                      _fulfilledActions.begin(), _fulfilledActions.end(),
                      std::back_inserter(missing));
  if (not missing.empty()) {
    std::ostringstream stream;
    for (auto action : missing) {
      if (not stream.str().empty()) {
        stream << ", ";
      }
      stream << toString(action);
    }
    PRECICE_ERROR("The required actions {} are not fulfilled. "
                  "Did you forget to call \"requiresReadingCheckpoint()\" or \"requiresWritingCheckpoint()\"?",
                  stream.str());
  }
  _requiredActions.clear();
  _fulfilledActions.clear();
}

<<<<<<< HEAD
=======
void BaseCouplingScheme::initializeStorages()
{
  PRECICE_TRACE();
  // Reserve storage for all data
  // @todo breaks for CplSchemeTests/ParallelImplicitCouplingSchemeTests/Extrapolation/FirstOrderWith*. Interesting: Not for individual tests... Why? @fsimonis
  // for (auto &data : getAllData() | boost::adaptors::map_values) {
  //   data->initializeExtrapolation();
  // }
  for (auto &pair : getAllData()) {
    pair.second->initializeExtrapolation();
  }
  // Reserve storage for acceleration
  if (_acceleration) {
    _acceleration->initialize(getAccelerationData());
  }
}

>>>>>>> a6ce7afc
void BaseCouplingScheme::setAcceleration(
    const acceleration::PtrAcceleration &acceleration)
{
  PRECICE_ASSERT(acceleration.get() != nullptr);
  _acceleration = acceleration;
}

bool BaseCouplingScheme::doesFirstStep() const
{
  return _doesFirstStep;
}

void BaseCouplingScheme::newConvergenceMeasurements()
{
  PRECICE_TRACE();
  for (ConvergenceMeasureContext &convMeasure : _convergenceMeasures) {
    PRECICE_ASSERT(convMeasure.measure.get() != nullptr);
    convMeasure.measure->newMeasurementSeries();
  }
}

void BaseCouplingScheme::addConvergenceMeasure(
    int                         dataID,
    bool                        suffices,
    bool                        strict,
    impl::PtrConvergenceMeasure measure,
    bool                        doesLogging)
{
  ConvergenceMeasureContext convMeasure;
  auto                      allData = getAllData();
  PRECICE_ASSERT(allData.count(dataID) == 1, "Data with given data ID must exist!");
  convMeasure.couplingData = allData.at(dataID);
  convMeasure.suffices     = suffices;
  convMeasure.strict       = strict;
  convMeasure.measure      = std::move(measure);
  convMeasure.doesLogging  = doesLogging;
  _convergenceMeasures.push_back(convMeasure);
}

bool BaseCouplingScheme::measureConvergence()
{
  PRECICE_TRACE();
  PRECICE_ASSERT(not doesFirstStep());
  bool allConverged = true;
  bool oneSuffices  = false; // at least one convergence measure suffices and did converge
  bool oneStrict    = false; // at least one convergence measure is strict and did not converge
  PRECICE_ASSERT(_convergenceMeasures.size() > 0);
  if (not utils::IntraComm::isSecondary()) {
    _convergenceWriter->writeData("TimeWindow", _timeWindows - 1);
    _convergenceWriter->writeData("Iteration", _iterations);
  }
  for (const auto &convMeasure : _convergenceMeasures) {
    PRECICE_ASSERT(convMeasure.couplingData != nullptr);
    PRECICE_ASSERT(convMeasure.measure.get() != nullptr);

    convMeasure.measure->measure(convMeasure.couplingData->previousIteration(), convMeasure.couplingData->values());

    if (not utils::IntraComm::isSecondary() && convMeasure.doesLogging) {
      _convergenceWriter->writeData(convMeasure.logHeader(), convMeasure.measure->getNormResidual());
    }

    if (not convMeasure.measure->isConvergence()) {
      allConverged = false;
      if (convMeasure.strict) {
        oneStrict = true;
        PRECICE_CHECK(_iterations < _maxIterations,
                      "The strict convergence measure for data \"" + convMeasure.couplingData->getDataName() +
                          "\" did not converge within the maximum allowed iterations, which terminates the simulation. "
                          "To avoid this forced termination do not mark the convergence measure as strict.")
      }
    } else if (convMeasure.suffices == true) {
      oneSuffices = true;
    }

    PRECICE_INFO(convMeasure.measure->printState(convMeasure.couplingData->getDataName()));
  }

  if (allConverged) {
    PRECICE_INFO("All converged");
  } else if (oneSuffices && not oneStrict) { // strict overrules suffices
    PRECICE_INFO("Sufficient measures converged");
  }

  return allConverged || (oneSuffices && not oneStrict);
}

void BaseCouplingScheme::initializeTXTWriters()
{
  if (not utils::IntraComm::isSecondary()) {

    _iterationsWriter = std::make_shared<io::TXTTableWriter>("precice-" + _localParticipant + "-iterations.log");
    if (not doesFirstStep()) {
      _convergenceWriter = std::make_shared<io::TXTTableWriter>("precice-" + _localParticipant + "-convergence.log");
    }

    _iterationsWriter->addData("TimeWindow", io::TXTTableWriter::INT);
    _iterationsWriter->addData("TotalIterations", io::TXTTableWriter::INT);
    _iterationsWriter->addData("Iterations", io::TXTTableWriter::INT);
    _iterationsWriter->addData("Convergence", io::TXTTableWriter::INT);

    if (not doesFirstStep()) {
      _convergenceWriter->addData("TimeWindow", io::TXTTableWriter::INT);
      _convergenceWriter->addData("Iteration", io::TXTTableWriter::INT);
    }

    if (not doesFirstStep()) {
      for (ConvergenceMeasureContext &convMeasure : _convergenceMeasures) {

        if (convMeasure.doesLogging) {
          _convergenceWriter->addData(convMeasure.logHeader(), io::TXTTableWriter::DOUBLE);
        }
      }
      if (_acceleration) {
        _iterationsWriter->addData("QNColumns", io::TXTTableWriter::INT);
        _iterationsWriter->addData("DeletedQNColumns", io::TXTTableWriter::INT);
        _iterationsWriter->addData("DroppedQNColumns", io::TXTTableWriter::INT);
      }
    }
  }
}

void BaseCouplingScheme::advanceTXTWriters()
{
  if (not utils::IntraComm::isSecondary()) {

    _iterationsWriter->writeData("TimeWindow", _timeWindows - 1);
    _iterationsWriter->writeData("TotalIterations", _totalIterations);
    _iterationsWriter->writeData("Iterations", _iterations);
    int converged = _iterations < _maxIterations ? 1 : 0;
    _iterationsWriter->writeData("Convergence", converged);

    if (not doesFirstStep() && _acceleration) {
      _iterationsWriter->writeData("QNColumns", _acceleration->getLSSystemCols());
      _iterationsWriter->writeData("DeletedQNColumns", _acceleration->getDeletedColumns());
      _iterationsWriter->writeData("DroppedQNColumns", _acceleration->getDroppedColumns());
    }
  }
}

bool BaseCouplingScheme::reachedEndOfTimeWindow()
{
  return math::equals(getThisTimeWindowRemainder(), 0.0, _eps);
}

void BaseCouplingScheme::storeIteration()
{
  PRECICE_ASSERT(isImplicitCouplingScheme());
  PRECICE_DEBUG("BaseCouplingScheme::storeIteration");
  // @todo breaks for CplSchemeTests/ParallelImplicitCouplingSchemeTests/Extrapolation/FirstOrderWith*. Interesting: Not for individual tests... Why? @fsimonis
  // for (auto &data : getAllData() | boost::adaptors::map_values) {
  //   data->storeIteration();
  // }
  for (const DataMap::value_type &pair : getAllData()) {
    pair.second->storeIteration();
  }
  PRECICE_DEBUG("BaseCouplingScheme::storeIteration ok");
}

void BaseCouplingScheme::determineInitialSend(DataMap &sendData)
{
  if (anyDataRequiresInitialization(sendData)) {
    _sendsInitializedData = true;
    requireAction(CouplingScheme::Action::InitializeData);
  }
}

void BaseCouplingScheme::determineInitialReceive(DataMap &receiveData)
{
  if (anyDataRequiresInitialization(receiveData)) {
    _receivesInitializedData = true;
  }
}

int BaseCouplingScheme::getExtrapolationOrder()
{
  return _extrapolationOrder;
}

bool BaseCouplingScheme::anyDataRequiresInitialization(DataMap &dataMap) const
{
  /// @todo implement this function using https://en.cppreference.com/w/cpp/algorithm/all_any_none_of
  for (const auto &data : dataMap | boost::adaptors::map_values) {
    if (data->requiresInitialization) {
      return true;
    }
  }
  return false;
}

void BaseCouplingScheme::doImplicitStep()
{
  PRECICE_DEBUG("measure convergence of the coupling iteration");
  _hasConverged = measureConvergence();
  // Stop, when maximal iteration count (given in config) is reached
  if (_iterations == _maxIterations)
    _hasConverged = true;

  // coupling iteration converged for current time window. Advance in time.
  if (_hasConverged) {
    if (_acceleration) {
      _acceleration->iterationsConverged(getAccelerationData());
    }
    newConvergenceMeasurements();
  } else {
    // no convergence achieved for the coupling iteration within the current time window
    if (_acceleration) {
      /**
       * Acceleration works on CouplingData::values(), so we retreive the data from the storage, perform the acceleration and then put the data back into the storage.
       *
       * There are generally two possibilities:
       *
       * 1) Only overwrite the data in CouplingData::_timeStepsStorage that is part of the receive data
       * 2) overwrite the data in CouplingData::_timeStepsStorage for all data in getAccelerationData()
       *
       * We are using strategy 2), because it's easier to access getAccelerationData() from here. However, this also means that
       * we have to make sure that the send data is stored in the CouplingData::_timeStepsStorage - even though this is not
       * needed at the moment. Important note: In https://github.com/precice/precice/pull/1414 also send data requires to keep
       * track of _timeStepsStorage for subcycling. So it will become simpler as soon as subcycling is fully implemented.
       */
      // @todo For other Acceleration schemes as described in "Rüth, B, Uekermann, B, Mehl, M, Birken, P, Monge, A, Bungartz, H-J. Quasi-Newton waveform iteration for partitioned surface-coupled multiphysics applications. Int J Numer Methods Eng. 2021; 122: 5236– 5257. https://doi.org/10.1002/nme.6443" we need a more elaborate implementation.
      // Put values into data->values() for acceleration
      // @todo breaks for CplSchemeTests/ParallelImplicitCouplingSchemeTests. Why? @fsimonis
      // for (auto &data : getAccelerationData() | boost::adaptors::map_values) {
      //   data->values() = data->getValuesAtTime(time::Storage::WINDOW_END);
      // }
      for (auto &pair : getAccelerationData()) {
        pair.second->values() = pair.second->getValuesAtTime(time::Storage::WINDOW_END);
      }
      _acceleration->performAcceleration(getAccelerationData());
      // @todo breaks for CplSchemeTests/ParallelImplicitCouplingSchemeTests. Why? @fsimonis
      // for (auto &data : getAccelerationData() | boost::adaptors::map_values) {
      //   data->storeValuesAtTime(time::Storage::WINDOW_END, data->values(), mustOverwrite);
      // }
      for (auto &pair : getAccelerationData()) {
        bool mustOverwrite = true;
        pair.second->storeValuesAtTime(time::Storage::WINDOW_END, pair.second->values(), mustOverwrite);
      }
    }
  }
}

void BaseCouplingScheme::sendConvergence(const m2n::PtrM2N &m2n)
{
  PRECICE_ASSERT(isImplicitCouplingScheme());
  PRECICE_ASSERT(not doesFirstStep(), "For convergence information the sending participant is never the first one.");
  m2n->send(_hasConverged);
}

void BaseCouplingScheme::receiveConvergence(const m2n::PtrM2N &m2n)
{
  PRECICE_ASSERT(isImplicitCouplingScheme());
  PRECICE_ASSERT(doesFirstStep(), "For convergence information the receiving participant is always the first one.");
  m2n->receive(_hasConverged);
}

} // namespace precice::cplscheme<|MERGE_RESOLUTION|>--- conflicted
+++ resolved
@@ -140,12 +140,6 @@
     if (data->hasGradient()) {
       m2n->receive(data->gradientValues(), data->getMeshID(), data->getDimensions() * data->meshDimensions());
     }
-<<<<<<< HEAD
-
-    receivedDataIDs.push_back(pair.first);
-    pair.second->values() = pair.second->getValuesAtTime(time::Storage::WINDOW_END); // store received value at window end in mesh data.
-=======
->>>>>>> a6ce7afc
   }
 }
 
@@ -187,7 +181,6 @@
   _hasDataBeenReceived = false;
 
   if (isImplicitCouplingScheme()) {
-    storeIteration();
     if (not doesFirstStep()) {
       PRECICE_CHECK(not _convergenceMeasures.empty(),
                     "At least one convergence measure has to be defined for "
@@ -201,15 +194,7 @@
     initializeTXTWriters();
   }
 
-<<<<<<< HEAD
-  storeTimeStepSendData(time::Storage::WINDOW_START);
-=======
-  if (isImplicitCouplingScheme()) {
-    storeIteration();
-  }
-
   initializeSendDataStorage();
->>>>>>> a6ce7afc
   exchangeInitialData();
   performReceiveOfFirstAdvance();
 
@@ -302,35 +287,6 @@
   }
 }
 
-<<<<<<< HEAD
-=======
-void BaseCouplingScheme::storeExtrapolationData()
-{
-  PRECICE_TRACE(_timeWindows);
-  // @todo breaks for CplSchemeTests/SerialImplicitCouplingSchemeTests/testConfiguredAbsConvergenceMeasureSynchronized. Why? @fsimonis
-  // for (auto &data : getAllData() | boost::adaptors::map_values) {
-  //   data->storeExtrapolationData();
-  // }
-  for (auto &pair : getAllData()) {
-    pair.second->storeExtrapolationData();
-  }
-}
-
-void BaseCouplingScheme::moveToNextWindow()
-{
-  PRECICE_TRACE(_timeWindows);
-  // @todo breaks for CplSchemeTests/ParallelImplicitCouplingSchemeTests/Extrapolation/FirstOrder. Why? @fsimonis
-  // for (auto &data : getAccelerationData() | boost::adaptors::map_values) {
-  //  data->moveToNextWindow();
-  //  data->overwriteValuesAtWindowEnd(data->values());
-  // }
-  for (auto &pair : getAccelerationData()) {
-    pair.second->moveToNextWindow();
-    pair.second->overwriteValuesAtWindowEnd(pair.second->values());
-  }
-}
-
->>>>>>> a6ce7afc
 bool BaseCouplingScheme::hasTimeWindowSize() const
 {
   return not math::equals(_timeWindowSize, UNDEFINED_TIME_WINDOW_SIZE);
@@ -546,26 +502,6 @@
   _fulfilledActions.clear();
 }
 
-<<<<<<< HEAD
-=======
-void BaseCouplingScheme::initializeStorages()
-{
-  PRECICE_TRACE();
-  // Reserve storage for all data
-  // @todo breaks for CplSchemeTests/ParallelImplicitCouplingSchemeTests/Extrapolation/FirstOrderWith*. Interesting: Not for individual tests... Why? @fsimonis
-  // for (auto &data : getAllData() | boost::adaptors::map_values) {
-  //   data->initializeExtrapolation();
-  // }
-  for (auto &pair : getAllData()) {
-    pair.second->initializeExtrapolation();
-  }
-  // Reserve storage for acceleration
-  if (_acceleration) {
-    _acceleration->initialize(getAccelerationData());
-  }
-}
-
->>>>>>> a6ce7afc
 void BaseCouplingScheme::setAcceleration(
     const acceleration::PtrAcceleration &acceleration)
 {
@@ -713,7 +649,6 @@
 void BaseCouplingScheme::storeIteration()
 {
   PRECICE_ASSERT(isImplicitCouplingScheme());
-  PRECICE_DEBUG("BaseCouplingScheme::storeIteration");
   // @todo breaks for CplSchemeTests/ParallelImplicitCouplingSchemeTests/Extrapolation/FirstOrderWith*. Interesting: Not for individual tests... Why? @fsimonis
   // for (auto &data : getAllData() | boost::adaptors::map_values) {
   //   data->storeIteration();
@@ -721,7 +656,6 @@
   for (const DataMap::value_type &pair : getAllData()) {
     pair.second->storeIteration();
   }
-  PRECICE_DEBUG("BaseCouplingScheme::storeIteration ok");
 }
 
 void BaseCouplingScheme::determineInitialSend(DataMap &sendData)
