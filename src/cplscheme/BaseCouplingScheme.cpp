#include "BaseCouplingScheme.hpp"
#include <Eigen/Core>
#include <limits>
#include <sstream>
#include "acceleration/Acceleration.hpp"
#include "com/Communication.hpp"
#include "com/SharedPointer.hpp"
#include "impl/ConvergenceMeasure.hpp"
#include "io/TXTReader.hpp"
#include "io/TXTWriter.hpp"
#include "math/math.hpp"
#include "mesh/Mesh.hpp"
#include "utils/EigenHelperFunctions.hpp"
#include "utils/MasterSlave.hpp"

namespace precice {
namespace cplscheme {

BaseCouplingScheme::BaseCouplingScheme(
    double                        maxTime,
    int                           maxTimeWindows,
    double                        timeWindowSize,
    int                           validDigits,
    const std::string &           localParticipant,
    int                           maxIterations,
    CouplingMode                  cplMode,
    constants::TimesteppingMethod dtMethod)
    : _couplingMode(cplMode),
      _maxTime(maxTime),
      _maxTimeWindows(maxTimeWindows),
      _timeWindows(1),
      _timeWindowSize(timeWindowSize),
      _maxIterations(maxIterations),
      _iterations(1),
      _totalIterations(1),
      _validDigits(validDigits),
      _localParticipant(localParticipant),
      _eps(std::pow(10.0, -1 * validDigits))
{
  PRECICE_ASSERT(not((maxTime != UNDEFINED_TIME) && (maxTime < 0.0)),
                 "Maximum time has to be larger than zero.");
  PRECICE_ASSERT(not((maxTimeWindows != UNDEFINED_TIME_WINDOWS) && (maxTimeWindows < 0)),
                 "Maximum number of time windows has to be larger than zero.");
  PRECICE_ASSERT(not((timeWindowSize != UNDEFINED_TIME_WINDOW_SIZE) && (timeWindowSize < 0.0)),
                 "Time window size has to be larger than zero.");
  PRECICE_ASSERT((_validDigits >= 1) && (_validDigits < 17),
                 "Valid digits of time window size has to be between 1 and 16.");
  if (dtMethod == constants::FIXED_TIME_WINDOW_SIZE) {
    PRECICE_ASSERT(hasTimeWindowSize(),
                   "Time window size has to be given when the fixed time window size method is used.");
  }

  PRECICE_ASSERT((maxIterations > 0) || (maxIterations == -1),
                 "Maximal iteration limit has to be larger than zero.");

  if (isExplicitCouplingScheme()) {
    PRECICE_ASSERT(maxIterations == -1);
  } else {
    PRECICE_ASSERT(maxIterations >= 1);
  }
}

void BaseCouplingScheme::sendData(m2n::PtrM2N m2n, DataMap sendData)
{
  PRECICE_TRACE();
  std::vector<int> sentDataIDs;
  PRECICE_ASSERT(m2n.get() != nullptr);
  PRECICE_ASSERT(m2n->isConnected());

  for (const DataMap::value_type &pair : sendData) {
    int size = pair.second->values->size();
    if (size > 0) {
      m2n->send(pair.second->values->data(), size, pair.second->mesh->getID(), pair.second->dimension);
    }
    sentDataIDs.push_back(pair.first);
  }
  PRECICE_DEBUG("Number of sent data sets = " << sentDataIDs.size());
}

void BaseCouplingScheme::receiveData(m2n::PtrM2N m2n, DataMap receiveData)
{
  PRECICE_TRACE();
  std::vector<int> receivedDataIDs;
  PRECICE_ASSERT(m2n.get());
  PRECICE_ASSERT(m2n->isConnected());
  for (DataMap::value_type &pair : receiveData) {
    int size = pair.second->values->size();
    if (size > 0) {
      m2n->receive(pair.second->values->data(), size, pair.second->mesh->getID(), pair.second->dimension);
    }
    receivedDataIDs.push_back(pair.first);
  }
  PRECICE_DEBUG("Number of received data sets = " << receivedDataIDs.size());
}

void BaseCouplingScheme::store(DataMap data)
{
  for (DataMap::value_type &pair : data) {
    if (pair.second->oldValues.size() > 0) {
      pair.second->oldValues.col(0) = *pair.second->values;
    }
  }
}

void BaseCouplingScheme::setTimeWindowSize(double timeWindowSize)
{
  _timeWindowSize = timeWindowSize;
}

void BaseCouplingScheme::finalize()
{
  PRECICE_TRACE();
  checkCompletenessRequiredActions();
  PRECICE_ASSERT(_isInitialized, "Called finalize() before initialize().");
}

void BaseCouplingScheme::initialize(double startTime, int startTimeWindow)
{
  // Initialize uses the template method pattern (https://en.wikipedia.org/wiki/Template_method_pattern).
  PRECICE_TRACE(startTime, startTimeWindow);
  PRECICE_ASSERT(not isInitialized());
  PRECICE_ASSERT(math::greaterEquals(startTime, 0.0), startTime);
  PRECICE_ASSERT(startTimeWindow >= 0, startTimeWindow);
  _time        = startTime;
  _timeWindows = startTimeWindow;

  if (isImplicitCouplingScheme()) {
    if (not doesFirstStep()) {
      PRECICE_CHECK(not _convergenceMeasures.empty(),
                    "At least one convergence measure has to be defined for "
                        << "an implicit coupling scheme.");
      // merge send and receive data for all pp calls
      mergeData();
      // setup convergence measures
      for (ConvergenceMeasure &convergenceMeasure : _convergenceMeasures) {
        int dataID = convergenceMeasure.data->getID();
        assignDataToConvergenceMeasure(&convergenceMeasure, dataID);
      }
      // reserve memory and initialize data with zero
      setupDataMatrices(getAccelerationData());
      if (getAcceleration()) {
        getAcceleration()->initialize(getAccelerationData()); // Reserve memory, initialize
      }
    }
    requireAction(constants::actionWriteIterationCheckpoint());
    initializeTXTWriters();
  }

  initializeImplementation();

  if (sendsInitializedData()) {
    requireAction(constants::actionWriteInitialData());
  }

  _isInitialized = true;
}

void BaseCouplingScheme::initializeData()
{
  // InitializeData uses the template method pattern (https://en.wikipedia.org/wiki/Template_method_pattern).
  PRECICE_CHECK(_isInitialized, "initializeData() can be called after initialize() only.");
  PRECICE_CHECK(not _initializeDataHasBeenCalled, "initializeData() can only be called once.");
  _initializeDataHasBeenCalled = true;
  PRECICE_TRACE("initializeData()");

  if (not _sendsInitializedData && not _receivesInitializedData) {
    PRECICE_INFO("initializeData is skipped since no data has to be initialized.");
    return;
  }

  PRECICE_DEBUG("Initializing Data ...");

  PRECICE_CHECK(not(_sendsInitializedData && isActionRequired(constants::actionWriteInitialData())),
                "InitialData has to be written to preCICE before calling initializeData().");

  _hasDataBeenReceived = false;

  exchangeInitialData();
}

void BaseCouplingScheme::advance()
{
  PRECICE_TRACE(_timeWindows, _time);
  checkCompletenessRequiredActions();
  PRECICE_ASSERT(_isInitialized, "Before calling advance() coupling scheme has to be initialized via initialize().");
  PRECICE_CHECK((not _receivesInitializedData && not _sendsInitializedData) || (_initializeDataHasBeenCalled),
                "initializeData() needs to be called before advance if data has to be initialized.");
  _hasDataBeenReceived  = false;
  _isTimeWindowComplete = false;

  PRECICE_ASSERT(_couplingMode != Undefined);

  if (reachedEndOfTimeWindow()) {

    _timeWindows += 1; // increment window counter. If not converged, will be decremented again later.

    bool convergence = exchangeDataAndAccelerate();

    if (isImplicitCouplingScheme()) { // check convergence
      if (not convergence) {          // repeat window
        PRECICE_DEBUG("No convergence achieved");
        requireAction(constants::actionReadIterationCheckpoint());
        // The computed time window part equals the time window size, since the
        // time window remainder is zero. Subtract the time window size and do another
        // coupling iteration.
        PRECICE_ASSERT(math::greater(_computedTimeWindowPart, 0.0));
        _time = _time - _computedTimeWindowPart;
        _timeWindows -= 1;
      } else { // write output, prepare for next window
        PRECICE_DEBUG("Convergence achieved");
        advanceTXTWriters();
        PRECICE_INFO("Time window completed");
        _isTimeWindowComplete = true;
        if (isCouplingOngoing()) {
          PRECICE_DEBUG("Setting require create checkpoint");
          requireAction(constants::actionWriteIterationCheckpoint());
        }
      }
      //update iterations
      _totalIterations++;
      if (not convergence) {
        _iterations++;
      } else {
        _iterations = 1;
      }
    } else {
      PRECICE_INFO("Time window completed");
      _isTimeWindowComplete = true;
    }
    if (isCouplingOngoing()) {
      PRECICE_ASSERT(_hasDataBeenReceived);
    }
    _computedTimeWindowPart = 0.0; // reset window
  }
}

void BaseCouplingScheme::setExtrapolationOrder(
    int order)
{
  PRECICE_CHECK((order == 0) || (order == 1) || (order == 2),
                "Extrapolation order has to be  0, 1, or 2.");
  _extrapolationOrder = order;
}

void BaseCouplingScheme::updateOldValues(DataMap &dataMap)
{
  if (isImplicitCouplingScheme()) {
    for (DataMap::value_type &pair : dataMap) {
      if (pair.second->oldValues.cols() == 0) {
        PRECICE_ASSERT(isExplicitCouplingScheme());
        break;
      }
      pair.second->oldValues.col(0) = *pair.second->values;
    }
    for (DataMap::value_type &pair : dataMap) {
      // For extrapolation, treat the initial value as old time windows value
      utils::shiftSetFirst(pair.second->oldValues, *pair.second->values);
    }
  }
}

void BaseCouplingScheme::extrapolateData(DataMap &data)
{
  PRECICE_TRACE(_timeWindows);
  if ((_extrapolationOrder == 1) || getTimeWindows() == 2) { //timesteps is increased before extrapolate is called
    PRECICE_INFO("Performing first order extrapolation");
    for (DataMap::value_type &pair : data) {
      PRECICE_DEBUG("Extrapolate data: " << pair.first);
      PRECICE_ASSERT(pair.second->oldValues.cols() > 1);
      Eigen::VectorXd &values       = *pair.second->values;
      pair.second->oldValues.col(0) = values;  // = x^t
      values *= 2.0;                           // = 2*x^t
      values -= pair.second->oldValues.col(1); // = 2*x^t - x^(t-1)
      utils::shiftSetFirst(pair.second->oldValues, values);
    }
  } else if (_extrapolationOrder == 2) {
    PRECICE_INFO("Performing second order extrapolation");
    for (DataMap::value_type &pair : data) {
      PRECICE_ASSERT(pair.second->oldValues.cols() > 2);
      Eigen::VectorXd &values     = *pair.second->values;
      auto             valuesOld1 = pair.second->oldValues.col(1);
      auto             valuesOld2 = pair.second->oldValues.col(2);

      pair.second->oldValues.col(0) = values; // = x^t
      values *= 2.5;                          // = 2.5 x^t
      values -= valuesOld1 * 2.0;             // = 2.5x^t - 2x^(t-1)
      values += valuesOld2 * 0.5;             // = 2.5x^t - 2x^(t-1) + 0.5x^(t-2)
      utils::shiftSetFirst(pair.second->oldValues, values);
    }
  } else {
    PRECICE_ERROR("Called extrapolation with order != 1,2.");
  }
}

bool BaseCouplingScheme::hasTimeWindowSize() const
{
  return not math::equals(_timeWindowSize, UNDEFINED_TIME_WINDOW_SIZE);
}

double BaseCouplingScheme::getTimeWindowSize() const
{
  PRECICE_ASSERT(not math::equals(_timeWindowSize, UNDEFINED_TIME_WINDOW_SIZE));
  return _timeWindowSize;
}

void BaseCouplingScheme::addComputedTime(
    double timeToAdd)
{
  PRECICE_TRACE(timeToAdd, _time);
  PRECICE_ASSERT(isCouplingOngoing(), "Invalid call of addComputedTime() after simulation end.");

  // add time interval that has been computed in the solver to get the correct time remainder
  _computedTimeWindowPart += timeToAdd;
  _time += timeToAdd;

  // Check validness
  bool valid = math::greaterEquals(getThisTimeWindowRemainder(), 0.0, _eps);
<<<<<<< HEAD
  PRECICE_CHECK(valid, "The timestep "
                       "length given to preCICE in \"advance\" "
                           << timeToAdd << " exceeds the maximum allowed timestep length " << _timeWindowSize - _computedTimeWindowPart + timeToAdd
                           << " in the remaining of this time window. Did you restrict your timestep length, \"dt = min(precice_dt, dt)\" ?"
                           << " For more information, consult the adapter example in the preCICE documentation.");
=======
  PRECICE_CHECK(valid, "The computed timestep length of "
                           << timeToAdd << " exceeds the maximum timestep limit of "
                           << _timeWindowSize - _computedTimeWindowPart + timeToAdd
                           << " for this time window.");
>>>>>>> 407191fa
}

bool BaseCouplingScheme::willDataBeExchanged(
    double lastSolverTimestepLength) const
{
  PRECICE_TRACE(lastSolverTimestepLength);
  double remainder = getThisTimeWindowRemainder() - lastSolverTimestepLength;
  return not math::greater(remainder, 0.0, _eps);
}

bool BaseCouplingScheme::hasDataBeenReceived() const
{
  return _hasDataBeenReceived;
}

void BaseCouplingScheme::checkDataHasBeenReceived()
{
  PRECICE_ASSERT(not _hasDataBeenReceived, "checkDataHasBeenReceived() may only be called once within one coupling iteration. If this assertion is triggered this probably means that your coupling scheme has a bug.");
  _hasDataBeenReceived = true;
}

double BaseCouplingScheme::getTime() const
{
  return _time;
}

int BaseCouplingScheme::getTimeWindows() const
{
  return _timeWindows;
}

double BaseCouplingScheme::getThisTimeWindowRemainder() const
{
  PRECICE_TRACE();
  double remainder = 0.0;
  if (not math::equals(_timeWindowSize, UNDEFINED_TIME_WINDOW_SIZE)) {
    remainder = getNextTimestepMaxLength();
  }
  PRECICE_DEBUG("return " << remainder);
  return remainder;
}

double BaseCouplingScheme::getNextTimestepMaxLength() const
{
  if (math::equals(_timeWindowSize, UNDEFINED_TIME_WINDOW_SIZE)) {
    if (math::equals(_maxTime, UNDEFINED_TIME)) {
      return std::numeric_limits<double>::max();
    } else {
      return _maxTime - _time;
    }
  }
  return _timeWindowSize - _computedTimeWindowPart;
}

bool BaseCouplingScheme::isCouplingOngoing() const
{
  bool timeLeft      = math::greater(_maxTime, _time, _eps) || math::equals(_maxTime, UNDEFINED_TIME);
  bool timestepsLeft = (_maxTimeWindows >= _timeWindows) || (_maxTimeWindows == UNDEFINED_TIME_WINDOWS);
  return timeLeft && timestepsLeft;
}

bool BaseCouplingScheme::isTimeWindowComplete() const
{
  return _isTimeWindowComplete;
}

bool BaseCouplingScheme::isActionRequired(
    const std::string &actionName) const
{
  return _actions.count(actionName) > 0;
}

void BaseCouplingScheme::markActionFulfilled(
    const std::string &actionName)
{
  _actions.erase(actionName);
}

void BaseCouplingScheme::requireAction(
    const std::string &actionName)
{
  _actions.insert(actionName);
}

std::string BaseCouplingScheme::printCouplingState() const
{
  std::ostringstream os;
  os << "it " << _iterations; //_iterations;
  if (_maxIterations != -1) {
    os << " of " << _maxIterations;
  }
  os << " | " << printBasicState(_timeWindows, _time) << " | " << printActionsState();
  return os.str();
}

std::string BaseCouplingScheme::printBasicState(
    int    timeWindows,
    double time) const
{
  std::ostringstream os;
  os << "dt# " << timeWindows;
  if (_maxTimeWindows != UNDEFINED_TIME_WINDOWS) {
    os << " of " << _maxTimeWindows;
  }
  os << " | t " << time;
  if (_maxTime != UNDEFINED_TIME) {
    os << " of " << _maxTime;
  }
  if (_timeWindowSize != UNDEFINED_TIME_WINDOW_SIZE) {
    os << " | dt " << _timeWindowSize;
  }
  if ((_timeWindowSize != UNDEFINED_TIME_WINDOW_SIZE) || (_maxTime != UNDEFINED_TIME)) {
    os << " | max dt " << getNextTimestepMaxLength();
  }
  os << " | ongoing ";
  isCouplingOngoing() ? os << "yes" : os << "no";
  os << " | dt complete ";
  _isTimeWindowComplete ? os << "yes" : os << "no";
  return os.str();
}

std::string BaseCouplingScheme::printActionsState() const
{
  std::ostringstream os;
  for (const std::string &actionName : _actions) {
    os << actionName << " | ";
  }
  return os.str();
}

void BaseCouplingScheme::checkCompletenessRequiredActions()
{
  PRECICE_TRACE();
  if (not _actions.empty()) {
    std::ostringstream stream;
    for (const std::string &action : _actions) {
      if (not stream.str().empty()) {
        stream << ", ";
      }
      stream << action;
    }
<<<<<<< HEAD
    PRECICE_ERROR("The required actions " << stream.str() << " are not fulfilled. Did you forget to call \"markActionFulfilled\"?");
=======
    PRECICE_ERROR("Unfulfilled required actions: " << stream.str() << ".");
>>>>>>> 407191fa
  }
}

void BaseCouplingScheme::setupDataMatrices(DataMap &data)
{
  PRECICE_TRACE();
  PRECICE_DEBUG("Data size: " << data.size());
  // Reserve storage for convergence measurement of send and receive data values
  for (ConvergenceMeasure &convMeasure : _convergenceMeasures) {
    PRECICE_ASSERT(convMeasure.couplingData != nullptr);
    if (convMeasure.couplingData->oldValues.cols() < 1) {
      utils::append(convMeasure.couplingData->oldValues,
                    (Eigen::MatrixXd) Eigen::MatrixXd::Zero(convMeasure.couplingData->values->size(), 1));
    }
  }
  // Reserve storage for extrapolation of data values
  if (_extrapolationOrder > 0) {
    for (DataMap::value_type &pair : data) {
      int cols = pair.second->oldValues.cols();
      PRECICE_DEBUG("Add cols: " << pair.first << ", cols: " << cols);
      PRECICE_ASSERT(cols <= 1, cols);
      utils::append(pair.second->oldValues,
                    (Eigen::MatrixXd) Eigen::MatrixXd::Zero(pair.second->values->size(), _extrapolationOrder + 1 - cols));
    }
  }
}

void BaseCouplingScheme::setAcceleration(
    acceleration::PtrAcceleration acceleration)
{
  PRECICE_ASSERT(acceleration.get() != nullptr);
  _acceleration = acceleration;
}

void BaseCouplingScheme::newConvergenceMeasurements()
{
  PRECICE_TRACE();
  for (ConvergenceMeasure &convMeasure : _convergenceMeasures) {
    PRECICE_ASSERT(convMeasure.measure.get() != nullptr);
    convMeasure.measure->newMeasurementSeries();
  }
}

void BaseCouplingScheme::addConvergenceMeasure(
    mesh::PtrData               data,
    bool                        suffices,
    impl::PtrConvergenceMeasure measure)
{
  ConvergenceMeasure convMeasure;
  convMeasure.data         = std::move(data);
  convMeasure.couplingData = nullptr;
  convMeasure.suffices     = suffices;
  convMeasure.measure      = std::move(measure);
  _convergenceMeasures.push_back(convMeasure);
  _firstResiduumNorm.push_back(0);
}

bool BaseCouplingScheme::measureConvergence()
{
  PRECICE_TRACE();
  PRECICE_ASSERT(not doesFirstStep());
  bool allConverged = true;
  bool oneSuffices  = false;
  PRECICE_ASSERT(_convergenceMeasures.size() > 0);
  if (not utils::MasterSlave::isSlave()) {
    _convergenceWriter->writeData("TimeWindow", _timeWindows - 1);
    _convergenceWriter->writeData("Iteration", _iterations);
  }
  for (size_t i = 0; i < _convergenceMeasures.size(); i++) {
    ConvergenceMeasure &convMeasure = _convergenceMeasures[i];

    PRECICE_ASSERT(convMeasure.couplingData != nullptr);
    PRECICE_ASSERT(convMeasure.measure.get() != nullptr);
    const auto &oldValues = convMeasure.couplingData->oldValues.col(0);

    convMeasure.measure->measure(oldValues, *convMeasure.couplingData->values);

    if (not utils::MasterSlave::isSlave()) {
      std::stringstream sstm;
      sstm << "ResNorm(" << convMeasure.data->getName() << ")";
      _convergenceWriter->writeData(sstm.str(), convMeasure.measure->getNormResidual());
    }

    if (_iterations == 1)
      _firstResiduumNorm[i] = convMeasure.measure->getNormResidual();

    if (not convMeasure.measure->isConvergence()) {
      allConverged = false;
    } else if (convMeasure.suffices == true) {
      oneSuffices = true;
    }
    PRECICE_INFO(convMeasure.measure->printState());
  }

  if (allConverged) {
    PRECICE_INFO("All converged");
  } else if (oneSuffices) {
    PRECICE_INFO("Sufficient measure converged");
  }

  return allConverged || oneSuffices;
}

void BaseCouplingScheme::initializeTXTWriters()
{
  if (not utils::MasterSlave::isSlave()) {

    _iterationsWriter = std::make_shared<io::TXTTableWriter>("precice-" + _localParticipant + "-iterations.log");
    if (not doesFirstStep()) {
      _convergenceWriter = std::make_shared<io::TXTTableWriter>("precice-" + _localParticipant + "-convergence.log");
    }

    _iterationsWriter->addData("TimeWindow", io::TXTTableWriter::INT);
    _iterationsWriter->addData("TotalIterations", io::TXTTableWriter::INT);
    _iterationsWriter->addData("Iterations", io::TXTTableWriter::INT);
    _iterationsWriter->addData("Convergence", io::TXTTableWriter::INT);

    if (not doesFirstStep()) {
      _convergenceWriter->addData("TimeWindow", io::TXTTableWriter::INT);
      _convergenceWriter->addData("Iteration", io::TXTTableWriter::INT);
    }

    if (not doesFirstStep()) {
      for (ConvergenceMeasure &convMeasure : _convergenceMeasures) {
        std::stringstream sstm, sstm2;
        sstm << "AvgConvRate(" << convMeasure.data->getName() << ")";
        sstm2 << "ResNorm(" << convMeasure.data->getName() << ")";
        _iterationsWriter->addData(sstm.str(), io::TXTTableWriter::DOUBLE);
        _convergenceWriter->addData(sstm2.str(), io::TXTTableWriter::DOUBLE);
      }
      _iterationsWriter->addData("DeletedColumns", io::TXTTableWriter::INT);
    }
  }
}

void BaseCouplingScheme::advanceTXTWriters()
{
  if (not utils::MasterSlave::isSlave()) {

    _iterationsWriter->writeData("TimeWindow", _timeWindows - 1);
    _iterationsWriter->writeData("TotalIterations", _totalIterations);
    _iterationsWriter->writeData("Iterations", _iterations);
    int converged = _iterations < _maxIterations ? 1 : 0;
    _iterationsWriter->writeData("Convergence", converged);

    if (not doesFirstStep()) {
      int i = -1;
      for (ConvergenceMeasure &convMeasure : _convergenceMeasures) {
        i++;

        std::stringstream sstm;
        sstm << "AvgConvRate(" << convMeasure.data->getName() << ")";
        if (math::equals(_firstResiduumNorm[i], 0.)) {
          _iterationsWriter->writeData(sstm.str(), std::numeric_limits<double>::infinity());
        } else {
          double avgConvRate = _convergenceMeasures[i].measure->getNormResidual() / _firstResiduumNorm[i];
          _iterationsWriter->writeData(sstm.str(), std::pow(avgConvRate, 1. / (double) _iterations));
        }
      }
      _iterationsWriter->writeData("DeletedColumns", _deletedColumnsPPFiltering);
    }
  }
}

bool BaseCouplingScheme::reachedEndOfTimeWindow()
{
  return math::equals(getThisTimeWindowRemainder(), 0.0, _eps);
}

bool BaseCouplingScheme::maxIterationsReached()
{
  return _iterations == _maxIterations;
}

void BaseCouplingScheme::determineInitialSend(BaseCouplingScheme::DataMap &sendData)
{
  if (anyDataRequiresInitialization(sendData)) {
    _sendsInitializedData = true;
  }
}

void BaseCouplingScheme::determineInitialReceive(BaseCouplingScheme::DataMap &receiveData)
{
  if (anyDataRequiresInitialization(receiveData)) {
    _receivesInitializedData = true;
  }
}

bool BaseCouplingScheme::anyDataRequiresInitialization(BaseCouplingScheme::DataMap &dataMap) const
{
  /// @todo implement this function using https://en.cppreference.com/w/cpp/algorithm/all_any_none_of
  for (DataMap::value_type &pair : dataMap) {
    if (pair.second->requiresInitialization) {
      return true;
    }
  }
  return false;
}

bool BaseCouplingScheme::accelerate()
{
  PRECICE_DEBUG("measure convergence of the coupling iteration");
  bool convergence = measureConvergence();
  // Stop, when maximal iteration count (given in config) is reached
  if (maxIterationsReached())
    convergence = true;

  // coupling iteration converged for current time window. Advance in time.
  if (convergence) {
    if (getAcceleration()) {
      _deletedColumnsPPFiltering = getAcceleration()->getDeletedColumns();
      getAcceleration()->iterationsConverged(getAccelerationData());
    }
    newConvergenceMeasurements();
    // no convergence achieved for the coupling iteration within the current time window
  } else if (getAcceleration()) {
    getAcceleration()->performAcceleration(getAccelerationData());
  }

  // extrapolate new input data for the solver evaluation in time.
  if (convergence && (_extrapolationOrder > 0)) {
    extrapolateData(getAccelerationData()); // Also stores data
  } else {
    // Store data for conv. measurement, acceleration, or extrapolation
    storeData();
  }

  return convergence;
}
} // namespace cplscheme
} // namespace precice<|MERGE_RESOLUTION|>--- conflicted
+++ resolved
@@ -315,18 +315,11 @@
 
   // Check validness
   bool valid = math::greaterEquals(getThisTimeWindowRemainder(), 0.0, _eps);
-<<<<<<< HEAD
   PRECICE_CHECK(valid, "The timestep "
                        "length given to preCICE in \"advance\" "
                            << timeToAdd << " exceeds the maximum allowed timestep length " << _timeWindowSize - _computedTimeWindowPart + timeToAdd
                            << " in the remaining of this time window. Did you restrict your timestep length, \"dt = min(precice_dt, dt)\" ?"
                            << " For more information, consult the adapter example in the preCICE documentation.");
-=======
-  PRECICE_CHECK(valid, "The computed timestep length of "
-                           << timeToAdd << " exceeds the maximum timestep limit of "
-                           << _timeWindowSize - _computedTimeWindowPart + timeToAdd
-                           << " for this time window.");
->>>>>>> 407191fa
 }
 
 bool BaseCouplingScheme::willDataBeExchanged(
@@ -468,11 +461,7 @@
       }
       stream << action;
     }
-<<<<<<< HEAD
     PRECICE_ERROR("The required actions " << stream.str() << " are not fulfilled. Did you forget to call \"markActionFulfilled\"?");
-=======
-    PRECICE_ERROR("Unfulfilled required actions: " << stream.str() << ".");
->>>>>>> 407191fa
   }
 }
 
