--- conflicted
+++ resolved
@@ -38,24 +38,12 @@
 
 int CouplingData::getSize() const
 {
-<<<<<<< HEAD
-  // @todo this correct implementation breaks a ton of tests that don't define vertices of a test mesh
-  // return _mesh->nVertices() * getDimensions();
-  return sample().values.size();
-=======
   return _mesh->nVertices() * getDimensions();
->>>>>>> f2c7acb2
 }
 
 int CouplingData::nVertices() const
 {
-<<<<<<< HEAD
-  // @todo this correct implementation breaks a ton of tests that don't define vertices of a test mesh
-  // return _mesh->nVertices();
-  return sample().values.size() / getDimensions();
-=======
   return _mesh->nVertices();
->>>>>>> f2c7acb2
 }
 
 const Eigen::VectorXd &CouplingData::values() const
