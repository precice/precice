--- conflicted
+++ resolved
@@ -141,125 +141,6 @@
   }
 }
 
-<<<<<<< HEAD
-Eigen::VectorXd CouplingData::getSerializedValues()
-{
-  const int nValues    = getSize();
-  int       nTimeSteps = timeStepsStorage().nTimes();
-
-  if (nTimeSteps == 1) { // special treatment during initialization
-    PRECICE_ASSERT(timeStepsStorage().stamples().front().timestamp == time::Storage::WINDOW_START);
-    nTimeSteps = 2;
-    Eigen::VectorXd serializedData(nTimeSteps * nValues);
-    int             timeId = 0;
-
-    for (int i = 0; i < nTimeSteps; i++) { // put sample at WINDOW_START twice into serialized data
-      const auto &           stample = timeStepsStorage().stamples().front();
-      const Eigen::VectorXd &slice   = stample.sample.values;
-      for (int valueId = 0; valueId < nValues; valueId++) {
-        serializedData(valueId * nTimeSteps + timeId) = slice(valueId);
-      }
-      timeId++;
-    }
-
-    return serializedData;
-  } else { // normal treatment where every sample is serialized
-    Eigen::VectorXd serializedData(nTimeSteps * nValues);
-    int             timeId = 0;
-
-    for (const auto &stample : timeStepsStorage().stamples()) {
-      const Eigen::VectorXd &slice = stample.sample.values;
-      for (int valueId = 0; valueId < nValues; valueId++) {
-        serializedData(valueId * nTimeSteps + timeId) = slice(valueId);
-      }
-      timeId++;
-    }
-    return serializedData;
-  }
-}
-
-Eigen::VectorXd CouplingData::getSerializedGradients()
-{
-  const int nValues    = sample().gradients.size();
-  int       nTimeSteps = timeStepsStorage().nTimes();
-
-  if (nTimeSteps == 1) { // special treatment during initialization
-    PRECICE_ASSERT(timeStepsStorage().stamples().front().timestamp == time::Storage::WINDOW_START);
-    nTimeSteps = 2;
-    Eigen::VectorXd serializedGradientsData(nTimeSteps * nValues);
-    int             timeId = 0;
-
-    for (int i = 0; i < nTimeSteps; i++) { // put sample at WINDOW_START twice into serialized data
-      const auto &           stample = timeStepsStorage().stamples().front();
-      const Eigen::VectorXd &slice   = Eigen::VectorXd::Map(stample.sample.gradients.data(), stample.sample.gradients.rows() * stample.sample.gradients.cols());
-      PRECICE_ASSERT(nValues == slice.size());
-      for (int valueId = 0; valueId < slice.size(); valueId++) {
-        serializedGradientsData(valueId * nTimeSteps + timeId) = slice(valueId);
-      }
-      timeId++;
-    }
-
-    return serializedGradientsData;
-
-  } else { // normal treatment where every sample is serialized
-    Eigen::VectorXd serializedGradientsData(nTimeSteps * nValues);
-    int             timeId = 0;
-
-    for (const auto &stample : timeStepsStorage().stamples()) {
-      const Eigen::VectorXd &slice = Eigen::VectorXd::Map(stample.sample.gradients.data(), stample.sample.gradients.rows() * stample.sample.gradients.cols());
-      PRECICE_ASSERT(nValues == slice.size());
-      for (int valueId = 0; valueId < slice.size(); valueId++) {
-        serializedGradientsData(valueId * nTimeSteps + timeId) = slice(valueId);
-      }
-      timeId++;
-    }
-
-    return serializedGradientsData;
-  }
-}
-
-void CouplingData::storeFromSerialized(Eigen::VectorXd timesAscending, Eigen::VectorXd serializedValues)
-{
-  PRECICE_ASSERT(timesAscending.size() * getSize() == serializedValues.size());
-
-  timeStepsStorage().trim();
-
-  for (int timeId = 0; timeId < timesAscending.size(); timeId++) {
-    Eigen::VectorXd slice(getSize());
-    for (int valueId = 0; valueId < slice.size(); valueId++) {
-      slice(valueId) = serializedValues(valueId * timesAscending.size() + timeId);
-    }
-    const double time = timesAscending(timeId);
-    PRECICE_ASSERT(math::greaterEquals(time, time::Storage::WINDOW_START) && math::greaterEquals(time::Storage::WINDOW_END, time)); // time < 0 or time > 1 is not allowed.
-    this->setSampleAtTime(time, time::Sample{slice});
-  }
-}
-
-void CouplingData::storeFromSerialized(Eigen::VectorXd timesAscending, Eigen::VectorXd serializedValues, Eigen::MatrixXd serializedGradients)
-{
-  PRECICE_ASSERT(timesAscending.size() * getSize() == serializedValues.size());
-
-  timeStepsStorage().trim();
-
-  for (int timeId = 0; timeId < timesAscending.size(); timeId++) {
-    Eigen::VectorXd slice(getSize());
-    for (int valueId = 0; valueId < slice.size(); valueId++) {
-      slice(valueId) = serializedValues(valueId * timesAscending.size() + timeId);
-    }
-
-    Eigen::MatrixXd gradientSlice(sample().gradients.rows(), sample().gradients.cols());
-    auto            gradientView = Eigen::VectorXd::Map(gradientSlice.data(), gradientSlice.rows() * gradientSlice.cols());
-    for (int gradientId = 0; gradientId < gradientView.size(); gradientId++) {
-      gradientView(gradientId) = serializedGradients(gradientId * timesAscending.size() + timeId);
-    }
-    const double time = timesAscending(timeId);
-    PRECICE_ASSERT(math::greaterEquals(time, time::Storage::WINDOW_START) && math::greaterEquals(time::Storage::WINDOW_END, time)); // time < 0 or time > 1 is not allowed.
-    this->setSampleAtTime(time, time::Sample{slice, gradientSlice});
-  }
-}
-
-=======
->>>>>>> 4f882f31
 time::Sample &CouplingData::sample()
 {
   PRECICE_ASSERT(_data != nullptr);
