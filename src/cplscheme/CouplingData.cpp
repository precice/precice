#include "cplscheme/CouplingData.hpp"

#include <utility>

#include "mesh/Data.hpp"
#include "mesh/Mesh.hpp"
#include "utils/EigenHelperFunctions.hpp"

namespace precice::cplscheme {

CouplingData::CouplingData(
    mesh::PtrData data,
    mesh::PtrMesh mesh,
    bool          requiresInitialization,
    bool          exchangeSubsteps,
    Direction     direction)
    : requiresInitialization(requiresInitialization),
      _mesh(std::move(mesh)),
      _data(std::move(data)),
      _previousTimeStepsStorage(),
      _exchangeSubsteps(exchangeSubsteps),
      _direction(direction)
{
  PRECICE_ASSERT(_data != nullptr);
  _previousTimeStepsStorage = _data->timeStepsStorage();

  PRECICE_ASSERT(_mesh != nullptr);
  PRECICE_ASSERT(_mesh.use_count() > 0);
}

int CouplingData::getDimensions() const
{
  PRECICE_ASSERT(_data != nullptr);
  return _data->getDimensions();
}

int CouplingData::getSize() const
{
<<<<<<< HEAD
  // @ŧodo this correct implementation breaks a ton of tests that don't define vertices of a test mesh
=======
  // @todo this correct implementation breaks a ton of tests that don't define vertices of a test mesh
>>>>>>> 30d70fa8
  //return _mesh->nVertices() * getDimensions();
  return sample().values.size();
}

int CouplingData::nVertices() const
<<<<<<< HEAD
=======
{
  // @todo this correct implementation breaks a ton of tests that don't define vertices of a test mesh
  //return _mesh->nVertices();
  return sample().values.size() / getDimensions();
}

Eigen::VectorXd &CouplingData::values()
>>>>>>> 30d70fa8
{
  // @ŧodo this correct implementation breaks a ton of tests that don't define vertices of a test mesh
  //return _mesh->nVertices();
  return sample().values.size() / getDimensions();
}

const Eigen::VectorXd &CouplingData::values() const
{
  return sample().values;
}

const Eigen::MatrixXd &CouplingData::gradients() const
{
  return sample().gradients;
}

int CouplingData::gradientsRows() const
{
  return sample().gradients.rows();
}

int CouplingData::gradientsCols() const
{
  return sample().gradients.cols();
}

const time::Sample &CouplingData::sample() const
{
  PRECICE_ASSERT(_data != nullptr);
  return _data->timeStepsStorage().last().sample;
}

time::Storage &CouplingData::timeStepsStorage()
{
  PRECICE_ASSERT(_data != nullptr);
  return _data->timeStepsStorage();
}

const time::Storage &CouplingData::timeStepsStorage() const
{
  PRECICE_ASSERT(_data != nullptr);
  return _data->timeStepsStorage();
}

time::SampleResult CouplingData::getPreviousValuesAtTime(double relativeDt)
{
  return _previousTimeStepsStorage.sample(relativeDt);
}

Eigen::MatrixXd CouplingData::getPreviousGradientsAtTime(double relativeDt)
{
  return _previousTimeStepsStorage.sampleGradients(relativeDt);
}

void CouplingData::setSampleAtTime(double time, time::Sample sample)
{
  PRECICE_ASSERT(not sample.values.hasNaN());
  this->_sample() = sample; // @todo at some point we should not need this anymore, when mapping, acceleration ... directly work on _timeStepsStorage
  _data->setSampleAtTime(time, sample);
}

<<<<<<< HEAD
void CouplingData::initializeWithZeroAtTime(double time)
{
  this->_sample().setZero(); // @todo at some point we should not need this anymore, when mapping, acceleration ... directly work on _timeStepsStorage
  _data->setSampleAtTime(time, this->sample());
}

=======
>>>>>>> 30d70fa8
void CouplingData::emplaceSampleAtTime(double time)
{
  _data->emplaceSampleAtTime(time);
}

void CouplingData::emplaceSampleAtTime(double time, std::initializer_list<double> values)
{
<<<<<<< HEAD
  this->_sample() = time::Sample(_data->getDimensions(), Eigen::Map<const Eigen::VectorXd>(values.begin(), values.size())); // @todo at some point we should not need this anymore, when mapping, acceleration ... directly work on _timeStepsStorage
=======
  this->sample() = time::Sample(_data->getDimensions(), Eigen::Map<const Eigen::VectorXd>(values.begin(), values.size())); // @todo at some point we should not need this anymore, when mapping, acceleration ... directly work on _timeStepsStorage
>>>>>>> 30d70fa8
  _data->emplaceSampleAtTime(time, values);
}

void CouplingData::emplaceSampleAtTime(double time, std::initializer_list<double> values, std::initializer_list<double> gradients)
{
<<<<<<< HEAD
  this->_sample() = time::Sample(_data->getDimensions(), Eigen::Map<const Eigen::VectorXd>(values.begin(), values.size()), Eigen::Map<const Eigen::MatrixXd>(gradients.begin(), _data->getSpatialDimensions(), nVertices() * _data->getDimensions())); // @todo at some point we should not need this anymore, when mapping, acceleration ... directly work on _timeStepsStorage
=======
  this->sample() = time::Sample(_data->getDimensions(),
                                Eigen::Map<const Eigen::VectorXd>(values.begin(), values.size()),
                                Eigen::Map<const Eigen::MatrixXd>(gradients.begin(), _data->getSpatialDimensions(), _data->getDimensions() * nVertices())); // @todo at some point we should not need this anymore, when mapping, acceleration ... directly work on _timeStepsStorage
>>>>>>> 30d70fa8
  _data->emplaceSampleAtTime(time, values, gradients);
}

bool CouplingData::hasGradient() const
{
  PRECICE_ASSERT(_data != nullptr);
  return _data->hasGradient();
}

int CouplingData::meshDimensions() const
{
  return _mesh->getDimensions();
}

void CouplingData::reinitialize()
{
  // TODO port this to subcyling

  // The mesh was reinitialized and new written data will be added later in advance().
  // Meaning all samples are based on a different mesh.
  // Without remapping, the best we can do is setting them to zero samples.
  // We keep the timestamps not to break convergence measures, accelerations, and actions
  auto zero = time::Sample(getDimensions(), nVertices());
  zero.setZero();

  _data->timeStepsStorage().setAllSamples(zero);
  _previousTimeStepsStorage.setAllSamples(zero);
}

void CouplingData::storeIteration()
{
  const auto &stamples = this->stamples();
  PRECICE_ASSERT(stamples.size() > 0);
  this->_sample()           = stamples.back().sample;
  _previousTimeStepsStorage = _data->timeStepsStorage();
}

const Eigen::VectorXd &CouplingData::previousIteration() const
{
  PRECICE_ASSERT(!_previousTimeStepsStorage.stamples().empty());
  return _previousTimeStepsStorage.stamples().back().sample.values;
}

const Eigen::MatrixXd &CouplingData::previousIterationGradients() const
{
  PRECICE_ASSERT(!_previousTimeStepsStorage.stamples().empty());
  return _previousTimeStepsStorage.stamples().back().sample.gradients;
}

int CouplingData::getPreviousIterationSize() const
{
  PRECICE_ASSERT(!_previousTimeStepsStorage.stamples().empty());
  return _previousTimeStepsStorage.stamples().back().sample.values.size();
}

int CouplingData::getMeshID()
{
  return _mesh->getID();
}

int CouplingData::getDataID()
{
  return _data->getID();
}

std::string CouplingData::getDataName() const
{
  return _data->getName();
}

std::string CouplingData::getMeshName() const
{
  return _mesh->getName();
}

std::vector<int> CouplingData::getVertexOffsets()
{
  return _mesh->getVertexOffsets();
}

CouplingData::Direction CouplingData::getDirection() const
{
  return _direction;
}

void CouplingData::moveToNextWindow()
{
  if (_direction == Direction::Receive) {
    //_data->moveToNextWindow();
    // _previousTimeStepsStorage = _data->timeStepsStorage();
  }
  _data->moveToNextWindow();
  _previousTimeStepsStorage = _data->timeStepsStorage();
}

time::Sample &CouplingData::_sample()
{
  PRECICE_ASSERT(_data != nullptr);
  return _data->sample();
}

bool CouplingData::exchangeSubsteps() const
{
  return _exchangeSubsteps;
}
} // namespace precice::cplscheme<|MERGE_RESOLUTION|>--- conflicted
+++ resolved
@@ -36,32 +36,18 @@
 
 int CouplingData::getSize() const
 {
-<<<<<<< HEAD
-  // @ŧodo this correct implementation breaks a ton of tests that don't define vertices of a test mesh
-=======
   // @todo this correct implementation breaks a ton of tests that don't define vertices of a test mesh
->>>>>>> 30d70fa8
   //return _mesh->nVertices() * getDimensions();
   return sample().values.size();
 }
 
 int CouplingData::nVertices() const
-<<<<<<< HEAD
-=======
 {
   // @todo this correct implementation breaks a ton of tests that don't define vertices of a test mesh
   //return _mesh->nVertices();
   return sample().values.size() / getDimensions();
 }
 
-Eigen::VectorXd &CouplingData::values()
->>>>>>> 30d70fa8
-{
-  // @ŧodo this correct implementation breaks a ton of tests that don't define vertices of a test mesh
-  //return _mesh->nVertices();
-  return sample().values.size() / getDimensions();
-}
-
 const Eigen::VectorXd &CouplingData::values() const
 {
   return sample().values;
@@ -117,15 +103,12 @@
   _data->setSampleAtTime(time, sample);
 }
 
-<<<<<<< HEAD
 void CouplingData::initializeWithZeroAtTime(double time)
 {
   this->_sample().setZero(); // @todo at some point we should not need this anymore, when mapping, acceleration ... directly work on _timeStepsStorage
   _data->setSampleAtTime(time, this->sample());
 }
 
-=======
->>>>>>> 30d70fa8
 void CouplingData::emplaceSampleAtTime(double time)
 {
   _data->emplaceSampleAtTime(time);
@@ -133,23 +116,15 @@
 
 void CouplingData::emplaceSampleAtTime(double time, std::initializer_list<double> values)
 {
-<<<<<<< HEAD
   this->_sample() = time::Sample(_data->getDimensions(), Eigen::Map<const Eigen::VectorXd>(values.begin(), values.size())); // @todo at some point we should not need this anymore, when mapping, acceleration ... directly work on _timeStepsStorage
-=======
-  this->sample() = time::Sample(_data->getDimensions(), Eigen::Map<const Eigen::VectorXd>(values.begin(), values.size())); // @todo at some point we should not need this anymore, when mapping, acceleration ... directly work on _timeStepsStorage
->>>>>>> 30d70fa8
   _data->emplaceSampleAtTime(time, values);
 }
 
 void CouplingData::emplaceSampleAtTime(double time, std::initializer_list<double> values, std::initializer_list<double> gradients)
 {
-<<<<<<< HEAD
-  this->_sample() = time::Sample(_data->getDimensions(), Eigen::Map<const Eigen::VectorXd>(values.begin(), values.size()), Eigen::Map<const Eigen::MatrixXd>(gradients.begin(), _data->getSpatialDimensions(), nVertices() * _data->getDimensions())); // @todo at some point we should not need this anymore, when mapping, acceleration ... directly work on _timeStepsStorage
-=======
-  this->sample() = time::Sample(_data->getDimensions(),
-                                Eigen::Map<const Eigen::VectorXd>(values.begin(), values.size()),
-                                Eigen::Map<const Eigen::MatrixXd>(gradients.begin(), _data->getSpatialDimensions(), _data->getDimensions() * nVertices())); // @todo at some point we should not need this anymore, when mapping, acceleration ... directly work on _timeStepsStorage
->>>>>>> 30d70fa8
+  this->_sample() = time::Sample(_data->getDimensions(),
+                                 Eigen::Map<const Eigen::VectorXd>(values.begin(), values.size()),
+                                 Eigen::Map<const Eigen::MatrixXd>(gradients.begin(), _data->getSpatialDimensions(), nVertices() * _data->getDimensions())); // @todo at some point we should not need this anymore, when mapping, acceleration ... directly work on _timeStepsStorage
   _data->emplaceSampleAtTime(time, values, gradients);
 }
 
