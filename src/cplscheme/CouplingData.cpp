#include "cplscheme/CouplingData.hpp"

#include <utility>

#include "mesh/Data.hpp"
#include "mesh/Mesh.hpp"
#include "utils/EigenHelperFunctions.hpp"

namespace precice::cplscheme {

CouplingData::CouplingData(
    mesh::PtrData data,
    mesh::PtrMesh mesh,
    bool          requiresInitialization,
    int           extrapolationOrder)
    : requiresInitialization(requiresInitialization),
      _data(std::move(data)),
      _mesh(std::move(mesh))
{
  PRECICE_ASSERT(_data != nullptr);
  /// Lazy allocation of _previousIteration.gradient: only used in case the corresponding data has gradients
  _previousIteration = time::Sample{Eigen::VectorXd::Zero(getSize())};
<<<<<<< HEAD
  timeStepsStorage().setExtrapolationOrder(extrapolationOrder);
=======
>>>>>>> bc0b8475

  PRECICE_ASSERT(_mesh != nullptr);
  PRECICE_ASSERT(_mesh.use_count() > 0);
}

int CouplingData::getDimensions() const
{
  PRECICE_ASSERT(_data != nullptr);
  return _data->getDimensions();
}

int CouplingData::getSize() const
{
  return sample().values.size();
}

Eigen::VectorXd &CouplingData::values()
{
  return sample().values;
}

const Eigen::VectorXd &CouplingData::values() const
{
  return sample().values;
}

Eigen::MatrixXd &CouplingData::gradients()
{
  return sample().gradients;
}

const Eigen::MatrixXd &CouplingData::gradients() const
{
  return sample().gradients;
}

time::Storage &CouplingData::timeStepsStorage()
{
<<<<<<< HEAD
=======
  PRECICE_ASSERT(_data != nullptr);
  return _data->timeStepsStorage();
}

const time::Storage &CouplingData::timeStepsStorage() const
{
>>>>>>> bc0b8475
  PRECICE_ASSERT(_data != nullptr);
  return _data->timeStepsStorage();
}

<<<<<<< HEAD
const time::Storage &CouplingData::timeStepsStorage() const
{
  PRECICE_ASSERT(_data != nullptr);
  return _data->timeStepsStorage();
}

=======
>>>>>>> bc0b8475
void CouplingData::setSampleAtTime(double time, time::Sample sample)
{
  this->sample() = sample; // @todo at some point we should not need this anymore, when mapping, acceleration ... directly work on _timeStepsStorage
  timeStepsStorage().setSampleAtTime(time, sample);
}

bool CouplingData::hasGradient() const
{
  PRECICE_ASSERT(_data != nullptr);
  return _data->hasGradient();
}

int CouplingData::meshDimensions() const
{
  return _mesh->getDimensions();
}

void CouplingData::storeIteration()
{
  const auto stamples = this->stamples();
  PRECICE_ASSERT(stamples.size() > 0);
  this->sample()     = stamples.back().sample;
  _previousIteration = this->sample();
}

const Eigen::VectorXd CouplingData::previousIteration() const
{
  return _previousIteration.values;
}

const Eigen::MatrixXd &CouplingData::previousIterationGradients() const
{
  return _previousIteration.gradients;
}

int CouplingData::getPreviousIterationSize() const
{
  return _previousIteration.values.size();
}

int CouplingData::getMeshID()
{
  return _mesh->getID();
}

int CouplingData::getDataID()
{
  return _data->getID();
}

std::string CouplingData::getDataName()
{
  return _data->getName();
}

std::vector<int> CouplingData::getVertexOffsets()
{
  return _mesh->getVertexOffsets();
}

void CouplingData::moveToNextWindow()
{
  if (this->timeStepsStorage().stamples().size() > 0) {
    this->timeStepsStorage().move();
    auto atEnd = this->timeStepsStorage().stamples().back();
    PRECICE_ASSERT(math::equals(atEnd.timestamp, time::Storage::WINDOW_END));
    _data->sample() = atEnd.sample;
  }
}

time::Sample &CouplingData::sample()
{
<<<<<<< HEAD
  PRECICE_ASSERT(_data != nullptr);
  return _data->sample();
=======
  _extrapolation.moveToNextWindow();
  values() = _extrapolation.getInitialGuess();

  this->setSampleAtTime(time::Storage::WINDOW_END, sample());
>>>>>>> bc0b8475
}

const time::Sample &CouplingData::sample() const
{
<<<<<<< HEAD
  PRECICE_ASSERT(_data != nullptr);
  return _data->sample();
=======
  const auto stamples = this->stamples();
  PRECICE_ASSERT(stamples.size() > 0);
  this->values() = stamples.back().sample.values;
  _extrapolation.store(values());
>>>>>>> bc0b8475
}

time::Sample &CouplingData::sample()
{
  PRECICE_ASSERT(_data != nullptr);
  return _data->sample();
}

const time::Sample &CouplingData::sample() const
{
  PRECICE_ASSERT(_data != nullptr);
  return _data->sample();
}

} // namespace precice::cplscheme<|MERGE_RESOLUTION|>--- conflicted
+++ resolved
@@ -20,10 +20,6 @@
   PRECICE_ASSERT(_data != nullptr);
   /// Lazy allocation of _previousIteration.gradient: only used in case the corresponding data has gradients
   _previousIteration = time::Sample{Eigen::VectorXd::Zero(getSize())};
-<<<<<<< HEAD
-  timeStepsStorage().setExtrapolationOrder(extrapolationOrder);
-=======
->>>>>>> bc0b8475
 
   PRECICE_ASSERT(_mesh != nullptr);
   PRECICE_ASSERT(_mesh.use_count() > 0);
@@ -62,28 +58,16 @@
 
 time::Storage &CouplingData::timeStepsStorage()
 {
-<<<<<<< HEAD
-=======
   PRECICE_ASSERT(_data != nullptr);
   return _data->timeStepsStorage();
 }
 
 const time::Storage &CouplingData::timeStepsStorage() const
 {
->>>>>>> bc0b8475
   PRECICE_ASSERT(_data != nullptr);
   return _data->timeStepsStorage();
 }
 
-<<<<<<< HEAD
-const time::Storage &CouplingData::timeStepsStorage() const
-{
-  PRECICE_ASSERT(_data != nullptr);
-  return _data->timeStepsStorage();
-}
-
-=======
->>>>>>> bc0b8475
 void CouplingData::setSampleAtTime(double time, time::Sample sample)
 {
   this->sample() = sample; // @todo at some point we should not need this anymore, when mapping, acceleration ... directly work on _timeStepsStorage
@@ -156,32 +140,6 @@
 
 time::Sample &CouplingData::sample()
 {
-<<<<<<< HEAD
-  PRECICE_ASSERT(_data != nullptr);
-  return _data->sample();
-=======
-  _extrapolation.moveToNextWindow();
-  values() = _extrapolation.getInitialGuess();
-
-  this->setSampleAtTime(time::Storage::WINDOW_END, sample());
->>>>>>> bc0b8475
-}
-
-const time::Sample &CouplingData::sample() const
-{
-<<<<<<< HEAD
-  PRECICE_ASSERT(_data != nullptr);
-  return _data->sample();
-=======
-  const auto stamples = this->stamples();
-  PRECICE_ASSERT(stamples.size() > 0);
-  this->values() = stamples.back().sample.values;
-  _extrapolation.store(values());
->>>>>>> bc0b8475
-}
-
-time::Sample &CouplingData::sample()
-{
   PRECICE_ASSERT(_data != nullptr);
   return _data->sample();
 }
