--- conflicted
+++ resolved
@@ -123,7 +123,6 @@
   _extrapolation.store(values());
 }
 
-<<<<<<< HEAD
 Eigen::VectorXd CouplingData::getStoredTimesAscending()
 {
   return _timeStepsStorage.getTimes();
@@ -178,8 +177,4 @@
   }
 }
 
-} // namespace cplscheme
-} // namespace precice
-=======
-} // namespace precice::cplscheme
->>>>>>> 85c325af
+} // namespace precice::cplscheme