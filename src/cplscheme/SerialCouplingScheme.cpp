#include "SerialCouplingScheme.hpp"
#include <cmath>
#include <memory>
#include <ostream>
#include <utility>

#include <vector>
#include "acceleration/Acceleration.hpp"
#include "acceleration/SharedPointer.hpp"
#include "cplscheme/BaseCouplingScheme.hpp"
#include "cplscheme/BiCouplingScheme.hpp"
#include "cplscheme/CouplingScheme.hpp"
#include "logging/LogMacros.hpp"
#include "m2n/M2N.hpp"
#include "math/differences.hpp"
#include "utils/assertion.hpp"

namespace precice::cplscheme {

SerialCouplingScheme::SerialCouplingScheme(
    double                        maxTime,
    int                           maxTimeWindows,
    double                        timeWindowSize,
    int                           validDigits,
    const std::string &           firstParticipant,
    const std::string &           secondParticipant,
    const std::string &           localParticipant,
    m2n::PtrM2N                   m2n,
    constants::TimesteppingMethod dtMethod,
    CouplingMode                  cplMode,
    int                           maxIterations,
    int                           extrapolationOrder)
    : BiCouplingScheme(maxTime, maxTimeWindows, timeWindowSize, validDigits, firstParticipant,
                       secondParticipant, localParticipant, std::move(m2n), maxIterations, cplMode, dtMethod, extrapolationOrder)
{
  if (dtMethod == constants::FIRST_PARTICIPANT_SETS_TIME_WINDOW_SIZE) {
    if (doesFirstStep()) {
      PRECICE_ASSERT(not _participantReceivesTimeWindowSize);
      setTimeWindowSize(UNDEFINED_TIME_WINDOW_SIZE);
      _participantSetsTimeWindowSize = true; // not allowed to call setTimeWindowSize anymore.
      PRECICE_ASSERT(not hasTimeWindowSize());
    } else {
      _participantReceivesTimeWindowSize = true;
      PRECICE_ASSERT(not _participantSetsTimeWindowSize);
    }
  }
}

void SerialCouplingScheme::setTimeWindowSize(double timeWindowSize)
{
  PRECICE_ASSERT(not _participantSetsTimeWindowSize);
  BaseCouplingScheme::setTimeWindowSize(timeWindowSize);
}

void SerialCouplingScheme::sendTimeWindowSize()
{
  PRECICE_TRACE();
  if (_participantSetsTimeWindowSize) {
    PRECICE_DEBUG("sending time window size of {}", getComputedTimeWindowPart());
    getM2N()->send(getComputedTimeWindowPart());
  }
}

double SerialCouplingScheme::getNormalizedWindowTime() const
{
  if (not _participantSetsTimeWindowSize) {
    const double timeWindowStart        = getWindowStartTime();
    const double timeWindowSize         = getTimeWindowSize();
    const double computedTimeWindowPart = getTime() - timeWindowStart;
    // const double computedTimeWindowPart = getComputedTimeWindowPart();  // @todo make public?
    return computedTimeWindowPart / timeWindowSize;
  } else {
    return time::Storage::WINDOW_END; // participant first method does not support subcycling (yet). See https://github.com/precice/precice/issues/1570
  }
}

void SerialCouplingScheme::receiveAndSetTimeWindowSize()
{
  PRECICE_TRACE();
  if (_participantReceivesTimeWindowSize) {
    double dt = UNDEFINED_TIME_WINDOW_SIZE;
    getM2N()->receive(dt);
    PRECICE_DEBUG("Received time window size of {}.", dt);
    PRECICE_ASSERT(not _participantSetsTimeWindowSize);
    PRECICE_ASSERT(not math::equals(dt, UNDEFINED_TIME_WINDOW_SIZE));
    PRECICE_ASSERT(not doesFirstStep(), "Only second participant can receive time window size.");
    setTimeWindowSize(dt);
  }
}

void SerialCouplingScheme::exchangeInitialData()
{
  bool initialReceive = true;
  // F: send, receive, S: receive, send
  if (doesFirstStep()) {
    if (sendsInitializedData()) {
      sendData(getM2N(), getSendData());
    }
    if (receivesInitializedData()) {
      receiveData(getM2N(), getReceiveData(), initialReceive);
      checkDataHasBeenReceived();
    } else {
      initializeWithZeroInitialData(getReceiveData());
    }
  } else { // second participant
<<<<<<< HEAD
    if (isSynchronizationRequired()) {
      PRECICE_DEBUG("Receiving mesh changes...");
      auto changes = receiveRemoteChanges();
      PRECICE_CHECK(changes.empty(), "Mesh adaptivity in the first step is forbidden.");
    }

=======
    if (receivesInitializedData()) {
      receiveData(getM2N(), getReceiveData(), initialReceive);
    } else {
      initializeWithZeroInitialData(getReceiveData());
    }
    if (sendsInitializedData()) {
      sendData(getM2N(), getSendData());
    }
    // similar to SerialCouplingScheme::exchangeSecondData()
>>>>>>> 22cfb9d3
    receiveAndSetTimeWindowSize();
    PRECICE_DEBUG("Receiving data...");
    receiveData(getM2N(), getReceiveData());
    checkDataHasBeenReceived();
  }
}

CouplingScheme::ChangedMeshes SerialCouplingScheme::firstSynchronization(const CouplingScheme::ChangedMeshes &changes)
{
  PRECICE_TRACE();
  if (!isSynchronizationRequired() || !reachedEndOfTimeWindow()) {
    return {};
  };
  // First synchronization point always sends local changes
  PRECICE_DEBUG("Sending mesh changes...");
  sendLocalChanges(changes);
  return {};
}

void SerialCouplingScheme::exchangeFirstData()
{
  if (isExplicitCouplingScheme()) {
    if (doesFirstStep()) { // first participant
      PRECICE_DEBUG("Sending data...");
      sendTimeWindowSize();
      sendData(getM2N(), getSendData());
    } else {              // second participant
      moveToNextWindow(); // do moveToNextWindow already here for second participant in SerialCouplingScheme
      PRECICE_DEBUG("Sending data...");
      sendData(getM2N(), getSendData());
    }
  } else {
    PRECICE_ASSERT(isImplicitCouplingScheme());

    if (doesFirstStep()) { // first participant
      PRECICE_DEBUG("Sending data...");
      sendTimeWindowSize();
      sendData(getM2N(), getSendData());
    } else { // second participant
      PRECICE_DEBUG("Perform acceleration (only second participant)...");
      doImplicitStep();
      PRECICE_DEBUG("Sending convergence...");
      sendConvergence(getM2N());
      if (hasConverged()) {
        moveToNextWindow(); // do moveToNextWindow already here for second participant in SerialCouplingScheme
      }
      PRECICE_DEBUG("Sending data...");
      sendData(getM2N(), getSendData());
    }
  }
}

CouplingScheme::ChangedMeshes SerialCouplingScheme::secondSynchronization()
{
  PRECICE_TRACE();
  // Second synchronization point always receives remote changes
  if (!reachedEndOfTimeWindow() || !isSynchronizationRequired()) {
    return {};
  };
  if (doesFirstStep() || isCouplingOngoing() || (isImplicitCouplingScheme() && not hasConverged())) {
    PRECICE_DEBUG("Receiving mesh changes...");
    return receiveRemoteChanges();
  } else {
    return {};
  }
}

void SerialCouplingScheme::exchangeSecondData()
{
  if (isExplicitCouplingScheme()) {
    if (doesFirstStep()) { // first participant
      moveToNextWindow();  // extrapolation result for receive data of first is directly overwritten in the call of receiveData below
      PRECICE_DEBUG("Receiving data...");
      receiveData(getM2N(), getReceiveData());
      checkDataHasBeenReceived();
    }

    if (not doesFirstStep()) { // second participant
      // the second participant does not want new data in the last iteration of the last time window
      if (isCouplingOngoing()) {
        receiveAndSetTimeWindowSize();
        PRECICE_DEBUG("Receiving data...");
        receiveData(getM2N(), getReceiveData());
        checkDataHasBeenReceived();
      }
    }
  } else {
    PRECICE_ASSERT(isImplicitCouplingScheme());

    if (doesFirstStep()) { // first participant
      PRECICE_DEBUG("Receiving convergence data...");
      receiveConvergence(getM2N());
      if (hasConverged()) {
        moveToNextWindow(); // extrapolation result for receive data of first is directly overwritten in the call of receiveData below
      }
      PRECICE_DEBUG("Receiving data...");
      receiveData(getM2N(), getReceiveData());
      checkDataHasBeenReceived();
    }

    storeIteration();

    if (not doesFirstStep()) { // second participant
      // the second participant does not want new data in the last iteration of the last time window
      if (isCouplingOngoing() || not hasConverged()) {
        receiveAndSetTimeWindowSize();
        PRECICE_DEBUG("Receiving data...");
        receiveData(getM2N(), getReceiveData());
        checkDataHasBeenReceived();
      }
    }
  }
}

const DataMap &SerialCouplingScheme::getAccelerationData()
{
  // SerialCouplingSchemes applies acceleration to send data
  return getSendData();
}

} // namespace precice::cplscheme<|MERGE_RESOLUTION|>--- conflicted
+++ resolved
@@ -103,14 +103,12 @@
       initializeWithZeroInitialData(getReceiveData());
     }
   } else { // second participant
-<<<<<<< HEAD
     if (isSynchronizationRequired()) {
       PRECICE_DEBUG("Receiving mesh changes...");
       auto changes = receiveRemoteChanges();
       PRECICE_CHECK(changes.empty(), "Mesh adaptivity in the first step is forbidden.");
     }
 
-=======
     if (receivesInitializedData()) {
       receiveData(getM2N(), getReceiveData(), initialReceive);
     } else {
@@ -120,7 +118,6 @@
       sendData(getM2N(), getSendData());
     }
     // similar to SerialCouplingScheme::exchangeSecondData()
->>>>>>> 22cfb9d3
     receiveAndSetTimeWindowSize();
     PRECICE_DEBUG("Receiving data...");
     receiveData(getM2N(), getReceiveData());
