#include "SerialCouplingScheme.hpp"
#include <cmath>
#include <memory>
#include <ostream>
#include <utility>

#include <vector>
#include "acceleration/Acceleration.hpp"
#include "acceleration/SharedPointer.hpp"
#include "cplscheme/BaseCouplingScheme.hpp"
#include "cplscheme/BiCouplingScheme.hpp"
#include "cplscheme/CouplingScheme.hpp"
#include "logging/LogMacros.hpp"
#include "m2n/M2N.hpp"
#include "math/differences.hpp"
#include "utils/assertion.hpp"

namespace precice::cplscheme {

SerialCouplingScheme::SerialCouplingScheme(
    double                        maxTime,
    int                           maxTimeWindows,
    double                        timeWindowSize,
    double                        minTimeStepSize,
    const std::string &           firstParticipant,
    const std::string &           secondParticipant,
    const std::string &           localParticipant,
    m2n::PtrM2N                   m2n,
    constants::TimesteppingMethod dtMethod,
    CouplingMode                  cplMode,
    int                           minIterations,
    int                           maxIterations)
<<<<<<< HEAD
    : BiCouplingScheme(maxTime, maxTimeWindows, timeWindowSize, minTimeStepSize, firstParticipant, secondParticipant, localParticipant, std::move(m2n), maxIterations, cplMode, dtMethod)
=======
    : BiCouplingScheme(maxTime, maxTimeWindows, timeWindowSize, validDigits, firstParticipant, secondParticipant, localParticipant, std::move(m2n), minIterations, maxIterations, cplMode, dtMethod)
>>>>>>> 980ec4eb
{
  if (dtMethod == constants::FIRST_PARTICIPANT_SETS_TIME_WINDOW_SIZE) {
    if (doesFirstStep()) {
      PRECICE_ASSERT(not _participantReceivesTimeWindowSize);
      setTimeWindowSize(UNDEFINED_TIME_WINDOW_SIZE);
      _participantSetsTimeWindowSize = true; // not allowed to call setTimeWindowSize anymore.
      PRECICE_ASSERT(not hasTimeWindowSize());
    } else {
      _participantReceivesTimeWindowSize = true;
      PRECICE_ASSERT(not _participantSetsTimeWindowSize);
    }
  }
}

SerialCouplingScheme::SerialCouplingScheme(
    double                        maxTime,
    int                           maxTimeWindows,
    double                        timeWindowSize,
    int                           validDigits,
    const std::string &           firstParticipant,
    const std::string &           secondParticipant,
    const std::string &           localParticipant,
    m2n::PtrM2N                   m2n,
    constants::TimesteppingMethod dtMethod,
    CouplingMode                  cplMode)
    : SerialCouplingScheme(maxTime, maxTimeWindows, timeWindowSize, validDigits, firstParticipant, secondParticipant, localParticipant, std::move(m2n), dtMethod, cplMode, UNDEFINED_MAX_ITERATIONS, UNDEFINED_MAX_ITERATIONS){};

void SerialCouplingScheme::setTimeWindowSize(double timeWindowSize)
{
  PRECICE_ASSERT(not _participantSetsTimeWindowSize);
  BaseCouplingScheme::setTimeWindowSize(timeWindowSize);
}

void SerialCouplingScheme::sendTimeWindowSize()
{
  PRECICE_TRACE();
  if (_participantSetsTimeWindowSize) {
    PRECICE_DEBUG("sending time window size of {}", getComputedTimeWindowPart());
    getM2N()->send(getComputedTimeWindowPart());
  }
}

void SerialCouplingScheme::receiveAndSetTimeWindowSize()
{
  PRECICE_TRACE();
  if (_participantReceivesTimeWindowSize) {
    double dt = UNDEFINED_TIME_WINDOW_SIZE;
    getM2N()->receive(dt);
    PRECICE_DEBUG("Received time window size of {}.", dt);
    PRECICE_ASSERT(not _participantSetsTimeWindowSize);
    PRECICE_ASSERT(not math::equals(dt, UNDEFINED_TIME_WINDOW_SIZE));
    PRECICE_ASSERT(not doesFirstStep(), "Only second participant can receive time window size.");

    if (hasTimeWindowSize() && isImplicitCouplingScheme() && not hasConverged()) { // Restriction necessary as long as extrapolation is not implemented. See https://github.com/precice/precice/issues/1770 for details.
      PRECICE_CHECK(dt == getTimeWindowSize(), "May only use a larger time window size in the first iteration of the window. Otherwise old time window size must equal new time window size.");
    }

    setTimeWindowSize(dt);
  }
}

void SerialCouplingScheme::exchangeInitialData()
{
  // F: send, receive, S: receive, send
  if (doesFirstStep()) {
    if (receivesInitializedData()) {
      receiveData(getM2N(), getReceiveData());
      notifyDataHasBeenReceived();
    } else {
      initializeWithZeroInitialData(getReceiveData());
    }
    if (sendsInitializedData()) { // this send/recv pair is only needed, if no substeps are exchanged.
      sendData(getM2N(), getSendData());
    }
  } else { // second participant
    if (sendsInitializedData()) {
      sendData(getM2N(), getSendData());
    }
    if (receivesInitializedData()) { // this send/recv pair is only needed, if no substeps are exchanged.
      receiveData(getM2N(), getReceiveData());
    }
    // similar to SerialCouplingScheme::exchangeSecondData()
    PRECICE_DEBUG("Receiving data...");
    receiveAndSetTimeWindowSize();
    receiveDataForWindowEnd(getM2N(), getReceiveData());
    notifyDataHasBeenReceived();
  }
}

void SerialCouplingScheme::exchangeFirstData()
{
  if (isExplicitCouplingScheme()) {
    if (doesFirstStep()) { // first participant
      PRECICE_DEBUG("Sending data...");
      sendTimeWindowSize();
      sendData(getM2N(), getSendData());
    } else { // second participant
      PRECICE_DEBUG("Sending data...");
      sendData(getM2N(), getSendData());
    }
  } else {
    PRECICE_ASSERT(isImplicitCouplingScheme());

    if (doesFirstStep()) { // first participant
      PRECICE_DEBUG("Sending data...");
      sendTimeWindowSize();
      sendData(getM2N(), getSendData());
    } else { // second participant
      PRECICE_DEBUG("Perform acceleration (only second participant)...");
      doImplicitStep();
      PRECICE_DEBUG("Sending convergence...");
      sendConvergence(getM2N());
      PRECICE_DEBUG("Sending data...");
      sendData(getM2N(), getSendData());
    }
  }
}

void SerialCouplingScheme::exchangeSecondData()
{
  if (isExplicitCouplingScheme()) {
    if (doesFirstStep()) { // first participant
      PRECICE_DEBUG("Receiving data...");
      receiveData(getM2N(), getReceiveData());
      notifyDataHasBeenReceived();
    }

    moveToNextWindow();

    if (not doesFirstStep()) { // second participant
      // the second participant does not want new data in the last iteration of the last time window
      if (isCouplingOngoing()) {
        receiveAndSetTimeWindowSize();
        PRECICE_DEBUG("Receiving data...");
        receiveDataForWindowEnd(getM2N(), getReceiveData());
        notifyDataHasBeenReceived();
      }
    }
  } else {
    PRECICE_ASSERT(isImplicitCouplingScheme());

    if (doesFirstStep()) { // first participant
      PRECICE_DEBUG("Receiving convergence data...");
      receiveConvergence(getM2N());
      PRECICE_DEBUG("Receiving data...");
      receiveData(getM2N(), getReceiveData());
      notifyDataHasBeenReceived();
    }

    if (hasConverged()) {
      moveToNextWindow();
    }

    storeIteration();

    if (not doesFirstStep()) { // second participant
      // the second participant does not want new data in the last iteration of the last time window
      if (isCouplingOngoing() || not hasConverged()) {
        receiveAndSetTimeWindowSize();
        PRECICE_DEBUG("Receiving data...");
        if (hasConverged()) {
          receiveDataForWindowEnd(getM2N(), getReceiveData());
        } else {
          receiveData(getM2N(), getReceiveData()); // receive data for end of window
        }
        notifyDataHasBeenReceived();
      }
    }
  }
}

const DataMap &SerialCouplingScheme::getAccelerationData()
{
  // SerialCouplingSchemes applies acceleration to send data
  return getSendData();
}

} // namespace precice::cplscheme<|MERGE_RESOLUTION|>--- conflicted
+++ resolved
@@ -30,11 +30,7 @@
     CouplingMode                  cplMode,
     int                           minIterations,
     int                           maxIterations)
-<<<<<<< HEAD
-    : BiCouplingScheme(maxTime, maxTimeWindows, timeWindowSize, minTimeStepSize, firstParticipant, secondParticipant, localParticipant, std::move(m2n), maxIterations, cplMode, dtMethod)
-=======
-    : BiCouplingScheme(maxTime, maxTimeWindows, timeWindowSize, validDigits, firstParticipant, secondParticipant, localParticipant, std::move(m2n), minIterations, maxIterations, cplMode, dtMethod)
->>>>>>> 980ec4eb
+    : BiCouplingScheme(maxTime, maxTimeWindows, timeWindowSize, minTimeStepSize, firstParticipant, secondParticipant, localParticipant, std::move(m2n), minIterations, maxIterations, cplMode, dtMethod)
 {
   if (dtMethod == constants::FIRST_PARTICIPANT_SETS_TIME_WINDOW_SIZE) {
     if (doesFirstStep()) {
@@ -53,14 +49,14 @@
     double                        maxTime,
     int                           maxTimeWindows,
     double                        timeWindowSize,
-    int                           validDigits,
+    double                        minTimeStepSize,
     const std::string &           firstParticipant,
     const std::string &           secondParticipant,
     const std::string &           localParticipant,
     m2n::PtrM2N                   m2n,
     constants::TimesteppingMethod dtMethod,
     CouplingMode                  cplMode)
-    : SerialCouplingScheme(maxTime, maxTimeWindows, timeWindowSize, validDigits, firstParticipant, secondParticipant, localParticipant, std::move(m2n), dtMethod, cplMode, UNDEFINED_MAX_ITERATIONS, UNDEFINED_MAX_ITERATIONS){};
+    : SerialCouplingScheme(maxTime, maxTimeWindows, timeWindowSize, minTimeStepSize, firstParticipant, secondParticipant, localParticipant, std::move(m2n), dtMethod, cplMode, UNDEFINED_MAX_ITERATIONS, UNDEFINED_MAX_ITERATIONS){};
 
 void SerialCouplingScheme::setTimeWindowSize(double timeWindowSize)
 {
