--- conflicted
+++ resolved
@@ -97,18 +97,13 @@
   } else { // second participant
     receiveAndSetTimeWindowSize();
     PRECICE_DEBUG("Receiving data...");
-<<<<<<< HEAD
     for (auto &receiveExchange : _receiveDataVector) {
       receiveData(_m2ns[receiveExchange.first], receiveExchange.second);
     }
-=======
-    receiveData(getM2N(), getReceiveData());
->>>>>>> 85c325af
     checkDataHasBeenReceived();
   }
 }
 
-<<<<<<< HEAD
 void SerialCouplingScheme::exchangeInitialData()
 {
   // F: send, receive, S: receive, send
@@ -139,8 +134,6 @@
   }
 }
 
-=======
->>>>>>> 85c325af
 bool SerialCouplingScheme::exchangeDataAndAccelerate()
 {
   bool convergence = true;
@@ -148,7 +141,6 @@
   if (doesFirstStep()) { // first participant
     PRECICE_DEBUG("Sending data...");
     sendTimeWindowSize();
-<<<<<<< HEAD
     for (auto &sendExchange : _sendDataVector) {
       sendData(_m2ns[sendExchange.first], sendExchange.second);
     }
@@ -159,14 +151,6 @@
     for (auto &receiveExchange : _receiveDataVector) {
       receiveData(_m2ns[receiveExchange.first], receiveExchange.second);
     }
-=======
-    sendData(getM2N(), getSendData());
-    PRECICE_DEBUG("Receiving data...");
-    if (isImplicitCouplingScheme()) {
-      convergence = receiveConvergence(getM2N());
-    }
-    receiveData(getM2N(), getReceiveData());
->>>>>>> 85c325af
     checkDataHasBeenReceived();
   } else { // second participant
     if (isImplicitCouplingScheme()) {
@@ -193,7 +177,6 @@
   return convergence;
 }
 
-<<<<<<< HEAD
 typedef std::map<int, PtrCouplingData> DataMap;
 
 const DataMap SerialCouplingScheme::getAccelerationData()
@@ -206,8 +189,4 @@
   return accelerationData;
 }
 
-} // namespace cplscheme
-} // namespace precice
-=======
-} // namespace precice::cplscheme
->>>>>>> 85c325af
+} // namespace precice::cplscheme