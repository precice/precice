#include "SerialCouplingScheme.hpp"
#include <cmath>
#include <memory>
#include <ostream>
#include <utility>

#include <vector>
#include "acceleration/Acceleration.hpp"
#include "acceleration/SharedPointer.hpp"
#include "cplscheme/BaseCouplingScheme.hpp"
#include "cplscheme/BiCouplingScheme.hpp"
#include "cplscheme/CouplingScheme.hpp"
#include "logging/LogMacros.hpp"
#include "m2n/M2N.hpp"
#include "math/differences.hpp"
#include "utils/assertion.hpp"

namespace precice::cplscheme {

SerialCouplingScheme::SerialCouplingScheme(
    double                        maxTime,
    int                           maxTimeWindows,
    double                        timeWindowSize,
    int                           validDigits,
    const std::string &           firstParticipant,
    const std::string &           secondParticipant,
    const std::string &           localParticipant,
    m2n::PtrM2N                   m2n,
    constants::TimesteppingMethod dtMethod,
    CouplingMode                  cplMode,
    int                           maxIterations,
    int                           extrapolationOrder)
    : BiCouplingScheme(maxTime, maxTimeWindows, timeWindowSize, validDigits, firstParticipant,
                       secondParticipant, localParticipant, std::move(m2n), maxIterations, cplMode, dtMethod, extrapolationOrder)
{
  if (dtMethod == constants::FIRST_PARTICIPANT_SETS_TIME_WINDOW_SIZE) {
    if (doesFirstStep()) {
      PRECICE_ASSERT(not _participantReceivesTimeWindowSize);
      setTimeWindowSize(UNDEFINED_TIME_WINDOW_SIZE);
      _participantSetsTimeWindowSize = true; // not allowed to call setTimeWindowSize anymore.
      PRECICE_ASSERT(not hasTimeWindowSize());
    } else {
      _participantReceivesTimeWindowSize = true;
      PRECICE_ASSERT(not _participantSetsTimeWindowSize);
    }
  }
}

void SerialCouplingScheme::setTimeWindowSize(double timeWindowSize)
{
  PRECICE_ASSERT(not _participantSetsTimeWindowSize);
  BaseCouplingScheme::setTimeWindowSize(timeWindowSize);
}

void SerialCouplingScheme::sendTimeWindowSize()
{
  PRECICE_TRACE();
  if (_participantSetsTimeWindowSize) {
    PRECICE_DEBUG("sending time window size of {}", getComputedTimeWindowPart());
    getM2N()->send(getComputedTimeWindowPart());
  }
}

void SerialCouplingScheme::receiveAndSetTimeWindowSize()
{
  PRECICE_TRACE();
  if (_participantReceivesTimeWindowSize) {
    double dt = UNDEFINED_TIME_WINDOW_SIZE;
    getM2N()->receive(dt);
    PRECICE_DEBUG("Received time window size of {}.", dt);
    PRECICE_ASSERT(not _participantSetsTimeWindowSize);
    PRECICE_ASSERT(not math::equals(dt, UNDEFINED_TIME_WINDOW_SIZE));
    PRECICE_ASSERT(not doesFirstStep(), "Only second participant can receive time window size.");
    setTimeWindowSize(dt);
  }
}

void SerialCouplingScheme::exchangeInitialData()
{
<<<<<<< HEAD
  // F: send, receive, S: receive, send

  if (doesFirstStep()) {
    // First participant does not need to send initial data, because it will send its initial data and the result of the first window in the first advance call

    if (receivesInitializedData()) {
      receiveData(getM2N(), getReceiveData());
      checkDataHasBeenReceived();
    } else {
      initializeZeroReceiveData(getReceiveData());
    }
  } else { // second participant
    if (sendsInitializedData()) {
      sendData(getM2N(), getSendData());
    }
    // Second participant of a SerialCouplingScheme, receives the initial data and the result of the first advance of the first participant during initialization.
=======
  // Second participant of a SerialCouplingScheme, receives the result of the first advance of the first participant.

  if (!doesFirstStep()) { // second participant
>>>>>>> abadc5e8
    // similar to SerialCouplingScheme::exchangeSecondData()
    receiveAndSetTimeWindowSize();
    PRECICE_DEBUG("Receiving data...");
    receiveData(getM2N(), getReceiveData());
    if (not hasDataBeenReceived()) { // check is required, because calling checkDataHasBeenReceived() if hasDataBeenReceived() == true would trigger an assertion. This situation can only occur during initialization of the second participant of a SerialCouplingScheme, because it may call receive twice: Once for receiving initial data, once for receiving the result of the first advance.
      checkDataHasBeenReceived();
    }
  }
}

void SerialCouplingScheme::exchangeFirstData()
{
  if (doesFirstStep()) { // first participant
    PRECICE_DEBUG("Sending data...");
    sendTimeWindowSize();
    sendData(getM2N(), getSendData());
  } else { // second participant
    if (isImplicitCouplingScheme()) {
      PRECICE_DEBUG("Test Convergence and accelerate...");
      doImplicitStep();
      sendConvergence(getM2N());
    }
    PRECICE_DEBUG("Sending data...");
    sendData(getM2N(), getSendData());
  }
}

void SerialCouplingScheme::exchangeSecondData()
{
  if (doesFirstStep()) { // first participant
    PRECICE_DEBUG("Receiving convergence data...");
    if (isImplicitCouplingScheme()) {
      receiveConvergence(getM2N());
    }

    PRECICE_DEBUG("Receiving data...");
    receiveData(getM2N(), getReceiveData());
    checkDataHasBeenReceived();
<<<<<<< HEAD
  } else {
    // needed for moveTimeStepsStorage of receive data, it will be overwritten anyway, but otherwise moveTimeStepsStorage will complain
    initializeZeroReceiveData(getReceiveData());
  }

  if (hasConverged() || isExplicitCouplingScheme()) {
    // first participant received converged result of this window
    // second participant will receive result for next window
    for (const auto &data : _cplData | boost::adaptors::map_values) {
=======
  }

  if (hasConverged()) {
    // first participant received converged result of this window
    // second participant will receive result for next window
    for (const auto &data : _allData | boost::adaptors::map_values) {
>>>>>>> abadc5e8
      data->moveTimeStepsStorage();
    }
  }
  if (isImplicitCouplingScheme()) {
    storeIteration();
  }

  if (!doesFirstStep()) { // second participant
    // the second participant does not want new data in the last iteration of the last time window
    if (isCouplingOngoing() || (isImplicitCouplingScheme() && not hasConverged())) {
      receiveAndSetTimeWindowSize();
      PRECICE_DEBUG("Receiving data...");
      receiveData(getM2N(), getReceiveData());
      checkDataHasBeenReceived();
    }
  }
}

const DataMap SerialCouplingScheme::getAccelerationData()
{
  // SerialCouplingSchemes applies acceleration to send data
  return getSendData();
}

} // namespace precice::cplscheme<|MERGE_RESOLUTION|>--- conflicted
+++ resolved
@@ -77,7 +77,6 @@
 
 void SerialCouplingScheme::exchangeInitialData()
 {
-<<<<<<< HEAD
   // F: send, receive, S: receive, send
 
   if (doesFirstStep()) {
@@ -94,18 +93,11 @@
       sendData(getM2N(), getSendData());
     }
     // Second participant of a SerialCouplingScheme, receives the initial data and the result of the first advance of the first participant during initialization.
-=======
-  // Second participant of a SerialCouplingScheme, receives the result of the first advance of the first participant.
-
-  if (!doesFirstStep()) { // second participant
->>>>>>> abadc5e8
     // similar to SerialCouplingScheme::exchangeSecondData()
     receiveAndSetTimeWindowSize();
     PRECICE_DEBUG("Receiving data...");
     receiveData(getM2N(), getReceiveData());
-    if (not hasDataBeenReceived()) { // check is required, because calling checkDataHasBeenReceived() if hasDataBeenReceived() == true would trigger an assertion. This situation can only occur during initialization of the second participant of a SerialCouplingScheme, because it may call receive twice: Once for receiving initial data, once for receiving the result of the first advance.
-      checkDataHasBeenReceived();
-    }
+    checkDataHasBeenReceived();
   }
 }
 
@@ -137,7 +129,6 @@
     PRECICE_DEBUG("Receiving data...");
     receiveData(getM2N(), getReceiveData());
     checkDataHasBeenReceived();
-<<<<<<< HEAD
   } else {
     // needed for moveTimeStepsStorage of receive data, it will be overwritten anyway, but otherwise moveTimeStepsStorage will complain
     initializeZeroReceiveData(getReceiveData());
@@ -146,15 +137,7 @@
   if (hasConverged() || isExplicitCouplingScheme()) {
     // first participant received converged result of this window
     // second participant will receive result for next window
-    for (const auto &data : _cplData | boost::adaptors::map_values) {
-=======
-  }
-
-  if (hasConverged()) {
-    // first participant received converged result of this window
-    // second participant will receive result for next window
     for (const auto &data : _allData | boost::adaptors::map_values) {
->>>>>>> abadc5e8
       data->moveTimeStepsStorage();
     }
   }
