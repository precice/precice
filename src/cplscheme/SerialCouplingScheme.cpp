#include "SerialCouplingScheme.hpp"
#include "acceleration/Acceleration.hpp"
#include "m2n/M2N.hpp"
#include "math/math.hpp"
#include "utils/EigenHelperFunctions.hpp"
#include "utils/MasterSlave.hpp"

namespace precice {
namespace cplscheme {

SerialCouplingScheme::SerialCouplingScheme(
    double                        maxTime,
    int                           maxTimeWindows,
    double                        timeWindowSize,
    int                           validDigits,
    const std::string &           firstParticipant,
    const std::string &           secondParticipant,
    const std::string &           localParticipant,
    m2n::PtrM2N                   m2n,
    constants::TimesteppingMethod dtMethod,
    CouplingMode                  cplMode,
    int                           maxIterations)
    : BaseCouplingScheme(maxTime, maxTimeWindows, timeWindowSize, validDigits, firstParticipant,
                         secondParticipant, localParticipant, m2n, maxIterations, cplMode, dtMethod) {
  if (dtMethod == constants::FIRST_PARTICIPANT_SETS_TIME_WINDOW_SIZE) {
    if (doesFirstStep()) {
      _participantSetsTimeWindowSize = true;
      setTimeWindowSize(UNDEFINED_TIME_WINDOW_SIZE);
    } else {
      _participantReceivesTimeWindowSize = true;
    }
  }
}

void SerialCouplingScheme::receiveAndSetTimeWindowSize()
{
  PRECICE_TRACE();
  if (_participantReceivesTimeWindowSize) {
    double dt = UNDEFINED_TIME_WINDOW_SIZE;
    getM2N()->receive(dt);
    PRECICE_DEBUG("Received time window size of " << dt << ".");
    PRECICE_ASSERT(not math::equals(dt, UNDEFINED_TIME_WINDOW_SIZE));
    PRECICE_ASSERT(not doesFirstStep(), "Only second participant can receive time window size.");
    setTimeWindowSize(dt);
  }
}

void SerialCouplingScheme::checkConfiguration()
{
  if (isImplicitCouplingScheme()) {
    PRECICE_CHECK(not getSendData().empty(), "No send data configured! Use explicit scheme for one-way coupling.");
    if (doesFirstStep() && getAcceleration() && not getAcceleration()->getDataIDs().empty()) {
      int dataID = *(getAcceleration()->getDataIDs().begin());
      PRECICE_CHECK(getSendData(dataID) == nullptr,
                    "In case of serial coupling, acceleration can be defined for "
                        << "data of second participant only!");
    }
  }
}

void SerialCouplingScheme::initializeImplementation()
{
  // Perform checks for initialization of serial coupling.
  if (anyDataRequiresInitialization(getSendData())) {
    PRECICE_CHECK(not doesFirstStep(), "In serial coupling only second participant can initialize data and send it!");
  }

  if (anyDataRequiresInitialization(getReceiveData())) {
    PRECICE_CHECK(doesFirstStep(), "In serial coupling only first participant can receive initial data!");
  }

  // determine whether initial data needs to be communicated
  determineInitialSend(getSendData());
  determineInitialReceive(getReceiveData());

  // If the second participant initializes data, the first receive for the
  // second participant is done in initializeData() instead of initialize().
  if (not doesFirstStep() && not sendsInitializedData() && isCouplingOngoing()) {
    PRECICE_DEBUG("Receiving data");
    receiveAndSetTimeWindowSize();
    receiveData(getM2N());
  }
}

void SerialCouplingScheme::exchangeInitialData()
{
  if (doesFirstStep()) {
    PRECICE_ASSERT(not sendsInitializedData(), "First participant cannot send data during initialization.");
    if (receivesInitializedData()) {
      receiveData(getM2N());
    }
  } else { // second participant
    PRECICE_ASSERT(not receivesInitializedData(), "Only first participant can receive data during initialization.");
    if (sendsInitializedData()) {
      updateOldValues(getSendData());
      // The second participant sends the initialized data to the first participant
      // here, which receives the data on call of initialize().
      sendData(getM2N());
      receiveAndSetTimeWindowSize();
      // This receive replaces the receive in initialize().
      receiveData(getM2N());
    }
  }
}

std::pair<bool, bool> SerialCouplingScheme::exchangeDataAndAccelerate()
{
  bool convergence = true;
<<<<<<< HEAD
  bool convergenceCoarseOptimization = true;
=======
>>>>>>> c8e901c2

  if (doesFirstStep()) { // first participant
    PRECICE_DEBUG("Sending data...");
    if (_participantSetsTimeWindowSize) {
      PRECICE_DEBUG("sending time window size of " << getComputedTimeWindowPart());  // TODO is this correct?
      getM2N()->send(getComputedTimeWindowPart());
    }
    sendData(getM2N());
<<<<<<< HEAD
    if (isImplicitCouplingScheme()) {
      convergence = receiveConvergence();
=======
    getM2N()->receive(convergence);
    if (convergence) {
      timeWindowCompleted();
>>>>>>> c8e901c2
    }
    PRECICE_DEBUG("Receiving data...");
    receiveData(getM2N());
<<<<<<< HEAD
  } else { // second participant
    if (isImplicitCouplingScheme()) {
      PRECICE_DEBUG("Test Convergence and accelerate...");
      int       accelerationShift = 1; // TODO @BU: why do we need an "accelerationShift" for SerialCouplingScheme, but not for the ParallelCouplingScheme?
      std::pair<bool, bool> convergenceInformation = accelerate(accelerationShift);
      convergence = convergenceInformation.first;
      convergenceCoarseOptimization = convergenceInformation.second;
      sendConvergence(getM2N(), convergence);
    }
    PRECICE_DEBUG("Sending data...");
=======
    setHasDataBeenExchanged(true);
  } else {

    PRECICE_DEBUG("measure convergence.");
    // measure convergence of the coupling iteration,
    convergence = measureConvergence();
    // Stop, when maximal iteration count (given in config) is reached
    if (maxIterationsReached())
      convergence = true;

    // coupling iteration converged for current time window. Advance in time.
    if (convergence) {
      if (getAcceleration().get() != nullptr) {
        _deletedColumnsPPFiltering = getAcceleration()->getDeletedColumns();
        getAcceleration()->iterationsConverged(getSendData());
      }
      newConvergenceMeasurements();
      timeWindowCompleted();

      // no convergence achieved for the coupling iteration within the current time step
    } else if (getAcceleration().get() != nullptr) {
      getAcceleration()->performAcceleration(getSendData());
    }

    // extrapolate new input data for the solver evaluation in time.
    if (convergence && (getExtrapolationOrder() > 0)) {
      extrapolateData(getSendData()); // Also stores data
    } else {                          // Store data for conv. measurement, acceleration, or extrapolation
      for (DataMap::value_type &pair : getSendData()) {
        if (pair.second->oldValues.size() > 0) {
          pair.second->oldValues.col(0) = *pair.second->values;
        }
      }
      for (DataMap::value_type &pair : getReceiveData()) {
        if (pair.second->oldValues.size() > 0) {
          pair.second->oldValues.col(0) = *pair.second->values;
        }
      }
    }

    getM2N()->send(convergence);

>>>>>>> c8e901c2
    sendData(getM2N());
    // the second participant does not want new data in the last iteration of the last time window
    if (isCouplingOngoing() || (isImplicitCouplingScheme() && not convergence)) {
      if (_participantReceivesTimeWindowSize) {
        receiveAndSetTimeWindowSize();
      }
      PRECICE_DEBUG("Receiving data...");
      receiveData(getM2N());
    }
  }

<<<<<<< HEAD
  return std::pair<bool, bool>(convergence, convergenceCoarseOptimization);
=======
  if (not convergence) {
    PRECICE_DEBUG("No convergence achieved");
    requireAction(constants::actionReadIterationCheckpoint());
  } else {
    PRECICE_DEBUG("Convergence achieved");
    advanceTXTWriters();
  }

  updateTimeAndIterations(convergence);
  setComputedTimeWindowPart(0.0);
>>>>>>> c8e901c2
}

} // namespace cplscheme
} // namespace precice<|MERGE_RESOLUTION|>--- conflicted
+++ resolved
@@ -103,13 +103,9 @@
   }
 }
 
-std::pair<bool, bool> SerialCouplingScheme::exchangeDataAndAccelerate()
+bool SerialCouplingScheme::exchangeDataAndAccelerate()
 {
   bool convergence = true;
-<<<<<<< HEAD
-  bool convergenceCoarseOptimization = true;
-=======
->>>>>>> c8e901c2
 
   if (doesFirstStep()) { // first participant
     PRECICE_DEBUG("Sending data...");
@@ -118,72 +114,18 @@
       getM2N()->send(getComputedTimeWindowPart());
     }
     sendData(getM2N());
-<<<<<<< HEAD
     if (isImplicitCouplingScheme()) {
       convergence = receiveConvergence();
-=======
-    getM2N()->receive(convergence);
-    if (convergence) {
-      timeWindowCompleted();
->>>>>>> c8e901c2
     }
     PRECICE_DEBUG("Receiving data...");
     receiveData(getM2N());
-<<<<<<< HEAD
   } else { // second participant
     if (isImplicitCouplingScheme()) {
       PRECICE_DEBUG("Test Convergence and accelerate...");
-      int       accelerationShift = 1; // TODO @BU: why do we need an "accelerationShift" for SerialCouplingScheme, but not for the ParallelCouplingScheme?
-      std::pair<bool, bool> convergenceInformation = accelerate(accelerationShift);
-      convergence = convergenceInformation.first;
-      convergenceCoarseOptimization = convergenceInformation.second;
+      convergence = accelerate();
       sendConvergence(getM2N(), convergence);
     }
     PRECICE_DEBUG("Sending data...");
-=======
-    setHasDataBeenExchanged(true);
-  } else {
-
-    PRECICE_DEBUG("measure convergence.");
-    // measure convergence of the coupling iteration,
-    convergence = measureConvergence();
-    // Stop, when maximal iteration count (given in config) is reached
-    if (maxIterationsReached())
-      convergence = true;
-
-    // coupling iteration converged for current time window. Advance in time.
-    if (convergence) {
-      if (getAcceleration().get() != nullptr) {
-        _deletedColumnsPPFiltering = getAcceleration()->getDeletedColumns();
-        getAcceleration()->iterationsConverged(getSendData());
-      }
-      newConvergenceMeasurements();
-      timeWindowCompleted();
-
-      // no convergence achieved for the coupling iteration within the current time step
-    } else if (getAcceleration().get() != nullptr) {
-      getAcceleration()->performAcceleration(getSendData());
-    }
-
-    // extrapolate new input data for the solver evaluation in time.
-    if (convergence && (getExtrapolationOrder() > 0)) {
-      extrapolateData(getSendData()); // Also stores data
-    } else {                          // Store data for conv. measurement, acceleration, or extrapolation
-      for (DataMap::value_type &pair : getSendData()) {
-        if (pair.second->oldValues.size() > 0) {
-          pair.second->oldValues.col(0) = *pair.second->values;
-        }
-      }
-      for (DataMap::value_type &pair : getReceiveData()) {
-        if (pair.second->oldValues.size() > 0) {
-          pair.second->oldValues.col(0) = *pair.second->values;
-        }
-      }
-    }
-
-    getM2N()->send(convergence);
-
->>>>>>> c8e901c2
     sendData(getM2N());
     // the second participant does not want new data in the last iteration of the last time window
     if (isCouplingOngoing() || (isImplicitCouplingScheme() && not convergence)) {
@@ -195,20 +137,7 @@
     }
   }
 
-<<<<<<< HEAD
-  return std::pair<bool, bool>(convergence, convergenceCoarseOptimization);
-=======
-  if (not convergence) {
-    PRECICE_DEBUG("No convergence achieved");
-    requireAction(constants::actionReadIterationCheckpoint());
-  } else {
-    PRECICE_DEBUG("Convergence achieved");
-    advanceTXTWriters();
-  }
-
-  updateTimeAndIterations(convergence);
-  setComputedTimeWindowPart(0.0);
->>>>>>> c8e901c2
+  return convergence;
 }
 
 } // namespace cplscheme
