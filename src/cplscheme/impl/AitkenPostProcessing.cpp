--- conflicted
+++ resolved
@@ -151,13 +151,7 @@
 (
   DataMap& cplData)
 {
-<<<<<<< HEAD
-  preciceError(__func__, "design specification for Aitken relaxation is not supported yet.");
-
   std::map<int, Eigen::VectorXd> designSpecifications;
-=======
-  std::map<int, utils::DynVector> designSpecifications;
->>>>>>> f0074d6c
   int off = 0;
   for (int id : _dataIDs) {
       int size = cplData[id]->values->size();
