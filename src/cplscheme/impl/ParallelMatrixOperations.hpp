/*
 * ParallelMatrixOperations.hpp
 *
 *  Created on: Aug 21, 2015
 *      Author: Klaudius Scheufele
 */
// Copyright (C) 2015 Universität Stuttgart
#ifndef PRECICE_NO_MPI
#ifndef PARALLELMATRIXOPERATIONS_HPP_
#define PARALLELMATRIXOPERATIONS_HPP_


#include "tarch/logging/Log.h"
#include "tarch/la/DynamicColumnMatrix.h"
#include "tarch/la/DynamicMatrix.h"
#include "tarch/la/DynamicVector.h"
#include "com/MPIPortsCommunication.hpp"
#include "com/Communication.hpp"
#include "utils/MasterSlave.hpp"
#include "utils/Parallel.hpp"
#include "utils/Globals.hpp"
#include "Eigen/Dense"

namespace precice {
namespace cplscheme {
namespace impl {

class ParallelMatrixOperations
{
public:

	// tarch
	typedef tarch::la::DynamicVector<double> TarchVector;
	typedef tarch::la::DynamicMatrix<double> TarchMatrix;
	typedef tarch::la::DynamicColumnMatrix<double> TarchColumnMatrix;

	// Eigen
	typedef Eigen::MatrixXd EigenMatrix;
	typedef Eigen::VectorXd EigenVector;

  /**
   * @brief Constructor.
   */
	ParallelMatrixOperations ();

   /**
    * @brief Destructor, empty.
    */
   virtual ~ParallelMatrixOperations(){};


   /**
    * @brief Initializes the post-processing.
    */
   void initialize(com::Communication::SharedPointer leftComm,
		   	   	   com::Communication::SharedPointer rightComm,
		   	   	   bool needcyclicComm);

   /**
    * @brief multiplies tarch matrices in parallel or serial execution.
    * 		 This class is specialized for multiplication of matrices in the
    * 		 coupling scheme.
    * 		 If leftMatrix.rows() = n_global and the result matrix is of size
    * 		 (n_global x n_global) a cyclic communication is used and the overall
    * 		 matrix is computed block-wise and distributed.
    * 		 If the result matrix is of size (n_global x LS_cols) the multiplication
    * 		 is based on a dot-product computation.
    * @param [IN] p - first dimension, i.e., overall (global) number of rows
    * @param [IN] q - inner dimension
    * @param [IN] r - second dimension, i.e., overall (global) number cols of result matrix
    */
   void multiply(
       TarchMatrix& leftMatrix,
		   TarchMatrix& rightMatrix,
		   TarchMatrix& result,
		   const std::vector<int>& offsets,
		   int p, int q, int r);

   void multiply(
       TarchMatrix& leftMatrix,
       TarchColumnMatrix& rightMatrix,
   		 TarchMatrix& result,
   		 const std::vector<int>& offsets,
   		 int p, int q, int r);
   /**
    * @brief multiplies tarch matrix with tarch vector in parallel or serial execution.
    * 		 The multiplication is based on a dot-product computation in parallel execution.
    * @param [IN] p - first dimension, i.e., overall (global) number of rows
    * @param [IN] q - second dimension, i.e., overall (global) number cols
    */
   void multiply(
       TarchMatrix& A,
		   TarchVector& v,
		   TarchVector& result,
		   const std::vector<int>& offsets,
		   int p, int q);

   /**
	* @brief multiplies Eigen matrices in parallel or serial execution.
	* 		 This class is specialized for multiplication of matrices in the
	* 		 coupling scheme.
	* 		 If leftMatrix.rows() = n_global and the result matrix is of size
	* 		 (n_global x n_global) a cyclic communication is used and the overall
	* 		 matrix is computed block-wise and distributed.
	* 		 If the result matrix is of size (n_global x LS_cols) the multiplication
	* 		 is based on a dot-product computation.
	* @param [IN] p - first dimension, i.e., overall (global) number of rows
    * @param [IN] q - inner dimension
    * @param [IN] r - second dimension, i.e., overall (global) number cols of result matrix
    * @param [IN] dotProductComputation - computes the (n1 x n2) * (n2 x m) multiplication based
    * 					on a dot-product computation (low storage requirement, large overhead due to
    * 					communication set-up) iff parameter is true.
    * 					Otherwise, the computation is based on a block-wise matrix matrix computation
    * 					of the local matrices that are communicated and broadcasted (large local storage
    * 					requirement of (n_global x m), but small overhead due to communication set-up)
    * 					Default is dot-product based computation.
	*/
   template<typename Derived1, typename Derived2>
   void multiply(
       Eigen::PlainObjectBase<Derived1>& leftMatrix,
		   Eigen::PlainObjectBase<Derived2>& rightMatrix,
		   Eigen::PlainObjectBase<Derived2>& result,
   		 const std::vector<int>& offsets,
   		 int p, int q, int r,
   		 bool dotProductComputation = true)
   {
		preciceTrace("multiply()");
		assertion(result.cols() == rightMatrix.cols(), result.cols(), rightMatrix.cols());
		assertion(leftMatrix.cols() == rightMatrix.rows(), leftMatrix.cols(), rightMatrix.rows());

		// if serial computation on single processor, i.e, no master-slave mode
		if( not utils::MasterSlave::_masterMode && not utils::MasterSlave::_slaveMode){
			result.noalias() = leftMatrix * rightMatrix;

		// if parallel computation on p processors, i.e., master-slave mode
		}else{
			assertion(utils::MasterSlave::_communication.get() != NULL);
			assertion(utils::MasterSlave::_communication->isConnected());

			// The result matrix is of size (p x r)
			// if p equals r (and p = global_n), we have to perform the
			// cyclic communication with block-wise matrix-matrix multiplication
			if(p == r){
			  assertion(_needCycliclComm);
				assertion(_cyclicCommLeft.get() != NULL); assertion(_cyclicCommLeft->isConnected());
				assertion(_cyclicCommRight.get() != NULL); assertion(_cyclicCommRight->isConnected());

				_multiplyNN(leftMatrix, rightMatrix, result, offsets, p, q, r);

			// case p != r, i.e., usually p = number of columns of the least squares system
			// perform parallel multiplication based on dot-product
			}else{
				if(dotProductComputation)
					_multiplyNM_dotProduct(leftMatrix, rightMatrix, result, offsets, p, q, r);
				else
					_multiplyNM_block(leftMatrix, rightMatrix, result, offsets, p, q, r);
			}
		}
   }

   /** @brief: Method computes the matrix-matrix/matrix-vector product of a (p x q)
    * matrix that is distributed column-wise (e.g. pseudiInverse Z), with a matrix/vector
    * of size (q x r) with r=1/cols, that is distributed row-wise (e.g. _matrixW, _matrixV, residual).
    *
    * In each case mat-mat or mat-vec product, the result is of size (m x m) or (m x 1), where
    * m is the number of cols, i.e., small such that the result is stored on each proc.
    */
   template<typename Derived1, typename Derived2, typename Derived3>
    void multiply(
        const Eigen::MatrixBase<Derived1>& leftMatrix,
        const Eigen::MatrixBase<Derived2>& rightMatrix,
        Eigen::PlainObjectBase<Derived3>& result,
        int p, int q, int r)
  {
    preciceTrace("multiply() (m x n) * (n * r), r=1/m");
    assertion(leftMatrix.rows() == p, leftMatrix.rows(), p);
    assertion(leftMatrix.cols() == rightMatrix.rows(),leftMatrix.cols(), rightMatrix.rows());
    assertion(result.rows() == p, result.rows(), p);
    assertion(result.cols() == r, result.cols(), r);

    Eigen::MatrixXd localResult(result.rows(), result.cols());
    localResult.noalias() = leftMatrix * rightMatrix;

    // if serial computation on single processor, i.e, no master-slave mode
    if( not utils::MasterSlave::_masterMode && not utils::MasterSlave::_slaveMode){
      result = localResult;
    }else{
      utils::MasterSlave::allreduceSum(localResult.data(), result.data(), localResult.size());
    }
  }



private:

   // @brief Logging device.
   static tarch::logging::Log _log;

   // @brief multiplies matrices based on a dot-product computation with a rectangular result matrix
   void _multiplyNM(
       TarchMatrix& leftMatrix,
       TarchMatrix& rightMatrix,
       TarchMatrix& result,
       const std::vector<int>& offsets,
       int p, int q, int r);

   // @brief multiplies matrices based on a cyclic communication and block-wise matrix multiplication with a quadratic result matrix
   void _multiplyNN(
       TarchMatrix& leftMatrix,
       TarchMatrix& rightMatrix,
       TarchMatrix& result,
       const std::vector<int>& offsets,
       int p, int q, int r);



   // @brief multiplies matrices based on a cyclic communication and block-wise matrix multiplication with a quadratic result matrix
   template<typename Derived1, typename Derived2>
   void _multiplyNN(
       Eigen::PlainObjectBase<Derived1>& leftMatrix,
		   Eigen::PlainObjectBase<Derived2>& rightMatrix,
		   Eigen::PlainObjectBase<Derived2>& result,
		   const std::vector<int>& offsets,
		   int p, int q, int r)
   {
     preciceTrace("multiplyNN() (n x m) * (m x n)");
		/*
		 * For multiplication W_til * Z = J
		 * -----------------------------------------------------------------------
		 * p = r = n_global, q = m
		 *
		 * leftMatrix:  local: (n_local x m) 		global: (n_global x m)
		 * rightMatrix: local: (m x n_local) 		global: (m x n_global)
		 * result: 		local: (n_global x n_local) global: (n_global x n_global)
		 * -----------------------------------------------------------------------
		 */

<<<<<<< HEAD
    assertion(_needCycliclComm);
		assertion2(leftMatrix.cols() == q, leftMatrix.cols(), q);
		assertion2(leftMatrix.rows() == rightMatrix.cols(), leftMatrix.rows(), rightMatrix.cols());
		assertion2(result.rows() == p, result.rows(), p);
=======
		assertion(leftMatrix.cols() == q, leftMatrix.cols(), q);
		assertion(leftMatrix.rows() == rightMatrix.cols(), leftMatrix.rows(), rightMatrix.cols());
		assertion(result.rows() == p, result.rows(), p);
>>>>>>> 3b79e435

		//int nextProc = (utils::MasterSlave::_rank + 1) % utils::MasterSlave::_size;
		int prevProc = (utils::MasterSlave::_rank -1 < 0) ? utils::MasterSlave::_size-1 : utils::MasterSlave::_rank -1;
		int rows_rcv = (prevProc > 0) ? offsets[prevProc+1] - offsets[prevProc] : offsets[1];
		//EigenMatrix leftMatrix_rcv = EigenMatrix::Zero(rows_rcv, q);
		EigenMatrix leftMatrix_rcv(rows_rcv, q);

		com::Request::SharedPointer requestSend;
		com::Request::SharedPointer requestRcv;

		// initiate asynchronous send operation of leftMatrix (W_til) --> nextProc (this data is needed in cycle 1)    dim: n_local x cols
		if(leftMatrix.size() > 0)
			requestSend = _cyclicCommRight->aSend(leftMatrix.data(), leftMatrix.size(), 0);

		// initiate asynchronous receive operation for leftMatrix (W_til) from previous processor --> W_til      dim: rows_rcv x cols
		if(leftMatrix_rcv.size() > 0)
			requestRcv = _cyclicCommLeft->aReceive(leftMatrix_rcv.data(), leftMatrix_rcv.size(), 0);

		// compute diagonal blocks where all data is local and no communication is needed
		// compute block matrices of J_inv of size (n_til x n_til), n_til = local n
		EigenMatrix diagBlock(leftMatrix.rows(), leftMatrix.rows());
		diagBlock.noalias() = leftMatrix * rightMatrix;

		// set block at corresponding row-index on proc
		int off = offsets[utils::MasterSlave::_rank];
		assertion(result.cols() == diagBlock.cols(), result.cols(), diagBlock.cols());
		result.block(off, 0, diagBlock.rows(), diagBlock.cols()) = diagBlock;

		/**
		 * cyclic send-receive operation
		 */
		for(int cycle = 1; cycle < utils::MasterSlave::_size; cycle++){

			// wait until W_til from previous processor is fully received
			if(requestSend != NULL) requestSend->wait();
			if(requestRcv != NULL)  requestRcv->wait();

			// leftMatrix (leftMatrix_rcv) is available - needed for local multiplication and hand over to next proc
			EigenMatrix leftMatrix_copy(leftMatrix_rcv);

			// initiate async send to hand over leftMatrix (W_til) to the next proc (this data will be needed in the next cycle)    dim: n_local x cols
			if(cycle < utils::MasterSlave::_size-1){
			  if(leftMatrix_copy.size() > 0)
				  requestSend = _cyclicCommRight->aSend(leftMatrix_copy.data(), leftMatrix_copy.size(), 0);
			}

			// compute proc that owned leftMatrix_rcv (Wtil_rcv) at the very beginning for each cylce
			int sourceProc_nextCycle = (utils::MasterSlave::_rank - (cycle+1) < 0) ?
				  utils::MasterSlave::_size + (utils::MasterSlave::_rank - (cycle+1)) : utils::MasterSlave::_rank - (cycle+1);

			int sourceProc = (utils::MasterSlave::_rank - cycle < 0) ?
				  utils::MasterSlave::_size + (utils::MasterSlave::_rank - cycle) : utils::MasterSlave::_rank - cycle;

			int rows_rcv_nextCycle = (sourceProc_nextCycle > 0) ? offsets[sourceProc_nextCycle+1] - offsets[sourceProc_nextCycle] : offsets[1];
			rows_rcv = (sourceProc > 0) ? offsets[sourceProc+1] - offsets[sourceProc] : offsets[1];
			leftMatrix_rcv = EigenMatrix::Zero(rows_rcv_nextCycle, q);


			// initiate asynchronous receive operation for leftMatrix (W_til) from previous processor --> W_til (this data is needed in the next cycle)
			if(cycle < utils::MasterSlave::_size-1){
			  if(leftMatrix_rcv.size() > 0) // only receive data, if data has been sent
				  requestRcv = _cyclicCommLeft->aReceive(leftMatrix_rcv.data(), leftMatrix_rcv.size(), 0);
			}

			if(requestSend != NULL) requestSend->wait();
			// compute block with new local data
			EigenMatrix block(rows_rcv, rightMatrix.cols());
			block.noalias() = leftMatrix_copy * rightMatrix;

			// set block at corresponding index in J_inv
			// the row-offset of the current block is determined by the proc that sends the part of the W_til matrix
			// note: the direction and ordering of the cyclic sending operation is chosen s.t. the computed block is
			//       local on the current processor (in J_inv).
			off = offsets[sourceProc];
			assertion(result.cols() == block.cols(), result.cols(), block.cols());
			result.block(off, 0, block.rows(), block.cols()) = block;
		}
   }


   // @brief multiplies matrices based on a dot-product computation with a rectangular result matrix
   template<typename Derived1, typename Derived2>
   void _multiplyNM_dotProduct(
       Eigen::PlainObjectBase<Derived1>& leftMatrix,
		   Eigen::PlainObjectBase<Derived2>& rightMatrix,
		   Eigen::PlainObjectBase<Derived2>& result,
		   const std::vector<int>& offsets,
		   int p, int q, int r)
   {
     preciceTrace("multiplyNM() (n x n) * (n x m)");
		for(int i = 0; i < leftMatrix.rows(); i++){
		  int rank = 0;
		  // find rank of processor that stores the result
		  // the second while is necessary if processors with no vertices are present
		  // Note: the >'=' here is crucial: In case some procs do not have any vertices,
		  // this while loop continues incrementing rank if entries in offsets are equal, i.e.,
		  // it runs to the next non-empty proc.
		  while(i >= offsets[rank+1]) rank++;

		  EigenVector lMRow = leftMatrix.row(i);

		  for(int j = 0; j < r; j++){

			  EigenVector rMCol = rightMatrix.col(j);
			  double res_ij = utils::MasterSlave::dot(lMRow, rMCol);

			  // find proc that needs to store the result.
			  int local_row;
			  if(utils::MasterSlave::_rank == rank)
			  {
				  local_row = i - offsets[rank];
				  result(local_row, j) = res_ij;
			  }
		  }
		}
   }

	// @brief multiplies matrices based on a SAXPY-like block-wise computation with a rectangular result matrix of dimension n x m
	template<typename Derived1, typename Derived2>
	void _multiplyNM_block(
	    Eigen::PlainObjectBase<Derived1>& leftMatrix,
			Eigen::PlainObjectBase<Derived2>& rightMatrix,
		  Eigen::PlainObjectBase<Derived2>& result,
			const std::vector<int>& offsets,
			int p, int q, int r)
	{
	  preciceTrace("multiplyNM_block() (n x n) * (n x m)");

		// ensure that both matrices are stored in the same order. Important for reduce function, that adds serialized data.
		assertion(leftMatrix.IsRowMajor == rightMatrix.IsRowMajor, leftMatrix.IsRowMajor, rightMatrix.IsRowMajor);

		// multiply local block (saxpy-based approach)
		// dimension: (n_global x n_local) * (n_local x m) = (n_global x m)
		Eigen::MatrixXd block = Eigen::MatrixXd::Zero(p, r);
		block.noalias() = leftMatrix * rightMatrix;

		// all blocks have size (n_global x m)
		// Note: if procs have no vertices, the block size remains (n_global x m), however,
		// 	     it must be initialized with zeros, so zeros are added for those procs)

		// sum up blocks in master, reduce
		Eigen::MatrixXd summarizedBlocks = Eigen::MatrixXd::Zero(p, r); // TODO: only master should allocate memory.
		utils::MasterSlave::reduceSum(block.data(), summarizedBlocks.data(), block.size());

		// slaves wait to receive their local result
		if(utils::MasterSlave::_slaveMode){
      if(result.size() > 0)
        utils::MasterSlave::_communication->receive(result.data(), result.size(), 0);
    }

		// master distributes the sub blocks of the results
		if(utils::MasterSlave::_masterMode){
			// distribute blocks of summarizedBlocks (result of multiplication) to corresponding slaves
			result = summarizedBlocks.block(0, 0, offsets[1], r);

			for(int rankSlave = 1; rankSlave <  utils::MasterSlave::_size; rankSlave++){
				int off = offsets[rankSlave];
				int send_rows = offsets[rankSlave+1] - offsets[rankSlave];

				if(summarizedBlocks.block(off, 0, send_rows, r).size() > 0){
					// necessary to save the matrix-block that is to be sent in a temporary matrix-object
					// otherwise, the send routine walks over the bounds of the block (matrix structure is still from the entire matrix)
					Eigen::MatrixXd sendBlock = summarizedBlocks.block(off, 0, send_rows, r);
					utils::MasterSlave::_communication->send(sendBlock.data(),sendBlock.size(), rankSlave);
				}
			}
		}
	}


	/**
	* @brief Communication between neighboring slaves, backwards
	*/
	com::Communication::SharedPointer _cyclicCommLeft;

	/**
	* @brief Communication between neighboring slaves, forward
	*/
	com::Communication::SharedPointer _cyclicCommRight;

	bool _needCycliclComm;

};

}}} // namespace precice, cplscheme, impl


#endif /* PARALLELMATRIXOPERATIONS_HPP_ */
#endif<|MERGE_RESOLUTION|>--- conflicted
+++ resolved
@@ -235,16 +235,10 @@
 		 * -----------------------------------------------------------------------
 		 */
 
-<<<<<<< HEAD
     assertion(_needCycliclComm);
 		assertion2(leftMatrix.cols() == q, leftMatrix.cols(), q);
 		assertion2(leftMatrix.rows() == rightMatrix.cols(), leftMatrix.rows(), rightMatrix.cols());
 		assertion2(result.rows() == p, result.rows(), p);
-=======
-		assertion(leftMatrix.cols() == q, leftMatrix.cols(), q);
-		assertion(leftMatrix.rows() == rightMatrix.cols(), leftMatrix.rows(), rightMatrix.cols());
-		assertion(result.rows() == p, result.rows(), p);
->>>>>>> 3b79e435
 
 		//int nextProc = (utils::MasterSlave::_rank + 1) % utils::MasterSlave::_size;
 		int prevProc = (utils::MasterSlave::_rank -1 < 0) ? utils::MasterSlave::_size-1 : utils::MasterSlave::_rank -1;
