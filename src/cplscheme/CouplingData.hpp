#pragma once

#include <Eigen/Core>
#include <vector>
#include "cplscheme/CouplingScheme.hpp"
#include "mesh/SharedPointer.hpp"
#include "time/Storage.hpp"
#include "utils/assertion.hpp"

namespace precice {
namespace cplscheme {

class CouplingData {
public:
  CouplingData(
      mesh::PtrData data,
      mesh::PtrMesh mesh,
      bool          requiresInitialization,
      bool          exchangeSubsteps,
      int           extrapolationOrder);

  int getDimensions() const;

  int getSize() const;

  /// Returns a reference to the data values.
  Eigen::VectorXd &values();

  /// Returns a const reference to the data values.
  const Eigen::VectorXd &values() const;

  /// Returns a reference to the gradient data values.
  Eigen::MatrixXd &gradients();

  /// Returns a const reference to the gradient data values.
  const Eigen::MatrixXd &gradients() const;

  /// Returns a reference to the gradient data Sample.
  time::Sample &sample();

  /// Returns a const reference to the data Sample.
  const time::Sample &sample() const;

  /// Returns a reference to the time step storage of the data.
  time::Storage &timeStepsStorage();

  /// Returns a const reference to the time step storage of the data.
  const time::Storage &timeStepsStorage() const;

  /// Returns the stamples in _timeStepsStorage.
  auto stamples() const
  {
    return timeStepsStorage().stamples();
  }

  /// Add sample at given time to _timeStepsStorage.
  void setSampleAtTime(double time, time::Sample sample);

  /// Returns if the data contains gradient data
  bool hasGradient() const;

  /// Returns the dimensions of the current mesh (2D or 3D)
  int meshDimensions() const;

  /// store _data->values() in read-only variable _previousIteration for convergence checks etc.
  void storeIteration();

  /// returns data value from previous iteration
  const Eigen::VectorXd previousIteration() const;

  /// returns gradient data from previous iteration
  const Eigen::MatrixXd &previousIterationGradients() const;

  /// returns size of previous iteration
  int getPreviousIterationSize() const;

  /// get ID of this CouplingData's mesh. See Mesh::getID().
  int getMeshID();

  /// get ID of this CouplingData's data. See Data::getID().
  int getDataID();

  /// get name of this CouplingData's data. See Data::getName().
  std::string getDataName();

  /// get vertex offsets of this CouplingData's mesh. See Mesh::getVertexOffsets().
  std::vector<int> getVertexOffsets();

  ///  True, if the data values of this CouplingData require to be initialized by this participant.
  const bool requiresInitialization;

  /// move to next window and initialize data via extrapolation
  void moveToNextWindow();

  bool exchangeSubsteps() const;

private:
  logging::Logger _log{"cplscheme::CouplingData"};

  /// Mesh associated with this CouplingData
  mesh::PtrMesh _mesh;

  /// Data associated with this CouplingData
  mesh::PtrData _data;

<<<<<<< HEAD
  /// Sample values of previous iteration (end of time window).
  time::Sample _previousIteration;
=======
  /// Mesh associated with this CouplingData
  mesh::PtrMesh _mesh;

  /// If true, all substeps will be sent / received for this coupling data
  bool _exchangeSubsteps;
>>>>>>> 63819f88
};

} // namespace cplscheme
} // namespace precice<|MERGE_RESOLUTION|>--- conflicted
+++ resolved
@@ -103,16 +103,11 @@
   /// Data associated with this CouplingData
   mesh::PtrData _data;
 
-<<<<<<< HEAD
   /// Sample values of previous iteration (end of time window).
   time::Sample _previousIteration;
-=======
-  /// Mesh associated with this CouplingData
-  mesh::PtrMesh _mesh;
 
   /// If true, all substeps will be sent / received for this coupling data
   bool _exchangeSubsteps;
->>>>>>> 63819f88
 };
 
 } // namespace cplscheme
