#pragma once

#include <Eigen/Core>
#include <vector>
#include "cplscheme/CouplingScheme.hpp"
#include "mesh/SharedPointer.hpp"
#include "time/Storage.hpp"
#include "utils/assertion.hpp"

namespace precice {
namespace cplscheme {

class CouplingData {
public:
  enum struct Direction : bool { Send,
                                 Receive };

  CouplingData(
      mesh::PtrData data,
      mesh::PtrMesh mesh,
      bool          requiresInitialization,
      bool          exchangeSubsteps,
      Direction     direction);

  int getDimensions() const;

  int getSize() const;

<<<<<<< HEAD
=======
  int nVertices() const;

  /// Returns a reference to the data values.
  Eigen::VectorXd &values();

>>>>>>> 18500689
  /// Returns a const reference to the data values.
  const Eigen::VectorXd &values() const;

  /// Returns a const reference to the gradient data values.
  const Eigen::MatrixXd &gradients() const;

  /// Returns number of rows of the stored gradients.
  int gradientsRows() const;

  /// Returns number of columns of the stored gradients.
  int gradientsCols() const;

  /// Returns a const reference to the data Sample.
  const time::Sample &sample() const;

  /// Returns a reference to the data Sample. @todo try to make private; @todo if possible remove this function
  time::Sample &_sample();

  /// Returns a reference to the time step storage of the data.
  time::Storage &timeStepsStorage();

  /// returns previous data interpolated to the relativeDt time
  time::SampleResult getPreviousValuesAtTime(double relativeDt);

  Eigen::MatrixXd getPreviousGradientsAtTime(double relativeDt);

  /// Returns a const reference to the time step storage of the data.
  const time::Storage &timeStepsStorage() const;

  /// Returns the stamples in _timeStepsStorage.
  auto stamples() const
  {
    return timeStepsStorage().stamples();
  }

  /// Add sample at given time to _timeStepsStorage.
  void setSampleAtTime(double time, time::Sample sample);

  /// Add sample with zero values at given time to _timeStepsStorage.
  void initializeWithZeroAtTime(double time);

  /// Creates an empty sample at given time
  void emplaceSampleAtTime(double time);

  /// Creates a sample at given time with given values
  void emplaceSampleAtTime(double time, std::initializer_list<double> values);

  /// Creates a sample at given time with given values and gradients
  void emplaceSampleAtTime(double time, std::initializer_list<double> values, std::initializer_list<double> gradients);

  /// Returns if the data contains gradient data
  bool hasGradient() const;

  /// Returns the dimensions of the current mesh (2D or 3D)
  int meshDimensions() const;

  /// Reshape the past iterations and initial sample during remeshing
  void reinitialize();

  /// store _data->values() in read-only variable _previousIteration for convergence checks etc.
  void storeIteration();

  /// returns data value from previous iteration
  const Eigen::VectorXd &previousIteration() const;

  /// returns gradient data from previous iteration
  const Eigen::MatrixXd &previousIterationGradients() const;

  /// returns size of previous iteration
  int getPreviousIterationSize() const;

  /// get ID of this CouplingData's mesh. See Mesh::getID().
  int getMeshID();

  /// get ID of this CouplingData's data. See Data::getID().
  int getDataID();

  /// get name of this CouplingData's data. See Data::getName().
  std::string getDataName() const;

  /// get name of this CouplingData's mesh. See Mesh::getName().
  std::string getMeshName() const;

  /// get vertex offsets of this CouplingData's mesh. See Mesh::getVertexOffsets().
  std::vector<int> getVertexOffsets();

  /// get direction of this coupling data
  Direction getDirection() const;

  ///  True, if the data values of this CouplingData require to be initialized by this participant.
  const bool requiresInitialization;

  /// move to next window and initialize data via extrapolation
  void moveToNextWindow();

  bool exchangeSubsteps() const;

private:
  logging::Logger _log{"cplscheme::CouplingData"};

  /// Mesh associated with this CouplingData
  mesh::PtrMesh _mesh;

  /// Data associated with this CouplingData
  mesh::PtrData _data;

  /// Sample values of previous iteration (end of time window).
  time::Storage _previousTimeStepsStorage;

  /// If true, all substeps will be sent / received for this coupling data
  bool _exchangeSubsteps;

  Direction _direction;
};

} // namespace cplscheme
} // namespace precice<|MERGE_RESOLUTION|>--- conflicted
+++ resolved
@@ -26,14 +26,8 @@
 
   int getSize() const;
 
-<<<<<<< HEAD
-=======
   int nVertices() const;
 
-  /// Returns a reference to the data values.
-  Eigen::VectorXd &values();
-
->>>>>>> 18500689
   /// Returns a const reference to the data values.
   const Eigen::VectorXd &values() const;
 
