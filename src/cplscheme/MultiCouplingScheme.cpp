#include "MultiCouplingScheme.hpp"
#include <algorithm>
#include <boost/range/adaptor/map.hpp>
#include <cstddef>
#include <map>
#include <memory>
#include <ostream>
#include <type_traits>
#include <utility>
#include "acceleration/Acceleration.hpp"
#include "acceleration/SharedPointer.hpp"
#include "cplscheme/BaseCouplingScheme.hpp"
#include "cplscheme/CouplingData.hpp"
#include "cplscheme/SharedPointer.hpp"
#include "logging/LogMacros.hpp"
#include "m2n/SharedPointer.hpp"
#include "mesh/Data.hpp"
#include "mesh/Mesh.hpp"

namespace precice::cplscheme {

MultiCouplingScheme::MultiCouplingScheme(
    double                             maxTime,
    int                                maxTimeWindows,
    double                             timeWindowSize,
    double                             minTimeStepSize,
    const std::string &                localParticipant,
    std::map<std::string, m2n::PtrM2N> m2ns,
    constants::TimesteppingMethod      dtMethod,
    const std::string &                controller,
    int                                minIterations,
    int                                maxIterations)
<<<<<<< HEAD
    : BaseCouplingScheme(maxTime, maxTimeWindows, timeWindowSize, minTimeStepSize, localParticipant, maxIterations, Implicit, dtMethod),
=======
    : BaseCouplingScheme(maxTime, maxTimeWindows, timeWindowSize, validDigits, localParticipant, minIterations, maxIterations, Implicit, dtMethod),
>>>>>>> 980ec4eb
      _m2ns(std::move(m2ns)), _controller(controller), _isController(controller == localParticipant)
{
  PRECICE_ASSERT(isImplicitCouplingScheme(), "MultiCouplingScheme is always Implicit.");
  // Controller participant never does the first step, because it is never the first participant
  setDoesFirstStep(!_isController);
  PRECICE_DEBUG("MultiCoupling scheme is created for {}.", localParticipant);
}

void MultiCouplingScheme::determineInitialDataExchange()
{
  for (auto &sendExchange : _sendDataVector | boost::adaptors::map_values) {
    determineInitialSend(sendExchange);
  }
  for (auto &receiveExchange : _receiveDataVector | boost::adaptors::map_values) {
    determineInitialReceive(receiveExchange);
  }
}

std::vector<std::string> MultiCouplingScheme::getCouplingPartners() const
{
  std::vector<std::string> partnerNames;

  for (const auto &m2nPair : _m2ns) {
    partnerNames.emplace_back(m2nPair.first);
  }

  return partnerNames;
}

bool MultiCouplingScheme::hasAnySendData()
{
  return std::any_of(_sendDataVector.cbegin(), _sendDataVector.cend(), [](const auto &sendExchange) { return not sendExchange.second.empty(); });
}

const DataMap &MultiCouplingScheme::getAccelerationData()
{
  // MultiCouplingScheme applies acceleration to all CouplingData
  return _allData;
}

void MultiCouplingScheme::initializeReceiveDataStorage()
{
  // @todo check receiveData. Should only contain zero data!
  for (auto &receiveExchange : _receiveDataVector) {
    initializeWithZeroInitialData(receiveExchange.second);
  }
}

void MultiCouplingScheme::exchangeInitialData()
{
  PRECICE_ASSERT(isImplicitCouplingScheme(), "MultiCouplingScheme is always Implicit.");

  if (_isController) {
    if (receivesInitializedData()) {
      for (auto &receiveExchange : _receiveDataVector) {
        receiveData(_m2ns[receiveExchange.first], receiveExchange.second);
      }
      notifyDataHasBeenReceived();
    } else {
      for (auto &receiveExchange : _receiveDataVector) {
        initializeWithZeroInitialData(receiveExchange.second);
      }
    }
    if (sendsInitializedData()) {
      for (auto &sendExchange : _sendDataVector) {
        sendData(_m2ns[sendExchange.first], sendExchange.second);
      }
    }
  } else {
    if (sendsInitializedData()) {
      for (auto &sendExchange : _sendDataVector) {
        sendData(_m2ns[sendExchange.first], sendExchange.second);
      }
    }
    if (receivesInitializedData()) {
      for (auto &receiveExchange : _receiveDataVector) {
        receiveData(_m2ns[receiveExchange.first], receiveExchange.second);
      }
      notifyDataHasBeenReceived();
    } else {
      for (auto &receiveExchange : _receiveDataVector) {
        initializeWithZeroInitialData(receiveExchange.second);
      }
    }
  }
  PRECICE_DEBUG("Initial data is exchanged in MultiCouplingScheme");
}

void MultiCouplingScheme::exchangeFirstData()
{
  PRECICE_ASSERT(isImplicitCouplingScheme(), "MultiCouplingScheme is always Implicit.");
  // @todo implement MultiCouplingScheme for explicit coupling

  PRECICE_DEBUG("Computed full length of iteration");

  if (_isController) {
    for (auto &receiveExchange : _receiveDataVector) {
      receiveData(_m2ns[receiveExchange.first], receiveExchange.second);
    }
    notifyDataHasBeenReceived();
  } else {
    for (auto &sendExchange : _sendDataVector) {
      sendData(_m2ns[sendExchange.first], sendExchange.second);
    }
  }
}

void MultiCouplingScheme::exchangeSecondData()
{
  PRECICE_ASSERT(isImplicitCouplingScheme(), "MultiCouplingScheme is always Implicit.");
  // @todo implement MultiCouplingScheme for explicit coupling

  if (not _isController) {
    receiveConvergence(_m2ns[_controller]);
    for (auto &receiveExchange : _receiveDataVector) {
      receiveData(_m2ns[receiveExchange.first], receiveExchange.second);
    }
    notifyDataHasBeenReceived();
  } else {
    doImplicitStep();
    for (const auto &m2n : _m2ns | boost::adaptors::map_values) {
      sendConvergence(m2n);
    }
    for (auto &sendExchange : _sendDataVector) {
      sendData(_m2ns[sendExchange.first], sendExchange.second);
    }
  }

  if (hasConverged()) {
    moveToNextWindow();
  }

  storeIteration();
}

void MultiCouplingScheme::addDataToSend(
    const mesh::PtrData &data,
    mesh::PtrMesh        mesh,
    bool                 requiresInitialization,
    bool                 exchangeSubsteps,
    const std::string &  to)
{
  PtrCouplingData ptrCplData = addCouplingData(data, std::move(mesh), requiresInitialization, exchangeSubsteps);
  PRECICE_DEBUG("Configuring send data to {}", to);
  _sendDataVector[to].emplace(data->getID(), ptrCplData);
}

void MultiCouplingScheme::addDataToReceive(
    const mesh::PtrData &data,
    mesh::PtrMesh        mesh,
    bool                 requiresInitialization,
    bool                 exchangeSubsteps,
    const std::string &  from)
{
  PtrCouplingData ptrCplData = addCouplingData(data, std::move(mesh), requiresInitialization, exchangeSubsteps);
  PRECICE_DEBUG("Configuring receive data from {}", from);
  _receiveDataVector[from].emplace(data->getID(), ptrCplData);
}

} // namespace precice::cplscheme<|MERGE_RESOLUTION|>--- conflicted
+++ resolved
@@ -30,11 +30,7 @@
     const std::string &                controller,
     int                                minIterations,
     int                                maxIterations)
-<<<<<<< HEAD
-    : BaseCouplingScheme(maxTime, maxTimeWindows, timeWindowSize, minTimeStepSize, localParticipant, maxIterations, Implicit, dtMethod),
-=======
-    : BaseCouplingScheme(maxTime, maxTimeWindows, timeWindowSize, validDigits, localParticipant, minIterations, maxIterations, Implicit, dtMethod),
->>>>>>> 980ec4eb
+    : BaseCouplingScheme(maxTime, maxTimeWindows, timeWindowSize, minTimeStepSize, localParticipant, minIterations, maxIterations, Implicit, dtMethod),
       _m2ns(std::move(m2ns)), _controller(controller), _isController(controller == localParticipant)
 {
   PRECICE_ASSERT(isImplicitCouplingScheme(), "MultiCouplingScheme is always Implicit.");
