#include "MultiCouplingScheme.hpp"
#include <algorithm>
#include <cstddef>
#include <map>
#include <memory>
#include <ostream>
#include <type_traits>
#include <utility>
#include "acceleration/Acceleration.hpp"
#include "acceleration/SharedPointer.hpp"
#include "cplscheme/BaseCouplingScheme.hpp"
#include "cplscheme/CouplingData.hpp"
#include "cplscheme/SharedPointer.hpp"
#include "logging/LogMacros.hpp"
#include "m2n/SharedPointer.hpp"
#include "mesh/Data.hpp"
#include "mesh/Mesh.hpp"

namespace precice::cplscheme {

MultiCouplingScheme::MultiCouplingScheme(
    double                             maxTime,
    int                                maxTimeWindows,
    double                             timeWindowSize,
    int                                validDigits,
    const std::string &                localParticipant,
    std::map<std::string, m2n::PtrM2N> m2ns,
    constants::TimesteppingMethod      dtMethod,
    const std::string &                controller,
    int                                maxIterations,
    int                                extrapolationOrder)
    : BaseCouplingScheme(maxTime, maxTimeWindows, timeWindowSize, validDigits, localParticipant, maxIterations, Implicit, dtMethod, extrapolationOrder),
      _m2ns(std::move(m2ns)), _controller(controller), _isController(controller == localParticipant)
{
  PRECICE_ASSERT(isImplicitCouplingScheme(), "MultiCouplingScheme is always Implicit.");
  // Controller participant never does the first step, because it is never the first participant
  setDoesFirstStep(!_isController);
  PRECICE_DEBUG("MultiCoupling scheme is created for {}.", localParticipant);
}

void MultiCouplingScheme::determineInitialDataExchange()
{
  for (auto &sendExchange : _sendDataVector | boost::adaptors::map_values) {
    determineInitialSend(sendExchange);
  }
  for (auto &receiveExchange : _receiveDataVector | boost::adaptors::map_values) {
    determineInitialReceive(receiveExchange);
  }
}

std::vector<std::string> MultiCouplingScheme::getCouplingPartners() const
{
  std::vector<std::string> partnerNames;

  for (const auto &m2nPair : _m2ns) {
    partnerNames.emplace_back(m2nPair.first);
  }

  return partnerNames;
}

bool MultiCouplingScheme::hasAnySendData()
{
  return std::any_of(_sendDataVector.cbegin(), _sendDataVector.cend(), [](const auto &sendExchange) { return not sendExchange.second.empty(); });
}

const DataMap MultiCouplingScheme::getAccelerationData()
{
  // MultiCouplingScheme applies acceleration to all CouplingData
<<<<<<< HEAD
  return _cplData;
}

void MultiCouplingScheme::storeSendValuesAtTime(double relativeDt)
=======
  return _allData;
}

void MultiCouplingScheme::overwriteSendValuesAtWindowEnd()
>>>>>>> abadc5e8
{
  DataMap uniqueSendData;
  for (auto &sendExchange : _sendDataVector | boost::adaptors::map_values) {
    for (auto &pair : sendExchange) {
      uniqueSendData[pair.first] = pair.second;
    }
  }

<<<<<<< HEAD
  for (auto &data : uniqueSendData | boost::adaptors::map_values) {
    data->storeValuesAtTime(relativeDt, data->values());
=======
  for (const auto &data : uniqueSendData | boost::adaptors::map_values) {
    data->overwriteValuesAtWindowEnd(data->values());
>>>>>>> abadc5e8
  }
}

void MultiCouplingScheme::initializeSendDataStorage()
{
  DataMap uniqueSendData;
  for (auto &sendExchange : _sendDataVector | boost::adaptors::map_values) {
    for (auto &pair : sendExchange) {
      uniqueSendData[pair.first] = pair.second;
    }
  }

  for (const auto &data : uniqueSendData | boost::adaptors::map_values) {
<<<<<<< HEAD
    // initialize as constant
    data->storeValuesAtTime(time::Storage::WINDOW_START, data->values());
    data->storeValuesAtTime(time::Storage::WINDOW_END, data->values());
=======
    data->storeValuesAtTime(time::Storage::WINDOW_START, data->values());
>>>>>>> abadc5e8
  }
}

void MultiCouplingScheme::exchangeInitialData()
{
  PRECICE_ASSERT(isImplicitCouplingScheme(), "MultiCouplingScheme is always Implicit.");
  bool initialCommunication = true;

  if (_isController) {
    if (receivesInitializedData()) {
      for (auto &receiveExchange : _receiveDataVector) {
        receiveData(_m2ns[receiveExchange.first], receiveExchange.second, initialCommunication);
      }
      checkDataHasBeenReceived();
    } else {
      DataMap uniqueReceiveData;
      for (auto &receiveExchange : _receiveDataVector | boost::adaptors::map_values) {
        for (auto &pair : receiveExchange) {
          uniqueReceiveData[pair.first] = pair.second;
        }
      }
      initializeZeroReceiveData(uniqueReceiveData);
    }

    if (sendsInitializedData()) {
      for (auto &sendExchange : _sendDataVector) {
        sendData(_m2ns[sendExchange.first], sendExchange.second, initialCommunication);
      }
    }
  } else {
    if (sendsInitializedData()) {
      for (auto &sendExchange : _sendDataVector) {
        sendData(_m2ns[sendExchange.first], sendExchange.second, initialCommunication);
      }
    }

<<<<<<< HEAD
    // @todo would be better to only use the call of clearTimeStepsStorage at the end of this function, but this breaks for Integration/Serial/MultiCoupling/MultiCouplingThreeSolvers3
    for (auto &sendExchange : _sendDataVector) {
      for (const auto &data : sendExchange.second | boost::adaptors::map_values) {
        data->clearTimeStepsStorage(); // @todo really needed? receiveData should take care of clearing on its own.
      }
    }

=======
>>>>>>> abadc5e8
    if (receivesInitializedData()) {
      for (auto &receiveExchange : _receiveDataVector) {
        receiveData(_m2ns[receiveExchange.first], receiveExchange.second, initialCommunication);
      }
      checkDataHasBeenReceived();
    } else {
      DataMap uniqueReceiveData;
      for (auto &receiveExchange : _receiveDataVector | boost::adaptors::map_values) {
        for (auto &pair : receiveExchange) {
          uniqueReceiveData[pair.first] = pair.second;
        }
      }
      initializeZeroReceiveData(uniqueReceiveData);
    }
  }

  PRECICE_DEBUG("Initial data is exchanged in MultiCouplingScheme");
}

<<<<<<< HEAD
bool MultiCouplingScheme::hasReceiveData(std::string dataName)
{
  for (auto &receiveExchange : _receiveDataVector | boost::adaptors::map_values) {
    for (auto &receiveData : receiveExchange | boost::adaptors::map_values) {
      if (receiveData->getDataName() == dataName) {
        return true;
      }
    }
  }
  return false;
}

void MultiCouplingScheme::overwriteReceiveData(std::string dataName, double relativeDt)
{
  bool mustOverride = true;
  PRECICE_ASSERT(math::greaterEquals(relativeDt, time::Storage::WINDOW_START), relativeDt);
  PRECICE_ASSERT(math::greaterEquals(time::Storage::WINDOW_END, relativeDt), relativeDt);
  // @todo work with _cplData and move into BaseCouplingScheme
  for (auto &receiveExchange : _receiveDataVector | boost::adaptors::map_values) {
    for (auto &receiveData : receiveExchange | boost::adaptors::map_values) {
      if (receiveData->getDataName() == dataName) {
        receiveData->storeValuesAtTime(relativeDt, receiveData->values(), mustOverride);
        return;
      }
    }
  }
  PRECICE_ASSERT(false, "Data with name not found", dataName);
}

void MultiCouplingScheme::loadReceiveDataFromStorage(std::string dataName, double relativeDt)
{
  PRECICE_ASSERT(math::greaterEquals(relativeDt, time::Storage::WINDOW_START), relativeDt);
  PRECICE_ASSERT(math::greaterEquals(time::Storage::WINDOW_END, relativeDt), relativeDt);
  // @todo work with _cplData and move into BaseCouplingScheme
  for (auto &receiveExchange : _receiveDataVector | boost::adaptors::map_values) {
    for (auto &receiveData : receiveExchange | boost::adaptors::map_values) {
      if (receiveData->getDataName() == dataName) {
        receiveData->values() = receiveData->getValuesAtTime(relativeDt);
        return;
      }
    }
  }
  PRECICE_ASSERT(false, "Data with name not found", dataName);
}

// @todo may be moved into BaseCouplingScheme, but should be done consistently with MultiCouplingScheme::overwriteReceiveData and MultiCouplingScheme::loadReceiveDataFromStorage
void MultiCouplingScheme::clearAllDataStorage()
{
  for (auto &data : _cplData | boost::adaptors::map_values) {
    data->clearTimeStepsStorage();
  }
}

std::vector<double> MultiCouplingScheme::getReceiveTimes(std::string dataName)
{
  auto times = std::vector<double>();
  for (auto &receiveExchange : _receiveDataVector | boost::adaptors::map_values) {
    for (auto &data : receiveExchange | boost::adaptors::map_values) {
      if (data->getDataName() == dataName) {
        auto timesVec = data->getStoredTimesAscending();
        PRECICE_ASSERT(timesVec.size() > 0, timesVec.size());
        for (int i = 0; i < timesVec.size(); i++) {
          times.push_back(timesVec(i));
        }
        PRECICE_DEBUG("Receive times for {} are {}", dataName, times);
        return times;
      }
    }
  }
  PRECICE_DEBUG("No data with dataName {} found in receive data. Returning empty.", dataName);
  // PRECICE_ASSERT(false);  // Reasonable assertion, but the test Integration/Serial/WatchIntegralScaleAndNoScale actually uses read-data that is not receiving any data and this assertion gets triggered. See also https://github.com/precice/precice/pull/1526
  return times;
=======
void MultiCouplingScheme::storeReceiveData(double relativeDt)
{
  PRECICE_ASSERT(math::greaterEquals(relativeDt, time::Storage::WINDOW_START), relativeDt);
  PRECICE_ASSERT(math::greaterEquals(time::Storage::WINDOW_END, relativeDt), relativeDt);

  DataMap uniqueReceiveData;
  for (auto &receiveExchange : _receiveDataVector | boost::adaptors::map_values) {
    for (auto &pair : receiveExchange) {
      uniqueReceiveData[pair.first] = pair.second;
    }
  }

  for (auto &receiveData : uniqueReceiveData | boost::adaptors::map_values) {
    bool mustOverride = true;
    receiveData->storeValuesAtTime(relativeDt, receiveData->values(), mustOverride);
  }
}

void MultiCouplingScheme::loadReceiveDataFromStorage(double relativeDt)
{
  PRECICE_ASSERT(math::greaterEquals(relativeDt, time::Storage::WINDOW_START), relativeDt);
  PRECICE_ASSERT(math::greaterEquals(time::Storage::WINDOW_END, relativeDt), relativeDt);

  DataMap uniqueReceiveData;
  for (auto &receiveExchange : _receiveDataVector | boost::adaptors::map_values) {
    for (auto &pair : receiveExchange) {
      uniqueReceiveData[pair.first] = pair.second;
    }
  }

  for (auto &receiveData : uniqueReceiveData | boost::adaptors::map_values) {
    receiveData->values() = receiveData->getValuesAtTime(relativeDt);
  }
}

void MultiCouplingScheme::performReceiveOfFirstAdvance()
{
  return; // no action needed.
>>>>>>> abadc5e8
}

void MultiCouplingScheme::exchangeFirstData()
{
  PRECICE_ASSERT(isImplicitCouplingScheme(), "MultiCouplingScheme is always Implicit.");
  // @todo implement MultiCouplingScheme for explicit coupling

  PRECICE_DEBUG("Computed full length of iteration");

  if (_isController) {
    for (auto &receiveExchange : _receiveDataVector) {
      receiveData(_m2ns[receiveExchange.first], receiveExchange.second);
    }
    checkDataHasBeenReceived();

  } else {
    for (auto &sendExchange : _sendDataVector) {
      sendData(_m2ns[sendExchange.first], sendExchange.second);
    }
  }
}

void MultiCouplingScheme::exchangeSecondData()
{
  PRECICE_ASSERT(isImplicitCouplingScheme(), "MultiCouplingScheme is always Implicit.");
  // @todo implement MultiCouplingScheme for explicit coupling

  if (_isController) {
    PRECICE_DEBUG("Perform acceleration (only controller)...");
    doImplicitStep();
    for (const auto &m2n : _m2ns | boost::adaptors::map_values) {
      sendConvergence(m2n);
<<<<<<< HEAD
=======
    }

    for (auto &sendExchange : _sendDataVector) {
      sendData(_m2ns[sendExchange.first], sendExchange.second);
>>>>>>> abadc5e8
    }
  } else {
    receiveConvergence(_m2ns[_controller]);
    for (auto &receiveExchange : _receiveDataVector) {
      receiveData(_m2ns[receiveExchange.first], receiveExchange.second);
    }
    checkDataHasBeenReceived();
  }
<<<<<<< HEAD

  if (hasConverged()) {
    for (const auto &data : _cplData | boost::adaptors::map_values) {
=======
  if (hasConverged()) {
    for (const auto &data : _allData | boost::adaptors::map_values) {
>>>>>>> abadc5e8
      data->moveTimeStepsStorage();
    }
  }
  if (isImplicitCouplingScheme()) {
    storeIteration();
  }
<<<<<<< HEAD

  if (_isController) {
    for (auto &sendExchange : _sendDataVector) {
      sendData(_m2ns[sendExchange.first], sendExchange.second);
    }
  }
=======
>>>>>>> abadc5e8
}

void MultiCouplingScheme::addDataToSend(
    const mesh::PtrData &data,
    mesh::PtrMesh        mesh,
    bool                 requiresInitialization,
    const std::string &  to)
{
<<<<<<< HEAD
  // @todo factor out into BaseCouplingScheme, function should create new CouplingData in _allData, if it does not exist and return the corresponding PtrCouplingData
  int             id = data->getID();
  PtrCouplingData aCplData;
  if (!utils::contained(id, _cplData)) { // data is not used by this coupling scheme yet, create new CouplingData
    aCplData = std::make_shared<CouplingData>(data, std::move(mesh), initialize, getExtrapolationOrder());
    _cplData.emplace(id, aCplData);
  } else { // data is already used by another exchange of this coupling scheme, use existing CouplingData
    aCplData = _cplData[id];
  }

  PRECICE_DEBUG("Configuring send data to {}", to);
  _sendDataVector[to].emplace(id, aCplData);
=======
  PtrCouplingData ptrCplData = addCouplingData(data, std::move(mesh), requiresInitialization);
  PRECICE_DEBUG("Configuring send data to {}", to);
  _sendDataVector[to].emplace(data->getID(), ptrCplData);
>>>>>>> abadc5e8
}

void MultiCouplingScheme::addDataToReceive(
    const mesh::PtrData &data,
    mesh::PtrMesh        mesh,
    bool                 requiresInitialization,
    const std::string &  from)
{
<<<<<<< HEAD
  // @todo factor out into BaseCouplingScheme, function should create new CouplingData in _allData, if it does not exist and return the corresponding PtrCouplingData
  int             id = data->getID();
  PtrCouplingData aCplData;
  if (!utils::contained(id, _cplData)) { // data is not used by this coupling scheme yet, create new CouplingData
    aCplData = std::make_shared<CouplingData>(data, std::move(mesh), initialize, getExtrapolationOrder());
    _cplData.emplace(id, aCplData);
  } else { // data is already used by another exchange of this coupling scheme, use existing CouplingData
    aCplData = _cplData[id];
  }

  PRECICE_DEBUG("Configuring receive data from {}", from);
  _receiveDataVector[from].emplace(id, aCplData);
=======
  PtrCouplingData ptrCplData = addCouplingData(data, std::move(mesh), requiresInitialization);
  PRECICE_DEBUG("Configuring receive data from {}", from);
  _receiveDataVector[from].emplace(data->getID(), ptrCplData);
>>>>>>> abadc5e8
}

} // namespace precice::cplscheme<|MERGE_RESOLUTION|>--- conflicted
+++ resolved
@@ -67,17 +67,10 @@
 const DataMap MultiCouplingScheme::getAccelerationData()
 {
   // MultiCouplingScheme applies acceleration to all CouplingData
-<<<<<<< HEAD
-  return _cplData;
+  return _allData;
 }
 
 void MultiCouplingScheme::storeSendValuesAtTime(double relativeDt)
-=======
-  return _allData;
-}
-
-void MultiCouplingScheme::overwriteSendValuesAtWindowEnd()
->>>>>>> abadc5e8
 {
   DataMap uniqueSendData;
   for (auto &sendExchange : _sendDataVector | boost::adaptors::map_values) {
@@ -86,13 +79,8 @@
     }
   }
 
-<<<<<<< HEAD
   for (auto &data : uniqueSendData | boost::adaptors::map_values) {
     data->storeValuesAtTime(relativeDt, data->values());
-=======
-  for (const auto &data : uniqueSendData | boost::adaptors::map_values) {
-    data->overwriteValuesAtWindowEnd(data->values());
->>>>>>> abadc5e8
   }
 }
 
@@ -106,25 +94,20 @@
   }
 
   for (const auto &data : uniqueSendData | boost::adaptors::map_values) {
-<<<<<<< HEAD
     // initialize as constant
     data->storeValuesAtTime(time::Storage::WINDOW_START, data->values());
     data->storeValuesAtTime(time::Storage::WINDOW_END, data->values());
-=======
-    data->storeValuesAtTime(time::Storage::WINDOW_START, data->values());
->>>>>>> abadc5e8
   }
 }
 
 void MultiCouplingScheme::exchangeInitialData()
 {
   PRECICE_ASSERT(isImplicitCouplingScheme(), "MultiCouplingScheme is always Implicit.");
-  bool initialCommunication = true;
 
   if (_isController) {
     if (receivesInitializedData()) {
       for (auto &receiveExchange : _receiveDataVector) {
-        receiveData(_m2ns[receiveExchange.first], receiveExchange.second, initialCommunication);
+        receiveData(_m2ns[receiveExchange.first], receiveExchange.second);
       }
       checkDataHasBeenReceived();
     } else {
@@ -139,17 +122,16 @@
 
     if (sendsInitializedData()) {
       for (auto &sendExchange : _sendDataVector) {
-        sendData(_m2ns[sendExchange.first], sendExchange.second, initialCommunication);
+        sendData(_m2ns[sendExchange.first], sendExchange.second);
       }
     }
   } else {
     if (sendsInitializedData()) {
       for (auto &sendExchange : _sendDataVector) {
-        sendData(_m2ns[sendExchange.first], sendExchange.second, initialCommunication);
-      }
-    }
-
-<<<<<<< HEAD
+        sendData(_m2ns[sendExchange.first], sendExchange.second);
+      }
+    }
+
     // @todo would be better to only use the call of clearTimeStepsStorage at the end of this function, but this breaks for Integration/Serial/MultiCoupling/MultiCouplingThreeSolvers3
     for (auto &sendExchange : _sendDataVector) {
       for (const auto &data : sendExchange.second | boost::adaptors::map_values) {
@@ -157,11 +139,9 @@
       }
     }
 
-=======
->>>>>>> abadc5e8
     if (receivesInitializedData()) {
       for (auto &receiveExchange : _receiveDataVector) {
-        receiveData(_m2ns[receiveExchange.first], receiveExchange.second, initialCommunication);
+        receiveData(_m2ns[receiveExchange.first], receiveExchange.second);
       }
       checkDataHasBeenReceived();
     } else {
@@ -174,11 +154,9 @@
       initializeZeroReceiveData(uniqueReceiveData);
     }
   }
-
   PRECICE_DEBUG("Initial data is exchanged in MultiCouplingScheme");
 }
 
-<<<<<<< HEAD
 bool MultiCouplingScheme::hasReceiveData(std::string dataName)
 {
   for (auto &receiveExchange : _receiveDataVector | boost::adaptors::map_values) {
@@ -196,7 +174,7 @@
   bool mustOverride = true;
   PRECICE_ASSERT(math::greaterEquals(relativeDt, time::Storage::WINDOW_START), relativeDt);
   PRECICE_ASSERT(math::greaterEquals(time::Storage::WINDOW_END, relativeDt), relativeDt);
-  // @todo work with _cplData and move into BaseCouplingScheme
+  // @todo work with _allData and move into BaseCouplingScheme
   for (auto &receiveExchange : _receiveDataVector | boost::adaptors::map_values) {
     for (auto &receiveData : receiveExchange | boost::adaptors::map_values) {
       if (receiveData->getDataName() == dataName) {
@@ -212,7 +190,7 @@
 {
   PRECICE_ASSERT(math::greaterEquals(relativeDt, time::Storage::WINDOW_START), relativeDt);
   PRECICE_ASSERT(math::greaterEquals(time::Storage::WINDOW_END, relativeDt), relativeDt);
-  // @todo work with _cplData and move into BaseCouplingScheme
+  // @todo work with _allData and move into BaseCouplingScheme
   for (auto &receiveExchange : _receiveDataVector | boost::adaptors::map_values) {
     for (auto &receiveData : receiveExchange | boost::adaptors::map_values) {
       if (receiveData->getDataName() == dataName) {
@@ -227,7 +205,7 @@
 // @todo may be moved into BaseCouplingScheme, but should be done consistently with MultiCouplingScheme::overwriteReceiveData and MultiCouplingScheme::loadReceiveDataFromStorage
 void MultiCouplingScheme::clearAllDataStorage()
 {
-  for (auto &data : _cplData | boost::adaptors::map_values) {
+  for (auto &data : _allData | boost::adaptors::map_values) {
     data->clearTimeStepsStorage();
   }
 }
@@ -251,46 +229,6 @@
   PRECICE_DEBUG("No data with dataName {} found in receive data. Returning empty.", dataName);
   // PRECICE_ASSERT(false);  // Reasonable assertion, but the test Integration/Serial/WatchIntegralScaleAndNoScale actually uses read-data that is not receiving any data and this assertion gets triggered. See also https://github.com/precice/precice/pull/1526
   return times;
-=======
-void MultiCouplingScheme::storeReceiveData(double relativeDt)
-{
-  PRECICE_ASSERT(math::greaterEquals(relativeDt, time::Storage::WINDOW_START), relativeDt);
-  PRECICE_ASSERT(math::greaterEquals(time::Storage::WINDOW_END, relativeDt), relativeDt);
-
-  DataMap uniqueReceiveData;
-  for (auto &receiveExchange : _receiveDataVector | boost::adaptors::map_values) {
-    for (auto &pair : receiveExchange) {
-      uniqueReceiveData[pair.first] = pair.second;
-    }
-  }
-
-  for (auto &receiveData : uniqueReceiveData | boost::adaptors::map_values) {
-    bool mustOverride = true;
-    receiveData->storeValuesAtTime(relativeDt, receiveData->values(), mustOverride);
-  }
-}
-
-void MultiCouplingScheme::loadReceiveDataFromStorage(double relativeDt)
-{
-  PRECICE_ASSERT(math::greaterEquals(relativeDt, time::Storage::WINDOW_START), relativeDt);
-  PRECICE_ASSERT(math::greaterEquals(time::Storage::WINDOW_END, relativeDt), relativeDt);
-
-  DataMap uniqueReceiveData;
-  for (auto &receiveExchange : _receiveDataVector | boost::adaptors::map_values) {
-    for (auto &pair : receiveExchange) {
-      uniqueReceiveData[pair.first] = pair.second;
-    }
-  }
-
-  for (auto &receiveData : uniqueReceiveData | boost::adaptors::map_values) {
-    receiveData->values() = receiveData->getValuesAtTime(relativeDt);
-  }
-}
-
-void MultiCouplingScheme::performReceiveOfFirstAdvance()
-{
-  return; // no action needed.
->>>>>>> abadc5e8
 }
 
 void MultiCouplingScheme::exchangeFirstData()
@@ -323,13 +261,6 @@
     doImplicitStep();
     for (const auto &m2n : _m2ns | boost::adaptors::map_values) {
       sendConvergence(m2n);
-<<<<<<< HEAD
-=======
-    }
-
-    for (auto &sendExchange : _sendDataVector) {
-      sendData(_m2ns[sendExchange.first], sendExchange.second);
->>>>>>> abadc5e8
     }
   } else {
     receiveConvergence(_m2ns[_controller]);
@@ -338,29 +269,21 @@
     }
     checkDataHasBeenReceived();
   }
-<<<<<<< HEAD
-
-  if (hasConverged()) {
-    for (const auto &data : _cplData | boost::adaptors::map_values) {
-=======
+
   if (hasConverged()) {
     for (const auto &data : _allData | boost::adaptors::map_values) {
->>>>>>> abadc5e8
       data->moveTimeStepsStorage();
     }
   }
   if (isImplicitCouplingScheme()) {
     storeIteration();
   }
-<<<<<<< HEAD
 
   if (_isController) {
     for (auto &sendExchange : _sendDataVector) {
       sendData(_m2ns[sendExchange.first], sendExchange.second);
     }
   }
-=======
->>>>>>> abadc5e8
 }
 
 void MultiCouplingScheme::addDataToSend(
@@ -369,24 +292,9 @@
     bool                 requiresInitialization,
     const std::string &  to)
 {
-<<<<<<< HEAD
-  // @todo factor out into BaseCouplingScheme, function should create new CouplingData in _allData, if it does not exist and return the corresponding PtrCouplingData
-  int             id = data->getID();
-  PtrCouplingData aCplData;
-  if (!utils::contained(id, _cplData)) { // data is not used by this coupling scheme yet, create new CouplingData
-    aCplData = std::make_shared<CouplingData>(data, std::move(mesh), initialize, getExtrapolationOrder());
-    _cplData.emplace(id, aCplData);
-  } else { // data is already used by another exchange of this coupling scheme, use existing CouplingData
-    aCplData = _cplData[id];
-  }
-
-  PRECICE_DEBUG("Configuring send data to {}", to);
-  _sendDataVector[to].emplace(id, aCplData);
-=======
   PtrCouplingData ptrCplData = addCouplingData(data, std::move(mesh), requiresInitialization);
   PRECICE_DEBUG("Configuring send data to {}", to);
   _sendDataVector[to].emplace(data->getID(), ptrCplData);
->>>>>>> abadc5e8
 }
 
 void MultiCouplingScheme::addDataToReceive(
@@ -395,24 +303,9 @@
     bool                 requiresInitialization,
     const std::string &  from)
 {
-<<<<<<< HEAD
-  // @todo factor out into BaseCouplingScheme, function should create new CouplingData in _allData, if it does not exist and return the corresponding PtrCouplingData
-  int             id = data->getID();
-  PtrCouplingData aCplData;
-  if (!utils::contained(id, _cplData)) { // data is not used by this coupling scheme yet, create new CouplingData
-    aCplData = std::make_shared<CouplingData>(data, std::move(mesh), initialize, getExtrapolationOrder());
-    _cplData.emplace(id, aCplData);
-  } else { // data is already used by another exchange of this coupling scheme, use existing CouplingData
-    aCplData = _cplData[id];
-  }
-
-  PRECICE_DEBUG("Configuring receive data from {}", from);
-  _receiveDataVector[from].emplace(id, aCplData);
-=======
   PtrCouplingData ptrCplData = addCouplingData(data, std::move(mesh), requiresInitialization);
   PRECICE_DEBUG("Configuring receive data from {}", from);
   _receiveDataVector[from].emplace(data->getID(), ptrCplData);
->>>>>>> abadc5e8
 }
 
 } // namespace precice::cplscheme