--- conflicted
+++ resolved
@@ -36,8 +36,6 @@
 {
   PRECICE_ASSERT(isImplicitCouplingScheme(), "MultiCouplingScheme is always Implicit.");
 
-  PRECICE_DEBUG("AM I THE CONTROLLER? {}", _isController);
-
   // Controller participant never does the first step, because it is never the first participant
   setDoesFirstStep(!_isController);
 
@@ -47,9 +45,11 @@
 std::vector<std::string> MultiCouplingScheme::getCouplingPartners() const
 {
   std::vector<std::string> partnerNames;
-  // Add non-local participant
-  // @todo has to be implemented!
-  PRECICE_ASSERT(false);
+
+  for (const auto &m2nPair : _m2ns) {
+    partnerNames.emplace_back(m2nPair.first);
+  }
+
   return partnerNames;
 }
 
@@ -76,27 +76,15 @@
       for (auto &receiveExchange : _receiveDataVector) {
         receiveData(_m2ns[receiveExchange.first], receiveExchange.second);
       }
-
       checkDataHasBeenReceived();
-      // second participant has to save values for extrapolation
-      for (auto &receiveExchange : _receiveDataVector) {
-        updateOldValues(receiveExchange.second);
-      }
     }
-<<<<<<< HEAD
     if (sendsInitializedData()) {
-      for (auto &sendExchange : _sendDataVector) {
-        updateOldValues(sendExchange.second);
-      }
       for (auto &sendExchange : _sendDataVector) {
         sendData(_m2ns[sendExchange.first], sendExchange.second);
       }
     }
   } else {
     if (sendsInitializedData()) {
-      for (auto &sendExchange : _sendDataVector) {
-        updateOldValues(sendExchange.second);
-      }
       for (auto &sendExchange : _sendDataVector) {
         sendData(_m2ns[sendExchange.first], sendExchange.second);
       }
@@ -106,17 +94,6 @@
         receiveData(_m2ns[receiveExchange.first], receiveExchange.second);
       }
       checkDataHasBeenReceived();
-      // second participant has to save values for extrapolation
-      for (auto &receiveExchange : _receiveDataVector) {
-        updateOldValues(receiveExchange.second);
-      }
-=======
-    checkDataHasBeenReceived();
-  }
-  if (sendsInitializedData()) {
-    for (size_t i = 0; i < _m2ns.size(); i++) {
-      sendData(_m2ns[i], _sendDataVector[i]);
->>>>>>> f1cb45f9
     }
   }
   PRECICE_DEBUG("Initial data is exchanged in MultiCouplingScheme");
@@ -131,18 +108,13 @@
 
   bool convergence = true;
 
-<<<<<<< HEAD
   if (_isController) {
     for (auto &receiveExchange : _receiveDataVector) {
       receiveData(_m2ns[receiveExchange.first], receiveExchange.second);
     }
     checkDataHasBeenReceived();
-=======
-  PRECICE_DEBUG("Perform acceleration (only second participant)...");
-  bool convergence = doImplicitStep();
->>>>>>> f1cb45f9
 
-    convergence = accelerate();
+    convergence = doImplicitStep();
     for (const auto &m2nPair : _m2ns) {
       sendConvergence(m2nPair.second, convergence);
     }
@@ -165,16 +137,6 @@
   return convergence;
 }
 
-<<<<<<< HEAD
-void MultiCouplingScheme::mergeData()
-{
-  // PRECICE_TRACE();
-  // PRECICE_ASSERT(_allData.empty(), "This function should only be called once.");
-  // PRECICE_ASSERT(_sendDataVector.size() == _receiveDataVector.size());
-}
-
-=======
->>>>>>> f1cb45f9
 void MultiCouplingScheme::addDataToSend(
     mesh::PtrData data,
     mesh::PtrMesh mesh,
@@ -182,25 +144,13 @@
     std::string   to)
 {
   int id = data->getID();
-<<<<<<< HEAD
   PRECICE_DEBUG("Configuring send data to {}", to);
   PtrCouplingData     ptrCplData(new CouplingData(data, mesh, initialize));
   DataMap::value_type dataPair = std::make_pair(id, ptrCplData);
   _sendDataVector[to].insert(dataPair);
-  _allData.insert(dataPair);
-=======
-  if (!utils::contained(id, _sendDataVector[index])) {
-    PtrCouplingData     ptrCplData(new CouplingData(data, mesh, initialize));
-    DataMap::value_type pair = std::make_pair(id, ptrCplData);
-    PRECICE_ASSERT(_sendDataVector[index].count(pair.first) == 0, "Key already exists!");
-    _sendDataVector[index].insert(pair);
-    PRECICE_ASSERT(_allData.count(pair.first) == 0, "Key already exists!");
-    _allData.insert(pair);
-  } else {
-    PRECICE_ERROR("Data \"{}\" of mesh \"{}\" cannot be added twice for sending.",
-                  data->getName(), mesh->getName());
+  if (!utils::contained(id, _allData)) {
+    _allData.insert(dataPair);
   }
->>>>>>> f1cb45f9
 }
 
 void MultiCouplingScheme::addDataToReceive(
@@ -210,32 +160,13 @@
     std::string   from)
 {
   int id = data->getID();
-<<<<<<< HEAD
   PRECICE_DEBUG("Configuring receive data from {}", from);
   PtrCouplingData     ptrCplData(new CouplingData(data, mesh, initialize));
   DataMap::value_type dataPair = std::make_pair(id, ptrCplData);
   _receiveDataVector[from].insert(dataPair);
-  _allData.insert(dataPair);
-}
-
-CouplingData *MultiCouplingScheme::getData(
-    int dataID)
-{
-  PRECICE_TRACE(dataID);
-  PRECICE_DEBUG("Desired data ID is {}", dataID);
-  DataMap::iterator iter = _allData.find(dataID);
-  if (iter != _allData.end()) {
-    return &(*(iter->second));
+  if (!utils::contained(id, _allData)) {
+    _allData.insert(dataPair);
   }
-  return nullptr;
-}
-
-void MultiCouplingScheme::assignDataToConvergenceMeasure(ConvergenceMeasureContext *convergenceMeasure, int dataID)
-{
-  //if(_isController){
-  convergenceMeasure->couplingData = getData(dataID);
-  PRECICE_ASSERT(convergenceMeasure->couplingData != nullptr);
-  //}
 }
 
 bool MultiCouplingScheme::receiveConvergence(const m2n::PtrM2N &m2n)
@@ -252,20 +183,5 @@
   m2n->send(convergence);
 }
 
-=======
-  if (!utils::contained(id, _receiveDataVector[index])) {
-    PtrCouplingData     ptrCplData(new CouplingData(data, mesh, initialize));
-    DataMap::value_type pair = std::make_pair(id, ptrCplData);
-    PRECICE_ASSERT(_receiveDataVector[index].count(pair.first) == 0, "Key already exists!");
-    _receiveDataVector[index].insert(pair);
-    PRECICE_ASSERT(_allData.count(pair.first) == 0, "Key already exists!");
-    _allData.insert(pair);
-  } else {
-    PRECICE_ERROR("Data \"{}\" of mesh \"{}\" cannot be added twice for receiving.",
-                  data->getName(), mesh->getName());
-  }
-}
-
->>>>>>> f1cb45f9
 } // namespace cplscheme
 } // namespace precice