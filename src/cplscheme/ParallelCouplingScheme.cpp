--- conflicted
+++ resolved
@@ -59,10 +59,9 @@
   }
 }
 
-std::pair<bool, bool> ParallelCouplingScheme::exchangeDataAndAccelerate()
+bool ParallelCouplingScheme::exchangeDataAndAccelerate()
 {
   bool convergence = true;
-  bool convergenceCoarseOptimization = true;
 
   if (doesFirstStep()) { //first participant
     PRECICE_DEBUG("Sending data...");
@@ -74,98 +73,17 @@
     receiveData(getM2N());
   } else { //second participant
     PRECICE_DEBUG("Receiving data...");
-<<<<<<< HEAD
     receiveData(getM2N());
     if (isImplicitCouplingScheme()) {
       PRECICE_DEBUG("Perform acceleration (only second participant)...");
-      std::pair<bool, bool> convergenceInformation = accelerate();
-      convergence = convergenceInformation.first;
-      convergenceCoarseOptimization = convergenceInformation.second;
+      convergence = accelerate();
       sendConvergence(getM2N(), convergence);
     }
     PRECICE_DEBUG("Sending data...");
     sendData(getM2N());
   }
 
-  return std::pair<bool, bool>(convergence, convergenceCoarseOptimization);
-=======
-    receiveAndSetDt();
-    receiveData(getM2N());
-    setHasDataBeenExchanged(true);
-
-    PRECICE_DEBUG("Sending data...");
-    sendDt();
-    sendData(getM2N());
-  }
-
-  //both participants
-  setComputedTimeWindowPart(0.0);
-}
-
-void ParallelCouplingScheme::implicitAdvance()
-{
-  PRECICE_DEBUG("Computed full length of iteration");
-  bool convergence = false;
-  if (doesFirstStep()) { //First participant
-    sendData(getM2N());
-    getM2N()->receive(convergence);
-    if (convergence) {
-      timeWindowCompleted();
-    }
-    receiveData(getM2N());
-  } else { // second participant
-    receiveData(getM2N());
-
-    PRECICE_DEBUG("measure convergence.");
-    convergence = measureConvergence();
-    // Stop, when maximal iteration count (given in config) is reached
-    if (maxIterationsReached())
-      convergence = true;
-
-    if (convergence) {
-      if (getAcceleration().get() != nullptr) {
-        _deletedColumnsPPFiltering = getAcceleration()->getDeletedColumns();
-        getAcceleration()->iterationsConverged(getAllData());
-      }
-      newConvergenceMeasurements();
-      timeWindowCompleted();
-    } else if (getAcceleration().get() != nullptr) {
-      getAcceleration()->performAcceleration(getAllData());
-    }
-
-    // extrapolate new input data for the solver evaluation in time.
-    if (convergence && (getExtrapolationOrder() > 0)) {
-      extrapolateData(getAllData()); // Also stores data
-    } else {                         // Store data for conv. measurement, acceleration, or extrapolation
-      for (DataMap::value_type &pair : getSendData()) {
-        if (pair.second->oldValues.size() > 0) {
-          pair.second->oldValues.col(0) = *pair.second->values;
-        }
-      }
-      for (DataMap::value_type &pair : getReceiveData()) {
-        if (pair.second->oldValues.size() > 0) {
-          pair.second->oldValues.col(0) = *pair.second->values;
-        }
-      }
-    }
-
-    getM2N()->send(convergence);
-
-    sendData(getM2N());
-  }
-
-  // both participants
-  if (not convergence) {
-    PRECICE_DEBUG("No convergence achieved");
-    requireAction(constants::actionReadIterationCheckpoint());
-  } else {
-    PRECICE_DEBUG("Convergence achieved");
-    advanceTXTWriters();
-  }
-  updateTimeAndIterations(convergence);
-  setHasDataBeenExchanged(true);
-  setComputedTimeWindowPart(0.0);
->>>>>>> c8e901c2
+  return convergence;
 }
 
 void ParallelCouplingScheme::mergeData()
