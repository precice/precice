#include "ParallelCouplingScheme.hpp"
#include <algorithm>
#include <cstddef>
#include <map>
#include <memory>
#include <ostream>
#include <type_traits>
#include <utility>
#include "acceleration/Acceleration.hpp"
#include "acceleration/SharedPointer.hpp"
#include "cplscheme/BaseCouplingScheme.hpp"
#include "cplscheme/CouplingData.hpp"
#include "cplscheme/SharedPointer.hpp"
#include "logging/LogMacros.hpp"
#include "m2n/SharedPointer.hpp"
#include "mesh/Data.hpp"
#include "mesh/Mesh.hpp"

namespace precice::cplscheme {

ParallelCouplingScheme::ParallelCouplingScheme(
<<<<<<< HEAD
    double                             maxTime,
    int                                maxTimeWindows,
    double                             timeWindowSize,
    int                                validDigits,
    const std::string &                localParticipant,
    std::map<std::string, m2n::PtrM2N> m2ns,
    constants::TimesteppingMethod      dtMethod,
    CouplingMode                       cplMode,
    const std::string &                controller,
    int                                maxIterations,
    int                                extrapolationOrder)
    : BaseCouplingScheme(maxTime, maxTimeWindows, timeWindowSize, validDigits, localParticipant, controller, maxIterations, cplMode, dtMethod, extrapolationOrder)
{
  _m2ns = m2ns;
  if (_m2ns.size() > 1) {
    // @todo implement ParallelCouplingScheme with multi coupling for explicit coupling
    PRECICE_ASSERT(isImplicitCouplingScheme(), "ParallelCouplingScheme with multi coupling is always Implicit.");
  }
  PRECICE_DEBUG("MultiCoupling scheme is created for {}.", localParticipant);
}

void ParallelCouplingScheme::exchangeInitialData()
{
  if (!doesFirstStep()) {
    if (receivesInitializedData()) {
      for (auto &receiveExchange : _receiveDataVector) {
        receiveData(_m2ns[receiveExchange.first], receiveExchange.second);
      }
      checkDataHasBeenReceived();
    }
    if (sendsInitializedData()) {
      for (auto &sendExchange : _sendDataVector) {
        sendData(_m2ns[sendExchange.first], sendExchange.second);
      }
    }
  } else {
    if (sendsInitializedData()) {
      for (auto &sendExchange : _sendDataVector) {
        sendData(_m2ns[sendExchange.first], sendExchange.second);
      }
    }
    if (receivesInitializedData()) {
      for (auto &receiveExchange : _receiveDataVector) {
        receiveData(_m2ns[receiveExchange.first], receiveExchange.second);
      }
      checkDataHasBeenReceived();
    }
  }
  PRECICE_DEBUG("Initial data is exchanged in ParallelCouplingScheme");
}
=======
    double                        maxTime,
    int                           maxTimeWindows,
    double                        timeWindowSize,
    int                           validDigits,
    const std::string &           firstParticipant,
    const std::string &           secondParticipant,
    const std::string &           localParticipant,
    m2n::PtrM2N                   m2n,
    constants::TimesteppingMethod dtMethod,
    CouplingMode                  cplMode,
    int                           maxIterations,
    int                           extrapolationOrder)
    : BiCouplingScheme(maxTime, maxTimeWindows, timeWindowSize, validDigits, firstParticipant,
                       secondParticipant, localParticipant, std::move(m2n), maxIterations, cplMode, dtMethod, extrapolationOrder) {}
>>>>>>> 85c325af

bool ParallelCouplingScheme::exchangeDataAndAccelerate()
{
  PRECICE_DEBUG("Computed full length of iteration");

  bool convergence = true;

<<<<<<< HEAD
  if (!doesFirstStep()) {
=======
  if (doesFirstStep()) { // first participant
    PRECICE_DEBUG("Sending data...");
    sendData(getM2N(), getSendData());
>>>>>>> 85c325af
    PRECICE_DEBUG("Receiving data...");
    for (auto &receiveExchange : _receiveDataVector) {
      receiveData(_m2ns[receiveExchange.first], receiveExchange.second);
    }
<<<<<<< HEAD
=======
    receiveData(getM2N(), getReceiveData());
    checkDataHasBeenReceived();
  } else { // second participant
    PRECICE_DEBUG("Receiving data...");
    receiveData(getM2N(), getReceiveData());
>>>>>>> 85c325af
    checkDataHasBeenReceived();
    if (isImplicitCouplingScheme()) {
      PRECICE_DEBUG("Perform acceleration (only second participant)...");
      convergence = doImplicitStep();
      for (const auto &m2nPair : _m2ns) {
        sendConvergence(m2nPair.second, convergence);
      }
    }
    PRECICE_DEBUG("Sending data...");
    for (auto &sendExchange : _sendDataVector) {
      sendData(_m2ns[sendExchange.first], sendExchange.second);
    }
  } else {
    PRECICE_DEBUG("Sending data...");
    for (auto &sendExchange : _sendDataVector) {
      sendData(_m2ns[sendExchange.first], sendExchange.second);
    }
    PRECICE_DEBUG("Receiving data...");
    if (isImplicitCouplingScheme()) {
      convergence = receiveConvergence(_m2ns[_controller]);
    }
    for (auto &receiveExchange : _receiveDataVector) {
      receiveData(_m2ns[receiveExchange.first], receiveExchange.second);
    }
    checkDataHasBeenReceived();
  }
  return convergence;
}

<<<<<<< HEAD
typedef std::map<int, PtrCouplingData> DataMap;

const DataMap ParallelCouplingScheme::getAccelerationData()
{
  DataMap accelerationData;
  for (auto &data : allCouplingData()) {
    PRECICE_ASSERT(accelerationData.count(data->getDataID()) == 0);
    accelerationData[data->getDataID()] = data;
  }
  return accelerationData;
}

} // namespace cplscheme
} // namespace precice
=======
} // namespace precice::cplscheme
>>>>>>> 85c325af
<|MERGE_RESOLUTION|>--- conflicted
+++ resolved
@@ -19,7 +19,6 @@
 namespace precice::cplscheme {
 
 ParallelCouplingScheme::ParallelCouplingScheme(
-<<<<<<< HEAD
     double                             maxTime,
     int                                maxTimeWindows,
     double                             timeWindowSize,
@@ -70,22 +69,6 @@
   }
   PRECICE_DEBUG("Initial data is exchanged in ParallelCouplingScheme");
 }
-=======
-    double                        maxTime,
-    int                           maxTimeWindows,
-    double                        timeWindowSize,
-    int                           validDigits,
-    const std::string &           firstParticipant,
-    const std::string &           secondParticipant,
-    const std::string &           localParticipant,
-    m2n::PtrM2N                   m2n,
-    constants::TimesteppingMethod dtMethod,
-    CouplingMode                  cplMode,
-    int                           maxIterations,
-    int                           extrapolationOrder)
-    : BiCouplingScheme(maxTime, maxTimeWindows, timeWindowSize, validDigits, firstParticipant,
-                       secondParticipant, localParticipant, std::move(m2n), maxIterations, cplMode, dtMethod, extrapolationOrder) {}
->>>>>>> 85c325af
 
 bool ParallelCouplingScheme::exchangeDataAndAccelerate()
 {
@@ -93,25 +76,11 @@
 
   bool convergence = true;
 
-<<<<<<< HEAD
   if (!doesFirstStep()) {
-=======
-  if (doesFirstStep()) { // first participant
-    PRECICE_DEBUG("Sending data...");
-    sendData(getM2N(), getSendData());
->>>>>>> 85c325af
     PRECICE_DEBUG("Receiving data...");
     for (auto &receiveExchange : _receiveDataVector) {
       receiveData(_m2ns[receiveExchange.first], receiveExchange.second);
     }
-<<<<<<< HEAD
-=======
-    receiveData(getM2N(), getReceiveData());
-    checkDataHasBeenReceived();
-  } else { // second participant
-    PRECICE_DEBUG("Receiving data...");
-    receiveData(getM2N(), getReceiveData());
->>>>>>> 85c325af
     checkDataHasBeenReceived();
     if (isImplicitCouplingScheme()) {
       PRECICE_DEBUG("Perform acceleration (only second participant)...");
@@ -138,10 +107,10 @@
     }
     checkDataHasBeenReceived();
   }
+
   return convergence;
 }
 
-<<<<<<< HEAD
 typedef std::map<int, PtrCouplingData> DataMap;
 
 const DataMap ParallelCouplingScheme::getAccelerationData()
@@ -154,8 +123,5 @@
   return accelerationData;
 }
 
-} // namespace cplscheme
-} // namespace precice
-=======
 } // namespace precice::cplscheme
->>>>>>> 85c325af
+} // namespace precice