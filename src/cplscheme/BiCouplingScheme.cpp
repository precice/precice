--- conflicted
+++ resolved
@@ -151,23 +151,15 @@
       sendData(getM2N(), getSendData());
     }
     if (receivesInitializedData()) {
-<<<<<<< HEAD
       receiveData(getM2N(), getReceiveData(), initialReceive);
-=======
-      receiveData(getM2N(), getReceiveData());
       checkDataHasBeenReceived();
->>>>>>> 13b42636
     } else {
       initializeWithZeroInitialData(getReceiveData());
     }
   } else { // second participant
     if (receivesInitializedData()) {
-<<<<<<< HEAD
       receiveData(getM2N(), getReceiveData(), initialReceive);
-=======
-      receiveData(getM2N(), getReceiveData());
       checkDataHasBeenReceived();
->>>>>>> 13b42636
     } else {
       initializeWithZeroInitialData(getReceiveData());
     }
