#pragma once

#include <map>
#include <string>
#include <tuple>
#include <vector>

#include "acceleration/SharedPointer.hpp"
#include "cplscheme/Constants.hpp"
#include "cplscheme/CouplingScheme.hpp"
#include "cplscheme/MultiCouplingScheme.hpp"
#include "cplscheme/SharedPointer.hpp"
#include "cplscheme/impl/SharedPointer.hpp"
#include "logging/Logger.hpp"
#include "m2n/config/M2NConfiguration.hpp"
#include "mesh/SharedPointer.hpp"
#include "precice/config/SharedPointer.hpp"
#include "precice/impl/MeshContext.hpp"
#include "precice/types.hpp"
#include "xml/XMLTag.hpp"

namespace precice {
namespace cplscheme {
class CompositionalCouplingScheme;
class BiCouplingScheme;
} // namespace cplscheme
} // namespace precice

// Forward declaration to friend the boost test struct
namespace CplSchemeTests {
namespace ParallelImplicitCouplingSchemeTests {
struct testParseConfigurationWithRelaxation;
}
namespace SerialImplicitCouplingSchemeTests {
struct testParseConfigurationWithRelaxation;
}
} // namespace CplSchemeTests

// ----------------------------------------------------------- CLASS DEFINITION
namespace precice {
namespace cplscheme {
class MultiCouplingScheme;

/// Configuration for coupling schemes.
class CouplingSchemeConfiguration : public xml::XMLTag::Listener {
public:
  /**
   * @brief Constructor.
   *
   * @param[in] parent  Used to add subtags to hierarchical XML structure.
   * @param[in] meshConfig For checking if a used mesh is defined.
   * @param[in] m2nConfig For checking if a communication between participants to be coupled is defined.
   * @param[in] participantConfig For checking waveform degree.
   */
  CouplingSchemeConfiguration(
      xml::XMLTag &                        parent,
      mesh::PtrMeshConfiguration           meshConfig,
      m2n::M2NConfiguration::SharedPointer m2nConfig,
      config::PtrParticipantConfiguration  participantConfig);

  void setExperimental(bool experimental);

  void setMinTimeStepSize(double minTimeStepSize);

  /// Destructor, empty.
  virtual ~CouplingSchemeConfiguration() {}

  /// Check, if a coupling scheme is configured for a participant.
  bool hasCouplingScheme(const std::string &participantName) const;

  /// Returns the configured coupling scheme.
  const PtrCouplingScheme &getCouplingScheme(const std::string &participantName) const;

  /// Returns the name of one dataset exchanged in the coupling scheme.
  const std::string &getDataToExchange(int index) const;

  /// Callback method required when using xml::XMLTag.
  virtual void xmlTagCallback(const xml::ConfigurationContext &context, xml::XMLTag &callingTag);

  /// Callback method required when using xml::XMLTag.
  virtual void xmlEndTagCallback(const xml::ConfigurationContext &context, xml::XMLTag &callingTag);

  /// Adds a manually configured coupling scheme for a participant.
  void addCouplingScheme(const PtrCouplingScheme &cplScheme, const std::string &participantName);

private:
  mutable logging::Logger _log{"cplscheme::CouplingSchemeConfiguration"};

  const std::string TAG;
  const std::string TAG_PARTICIPANTS;
  const std::string TAG_PARTICIPANT;
  const std::string TAG_EXCHANGE;
  const std::string TAG_MAX_TIME;
  const std::string TAG_MAX_TIME_WINDOWS;
  const std::string TAG_TIME_WINDOW_SIZE;
  const std::string TAG_ABS_CONV_MEASURE;
  const std::string TAG_ABS_OR_REL_CONV_MEASURE;
  const std::string TAG_REL_CONV_MEASURE;
  const std::string TAG_RES_REL_CONV_MEASURE;
  const std::string TAG_MIN_ITERATIONS;
  const std::string TAG_MAX_ITERATIONS;

  const std::string ATTR_DATA;
  const std::string ATTR_MESH;
  const std::string ATTR_PARTICIPANT;
  const std::string ATTR_INITIALIZE;
  const std::string ATTR_EXCHANGE_SUBSTEPS;
  const std::string ATTR_TYPE;
  const std::string ATTR_FIRST;
  const std::string ATTR_SECOND;
  const std::string ATTR_VALUE;
  const std::string ATTR_METHOD;
  const std::string ATTR_LIMIT;
<<<<<<< HEAD
  const std::string ATTR_ABS_LIMIT;
  const std::string ATTR_REL_LIMIT;
  const std::string ATTR_MIN_ITERATIONS;
=======
>>>>>>> eeed1888
  const std::string ATTR_NAME;
  const std::string ATTR_FROM;
  const std::string ATTR_TO;
  const std::string ATTR_SUFFICES;
  const std::string ATTR_STRICT;
  const std::string ATTR_CONTROL;

  const std::string VALUE_SERIAL_EXPLICIT;
  const std::string VALUE_PARALLEL_EXPLICIT;
  const std::string VALUE_SERIAL_IMPLICIT;
  const std::string VALUE_PARALLEL_IMPLICIT;
  const std::string VALUE_MULTI;
  const std::string VALUE_FIXED;
  const std::string VALUE_FIRST_PARTICIPANT;

  double           _minTimeStepSize = math::NUMERICAL_ZERO_DIFFERENCE;
  static const int DEFAULT_MIN_ITERATIONS;
  static const int DEFAULT_MAX_ITERATIONS;

  struct ConvergenceMeasureDefintion {
    mesh::PtrData               data;
    bool                        suffices;
    bool                        strict;
    std::string                 meshName;
    impl::PtrConvergenceMeasure measure;
    bool                        doesLogging;
  };

  struct Config {
    std::string                   type;
    std::string                   name;
    std::vector<std::string>      participants;
    std::string                   controller;
    bool                          setController  = false;
    double                        maxTime        = CouplingScheme::UNDEFINED_MAX_TIME;
    int                           maxTimeWindows = CouplingScheme::UNDEFINED_TIME_WINDOWS;
    double                        timeWindowSize = CouplingScheme::UNDEFINED_TIME_WINDOW_SIZE;
    constants::TimesteppingMethod dtMethod       = constants::FIXED_TIME_WINDOW_SIZE;

    struct Exchange {
      mesh::PtrData data;
      mesh::PtrMesh mesh;
      std::string   from;
      std::string   to;
      bool          requiresInitialization;
      bool          exchangeSubsteps;
    };
    std::vector<Exchange>                    exchanges;
    std::vector<ConvergenceMeasureDefintion> convergenceMeasureDefinitions;
    int                                      maxIterations = DEFAULT_MAX_ITERATIONS;
    int                                      minIterations = DEFAULT_MIN_ITERATIONS;

    bool hasExchange(const Exchange &totest) const
    {
      return std::any_of(exchanges.begin(), exchanges.end(), [&totest](const auto &ex) {
        return ex.from == totest.from && ex.to == totest.to && ex.data->getName() == totest.data->getName() && ex.mesh->getName() == totest.mesh->getName();
      });
    }
  } _config;

  mesh::PtrMeshConfiguration _meshConfig;

  m2n::M2NConfiguration::SharedPointer _m2nConfig;

  acceleration::PtrAccelerationConfiguration _accelerationConfig;

  precice::config::PtrParticipantConfiguration _participantConfig;

  /// Map from participant name to coupling scheme (composition).
  std::map<std::string, PtrCouplingScheme> _couplingSchemes;

  /// If a participant has more than one coupling scheme, a composition is created.
  std::map<std::string, CompositionalCouplingScheme *> _couplingSchemeCompositions;

  void addTypespecifcSubtags(const std::string &type, xml::XMLTag &tag);

  void addTransientLimitTags(const std::string &type, xml::XMLTag &tag);

  void addTagParticipants(xml::XMLTag &tag);

  void addTagParticipant(xml::XMLTag &tag);

  void addTagExchange(xml::XMLTag &tag);

  void addTagAbsoluteConvergenceMeasure(xml::XMLTag &tag);

  void addTagAbsoluteOrRelativeConvergenceMeasure(xml::XMLTag &tag);

  void addTagRelativeConvergenceMeasure(xml::XMLTag &tag);

  void addTagResidualRelativeConvergenceMeasure(xml::XMLTag &tag);

  void addBaseAttributesTagConvergenceMeasure(xml::XMLTag &tag);

  void addTagMinIterations(xml::XMLTag &tag);

  void addTagMaxIterations(xml::XMLTag &tag);

  void addTagAcceleration(xml::XMLTag &tag);

  void addAbsoluteConvergenceMeasure(
      const std::string &dataName,
      const std::string &meshName,
      double             limit,
      bool               suffices,
      bool               strict);

  void addAbsoluteOrRelativeConvergenceMeasure(
      const std::string &dataName,
      const std::string &meshName,
      double             absLimit,
      double             relLimit,
      bool               suffices,
      bool               strict);

  void addRelativeConvergenceMeasure(
      const std::string &dataName,
      const std::string &meshName,
      double             limit,
      bool               suffices,
      bool               strict);

  void addResidualRelativeConvergenceMeasure(
      const std::string &dataName,
      const std::string &meshName,
      double             limit,
      bool               suffices,
      bool               strict);

  mesh::PtrData getData(
      const std::string &dataName,
      const std::string &meshName) const;

  mesh::PtrData findDataByID(
      int ID) const;

  PtrCouplingScheme createSerialExplicitCouplingScheme(
      const std::string &accessor) const;

  PtrCouplingScheme createParallelExplicitCouplingScheme(
      const std::string &accessor) const;

  PtrCouplingScheme createSerialImplicitCouplingScheme(
      const std::string &accessor) const;

  PtrCouplingScheme createParallelImplicitCouplingScheme(
      const std::string &accessor) const;

  PtrCouplingScheme createMultiCouplingScheme(
      const std::string &accessor) const;

  constants::TimesteppingMethod getTimesteppingMethod(
      const std::string &method) const;

  /// Adds configured exchange data to be sent or received to scheme.
  void addDataToBeExchanged(
      BiCouplingScheme & scheme,
      const std::string &accessor) const;

  /**
   * @brief Adds configured exchange data to be sent or received to scheme.
   * Only used specifically for MultiCouplingScheme
   */
  void addMultiDataToBeExchanged(
      MultiCouplingScheme &scheme,
      const std::string &  accessor) const;

  void checkIfDataIsExchanged(
      DataID dataID) const;

  void checkSerialImplicitAccelerationData(
      DataID dataID, const std::string &first, const std::string &second) const;

  void addConvergenceMeasures(
      BaseCouplingScheme *                            scheme,
      const std::string &                             participant,
      const std::vector<ConvergenceMeasureDefintion> &convergenceMeasureDefinitions) const;

  void setSerialAcceleration(
      BaseCouplingScheme *scheme,
      const std::string & first,
      const std::string & second) const;

  void setParallelAcceleration(
      BaseCouplingScheme *scheme,
      const std::string & participant) const;

  friend struct CplSchemeTests::ParallelImplicitCouplingSchemeTests::testParseConfigurationWithRelaxation; // For whitebox tests
  friend struct CplSchemeTests::SerialImplicitCouplingSchemeTests::testParseConfigurationWithRelaxation;   // For whitebox tests

  /**
   * @brief Helper function to check that waveform-degree and substep exchange are compatible.
   *
   * The following rules are checked:
   *
   * 1) If waveform-degree="0", then user must set substeps="false", because constant interpolation (zeroth degree) is intended for debugging and user should use first degree instead.
   * 2) If waveform-degree="1", then any configuration for substeps is allowed. The user might want to set substeps="false" for better performance.
   * 3) If waveform-degree="2" or greater, the user must set substeps="true", because subcycling and exchange of substeps is required for higher-degree B-splines.
   *
   * @param exchange The Exchange being checked.
   */
  void checkSubstepExchangeWaveformDegree(const Config::Exchange &exchange) const;

  /// Helper to update some configs which may have a different meaning in implicit coupling
  void updateConfigForImplicitCoupling();

  /**
   * @brief Helper function to check iteration limits in conjunction with convergence measures
   */
  void checkIterationLimits() const;
};
} // namespace cplscheme
} // namespace precice<|MERGE_RESOLUTION|>--- conflicted
+++ resolved
@@ -111,12 +111,9 @@
   const std::string ATTR_VALUE;
   const std::string ATTR_METHOD;
   const std::string ATTR_LIMIT;
-<<<<<<< HEAD
   const std::string ATTR_ABS_LIMIT;
   const std::string ATTR_REL_LIMIT;
   const std::string ATTR_MIN_ITERATIONS;
-=======
->>>>>>> eeed1888
   const std::string ATTR_NAME;
   const std::string ATTR_FROM;
   const std::string ATTR_TO;
