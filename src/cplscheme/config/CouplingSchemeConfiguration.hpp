#pragma once

#include <map>
#include <string>
#include <tuple>
#include <vector>

#include "acceleration/SharedPointer.hpp"
#include "cplscheme/Constants.hpp"
#include "cplscheme/CouplingScheme.hpp"
#include "cplscheme/MultiCouplingScheme.hpp"
#include "cplscheme/SharedPointer.hpp"
#include "cplscheme/impl/SharedPointer.hpp"
#include "logging/Logger.hpp"
#include "m2n/config/M2NConfiguration.hpp"
#include "mesh/SharedPointer.hpp"
#include "precice/config/SharedPointer.hpp"
#include "precice/impl/MeshContext.hpp"
#include "precice/types.hpp"
#include "xml/XMLTag.hpp"

namespace precice {
namespace cplscheme {
class CompositionalCouplingScheme;
class BiCouplingScheme;
} // namespace cplscheme
} // namespace precice

// Forward declaration to friend the boost test struct
namespace CplSchemeTests {
namespace ParallelImplicitCouplingSchemeTests {
struct testParseConfigurationWithRelaxation;
}
namespace SerialImplicitCouplingSchemeTests {
struct testParseConfigurationWithRelaxation;
}
} // namespace CplSchemeTests

// ----------------------------------------------------------- CLASS DEFINITION
namespace precice {
namespace cplscheme {
class MultiCouplingScheme;

/// Configuration for coupling schemes.
class CouplingSchemeConfiguration : public xml::XMLTag::Listener {
public:
  /**
   * @brief Constructor.
   *
   * @param[in] parent  Used to add subtags to hierarchical XML structure.
   * @param[in] meshConfig For checking if a used mesh is defined.
   * @param[in] m2nConfig For checking if a communication between participants to be coupled is defined.
   * @param[in] participantConfig For checking waveform order.
   */
  CouplingSchemeConfiguration(
      xml::XMLTag &                        parent,
      mesh::PtrMeshConfiguration           meshConfig,
      m2n::M2NConfiguration::SharedPointer m2nConfig,
      config::PtrParticipantConfiguration  participantConfig);

  void setExperimental(bool experimental);

  /// Destructor, empty.
  virtual ~CouplingSchemeConfiguration() {}

  /// Check, if a coupling scheme is configured for a participant.
  bool hasCouplingScheme(const std::string &participantName) const;

  /// Returns the configured coupling scheme.
  const PtrCouplingScheme &getCouplingScheme(const std::string &participantName) const;

  /// Returns the name of one dataset exchanged in the coupling scheme.
  const std::string &getDataToExchange(int index) const;

  /// Callback method required when using xml::XMLTag.
  virtual void xmlTagCallback(const xml::ConfigurationContext &context, xml::XMLTag &callingTag);

  /// Callback method required when using xml::XMLTag.
  virtual void xmlEndTagCallback(const xml::ConfigurationContext &context, xml::XMLTag &callingTag);

  /// Adds a manually configured coupling scheme for a participant.
  void addCouplingScheme(const PtrCouplingScheme &cplScheme, const std::string &participantName);

private:
  mutable logging::Logger _log{"cplscheme::CouplingSchemeConfiguration"};

  const std::string TAG;
  const std::string TAG_PARTICIPANTS;
  const std::string TAG_PARTICIPANT;
  const std::string TAG_EXCHANGE;
  const std::string TAG_MAX_TIME;
  const std::string TAG_MAX_TIME_WINDOWS;
  const std::string TAG_TIME_WINDOW_SIZE;
  const std::string TAG_ABS_CONV_MEASURE;
  const std::string TAG_REL_CONV_MEASURE;
  const std::string TAG_RES_REL_CONV_MEASURE;
  const std::string TAG_MIN_ITER_CONV_MEASURE;
  const std::string TAG_MAX_ITERATIONS;
  const std::string TAG_EXTRAPOLATION;

  const std::string ATTR_DATA;
  const std::string ATTR_MESH;
  const std::string ATTR_PARTICIPANT;
  const std::string ATTR_INITIALIZE;
  const std::string ATTR_TYPE;
  const std::string ATTR_FIRST;
  const std::string ATTR_SECOND;
  const std::string ATTR_VALUE;
  const std::string ATTR_VALID_DIGITS;
  const std::string ATTR_METHOD;
  const std::string ATTR_LIMIT;
  const std::string ATTR_MIN_ITERATIONS;
  const std::string ATTR_NAME;
  const std::string ATTR_FROM;
  const std::string ATTR_TO;
  const std::string ATTR_SUFFICES;
  const std::string ATTR_STRICT;
  const std::string ATTR_CONTROL;

  const std::string VALUE_SERIAL_EXPLICIT;
  const std::string VALUE_PARALLEL_EXPLICIT;
  const std::string VALUE_SERIAL_IMPLICIT;
  const std::string VALUE_PARALLEL_IMPLICIT;
  const std::string VALUE_MULTI;
  const std::string VALUE_FIXED;
  const std::string VALUE_FIRST_PARTICIPANT;

  bool _experimental = false;

  struct ConvergenceMeasureDefintion {
    mesh::PtrData               data;
    bool                        suffices;
    bool                        strict;
    std::string                 meshName;
    impl::PtrConvergenceMeasure measure;
    bool                        doesLogging;
  };

  struct Config {
    std::string                   type;
    std::string                   name;
    std::vector<std::string>      participants;
    std::string                   controller;
    bool                          setController  = false;
    double                        maxTime        = CouplingScheme::UNDEFINED_TIME;
    int                           maxTimeWindows = CouplingScheme::UNDEFINED_TIME_WINDOWS;
    double                        timeWindowSize = CouplingScheme::UNDEFINED_TIME_WINDOW_SIZE;
    int                           validDigits    = 16;
    constants::TimesteppingMethod dtMethod       = constants::FIXED_TIME_WINDOW_SIZE;

    struct Exchange {
      mesh::PtrData data;
      mesh::PtrMesh mesh;
      std::string   from;
      std::string   to;
      bool          requiresInitialization;
    };
    std::vector<Exchange>                    exchanges;
    std::vector<ConvergenceMeasureDefintion> convergenceMeasureDefinitions;
    int                                      maxIterations      = -1;
    int                                      extrapolationOrder = 0;
  } _config;

  mesh::PtrMeshConfiguration _meshConfig;

  m2n::M2NConfiguration::SharedPointer _m2nConfig;

  acceleration::PtrAccelerationConfiguration _accelerationConfig;

  precice::config::PtrParticipantConfiguration _participantConfig;

  /// Map from participant name to coupling scheme (composition).
  std::map<std::string, PtrCouplingScheme> _couplingSchemes;

  /// If a participant has more than one coupling scheme, a composition is created.
  std::map<std::string, CompositionalCouplingScheme *> _couplingSchemeCompositions;

  void addTypespecifcSubtags(const std::string &type, xml::XMLTag &tag);

  void addTransientLimitTags(const std::string &type, xml::XMLTag &tag);

  void addTagParticipants(xml::XMLTag &tag);

  void addTagParticipant(xml::XMLTag &tag);

  void addTagExchange(xml::XMLTag &tag);

  void addTagAbsoluteConvergenceMeasure(xml::XMLTag &tag);

  void addTagRelativeConvergenceMeasure(xml::XMLTag &tag);

  void addTagResidualRelativeConvergenceMeasure(xml::XMLTag &tag);

  void addTagMinIterationConvergenceMeasure(xml::XMLTag &tag);

  void addBaseAttributesTagConvergenceMeasure(xml::XMLTag &tag);

  void addTagMaxIterations(xml::XMLTag &tag);

  void addTagExtrapolation(xml::XMLTag &tag);

  void addTagAcceleration(xml::XMLTag &tag);

  void addAbsoluteConvergenceMeasure(
      const std::string &dataName,
      const std::string &meshName,
      double             limit,
      bool               suffices,
      bool               strict);

  void addRelativeConvergenceMeasure(
      const std::string &dataName,
      const std::string &meshName,
      double             limit,
      bool               suffices,
      bool               strict);

  void addResidualRelativeConvergenceMeasure(
      const std::string &dataName,
      const std::string &meshName,
      double             limit,
      bool               suffices,
      bool               strict);

  void addMinIterationConvergenceMeasure(
      const std::string &dataName,
      const std::string &meshName,
      int                minIterations,
      bool               suffices,
      bool               strict);

  mesh::PtrData getData(
      const std::string &dataName,
      const std::string &meshName) const;

  mesh::PtrData findDataByID(
      int ID) const;

  PtrCouplingScheme createSerialExplicitCouplingScheme(
      const std::string &accessor) const;

  PtrCouplingScheme createParallelExplicitCouplingScheme(
      const std::string &accessor) const;

  PtrCouplingScheme createSerialImplicitCouplingScheme(
      const std::string &accessor) const;

  PtrCouplingScheme createParallelImplicitCouplingScheme(
      const std::string &accessor) const;

  PtrCouplingScheme createMultiCouplingScheme(
      const std::string &accessor) const;

  constants::TimesteppingMethod getTimesteppingMethod(
      const std::string &method) const;

  /// Adds configured exchange data to be sent or received to scheme.
  void addDataToBeExchanged(
      BiCouplingScheme & scheme,
      const std::string &accessor) const;

  /**
   * @brief Adds configured exchange data to be sent or received to scheme.
   * Only used specifically for MultiCouplingScheme
   */
  void addMultiDataToBeExchanged(
      MultiCouplingScheme &scheme,
      const std::string &  accessor) const;

  void checkIfDataIsExchanged(
      DataID dataID) const;

  void checkWaveformOrderReadData(
<<<<<<< HEAD
      int allowedOrder) const;
=======
      int maxAllowedOrder) const;
>>>>>>> e9074f1b

  void checkSerialImplicitAccelerationData(
      DataID dataID, const std::string &first, const std::string &second) const;

  void addConvergenceMeasures(
      BaseCouplingScheme *                            scheme,
      const std::string &                             participant,
      const std::vector<ConvergenceMeasureDefintion> &convergenceMeasureDefinitions) const;

  void setSerialAcceleration(
      BaseCouplingScheme *scheme,
      const std::string & first,
      const std::string & second) const;

  void setParallelAcceleration(
      BaseCouplingScheme *scheme,
      const std::string & participant) const;

  friend struct CplSchemeTests::ParallelImplicitCouplingSchemeTests::testParseConfigurationWithRelaxation; // For whitebox tests
  friend struct CplSchemeTests::SerialImplicitCouplingSchemeTests::testParseConfigurationWithRelaxation;   // For whitebox tests
};
} // namespace cplscheme
} // namespace precice<|MERGE_RESOLUTION|>--- conflicted
+++ resolved
@@ -271,11 +271,7 @@
       DataID dataID) const;
 
   void checkWaveformOrderReadData(
-<<<<<<< HEAD
-      int allowedOrder) const;
-=======
       int maxAllowedOrder) const;
->>>>>>> e9074f1b
 
   void checkSerialImplicitAccelerationData(
       DataID dataID, const std::string &first, const std::string &second) const;
