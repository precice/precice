--- conflicted
+++ resolved
@@ -979,32 +979,12 @@
     const bool requiresInitialization = exchange.requiresInitialization;
     if (from == accessor) {
       scheme.addDataToSend(exchange.data, exchange.mesh, requiresInitialization);
-<<<<<<< HEAD
-      if (requiresInitialization && (_config.type == VALUE_SERIAL_EXPLICIT || _config.type == VALUE_SERIAL_IMPLICIT)) {
-        if (not _experimental) {
-          PRECICE_CHECK(not scheme.doesFirstStep(),
-                        "In serial coupling only second participant can initialize data and send it. "
-                        "Please check the <exchange data=\"{}\" mesh=\"{}\" from=\"{}\" to=\"{}\" initialize=\"{}\" /> tag in the <coupling-scheme:... /> of your precice-config.xml. You can bypass this restriction by activating the experimental interface for time interpolation. Please refer to the documentation for more details.",
-                        dataName, meshName, from, to, requiresInitialization);
-        }
-      }
-    } else if (to == accessor) {
-      scheme.addDataToReceive(exchange.data, exchange.mesh, requiresInitialization);
-      if (requiresInitialization && (_config.type == VALUE_SERIAL_EXPLICIT || _config.type == VALUE_SERIAL_IMPLICIT)) {
-        if (not _experimental) {
-          PRECICE_CHECK(scheme.doesFirstStep(),
-                        "In serial coupling only first participant can receive initial data. "
-                        "Please check the <exchange data=\"{}\" mesh=\"{}\" from=\"{}\" to=\"{}\" initialize=\"{}\" /> tag in the <coupling-scheme:... /> of your precice-config.xml. You can bypass this restriction by activating the experimental interface for time interpolation. Please refer to the documentation for more details.",
-                        dataName, meshName, from, to, requiresInitialization);
-        }
-=======
     } else if (to == accessor) {
       // Checks for a serial coupling scheme, where initial data is received by first participant.
       if (!scheme.doesFirstStep() && requiresInitialization && (_config.type == VALUE_SERIAL_EXPLICIT || _config.type == VALUE_SERIAL_IMPLICIT) && getWaveformUsedOrder(accessor, dataName) == 0) // the order of the statements is crucial! getWaveformUsedOrder should be called last, because it may run into an error, if the data is initialized, but not defined as read data (for example Integration/Serial/AitkenAcceleration)
       {
         PRECICE_WARN("In serial coupling, initialized data received by the second participant will only be used if a waveform order > 0 is set. You can avoid unnecessary data initialization by setting initialize=\"false\" in the <exchange data=\"{}\" mesh=\"{}\" from=\"{}\" to=\"{}\" initialize=\"{}\" /> tag in the <coupling-scheme:... /> of your precice-config.xml. If you want to use the initial data, please consider increasing the waveform-order in the <read-data name=\"{}\" mesh=\"{}\" /> tag in the <participant ... /> named \"{}\". ",
                      dataName, meshName, from, to, requiresInitialization, dataName, meshName, to);
->>>>>>> 436fcd5c
       }
       scheme.addDataToReceive(exchange.data, exchange.mesh, requiresInitialization);
     } else {
@@ -1068,15 +1048,6 @@
                 "Data \"{}\" is currently not exchanged over the respective mesh on which it is used for convergence measures and/or iteration acceleration. "
                 "Please check the <exchange ... /> and <...-convergence-measure ... /> tags in the <coupling-scheme:... /> of your precice-config.xml.",
                 dataName);
-}
-
-int CouplingSchemeConfiguration::getWaveformUsedOrder(std::string participantName, std::string readDataName) const
-{
-  auto participant = _participantConfig->getParticipant(participantName);
-  auto dataContext = participant->readDataContext(readDataName);
-  int  usedOrder   = dataContext.getInterpolationOrder();
-  PRECICE_ASSERT(usedOrder >= 0); // ensure that usedOrder was set
-  return usedOrder;
 }
 
 void CouplingSchemeConfiguration::checkWaveformOrderReadData(
