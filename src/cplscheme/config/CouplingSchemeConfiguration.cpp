#include "CouplingSchemeConfiguration.hpp"
#include <algorithm>
#include <list>
#include <memory>
#include <ostream>
#include <stddef.h>
#include <stdexcept>
#include <utility>
#include "acceleration/Acceleration.hpp"
#include "acceleration/config/AccelerationConfiguration.hpp"
#include "cplscheme/BaseCouplingScheme.hpp"
#include "cplscheme/BiCouplingScheme.hpp"
#include "cplscheme/CompositionalCouplingScheme.hpp"
#include "cplscheme/MultiCouplingScheme.hpp"
#include "cplscheme/ParallelCouplingScheme.hpp"
#include "cplscheme/SerialCouplingScheme.hpp"
#include "cplscheme/SharedPointer.hpp"
#include "cplscheme/impl/AbsoluteConvergenceMeasure.hpp"
#include "cplscheme/impl/MinIterationConvergenceMeasure.hpp"
#include "cplscheme/impl/RelativeConvergenceMeasure.hpp"
#include "cplscheme/impl/ResidualRelativeConvergenceMeasure.hpp"
#include "logging/LogMacros.hpp"
#include "m2n/SharedPointer.hpp"
#include "m2n/config/M2NConfiguration.hpp"
#include "mesh/Data.hpp"
#include "mesh/Mesh.hpp"
#include "mesh/config/MeshConfiguration.hpp"
#include "precice/impl/SharedPointer.hpp"
#include "utils/Helpers.hpp"
#include "utils/assertion.hpp"
#include "xml/ConfigParser.hpp"
#include "xml/XMLAttribute.hpp"
#include "xml/XMLTag.hpp"

namespace precice {
namespace cplscheme {

using precice::impl::PtrParticipant;

CouplingSchemeConfiguration::CouplingSchemeConfiguration(
    xml::XMLTag &                               parent,
    const mesh::PtrMeshConfiguration &          meshConfig,
    const m2n::M2NConfiguration::SharedPointer &m2nConfig)
    : TAG("coupling-scheme"),
      TAG_PARTICIPANTS("participants"),
      TAG_PARTICIPANT("participant"),
      TAG_EXCHANGE("exchange"),
      TAG_MAX_TIME("max-time"),
      TAG_MAX_TIME_WINDOWS("max-time-windows"),
      TAG_TIME_WINDOW_SIZE("time-window-size"),
      TAG_ABS_CONV_MEASURE("absolute-convergence-measure"),
      TAG_REL_CONV_MEASURE("relative-convergence-measure"),
      TAG_RES_REL_CONV_MEASURE("residual-relative-convergence-measure"),
      TAG_MIN_ITER_CONV_MEASURE("min-iteration-convergence-measure"),
      TAG_MAX_ITERATIONS("max-iterations"),
      TAG_EXTRAPOLATION("extrapolation-order"),
      ATTR_DATA("data"),
      ATTR_MESH("mesh"),
      ATTR_PARTICIPANT("participant"),
      ATTR_INITIALIZE("initialize"),
      ATTR_TYPE("type"),
      ATTR_FIRST("first"),
      ATTR_SECOND("second"),
      ATTR_VALUE("value"),
      ATTR_VALID_DIGITS("valid-digits"),
      ATTR_METHOD("method"),
      ATTR_LIMIT("limit"),
      ATTR_MIN_ITERATIONS("min-iterations"),
      ATTR_NAME("name"),
      ATTR_FROM("from"),
      ATTR_TO("to"),
      ATTR_SUFFICES("suffices"),
      ATTR_CONTROL("control"),
      VALUE_SERIAL_EXPLICIT("serial-explicit"),
      VALUE_PARALLEL_EXPLICIT("parallel-explicit"),
      VALUE_SERIAL_IMPLICIT("serial-implicit"),
      VALUE_PARALLEL_IMPLICIT("parallel-implicit"),
      VALUE_MULTI("multi"),
      VALUE_FIXED("fixed"),
      VALUE_FIRST_PARTICIPANT("first-participant"),
      _config(),
      _meshConfig(meshConfig),
      _m2nConfig(m2nConfig),
      _couplingSchemes(),
      _couplingSchemeCompositions()
{
  using namespace xml;

  XMLTag::Occurrence occ = XMLTag::OCCUR_ARBITRARY;
  std::list<XMLTag>  tags;
  std::string        doc;

  {
    XMLTag tag(*this, VALUE_SERIAL_EXPLICIT, occ, TAG);
    doc = "Explicit coupling scheme according to conventional serial";
    doc += " staggered procedure (CSS).";
    tag.setDocumentation(doc);
    addTypespecifcSubtags(VALUE_SERIAL_EXPLICIT, tag);
    tags.push_back(tag);
  }
  {
    XMLTag tag(*this, VALUE_PARALLEL_EXPLICIT, occ, TAG);
    doc = "Explicit coupling scheme according to conventional parallel";
    doc += " staggered procedure (CPS).";
    tag.setDocumentation(doc);
    addTypespecifcSubtags(VALUE_PARALLEL_EXPLICIT, tag);
    tags.push_back(tag);
  }
  {
    XMLTag tag(*this, VALUE_SERIAL_IMPLICIT, occ, TAG);
    doc = "Implicit coupling scheme according to block Gauss-Seidel iterations (S-System).";
    doc += " Improved implicit iterations are achieved by using a acceleration (recommended!).";
    tag.setDocumentation(doc);
    addTypespecifcSubtags(VALUE_SERIAL_IMPLICIT, tag);
    tags.push_back(tag);
  }
  {
    XMLTag tag(*this, VALUE_PARALLEL_IMPLICIT, occ, TAG);
    doc = "Parallel Implicit coupling scheme according to block Jacobi iterations (V-System).";
    doc += " Improved implicit iterations are achieved by using a acceleration (recommended!).";
    tag.setDocumentation(doc);
    addTypespecifcSubtags(VALUE_PARALLEL_IMPLICIT, tag);
    tags.push_back(tag);
  }
  {
    XMLTag tag(*this, VALUE_MULTI, occ, TAG);
    doc = "Multi coupling scheme according to block Jacobi iterations.";
    doc += " Improved implicit iterations are achieved by using a acceleration (recommended!).";
    tag.setDocumentation(doc);
    addTypespecifcSubtags(VALUE_MULTI, tag);
    tags.push_back(tag);
  }

  for (XMLTag &tag : tags) {
    parent.addSubtag(tag);
  }
}

bool CouplingSchemeConfiguration::hasCouplingScheme(
    const std::string &participantName) const
{
  return utils::contained(participantName, _couplingSchemes);
}

const PtrCouplingScheme &CouplingSchemeConfiguration::getCouplingScheme(
    const std::string &participantName) const
{
  PRECICE_CHECK(utils::contained(participantName, _couplingSchemes),
                "No coupling scheme defined for "
                    << "participant \"" << participantName << "\". "
                    << "Please make sure to provide at least one <coupling-scheme:TYPE> in your "
                    << "precice-config.xml that couples this participant using the <participants .../> tag.");
  return _couplingSchemes.find(participantName)->second;
}

void CouplingSchemeConfiguration::xmlTagCallback(
    const xml::ConfigurationContext &context,
    xml::XMLTag &                    tag)
{
  PRECICE_TRACE(tag.getFullName());
  if (tag.getNamespace() == TAG) {
    _config.type = tag.getName();
    _accelerationConfig->clear();
  } else if (tag.getName() == TAG_PARTICIPANTS) {
    std::string first = tag.getStringAttributeValue(ATTR_FIRST);
    _config.participants.push_back(first);
    std::string second = tag.getStringAttributeValue(ATTR_SECOND);
    PRECICE_CHECK(std::find(_config.participants.begin(), _config.participants.end(), second) == _config.participants.end(),
                  "Provided first participant equals second participant in coupling scheme. Please correct the <participants "
                      << "first=\"" << first << "\" "
                      << "second=\"" << second << "\" "
                      << "/> tag in the <coupling-scheme:...> of your precice-config.xml");
    _config.participants.push_back(second);
  } else if (tag.getName() == TAG_PARTICIPANT) {
    PRECICE_ASSERT(_config.type == VALUE_MULTI);
    bool        control         = tag.getBooleanAttributeValue(ATTR_CONTROL);
    std::string participantName = tag.getStringAttributeValue(ATTR_NAME);
    PRECICE_CHECK(std::find(_config.participants.begin(), _config.participants.end(), participantName) == _config.participants.end()
                      && participantName.compare(_config.controller) != 0,
                  "Participant \""
                      << participantName
                      << "\" is provided multiple times to multi coupling scheme. Please make sure that you do not provide the participant multiple times via the <participant name=\""
                      << participantName
                      << "\" /> tag in the <coupling-scheme:...> of your precice-config.xml");
    if (control) {
      PRECICE_CHECK(not _config.setController,
                    "Only one controller per MultiCouplingScheme can be defined. Please check the <participant "
                        << "name=\"" << participantName << "\" "
                        << "control=\"" << control << "\" "
                        << "/> tag in the <coupling-scheme:...> of your precice-config.xml");
      _config.controller    = participantName;
      _config.setController = true;
    } else {
      _config.participants.push_back(participantName);
    }

  } else if (tag.getName() == TAG_MAX_TIME) {
    _config.maxTime = tag.getDoubleAttributeValue(ATTR_VALUE);
    PRECICE_CHECK(_config.maxTime > 0, "Maximum time has to be larger than zero. Please check the <max-time "
                                           << "value=\"" << _config.maxTime << "\" "
                                           << "/> tag in the <coupling-scheme:...> of your precice-config.xml");
  } else if (tag.getName() == TAG_MAX_TIME_WINDOWS) {
    _config.maxTimeWindows = tag.getIntAttributeValue(ATTR_VALUE);
    PRECICE_CHECK(_config.maxTimeWindows > 0, "Maximum number of time windows has to be larger than zero. Please check the <max-time-windows "
                                                  << "value=\"" << _config.maxTimeWindows << "\" "
                                                  << "/> tag in the <coupling-scheme:...> of your precice-config.xml");
  } else if (tag.getName() == TAG_TIME_WINDOW_SIZE) {
    _config.timeWindowSize = tag.getDoubleAttributeValue(ATTR_VALUE);
    _config.validDigits = tag.getIntAttributeValue(ATTR_VALID_DIGITS);
    PRECICE_CHECK((_config.validDigits >= 1) && (_config.validDigits < 17),"Valid digits of time window size has to be between 1 and 16.");
    _config.dtMethod = getTimesteppingMethod(tag.getStringAttributeValue(ATTR_METHOD));
    if(_config.dtMethod == constants::TimesteppingMethod::FIXED_TIME_WINDOW_SIZE) {
      PRECICE_CHECK(_config.timeWindowSize > 0, "Time window size has to be larger than zero. Please check the <time-window-size "
                                                    << "value=\"" << _config.timeWindowSize << "\" "
                                                    << "valid-digits=\"" << _config.validDigits << "\" "
                                                    << "method=\"" << tag.getStringAttributeValue(ATTR_METHOD) << "\" "
                                                    << "/> tag in the <coupling-scheme:...> of your precice-config.xml");
    } else {
      PRECICE_ASSERT(_config.dtMethod == constants::TimesteppingMethod::FIRST_PARTICIPANT_SETS_TIME_WINDOW_SIZE);
      PRECICE_CHECK(_config.timeWindowSize == -1, "Time window size value has to be equal to -1 (default), if method=\"first-participant\" is used. Please check the <time-window-size "
                                                      << "value=\"" << _config.timeWindowSize << "\" "
                                                      << "valid-digits=\"" << _config.validDigits << "\" "
                                                      << "method=\"" << tag.getStringAttributeValue(ATTR_METHOD) << "\" "
                                                      << "/> tag in the <coupling-scheme:...> of your precice-config.xml");
    }
    PRECICE_CHECK((_config.validDigits >= 1) && (_config.validDigits < 17), "Valid digits of time window size has to be between 1 and 16. Please check the <time-window-size "
                                                                                << "value=\"" << _config.timeWindowSize << "\" "
                                                                                << "valid-digits=\"" << _config.validDigits << "\" "
                                                                                << "method=\"" << tag.getStringAttributeValue(ATTR_METHOD) << "\" "
                                                                                << "/> tag in the <coupling-scheme:...> of your precice-config.xml");
  } else if (tag.getName() == TAG_ABS_CONV_MEASURE) {
    std::string dataName = tag.getStringAttributeValue(ATTR_DATA);
    std::string meshName = tag.getStringAttributeValue(ATTR_MESH);
    double      limit    = tag.getDoubleAttributeValue(ATTR_LIMIT);
    bool        suffices = tag.getBooleanAttributeValue(ATTR_SUFFICES);
    PRECICE_ASSERT(_config.type == VALUE_SERIAL_IMPLICIT || _config.type == VALUE_PARALLEL_IMPLICIT || _config.type == VALUE_MULTI);
    addAbsoluteConvergenceMeasure(dataName, meshName, limit, suffices);
  } else if (tag.getName() == TAG_REL_CONV_MEASURE) {
    std::string dataName = tag.getStringAttributeValue(ATTR_DATA);
    std::string meshName = tag.getStringAttributeValue(ATTR_MESH);
    double      limit    = tag.getDoubleAttributeValue(ATTR_LIMIT);
    bool        suffices = tag.getBooleanAttributeValue(ATTR_SUFFICES);
    PRECICE_ASSERT(_config.type == VALUE_SERIAL_IMPLICIT || _config.type == VALUE_PARALLEL_IMPLICIT || _config.type == VALUE_MULTI);
    addRelativeConvergenceMeasure(dataName, meshName, limit, suffices);
  } else if (tag.getName() == TAG_RES_REL_CONV_MEASURE) {
    std::string dataName = tag.getStringAttributeValue(ATTR_DATA);
    std::string meshName = tag.getStringAttributeValue(ATTR_MESH);
    double      limit    = tag.getDoubleAttributeValue(ATTR_LIMIT);
    bool        suffices = tag.getBooleanAttributeValue(ATTR_SUFFICES);
    PRECICE_ASSERT(_config.type == VALUE_SERIAL_IMPLICIT || _config.type == VALUE_PARALLEL_IMPLICIT || _config.type == VALUE_MULTI);
    addResidualRelativeConvergenceMeasure(dataName, meshName, limit, suffices);
  } else if (tag.getName() == TAG_MIN_ITER_CONV_MEASURE) {
    std::string dataName      = tag.getStringAttributeValue(ATTR_DATA);
    std::string meshName      = tag.getStringAttributeValue(ATTR_MESH);
    int         minIterations = tag.getIntAttributeValue(ATTR_MIN_ITERATIONS);
    bool        suffices      = tag.getBooleanAttributeValue(ATTR_SUFFICES);
    PRECICE_ASSERT(_config.type == VALUE_SERIAL_IMPLICIT || _config.type == VALUE_PARALLEL_IMPLICIT || _config.type == VALUE_MULTI);
    addMinIterationConvergenceMeasure(dataName, meshName, minIterations, suffices);
  } else if (tag.getName() == TAG_EXCHANGE) {
    std::string   nameData            = tag.getStringAttributeValue(ATTR_DATA);
    std::string   nameMesh            = tag.getStringAttributeValue(ATTR_MESH);
    std::string   nameParticipantFrom = tag.getStringAttributeValue(ATTR_FROM);
    std::string   nameParticipantTo   = tag.getStringAttributeValue(ATTR_TO);
    bool          initialize          = tag.getBooleanAttributeValue(ATTR_INITIALIZE);
    mesh::PtrData exchangeData;
    mesh::PtrMesh exchangeMesh;
    for (mesh::PtrMesh mesh : _meshConfig->meshes()) {
      if (mesh->getName() == nameMesh) {
        for (mesh::PtrData data : mesh->data()) {
          if (data->getName() == nameData) {
            exchangeData = data;
            exchangeMesh = mesh;
            break;
          }
        }
      }
    }
    PRECICE_CHECK(exchangeData.get(), "Mesh \"" << nameMesh << "\" with data \"" << nameData
                                                << "\" not defined. Please check the <exchange "
                                                << "data=\"" << nameData << "\" "
                                                << "mesh=\"" << nameMesh << "\" "
                                                << "from=\"" << nameParticipantFrom << "\" "
                                                << "to=\"" << nameParticipantTo << "\" "
                                                << "/> tag in the <coupling-scheme:... /> of your precice-config.xml.");
    _meshConfig->addNeededMesh(nameParticipantFrom, nameMesh);
    _meshConfig->addNeededMesh(nameParticipantTo, nameMesh);
    _config.exchanges.push_back(std::make_tuple(exchangeData, exchangeMesh,
                                                nameParticipantFrom, nameParticipantTo, initialize));
  } else if (tag.getName() == TAG_MAX_ITERATIONS) {
    PRECICE_ASSERT(_config.type == VALUE_SERIAL_IMPLICIT || _config.type == VALUE_PARALLEL_IMPLICIT || _config.type == VALUE_MULTI);
    _config.maxIterations = tag.getIntAttributeValue(ATTR_VALUE);
    PRECICE_CHECK(_config.maxIterations > 0,
                  "Maximal iteration limit has to be larger than zero. Please check the <max-iterations "
                      << "value = \"" << _config.maxIterations << "\" /> subtag in the <coupling-scheme:... /> of your precice-config.xml.");
  } else if (tag.getName() == TAG_EXTRAPOLATION) {
    PRECICE_ASSERT(_config.type == VALUE_SERIAL_IMPLICIT || _config.type == VALUE_PARALLEL_IMPLICIT || _config.type == VALUE_MULTI);
    _config.extrapolationOrder = tag.getIntAttributeValue(ATTR_VALUE);
    PRECICE_CHECK((_config.extrapolationOrder == 0) || (_config.extrapolationOrder == 1) || (_config.extrapolationOrder == 2),
                  "Extrapolation order has to be  0, 1, or 2. Please check the <extrapolation-order "
                      << "value=\"" << _config.extrapolationOrder << "\" "
                      << "/> subtag in the <coupling-scheme:... /> of your precice-config.xml.");
  }
}

void CouplingSchemeConfiguration::xmlEndTagCallback(
    const xml::ConfigurationContext &context,
    xml::XMLTag &                    tag)
{
  PRECICE_TRACE(tag.getFullName());
  if (tag.getNamespace() == TAG) {
    if (_config.type == VALUE_SERIAL_EXPLICIT) {
      std::string       accessor(_config.participants[0]);
      PtrCouplingScheme scheme = createSerialExplicitCouplingScheme(accessor);
      addCouplingScheme(scheme, accessor);
      //_couplingSchemes[accessor] = scheme;
      accessor = _config.participants[1];
      scheme   = createSerialExplicitCouplingScheme(accessor);
      addCouplingScheme(scheme, accessor);
      //_couplingSchemes[accessor] = scheme;
      _config = Config();
    } else if (_config.type == VALUE_PARALLEL_EXPLICIT) {
      std::string       accessor(_config.participants[0]);
      PtrCouplingScheme scheme = createParallelExplicitCouplingScheme(accessor);
      addCouplingScheme(scheme, accessor);
      //_couplingSchemes[accessor] = scheme;
      accessor = _config.participants[1];
      scheme   = createParallelExplicitCouplingScheme(accessor);
      addCouplingScheme(scheme, accessor);
      //_couplingSchemes[accessor] = scheme;
      _config = Config();
    } else if (_config.type == VALUE_SERIAL_IMPLICIT) {
      std::string       accessor(_config.participants[0]);
      PtrCouplingScheme scheme = createSerialImplicitCouplingScheme(accessor);
      addCouplingScheme(scheme, accessor);
      //_couplingSchemes[accessor] = scheme;
      accessor = _config.participants[1];
      scheme   = createSerialImplicitCouplingScheme(accessor);
      addCouplingScheme(scheme, accessor);
      //_couplingSchemes[accessor] = scheme;
      _config = Config();
    } else if (_config.type == VALUE_PARALLEL_IMPLICIT) {
      std::string       accessor(_config.participants[0]);
      PtrCouplingScheme scheme = createParallelImplicitCouplingScheme(accessor);
      addCouplingScheme(scheme, accessor);
      accessor = _config.participants[1];
      scheme   = createParallelImplicitCouplingScheme(accessor);
      addCouplingScheme(scheme, accessor);
      _config = Config();
    } else if (_config.type == VALUE_MULTI) {
      PRECICE_CHECK(_config.setController,
                    "One controller per MultiCoupling needs to be defined. "
                    "Please check the <participant name=... /> tags in the <coupling-scheme:... /> of your precice-config.xml. "
                    "Make sure that at least one participant tag provides the attribute <participant name=... control=\"True\"/>.");
      for (std::string &accessor : _config.participants) {
        PtrCouplingScheme scheme = createMultiCouplingScheme(accessor);
        addCouplingScheme(scheme, accessor);
      }
      PtrCouplingScheme scheme = createMultiCouplingScheme(_config.controller);
      addCouplingScheme(scheme, _config.controller);
      _config = Config();
    } else {
      PRECICE_ASSERT(false, _config.type);
    }
  }
}

void CouplingSchemeConfiguration::addCouplingScheme(
    PtrCouplingScheme  cplScheme,
    const std::string &participantName)
{
  PRECICE_TRACE(participantName);
  if (utils::contained(participantName, _couplingSchemes)) {
    PRECICE_DEBUG("Coupling scheme exists already for participant");
    if (utils::contained(participantName, _couplingSchemeCompositions)) {
      PRECICE_DEBUG("Coupling scheme composition exists already for participant");
      // Fetch the composition and add the new scheme.
      PRECICE_ASSERT(_couplingSchemeCompositions[participantName] != nullptr);
      _couplingSchemeCompositions[participantName]->addCouplingScheme(cplScheme);
    } else {
      PRECICE_DEBUG("No composition exists for the participant");
      // No composition exists, thus, the existing scheme is no composition.
      // Create a new composition, add the already existing and new scheme, and
      // overwrite the existing scheme with the composition.
      CompositionalCouplingScheme *composition = new CompositionalCouplingScheme();
      PRECICE_CHECK(nullptr == dynamic_cast<MultiCouplingScheme *>(_couplingSchemes[participantName].get()), "A Multi Coupling Scheme cannot yet be combined with any other coupling scheme. Try to include all participants within one multi coupling scheme instead.");
      composition->addCouplingScheme(_couplingSchemes[participantName]);
      composition->addCouplingScheme(cplScheme);
      _couplingSchemes[participantName] = PtrCouplingScheme(composition);
    }
  } else {
    PRECICE_DEBUG("No coupling scheme exists for the participant");
    // Store the new coupling scheme.
    _couplingSchemes[participantName] = cplScheme;
  }
}

void CouplingSchemeConfiguration::addTypespecifcSubtags(
    const std::string &type,
    //const std::string& name,
    xml::XMLTag &tag)
{
  PRECICE_TRACE(type);
  addTransientLimitTags(type, tag);
  _config.type = type;
  //_config.name = name;

  if (type == VALUE_SERIAL_EXPLICIT) {
    addTagParticipants(tag);
    addTagExchange(tag);
  } else if (type == VALUE_PARALLEL_EXPLICIT) {
    addTagParticipants(tag);
    addTagExchange(tag);
  } else if (type == VALUE_PARALLEL_IMPLICIT) {
    addTagParticipants(tag);
    addTagExchange(tag);
    addTagAcceleration(tag);
    addTagAbsoluteConvergenceMeasure(tag);
    addTagRelativeConvergenceMeasure(tag);
    addTagResidualRelativeConvergenceMeasure(tag);
    addTagMinIterationConvergenceMeasure(tag);
    addTagMaxIterations(tag);
    addTagExtrapolation(tag);
  } else if (type == VALUE_MULTI) {
    addTagParticipant(tag);
    addTagExchange(tag);
    addTagAcceleration(tag);
    addTagAbsoluteConvergenceMeasure(tag);
    addTagRelativeConvergenceMeasure(tag);
    addTagResidualRelativeConvergenceMeasure(tag);
    addTagMinIterationConvergenceMeasure(tag);
    addTagMaxIterations(tag);
    addTagExtrapolation(tag);
  } else if (type == VALUE_SERIAL_IMPLICIT) {
    addTagParticipants(tag);
    addTagExchange(tag);
    addTagAcceleration(tag);
    addTagAbsoluteConvergenceMeasure(tag);
    addTagRelativeConvergenceMeasure(tag);
    addTagResidualRelativeConvergenceMeasure(tag);
    addTagMinIterationConvergenceMeasure(tag);
    addTagMaxIterations(tag);
    addTagExtrapolation(tag);
  } else {
    // If wrong coupling scheme type is provided, this is already caught by the config parser. If the assertion below is triggered, it's a bug in preCICE, not wrong usage.
    PRECICE_ASSERT(false, "Unknown coupling scheme.");
  }
}

void CouplingSchemeConfiguration::addTransientLimitTags(
    const std::string &type,
    xml::XMLTag &      tag)
{
  using namespace xml;
  XMLTag               tagMaxTime(*this, TAG_MAX_TIME, XMLTag::OCCUR_NOT_OR_ONCE);
  XMLAttribute<double> attrValueMaxTime(ATTR_VALUE);
  tagMaxTime.addAttribute(attrValueMaxTime);
  tag.addSubtag(tagMaxTime);

  XMLTag            tagMaxTimeWindows(*this, TAG_MAX_TIME_WINDOWS, XMLTag::OCCUR_NOT_OR_ONCE);
  XMLAttribute<int> attrValueMaxTimeWindows(ATTR_VALUE);
  tagMaxTimeWindows.addAttribute(attrValueMaxTimeWindows);
  tag.addSubtag(tagMaxTimeWindows);

  XMLTag tagTimeWindowSize(*this, TAG_TIME_WINDOW_SIZE, XMLTag::OCCUR_ONCE);
  auto   attrValueTimeWindowSize = makeXMLAttribute(ATTR_VALUE, CouplingScheme::UNDEFINED_TIME_WINDOW_SIZE);
  tagTimeWindowSize.addAttribute(attrValueTimeWindowSize);
  XMLAttribute<int> attrValidDigits(ATTR_VALID_DIGITS, 10);
  tagTimeWindowSize.addAttribute(attrValidDigits);
  std::vector<std::string> allowedMethods;
  if (type == VALUE_SERIAL_EXPLICIT || type == VALUE_SERIAL_IMPLICIT) {
    // method="first-participant" is only allowed for serial coupling schemes
    allowedMethods = {VALUE_FIXED, VALUE_FIRST_PARTICIPANT};
  } else {
    allowedMethods = {VALUE_FIXED};
  }
  auto attrMethod = makeXMLAttribute(ATTR_METHOD, VALUE_FIXED).setOptions(allowedMethods);
  tagTimeWindowSize.addAttribute(attrMethod);
  tag.addSubtag(tagTimeWindowSize);
}

void CouplingSchemeConfiguration::addTagParticipants(
    xml::XMLTag &tag)
{
  using namespace xml;
  XMLTag                    tagParticipants(*this, TAG_PARTICIPANTS, XMLTag::OCCUR_ONCE);
  XMLAttribute<std::string> attrFirst(ATTR_FIRST);
  tagParticipants.addAttribute(attrFirst);
  XMLAttribute<std::string> attrSecond(ATTR_SECOND);
  tagParticipants.addAttribute(attrSecond);
  tag.addSubtag(tagParticipants);
}

void CouplingSchemeConfiguration::addTagParticipant(
    xml::XMLTag &tag)
{
  using namespace xml;
  XMLTag                    tagParticipant(*this, TAG_PARTICIPANT, XMLTag::OCCUR_ONCE_OR_MORE);
  XMLAttribute<std::string> attrName(ATTR_NAME);
  tagParticipant.addAttribute(attrName);
  XMLAttribute<bool> attrControl(ATTR_CONTROL, false);
  tagParticipant.addAttribute(attrControl);
  tag.addSubtag(tagParticipant);
}

void CouplingSchemeConfiguration::addTagExchange(
    xml::XMLTag &tag)
{
  using namespace xml;
  XMLTag                    tagExchange(*this, TAG_EXCHANGE, XMLTag::OCCUR_ONCE_OR_MORE);
  XMLAttribute<std::string> attrData(ATTR_DATA);
  tagExchange.addAttribute(attrData);
  XMLAttribute<std::string> attrMesh(ATTR_MESH);
  tagExchange.addAttribute(attrMesh);
  XMLAttribute<std::string> participantFrom(ATTR_FROM);
  tagExchange.addAttribute(participantFrom);
  XMLAttribute<std::string> participantTo(ATTR_TO);
  tagExchange.addAttribute(participantTo);
  XMLAttribute<bool> attrInitialize(ATTR_INITIALIZE, false);
  tagExchange.addAttribute(attrInitialize);
  tag.addSubtag(tagExchange);
}

void CouplingSchemeConfiguration::addTagAbsoluteConvergenceMeasure(
    xml::XMLTag &tag)
{
  using namespace xml;
  XMLTag tagConvergenceMeasure(*this, TAG_ABS_CONV_MEASURE, XMLTag::OCCUR_ARBITRARY);
  addBaseAttributesTagConvergenceMeasure(tagConvergenceMeasure);
  XMLAttribute<double> attrLimit(ATTR_LIMIT);
  tagConvergenceMeasure.addAttribute(attrLimit);
  tag.addSubtag(tagConvergenceMeasure);
}

void CouplingSchemeConfiguration::addTagResidualRelativeConvergenceMeasure(
    xml::XMLTag &tag)
{
  using namespace xml;
  XMLTag tagConvergenceMeasure(*this, TAG_RES_REL_CONV_MEASURE,
                               XMLTag::OCCUR_ARBITRARY);
  addBaseAttributesTagConvergenceMeasure(tagConvergenceMeasure);
  XMLAttribute<double> attrLimit(ATTR_LIMIT);
  tagConvergenceMeasure.addAttribute(attrLimit);
  tag.addSubtag(tagConvergenceMeasure);
}

void CouplingSchemeConfiguration::addTagRelativeConvergenceMeasure(
    xml::XMLTag &tag)
{
  using namespace xml;
  XMLTag tagConvergenceMeasure(*this, TAG_REL_CONV_MEASURE, XMLTag::OCCUR_ARBITRARY);
  addBaseAttributesTagConvergenceMeasure(tagConvergenceMeasure);
  XMLAttribute<double> attrLimit(ATTR_LIMIT);
  tagConvergenceMeasure.addAttribute(attrLimit);
  tag.addSubtag(tagConvergenceMeasure);
}

void CouplingSchemeConfiguration::addTagMinIterationConvergenceMeasure(
    xml::XMLTag &tag)
{
  xml::XMLTag tagMinIterationConvMeasure(*this,
                                         TAG_MIN_ITER_CONV_MEASURE, xml::XMLTag::OCCUR_ARBITRARY);
  addBaseAttributesTagConvergenceMeasure(tagMinIterationConvMeasure);
  xml::XMLAttribute<int> attrMinIterations(ATTR_MIN_ITERATIONS);
  tagMinIterationConvMeasure.addAttribute(attrMinIterations);
  tag.addSubtag(tagMinIterationConvMeasure);
}

void CouplingSchemeConfiguration::addBaseAttributesTagConvergenceMeasure(
    xml::XMLTag &tag)
{
  using namespace xml;
  auto attrData = XMLAttribute<std::string>(ATTR_DATA)
                      .setDocumentation("Data to be measured.");
  tag.addAttribute(attrData);
  auto attrMesh = XMLAttribute<std::string>(ATTR_MESH)
                      .setDocumentation("Mesh holding the data.");
  tag.addAttribute(attrMesh);
  auto attrSuffices = makeXMLAttribute(ATTR_SUFFICES, false)
                          .setDocumentation("If true, suffices to lead to convergence.");
  tag.addAttribute(attrSuffices);
}

void CouplingSchemeConfiguration::addTagMaxIterations(
    xml::XMLTag &tag)
{
  using namespace xml;
  XMLTag            tagMaxIterations(*this, TAG_MAX_ITERATIONS, XMLTag::OCCUR_NOT_OR_ONCE);
  XMLAttribute<int> attrValue(ATTR_VALUE);
  tagMaxIterations.addAttribute(attrValue);
  tag.addSubtag(tagMaxIterations);
}

void CouplingSchemeConfiguration::addTagExtrapolation(
    xml::XMLTag &tag)
{
  using namespace xml;
  XMLTag            tagExtrapolation(*this, TAG_EXTRAPOLATION, XMLTag::OCCUR_NOT_OR_ONCE);
  XMLAttribute<int> attrValue(ATTR_VALUE);
  tagExtrapolation.addAttribute(attrValue);
  tagExtrapolation.setDocumentation("Sets order of predictor of interface values for first participant.");
  tag.addSubtag(tagExtrapolation);
}

void CouplingSchemeConfiguration::addTagAcceleration(
    xml::XMLTag &tag)
{
  PRECICE_TRACE(tag.getFullName());
  if (_accelerationConfig.get() == nullptr) {
    _accelerationConfig = acceleration::PtrAccelerationConfiguration(
        new acceleration::AccelerationConfiguration(_meshConfig));
  }
  _accelerationConfig->connectTags(tag);
}

void CouplingSchemeConfiguration::addAbsoluteConvergenceMeasure(
    const std::string &dataName,
    const std::string &meshName,
    double             limit,
    bool               suffices)
{
  PRECICE_TRACE();
  PRECICE_CHECK(math::greater(limit, 0.0),
                "Absolute convergence limit has to be greater than zero. Please check the "
                "<absolute-convergence-measure "
                    << "limit=\"" << limit << "\" "
                    << "data=\"" << dataName << "\" "
                    << "mesh=\"" << meshName << "\" "
                    << "suffices=\"" << suffices << "\"/> subtag in your <coupling-scheme ... /> in the precice-config.xml.");
  impl::PtrConvergenceMeasure measure(new impl::AbsoluteConvergenceMeasure(limit));
  ConvergenceMeasureDefintion convMeasureDef;
  convMeasureDef.data        = getData(dataName, meshName);
  convMeasureDef.suffices    = suffices;
  convMeasureDef.meshName    = meshName;
  convMeasureDef.measure     = std::move(measure);
  convMeasureDef.doesLogging = true;
  _config.convergenceMeasureDefinitions.push_back(convMeasureDef);
}

void CouplingSchemeConfiguration::addRelativeConvergenceMeasure(
    const std::string &dataName,
    const std::string &meshName,
    double             limit,
    bool               suffices)
{
  PRECICE_TRACE();
<<<<<<< HEAD
  impl::PtrConvergenceMeasure measure(new impl::RelativeConvergenceMeasure(limit));
  ConvergenceMeasureDefintion convMeasureDef;
  convMeasureDef.data        = getData(dataName, meshName);
  convMeasureDef.suffices    = suffices;
  convMeasureDef.meshName    = meshName;
  convMeasureDef.measure     = std::move(measure);
  convMeasureDef.doesLogging = true;
  _config.convergenceMeasureDefinitions.push_back(convMeasureDef);
=======
  PRECICE_CHECK(math::greater(limit, 0.0) && math::greaterEquals(1.0, limit),
                "Relative convergence limit has to be in ]0;1]. Please check the "
                "<relative-convergence-measure "
                    << "limit=\"" << limit << "\" "
                    << "data=\"" << dataName << "\" "
                    << "mesh=\"" << meshName << "\" "
                    << "suffices=\"" << suffices << "\"/> subtag in your <coupling-scheme ... /> in the precice-config.xml.");
  impl::PtrConvergenceMeasure measure(
      new impl::RelativeConvergenceMeasure(limit));
  _config.convMeasures.push_back(std::make_tuple(getData(dataName, meshName), suffices, meshName, measure));
>>>>>>> 90c86499
}

void CouplingSchemeConfiguration::addResidualRelativeConvergenceMeasure(
    const std::string &dataName,
    const std::string &meshName,
    double             limit,
    bool               suffices)
{
  PRECICE_TRACE();
<<<<<<< HEAD
  impl::PtrConvergenceMeasure measure(new impl::ResidualRelativeConvergenceMeasure(limit));
  ConvergenceMeasureDefintion convMeasureDef;
  convMeasureDef.data        = getData(dataName, meshName);
  convMeasureDef.suffices    = suffices;
  convMeasureDef.meshName    = meshName;
  convMeasureDef.measure     = std::move(measure);
  convMeasureDef.doesLogging = true;
  _config.convergenceMeasureDefinitions.push_back(convMeasureDef);
=======
  PRECICE_CHECK(math::greater(limit, 0.0) && math::greaterEquals(1.0, limit),
                "Relative convergence limit has to be in ]0;1]. Please check the "
                "<residual-relative-convergence-measure "
                    << "limit=\"" << limit << "\" "
                    << "data=\"" << dataName << "\" "
                    << "mesh=\"" << meshName << "\" "
                    << "suffices=\"" << suffices << "\"/> subtag in your <coupling-scheme ... /> in the precice-config.xml.");
  impl::PtrConvergenceMeasure measure(
      new impl::ResidualRelativeConvergenceMeasure(limit));
  _config.convMeasures.push_back(std::make_tuple(getData(dataName, meshName), suffices, meshName, measure));
>>>>>>> 90c86499
}

void CouplingSchemeConfiguration::addMinIterationConvergenceMeasure(
    const std::string &dataName,
    const std::string &meshName,
    int                minIterations,
    bool               suffices)
{
  PRECICE_TRACE();
  impl::PtrConvergenceMeasure measure(new impl::MinIterationConvergenceMeasure(minIterations));
  ConvergenceMeasureDefintion convMeasureDef;
  convMeasureDef.data        = getData(dataName, meshName);
  convMeasureDef.suffices    = suffices;
  convMeasureDef.meshName    = meshName;
  convMeasureDef.measure     = std::move(measure);
  convMeasureDef.doesLogging = false;
  _config.convergenceMeasureDefinitions.push_back(convMeasureDef);
}

mesh::PtrData CouplingSchemeConfiguration::getData(
    const std::string &dataName,
    const std::string &meshName) const
{
  for (mesh::PtrMesh mesh : _meshConfig->meshes()) {
    if (meshName == mesh->getName()) {
      for (mesh::PtrData data : mesh->data()) {
        if (dataName == data->getName()) {
          return data;
        }
      }
    }
  }
  PRECICE_ERROR("Data \"" << dataName << "\" used by mesh \""
                          << meshName << "\" is not configured!");
}

PtrCouplingScheme CouplingSchemeConfiguration::createSerialExplicitCouplingScheme(
    const std::string &accessor) const
{
  PRECICE_TRACE(accessor);
  m2n::PtrM2N m2n = _m2nConfig->getM2N(
      _config.participants[0], _config.participants[1]);
  SerialCouplingScheme *scheme = new SerialCouplingScheme(
      _config.maxTime, _config.maxTimeWindows, _config.timeWindowSize,
      _config.validDigits, _config.participants[0], _config.participants[1],
      accessor, m2n, _config.dtMethod, BaseCouplingScheme::Explicit);

  addDataToBeExchanged(*scheme, accessor);

  return PtrCouplingScheme(scheme);
}

PtrCouplingScheme CouplingSchemeConfiguration::createParallelExplicitCouplingScheme(
    const std::string &accessor) const
{
  PRECICE_TRACE(accessor);
  m2n::PtrM2N m2n = _m2nConfig->getM2N(
      _config.participants[0], _config.participants[1]);
  ParallelCouplingScheme *scheme = new ParallelCouplingScheme(
      _config.maxTime, _config.maxTimeWindows, _config.timeWindowSize,
      _config.validDigits, _config.participants[0], _config.participants[1],
      accessor, m2n, _config.dtMethod, BaseCouplingScheme::Explicit);

  addDataToBeExchanged(*scheme, accessor);

  return PtrCouplingScheme(scheme);
}

PtrCouplingScheme CouplingSchemeConfiguration::createSerialImplicitCouplingScheme(
    const std::string &accessor) const
{
  PRECICE_TRACE(accessor);

  m2n::PtrM2N m2n = _m2nConfig->getM2N(
      _config.participants[0], _config.participants[1]);
  SerialCouplingScheme *scheme = new SerialCouplingScheme(
      _config.maxTime, _config.maxTimeWindows, _config.timeWindowSize,
      _config.validDigits, _config.participants[0], _config.participants[1],
      accessor, m2n, _config.dtMethod, BaseCouplingScheme::Implicit, _config.maxIterations);
  scheme->setExtrapolationOrder(_config.extrapolationOrder);

  addDataToBeExchanged(*scheme, accessor);
  PRECICE_CHECK(scheme->hasAnySendData(), "No send data configured. Use explicit scheme for one-way coupling."
                                              << "Please check your <coupling-scheme ... /> and make sure that you provide at least one <exchange .../> subtag, where "
                                              << "from=\"" << accessor << "\".");

  // Add convergence measures
<<<<<<< HEAD
  for (auto &elem : _config.convergenceMeasureDefinitions) {
    _meshConfig->addNeededMesh(_config.participants[1], elem.meshName);
    checkIfDataIsExchanged(elem.data->getID());
    scheme->addConvergenceMeasure(elem.data, elem.suffices, elem.measure, elem.doesLogging);
=======
  using std::get;
  PRECICE_CHECK(not _config.convMeasures.empty(),
                "At least one convergence measure has to be defined for an implicit coupling scheme. "
                "Please check your <coupling-scheme ... /> and make sure that you provide at least one <...-convergence-measure/> subtag in the precice-config.xml.");
  for (auto &elem : _config.convMeasures) {
    mesh::PtrData               data       = get<0>(elem);
    bool                        suffices   = get<1>(elem);
    std::string                 neededMesh = get<2>(elem);
    impl::PtrConvergenceMeasure measure    = get<3>(elem);
    _meshConfig->addNeededMesh(_config.participants[1], neededMesh);
    checkIfDataIsExchanged(data->getID());
    scheme->addConvergenceMeasure(data, suffices, measure);
>>>>>>> 90c86499
  }

  // Set relaxation parameters
  if (_accelerationConfig->getAcceleration().get() != nullptr) {
    for (std::string &neededMesh : _accelerationConfig->getNeededMeshes()) {
      _meshConfig->addNeededMesh(_config.participants[1], neededMesh);
    }
    for (const int dataID : _accelerationConfig->getAcceleration()->getDataIDs()) {
      checkIfDataIsExchanged(dataID);
    }
    scheme->setAcceleration(_accelerationConfig->getAcceleration());
  }
  if (scheme->doesFirstStep() && _accelerationConfig->getAcceleration() && not _accelerationConfig->getAcceleration()->getDataIDs().empty()) {
    int dataID = *(_accelerationConfig->getAcceleration()->getDataIDs().begin());
    PRECICE_CHECK(not scheme->hasSendData(dataID),
                  "In case of serial coupling, acceleration can be defined for "
                      << "data of second participant only!");
  }

  return PtrCouplingScheme(scheme);
}

PtrCouplingScheme CouplingSchemeConfiguration::createParallelImplicitCouplingScheme(
    const std::string &accessor) const
{
  PRECICE_TRACE(accessor);
  m2n::PtrM2N m2n = _m2nConfig->getM2N(
      _config.participants[0], _config.participants[1]);
  ParallelCouplingScheme *scheme = new ParallelCouplingScheme(
      _config.maxTime, _config.maxTimeWindows, _config.timeWindowSize,
      _config.validDigits, _config.participants[0], _config.participants[1],
      accessor, m2n, _config.dtMethod, BaseCouplingScheme::Implicit, _config.maxIterations);
  scheme->setExtrapolationOrder(_config.extrapolationOrder);

  addDataToBeExchanged(*scheme, accessor);
  PRECICE_CHECK(scheme->hasAnySendData(), "No send data configured. Use explicit scheme for one-way coupling."
                                              << "Please check your <coupling-scheme ... /> and make sure that you provide at least one <exchange .../> subtag, where "
                                              << "from=\"" << accessor << "\".");

  // Add convergence measures
<<<<<<< HEAD
  for (auto &elem : _config.convergenceMeasureDefinitions) {
    _meshConfig->addNeededMesh(_config.participants[1], elem.meshName);
    checkIfDataIsExchanged(elem.data->getID());
    scheme->addConvergenceMeasure(elem.data, elem.suffices, elem.measure, elem.doesLogging);
=======
  using std::get;
  PRECICE_CHECK(not _config.convMeasures.empty(),
                "At least one convergence measure has to be defined for an implicit coupling scheme. "
                "Please check your <coupling-scheme ... /> and make sure that you provide at least one <...-convergence-measure/> subtag in the precice-config.xml.");
  for (auto &elem : _config.convMeasures) {
    mesh::PtrData               data       = get<0>(elem);
    bool                        suffices   = get<1>(elem);
    std::string                 neededMesh = get<2>(elem);
    impl::PtrConvergenceMeasure measure    = get<3>(elem);
    _meshConfig->addNeededMesh(_config.participants[1], neededMesh);
    checkIfDataIsExchanged(data->getID());
    scheme->addConvergenceMeasure(data, suffices, measure);
>>>>>>> 90c86499
  }

  // Set relaxation parameters
  if (_accelerationConfig->getAcceleration().get() != nullptr) {
    for (std::string &neededMesh : _accelerationConfig->getNeededMeshes()) {
      _meshConfig->addNeededMesh(_config.participants[1], neededMesh);
    }
    for (const int dataID : _accelerationConfig->getAcceleration()->getDataIDs()) {
      checkIfDataIsExchanged(dataID);
    }
    scheme->setAcceleration(_accelerationConfig->getAcceleration());
  }
  return PtrCouplingScheme(scheme);
}

PtrCouplingScheme CouplingSchemeConfiguration::createMultiCouplingScheme(
    const std::string &accessor) const
{
  PRECICE_TRACE(accessor);

  BaseCouplingScheme *scheme;

  if (accessor == _config.controller) {
    std::vector<m2n::PtrM2N> m2ns;
    for (const std::string &participant : _config.participants) {
      m2ns.push_back(_m2nConfig->getM2N(
          _config.controller, participant));
    }

    scheme = new MultiCouplingScheme(
        _config.maxTime, _config.maxTimeWindows, _config.timeWindowSize,
        _config.validDigits, accessor, m2ns, _config.dtMethod,
        _config.maxIterations);
    scheme->setExtrapolationOrder(_config.extrapolationOrder);

    MultiCouplingScheme *castedScheme = dynamic_cast<MultiCouplingScheme *>(scheme);
    PRECICE_ASSERT(castedScheme, "The dynamic cast of CouplingScheme failed.");
    addMultiDataToBeExchanged(*castedScheme, accessor);
  } else {
    m2n::PtrM2N m2n = _m2nConfig->getM2N(
        accessor, _config.controller);

    scheme = new ParallelCouplingScheme(
        _config.maxTime, _config.maxTimeWindows, _config.timeWindowSize,
        _config.validDigits, accessor, _config.controller,
        accessor, m2n, _config.dtMethod, BaseCouplingScheme::Implicit, _config.maxIterations);
    scheme->setExtrapolationOrder(_config.extrapolationOrder);

    BiCouplingScheme *castedScheme = dynamic_cast<BiCouplingScheme *>(scheme);
    addDataToBeExchanged(*castedScheme, accessor);
  }
  PRECICE_CHECK(scheme->hasAnySendData(), "No send data configured. Use explicit scheme for one-way coupling."
                                              << "Please check your <coupling-scheme ... /> and make sure that you provide at least one <exchange .../> subtag, where "
                                              << "from=\"" << accessor << "\".");

  // Add convergence measures
<<<<<<< HEAD
  for (auto &elem : _config.convergenceMeasureDefinitions) {
    _meshConfig->addNeededMesh(_config.controller, elem.meshName);
    checkIfDataIsExchanged(elem.data->getID());
    scheme->addConvergenceMeasure(elem.data, elem.suffices, elem.measure, elem.doesLogging);
=======
  using std::get;
  PRECICE_CHECK(not _config.convMeasures.empty(),
                "At least one convergence measure has to be defined for an implicit coupling scheme. "
                "Please check your <coupling-scheme ... /> and make sure that you provide at least one <...-convergence-measure/> subtag in the precice-config.xml.");
  for (auto &elem : _config.convMeasures) {
    mesh::PtrData               data       = get<0>(elem);
    bool                        suffices   = get<1>(elem);
    std::string                 neededMesh = get<2>(elem);
    impl::PtrConvergenceMeasure measure    = get<3>(elem);
    _meshConfig->addNeededMesh(_config.controller, neededMesh);
    checkIfDataIsExchanged(data->getID());
    scheme->addConvergenceMeasure(data, suffices, measure);
>>>>>>> 90c86499
  }

  // Set relaxation parameters
  if (_accelerationConfig->getAcceleration().get() != nullptr) {
    for (std::string &neededMesh : _accelerationConfig->getNeededMeshes()) {
      _meshConfig->addNeededMesh(_config.controller, neededMesh);
    }
    for (const int dataID : _accelerationConfig->getAcceleration()->getDataIDs()) {
      checkIfDataIsExchanged(dataID);
    }

    scheme->setAcceleration(_accelerationConfig->getAcceleration());
  }
  PRECICE_INFO(scheme->doesFirstStep());
  if (not scheme->doesFirstStep() && _accelerationConfig->getAcceleration()) {
    PRECICE_CHECK(_accelerationConfig->getAcceleration()->getDataIDs().size() >= 3,
                  "For multi coupling, the number of coupling data vectors has to be at least 3, not: "
                      << _accelerationConfig->getAcceleration()->getDataIDs().size() << ". "
                      << "Please check the <data .../> subtags in your <acceleration:.../> and make sure that you have at least 3.");
  }

  return PtrCouplingScheme(scheme);
}

constants::TimesteppingMethod
CouplingSchemeConfiguration::getTimesteppingMethod(
    const std::string &method) const
{
  PRECICE_TRACE(method);
  if (method == VALUE_FIXED) {
    return constants::FIXED_TIME_WINDOW_SIZE;
  } else if (method == VALUE_FIRST_PARTICIPANT) {
    return constants::FIRST_PARTICIPANT_SETS_TIME_WINDOW_SIZE;
  } else {
    PRECICE_ASSERT(false, "Unknown timestepping method \"" << method << "\"!");
  }
}

void CouplingSchemeConfiguration::addDataToBeExchanged(
    BiCouplingScheme & scheme,
    const std::string &accessor) const
{
  PRECICE_TRACE();
  using std::get;
  for (const Config::Exchange &tuple : _config.exchanges) {
    mesh::PtrData      data = get<0>(tuple);
    mesh::PtrMesh      mesh = get<1>(tuple);
    const std::string &from = get<2>(tuple);
    const std::string &to   = get<3>(tuple);

    PRECICE_CHECK(to != from, "You cannot define an exchange from and to the same participant. "
                                  << "Please check the <exchange "
                                  << "data=\"" << data->getName() << "\" "
                                  << "mesh=\"" << mesh->getName() << "\" "
                                  << "from=\"" << from << "\" "
                                  << "to=\"" << to << "\" "
                                  << "/> tag in the <coupling-scheme:... /> of your precice-config.xml.");

    if (not(utils::contained(from, _config.participants) || from == _config.controller)) {
      PRECICE_CHECK(false, "Participant \"" + from + "\" is not configured for coupling scheme. "
                                                     "Please check the <exchange "
                               << "data=\"" << data->getName() << "\" "
                               << "mesh=\"" << mesh->getName() << "\" "
                               << "from=\"" << from << "\" "
                               << "to=\"" << to << "\" "
                               << "/> tag in the <coupling-scheme:... /> of your precice-config.xml.");
    }

    if (not(utils::contained(to, _config.participants) || to == _config.controller)) {
      PRECICE_CHECK(false, "Participant \"" + to + "\" is not configured for coupling scheme. "
                               << "Please check the <exchange "
                               << "data=\"" << data->getName() << "\" "
                               << "mesh=\"" << mesh->getName() << "\" "
                               << "from=\"" << from << "\" "
                               << "to=\"" << to << "\" "
                               << "/> tag in the <coupling-scheme:... /> of your precice-config.xml.");
    }

    bool requiresInitialization = get<4>(tuple);
    if (from == accessor) {
      scheme.addDataToSend(data, mesh, requiresInitialization);
      if (requiresInitialization && (_config.type == VALUE_SERIAL_EXPLICIT || _config.type == VALUE_SERIAL_IMPLICIT)) {
        PRECICE_CHECK(not scheme.doesFirstStep(), "In serial coupling only second participant can initialize data and send it. "
                                                      << "Please check the <exchange "
                                                      << "data=\"" << data->getName() << "\" "
                                                      << "mesh=\"" << mesh->getName() << "\" "
                                                      << "from=\"" << from << "\" "
                                                      << "to=\"" << to << "\" "
                                                      << "initialize=\"" << requiresInitialization << "\" "
                                                      << "/> tag in the <coupling-scheme:... /> of your precice-config.xml.");
      }
    } else if (to == accessor) {
      scheme.addDataToReceive(data, mesh, requiresInitialization);
      if (requiresInitialization && (_config.type == VALUE_SERIAL_EXPLICIT || _config.type == VALUE_SERIAL_IMPLICIT)) {
        PRECICE_CHECK(scheme.doesFirstStep(), "In serial coupling only first participant can receive initial data. "
                                                  << "Please check the <exchange "
                                                  << "data=\"" << data->getName() << "\" "
                                                  << "mesh=\"" << mesh->getName() << "\" "
                                                  << "from=\"" << from << "\" "
                                                  << "to=\"" << to << "\" "
                                                  << "initialize=\"" << requiresInitialization << "\" "
                                                  << "/> tag in the <coupling-scheme:... /> of your precice-config.xml.");
      }
    } else {
      PRECICE_ASSERT(_config.type == VALUE_MULTI);
    }
  }
}

void CouplingSchemeConfiguration::addMultiDataToBeExchanged(
    MultiCouplingScheme &scheme,
    const std::string &  accessor) const
{
  PRECICE_TRACE();
  using std::get;
  for (const Config::Exchange &tuple : _config.exchanges) {
    mesh::PtrData      data = get<0>(tuple);
    mesh::PtrMesh      mesh = get<1>(tuple);
    const std::string &from = get<2>(tuple);
    const std::string &to   = get<3>(tuple);

    if (not(utils::contained(from, _config.participants) || from == _config.controller)) {
      throw std::runtime_error{"Participant \"" + from + "\" is not configured for coupling scheme"};
    }

    if (not(utils::contained(to, _config.participants) || to == _config.controller)) {
      throw std::runtime_error{"Participant \"" + to + "\" is not configured for coupling scheme"};
    }

    bool initialize = get<4>(tuple);
    if (from == accessor) {
      size_t index = 0;
      for (const std::string &participant : _config.participants) {
        PRECICE_DEBUG("from: " << from << ", to: " << to << ", participant: " << participant);
        if (to == participant) {
          break;
        }
        index++;
      }
      PRECICE_ASSERT(index < _config.participants.size(), index, _config.participants.size());
      scheme.addDataToSend(data, mesh, initialize, index);
    } else {
      size_t index = 0;
      for (const std::string &participant : _config.participants) {
        PRECICE_DEBUG("from: " << from << ", to: " << to << ", participant: " << participant);
        if (from == participant) {
          break;
        }
        index++;
      }
      PRECICE_ASSERT(index < _config.participants.size(), index, _config.participants.size());
      scheme.addDataToReceive(data, mesh, initialize, index);
    }
  }
}

void CouplingSchemeConfiguration::checkIfDataIsExchanged(
    int dataID) const
{
  bool hasFound = false;
  for (const Config::Exchange &tuple : _config.exchanges) {
    mesh::PtrData data = std::get<0>(tuple);
    if (data->getID() == dataID) {
      hasFound = true;
    }
  }
  PRECICE_CHECK(hasFound, "You need to exchange every data that you use for convergence measures "
                              << "and/or the iteration acceleration. Data \"" << dataID << "\" is " /// @todo better provide the dataName! Is there an easy way to access it?
                              << "currently not exchanged, but used for convergence measures and/or iteration "
                              << "acceleration. Please check the <exchange ... /> and "
                              << "<...-convergence-measure ... /> tags in the "
                              << "<coupling-scheme:... /> of your precice-config.xml.");
}

} // namespace cplscheme
} // namespace precice<|MERGE_RESOLUTION|>--- conflicted
+++ resolved
@@ -643,7 +643,13 @@
     bool               suffices)
 {
   PRECICE_TRACE();
-<<<<<<< HEAD
+  PRECICE_CHECK(math::greater(limit, 0.0) && math::greaterEquals(1.0, limit),
+                "Relative convergence limit has to be in ]0;1]. Please check the "
+                "<relative-convergence-measure "
+                    << "limit=\"" << limit << "\" "
+                    << "data=\"" << dataName << "\" "
+                    << "mesh=\"" << meshName << "\" "
+                    << "suffices=\"" << suffices << "\"/> subtag in your <coupling-scheme ... /> in the precice-config.xml.");
   impl::PtrConvergenceMeasure measure(new impl::RelativeConvergenceMeasure(limit));
   ConvergenceMeasureDefintion convMeasureDef;
   convMeasureDef.data        = getData(dataName, meshName);
@@ -652,18 +658,6 @@
   convMeasureDef.measure     = std::move(measure);
   convMeasureDef.doesLogging = true;
   _config.convergenceMeasureDefinitions.push_back(convMeasureDef);
-=======
-  PRECICE_CHECK(math::greater(limit, 0.0) && math::greaterEquals(1.0, limit),
-                "Relative convergence limit has to be in ]0;1]. Please check the "
-                "<relative-convergence-measure "
-                    << "limit=\"" << limit << "\" "
-                    << "data=\"" << dataName << "\" "
-                    << "mesh=\"" << meshName << "\" "
-                    << "suffices=\"" << suffices << "\"/> subtag in your <coupling-scheme ... /> in the precice-config.xml.");
-  impl::PtrConvergenceMeasure measure(
-      new impl::RelativeConvergenceMeasure(limit));
-  _config.convMeasures.push_back(std::make_tuple(getData(dataName, meshName), suffices, meshName, measure));
->>>>>>> 90c86499
 }
 
 void CouplingSchemeConfiguration::addResidualRelativeConvergenceMeasure(
@@ -673,7 +667,13 @@
     bool               suffices)
 {
   PRECICE_TRACE();
-<<<<<<< HEAD
+  PRECICE_CHECK(math::greater(limit, 0.0) && math::greaterEquals(1.0, limit),
+                "Relative convergence limit has to be in ]0;1]. Please check the "
+                "<residual-relative-convergence-measure "
+                    << "limit=\"" << limit << "\" "
+                    << "data=\"" << dataName << "\" "
+                    << "mesh=\"" << meshName << "\" "
+                    << "suffices=\"" << suffices << "\"/> subtag in your <coupling-scheme ... /> in the precice-config.xml.");
   impl::PtrConvergenceMeasure measure(new impl::ResidualRelativeConvergenceMeasure(limit));
   ConvergenceMeasureDefintion convMeasureDef;
   convMeasureDef.data        = getData(dataName, meshName);
@@ -682,18 +682,6 @@
   convMeasureDef.measure     = std::move(measure);
   convMeasureDef.doesLogging = true;
   _config.convergenceMeasureDefinitions.push_back(convMeasureDef);
-=======
-  PRECICE_CHECK(math::greater(limit, 0.0) && math::greaterEquals(1.0, limit),
-                "Relative convergence limit has to be in ]0;1]. Please check the "
-                "<residual-relative-convergence-measure "
-                    << "limit=\"" << limit << "\" "
-                    << "data=\"" << dataName << "\" "
-                    << "mesh=\"" << meshName << "\" "
-                    << "suffices=\"" << suffices << "\"/> subtag in your <coupling-scheme ... /> in the precice-config.xml.");
-  impl::PtrConvergenceMeasure measure(
-      new impl::ResidualRelativeConvergenceMeasure(limit));
-  _config.convMeasures.push_back(std::make_tuple(getData(dataName, meshName), suffices, meshName, measure));
->>>>>>> 90c86499
 }
 
 void CouplingSchemeConfiguration::addMinIterationConvergenceMeasure(
@@ -781,25 +769,13 @@
                                               << "from=\"" << accessor << "\".");
 
   // Add convergence measures
-<<<<<<< HEAD
+  PRECICE_CHECK(not _config.convMeasures.empty(),
+                "At least one convergence measure has to be defined for an implicit coupling scheme. "
+                "Please check your <coupling-scheme ... /> and make sure that you provide at least one <...-convergence-measure/> subtag in the precice-config.xml.");
   for (auto &elem : _config.convergenceMeasureDefinitions) {
     _meshConfig->addNeededMesh(_config.participants[1], elem.meshName);
     checkIfDataIsExchanged(elem.data->getID());
     scheme->addConvergenceMeasure(elem.data, elem.suffices, elem.measure, elem.doesLogging);
-=======
-  using std::get;
-  PRECICE_CHECK(not _config.convMeasures.empty(),
-                "At least one convergence measure has to be defined for an implicit coupling scheme. "
-                "Please check your <coupling-scheme ... /> and make sure that you provide at least one <...-convergence-measure/> subtag in the precice-config.xml.");
-  for (auto &elem : _config.convMeasures) {
-    mesh::PtrData               data       = get<0>(elem);
-    bool                        suffices   = get<1>(elem);
-    std::string                 neededMesh = get<2>(elem);
-    impl::PtrConvergenceMeasure measure    = get<3>(elem);
-    _meshConfig->addNeededMesh(_config.participants[1], neededMesh);
-    checkIfDataIsExchanged(data->getID());
-    scheme->addConvergenceMeasure(data, suffices, measure);
->>>>>>> 90c86499
   }
 
   // Set relaxation parameters
@@ -840,25 +816,13 @@
                                               << "from=\"" << accessor << "\".");
 
   // Add convergence measures
-<<<<<<< HEAD
+  PRECICE_CHECK(not _config.convMeasures.empty(),
+                "At least one convergence measure has to be defined for an implicit coupling scheme. "
+                "Please check your <coupling-scheme ... /> and make sure that you provide at least one <...-convergence-measure/> subtag in the precice-config.xml.");
   for (auto &elem : _config.convergenceMeasureDefinitions) {
     _meshConfig->addNeededMesh(_config.participants[1], elem.meshName);
     checkIfDataIsExchanged(elem.data->getID());
     scheme->addConvergenceMeasure(elem.data, elem.suffices, elem.measure, elem.doesLogging);
-=======
-  using std::get;
-  PRECICE_CHECK(not _config.convMeasures.empty(),
-                "At least one convergence measure has to be defined for an implicit coupling scheme. "
-                "Please check your <coupling-scheme ... /> and make sure that you provide at least one <...-convergence-measure/> subtag in the precice-config.xml.");
-  for (auto &elem : _config.convMeasures) {
-    mesh::PtrData               data       = get<0>(elem);
-    bool                        suffices   = get<1>(elem);
-    std::string                 neededMesh = get<2>(elem);
-    impl::PtrConvergenceMeasure measure    = get<3>(elem);
-    _meshConfig->addNeededMesh(_config.participants[1], neededMesh);
-    checkIfDataIsExchanged(data->getID());
-    scheme->addConvergenceMeasure(data, suffices, measure);
->>>>>>> 90c86499
   }
 
   // Set relaxation parameters
@@ -915,25 +879,13 @@
                                               << "from=\"" << accessor << "\".");
 
   // Add convergence measures
-<<<<<<< HEAD
+  PRECICE_CHECK(not _config.convMeasures.empty(),
+                "At least one convergence measure has to be defined for an implicit coupling scheme. "
+                "Please check your <coupling-scheme ... /> and make sure that you provide at least one <...-convergence-measure/> subtag in the precice-config.xml.");
   for (auto &elem : _config.convergenceMeasureDefinitions) {
     _meshConfig->addNeededMesh(_config.controller, elem.meshName);
     checkIfDataIsExchanged(elem.data->getID());
     scheme->addConvergenceMeasure(elem.data, elem.suffices, elem.measure, elem.doesLogging);
-=======
-  using std::get;
-  PRECICE_CHECK(not _config.convMeasures.empty(),
-                "At least one convergence measure has to be defined for an implicit coupling scheme. "
-                "Please check your <coupling-scheme ... /> and make sure that you provide at least one <...-convergence-measure/> subtag in the precice-config.xml.");
-  for (auto &elem : _config.convMeasures) {
-    mesh::PtrData               data       = get<0>(elem);
-    bool                        suffices   = get<1>(elem);
-    std::string                 neededMesh = get<2>(elem);
-    impl::PtrConvergenceMeasure measure    = get<3>(elem);
-    _meshConfig->addNeededMesh(_config.controller, neededMesh);
-    checkIfDataIsExchanged(data->getID());
-    scheme->addConvergenceMeasure(data, suffices, measure);
->>>>>>> 90c86499
   }
 
   // Set relaxation parameters
