#include <algorithm>
#include <cstddef>
#include <memory>
#include <ostream>
#include <stdexcept>
#include <utility>
#include <vector>

#include "CouplingSchemeConfiguration.hpp"
#include "acceleration/Acceleration.hpp"
#include "acceleration/AitkenAcceleration.hpp"
#include "acceleration/config/AccelerationConfiguration.hpp"
#include "cplscheme/BaseCouplingScheme.hpp"
#include "cplscheme/CompositionalCouplingScheme.hpp"
#include "cplscheme/ParallelCouplingScheme.hpp"
#include "cplscheme/SerialCouplingScheme.hpp"
#include "cplscheme/SharedPointer.hpp"
#include "cplscheme/impl/AbsoluteConvergenceMeasure.hpp"
#include "cplscheme/impl/MinIterationConvergenceMeasure.hpp"
#include "cplscheme/impl/RelativeConvergenceMeasure.hpp"
#include "cplscheme/impl/ResidualRelativeConvergenceMeasure.hpp"
#include "logging/LogMacros.hpp"
#include "m2n/SharedPointer.hpp"
#include "m2n/config/M2NConfiguration.hpp"
#include "mesh/Data.hpp"
#include "mesh/Mesh.hpp"
#include "mesh/config/MeshConfiguration.hpp"
#include "precice/config/ParticipantConfiguration.hpp"
#include "precice/impl/SharedPointer.hpp"
#include "precice/types.hpp"
#include "utils/Helpers.hpp"
#include "utils/assertion.hpp"
#include "xml/ConfigParser.hpp"
#include "xml/XMLAttribute.hpp"
#include "xml/XMLTag.hpp"

namespace precice::cplscheme {

CouplingSchemeConfiguration::CouplingSchemeConfiguration(
    xml::XMLTag &                        parent,
    mesh::PtrMeshConfiguration           meshConfig,
    m2n::M2NConfiguration::SharedPointer m2nConfig,
    config::PtrParticipantConfiguration  participantConfig)
    : TAG("coupling-scheme"),
      TAG_PARTICIPANTS("participants"),
      TAG_PARTICIPANT("participant"),
      TAG_EXCHANGE("exchange"),
      TAG_MAX_TIME("max-time"),
      TAG_MAX_TIME_WINDOWS("max-time-windows"),
      TAG_TIME_WINDOW_SIZE("time-window-size"),
      TAG_ABS_CONV_MEASURE("absolute-convergence-measure"),
      TAG_REL_CONV_MEASURE("relative-convergence-measure"),
      TAG_RES_REL_CONV_MEASURE("residual-relative-convergence-measure"),
      TAG_MIN_ITER_CONV_MEASURE("min-iteration-convergence-measure"),
      TAG_MAX_ITERATIONS("max-iterations"),
      TAG_EXTRAPOLATION("extrapolation-order"),
      ATTR_DATA("data"),
      ATTR_MESH("mesh"),
      ATTR_PARTICIPANT("participant"),
      ATTR_INITIALIZE("initialize"),
      ATTR_TYPE("type"),
      ATTR_FIRST("first"),
      ATTR_SECOND("second"),
      ATTR_VALUE("value"),
      ATTR_VALID_DIGITS("valid-digits"),
      ATTR_METHOD("method"),
      ATTR_LIMIT("limit"),
      ATTR_MIN_ITERATIONS("min-iterations"),
      ATTR_NAME("name"),
      ATTR_FROM("from"),
      ATTR_TO("to"),
      ATTR_SUFFICES("suffices"),
      ATTR_STRICT("strict"),
      ATTR_CONTROL("control"),
      VALUE_SERIAL_EXPLICIT("serial-explicit"),
      VALUE_PARALLEL_EXPLICIT("parallel-explicit"),
      VALUE_SERIAL_IMPLICIT("serial-implicit"),
      VALUE_PARALLEL_IMPLICIT("parallel-implicit"),
      VALUE_MULTI("multi"),
      VALUE_FIXED("fixed"),
      VALUE_FIRST_PARTICIPANT("first-participant"),
      _config(),
      _meshConfig(std::move(meshConfig)),
      _m2nConfig(std::move(m2nConfig)),
      _participantConfig(participantConfig),
      _couplingSchemes(),
      _couplingSchemeCompositions()
{
  using namespace xml;

  XMLTag::Occurrence  occ = XMLTag::OCCUR_ARBITRARY;
  std::vector<XMLTag> tags;
  {
    XMLTag tag(*this, VALUE_SERIAL_EXPLICIT, occ, TAG);
    tag.setDocumentation("Explicit coupling scheme according to conventional serial staggered procedure (CSS).");
    addTypespecifcSubtags(VALUE_SERIAL_EXPLICIT, tag);
    tags.push_back(tag);
  }
  {
    XMLTag tag(*this, VALUE_PARALLEL_EXPLICIT, occ, TAG);
    tag.setDocumentation("Explicit coupling scheme according to conventional parallel staggered procedure (CPS).");
    addTypespecifcSubtags(VALUE_PARALLEL_EXPLICIT, tag);
    tags.push_back(tag);
  }
  {
    XMLTag tag(*this, VALUE_SERIAL_IMPLICIT, occ, TAG);
    tag.setDocumentation("Implicit coupling scheme according to block Gauss-Seidel iterations (S-System). "
                         "Improved implicit iterations are achieved by using a acceleration (recommended!).");
    addTypespecifcSubtags(VALUE_SERIAL_IMPLICIT, tag);
    tags.push_back(tag);
  }
  {
    XMLTag tag(*this, VALUE_PARALLEL_IMPLICIT, occ, TAG);
    tag.setDocumentation("Parallel Implicit coupling scheme according to block Jacobi iterations (V-System). "
                         "Improved implicit iterations are achieved by using a acceleration (recommended!).");
    addTypespecifcSubtags(VALUE_PARALLEL_IMPLICIT, tag);
    tags.push_back(tag);
  }
  {
    XMLTag tag(*this, VALUE_MULTI, occ, TAG);
    tag.setDocumentation("Multi coupling scheme according to block Jacobi iterations. "
                         "Improved implicit iterations are achieved by using a acceleration (recommended!).");
    addTypespecifcSubtags(VALUE_MULTI, tag);
    tags.push_back(tag);
  }

  for (XMLTag &tag : tags) {
    parent.addSubtag(tag);
  }
}

void CouplingSchemeConfiguration::setExperimental(
    bool experimental)
{
  _experimental = experimental;
}

bool CouplingSchemeConfiguration::hasCouplingScheme(
    const std::string &participantName) const
{
  return utils::contained(participantName, _couplingSchemes);
}

const PtrCouplingScheme &CouplingSchemeConfiguration::getCouplingScheme(
    const std::string &participantName) const
{
  PRECICE_CHECK(utils::contained(participantName, _couplingSchemes),
                "No coupling scheme defined for participant \"{}\". "
                "Please make sure to provide at least one <coupling-scheme:TYPE> in your "
                "precice-config.xml that couples this participant using the <participants .../> tag.",
                participantName);
  return _couplingSchemes.find(participantName)->second;
}

void CouplingSchemeConfiguration::xmlTagCallback(
    const xml::ConfigurationContext &context,
    xml::XMLTag &                    tag)
{
  PRECICE_TRACE(tag.getFullName());
  if (tag.getNamespace() == TAG) {
    _config.type = tag.getName();
    _accelerationConfig->clear();
  } else if (tag.getName() == TAG_PARTICIPANTS) {
    std::string first = tag.getStringAttributeValue(ATTR_FIRST);
    _config.participants.push_back(first);
    std::string second = tag.getStringAttributeValue(ATTR_SECOND);
    PRECICE_CHECK(std::find(_config.participants.begin(), _config.participants.end(), second) == _config.participants.end(),
                  "Provided first participant equals second participant in coupling scheme. "
                  "Please correct the <participants first=\"{}\" second=\"{}\" /> tag in the <coupling-scheme:...> of your precice-config.xml",
                  first, second);
    _config.participants.push_back(second);
  } else if (tag.getName() == TAG_PARTICIPANT) {
    PRECICE_ASSERT(_config.type == VALUE_MULTI);
    bool        control         = tag.getBooleanAttributeValue(ATTR_CONTROL);
    std::string participantName = tag.getStringAttributeValue(ATTR_NAME);
    PRECICE_CHECK(std::find(_config.participants.begin(), _config.participants.end(), participantName) == _config.participants.end() && participantName.compare(_config.controller) != 0,
                  "Participant \"{0}\" is provided multiple times to multi coupling scheme. "
                  "Please make sure that you do not provide the participant multiple times via the <participant name=\"{0}\" /> "
                  "tag in the <coupling-scheme:...> of your precice-config.xml",
                  participantName);
    if (control) {
      PRECICE_CHECK(not _config.setController,
                    "Only one controller per ParallelCouplingScheme can be defined. "
                    "Please check the <participant name=\"{}\" control=\"{}\" /> tag in the <coupling-scheme:...> of your precice-config.xml",
                    participantName, control);
      _config.controller    = participantName;
      _config.setController = true;
    }
    _config.participants.push_back(participantName);
  } else if (tag.getName() == TAG_MAX_TIME) {
    _config.maxTime = tag.getDoubleAttributeValue(ATTR_VALUE);
    PRECICE_CHECK(_config.maxTime > 0,
                  "Maximum time has to be larger than zero. "
                  "Please check the <max-time value=\"{}\" /> tag in the <coupling-scheme:...> of your precice-config.xml",
                  _config.maxTime);
  } else if (tag.getName() == TAG_MAX_TIME_WINDOWS) {
    _config.maxTimeWindows = tag.getIntAttributeValue(ATTR_VALUE);
    PRECICE_CHECK(_config.maxTimeWindows > 0,
                  "Maximum number of time windows has to be larger than zero. "
                  "Please check the <max-time-windows value=\"{}\" /> tag in the <coupling-scheme:...> of your precice-config.xml",
                  _config.maxTimeWindows);
  } else if (tag.getName() == TAG_TIME_WINDOW_SIZE) {
    _config.timeWindowSize = tag.getDoubleAttributeValue(ATTR_VALUE);
    _config.validDigits    = tag.getIntAttributeValue(ATTR_VALID_DIGITS);
    PRECICE_CHECK((_config.validDigits >= 1) && (_config.validDigits < 17), "Valid digits of time window size has to be between 1 and 16.");
    _config.dtMethod = getTimesteppingMethod(tag.getStringAttributeValue(ATTR_METHOD));
    if (_config.dtMethod == constants::TimesteppingMethod::FIXED_TIME_WINDOW_SIZE) {
      PRECICE_CHECK(_config.timeWindowSize > 0,
                    "Time window size has to be larger than zero. "
                    "Please check the <time-window-size value=\"{}\" valid-digits=\"{}\" method=\"{}\" /> tag "
                    "in the <coupling-scheme:...> of your precice-config.xml",
                    _config.timeWindowSize, _config.validDigits, tag.getStringAttributeValue(ATTR_METHOD));
    } else {
      PRECICE_ASSERT(_config.dtMethod == constants::TimesteppingMethod::FIRST_PARTICIPANT_SETS_TIME_WINDOW_SIZE);
      PRECICE_CHECK(_config.timeWindowSize == -1,
                    "Time window size value has to be equal to -1 (default), if method=\"first-participant\" is used. "
                    "Please check the <time-window-size value=\"{}\" valid-digits=\"{}\" method=\"{}\" /> "
                    "tag in the <coupling-scheme:...> of your precice-config.xml",
                    _config.timeWindowSize, _config.validDigits, tag.getStringAttributeValue(ATTR_METHOD));
    }
    PRECICE_CHECK((_config.validDigits >= 1) && (_config.validDigits < 17),
                  "Valid digits of time window size has to be between 1 and 16. "
                  "Please check the <time-window-size value=\"{}\" valid-digits=\"{}\" method=\"{}\" /> tag "
                  "in the <coupling-scheme:...> of your precice-config.xml",
                  _config.timeWindowSize, _config.validDigits, tag.getStringAttributeValue(ATTR_METHOD));
  } else if (tag.getName() == TAG_ABS_CONV_MEASURE) {
    const std::string &dataName = tag.getStringAttributeValue(ATTR_DATA);
    const std::string &meshName = tag.getStringAttributeValue(ATTR_MESH);
    double             limit    = tag.getDoubleAttributeValue(ATTR_LIMIT);
    bool               suffices = tag.getBooleanAttributeValue(ATTR_SUFFICES);
    bool               strict   = tag.getBooleanAttributeValue(ATTR_STRICT);
    PRECICE_ASSERT(_config.type == VALUE_SERIAL_IMPLICIT || _config.type == VALUE_PARALLEL_IMPLICIT || _config.type == VALUE_MULTI);
    addAbsoluteConvergenceMeasure(dataName, meshName, limit, suffices, strict);
  } else if (tag.getName() == TAG_REL_CONV_MEASURE) {
    const std::string &dataName = tag.getStringAttributeValue(ATTR_DATA);
    const std::string &meshName = tag.getStringAttributeValue(ATTR_MESH);
    double             limit    = tag.getDoubleAttributeValue(ATTR_LIMIT);
    bool               suffices = tag.getBooleanAttributeValue(ATTR_SUFFICES);
    bool               strict   = tag.getBooleanAttributeValue(ATTR_STRICT);
    PRECICE_ASSERT(_config.type == VALUE_SERIAL_IMPLICIT || _config.type == VALUE_PARALLEL_IMPLICIT || _config.type == VALUE_MULTI);
    addRelativeConvergenceMeasure(dataName, meshName, limit, suffices, strict);
  } else if (tag.getName() == TAG_RES_REL_CONV_MEASURE) {
    const std::string &dataName = tag.getStringAttributeValue(ATTR_DATA);
    const std::string &meshName = tag.getStringAttributeValue(ATTR_MESH);
    double             limit    = tag.getDoubleAttributeValue(ATTR_LIMIT);
    bool               suffices = tag.getBooleanAttributeValue(ATTR_SUFFICES);
    bool               strict   = tag.getBooleanAttributeValue(ATTR_STRICT);
    PRECICE_ASSERT(_config.type == VALUE_SERIAL_IMPLICIT || _config.type == VALUE_PARALLEL_IMPLICIT || _config.type == VALUE_MULTI);
    addResidualRelativeConvergenceMeasure(dataName, meshName, limit, suffices, strict);
  } else if (tag.getName() == TAG_MIN_ITER_CONV_MEASURE) {
    const std::string &dataName      = tag.getStringAttributeValue(ATTR_DATA);
    const std::string &meshName      = tag.getStringAttributeValue(ATTR_MESH);
    int                minIterations = tag.getIntAttributeValue(ATTR_MIN_ITERATIONS);
    bool               suffices      = tag.getBooleanAttributeValue(ATTR_SUFFICES);
    bool               strict        = tag.getBooleanAttributeValue(ATTR_STRICT);
    PRECICE_ASSERT(_config.type == VALUE_SERIAL_IMPLICIT || _config.type == VALUE_PARALLEL_IMPLICIT || _config.type == VALUE_MULTI);
    addMinIterationConvergenceMeasure(dataName, meshName, minIterations, suffices, strict);
  } else if (tag.getName() == TAG_EXCHANGE) {
    std::string nameData            = tag.getStringAttributeValue(ATTR_DATA);
    std::string nameMesh            = tag.getStringAttributeValue(ATTR_MESH);
    std::string nameParticipantFrom = tag.getStringAttributeValue(ATTR_FROM);
    std::string nameParticipantTo   = tag.getStringAttributeValue(ATTR_TO);
    bool        initialize          = tag.getBooleanAttributeValue(ATTR_INITIALIZE);

    PRECICE_CHECK(_meshConfig->hasMeshName(nameMesh) && _meshConfig->getMesh(nameMesh)->hasDataName(nameData),
                  "Mesh \"{}\" with data \"{}\" not defined. "
                  "Please check the <exchange data=\"{}\" mesh=\"{}\" from=\"{}\" to=\"{}\" /> "
                  "tag in the <coupling-scheme:... /> of your precice-config.xml.",
                  nameMesh, nameData, nameData, nameMesh, nameParticipantFrom, nameParticipantTo);

    mesh::PtrMesh exchangeMesh = _meshConfig->getMesh(nameMesh);
    PRECICE_ASSERT(exchangeMesh);
    mesh::PtrData exchangeData = exchangeMesh->data(nameData);
    PRECICE_ASSERT(exchangeData);

    _meshConfig->addNeededMesh(nameParticipantFrom, nameMesh);
    _meshConfig->addNeededMesh(nameParticipantTo, nameMesh);
    _config.exchanges.emplace_back(Config::Exchange{exchangeData, exchangeMesh, nameParticipantFrom, nameParticipantTo, initialize});
  } else if (tag.getName() == TAG_MAX_ITERATIONS) {
    PRECICE_ASSERT(_config.type == VALUE_SERIAL_IMPLICIT || _config.type == VALUE_PARALLEL_IMPLICIT || _config.type == VALUE_MULTI);
    _config.maxIterations = tag.getIntAttributeValue(ATTR_VALUE);
    PRECICE_CHECK(_config.maxIterations > 0,
                  "Maximal iteration limit has to be larger than zero. Please check the <max-iterations value = \"{}\" /> subtag in the <coupling-scheme:... /> of your precice-config.xml.",
                  _config.maxIterations);
  } else if (tag.getName() == TAG_EXTRAPOLATION) {
    PRECICE_ASSERT(_config.type == VALUE_SERIAL_IMPLICIT || _config.type == VALUE_PARALLEL_IMPLICIT || _config.type == VALUE_MULTI);
    _config.extrapolationOrder = tag.getIntAttributeValue(ATTR_VALUE);
    PRECICE_CHECK((_config.extrapolationOrder == 0) || (_config.extrapolationOrder == 1) || (_config.extrapolationOrder == 2),
                  "Extrapolation order has to be 0, 1, or 2. "
                  "Please check the <extrapolation-order value=\"{}\" /> subtag in the <coupling-scheme:... /> of your precice-config.xml.",
                  _config.extrapolationOrder);
  }
}

void CouplingSchemeConfiguration::xmlEndTagCallback(
    const xml::ConfigurationContext &context,
    xml::XMLTag &                    tag)
{
  PRECICE_TRACE(tag.getFullName());
  if (tag.getNamespace() == TAG) {
    if (_config.type == VALUE_SERIAL_EXPLICIT) {
      if (_experimental) {
        int maxAllowedOrder = 0; // explicit coupling schemes do not allow waveform iteration
        checkWaveformOrderReadData(maxAllowedOrder);
      }
      std::string       accessor(_config.participants[0]);
      PtrCouplingScheme scheme = createSerialExplicitCouplingScheme(accessor);
      addCouplingScheme(scheme, accessor);
      //_couplingSchemes[accessor] = scheme;
      accessor = _config.participants[1];
      scheme   = createSerialExplicitCouplingScheme(accessor);
      addCouplingScheme(scheme, accessor);
      //_couplingSchemes[accessor] = scheme;
      _config = Config();
    } else if (_config.type == VALUE_PARALLEL_EXPLICIT) {
      if (_experimental) {
        int maxAllowedOrder = 0; // explicit coupling schemes do not allow waveform iteration
        checkWaveformOrderReadData(maxAllowedOrder);
      }
      std::string       accessor(_config.participants[0]);
      PtrCouplingScheme scheme = createParallelExplicitCouplingScheme(accessor);
      addCouplingScheme(scheme, accessor);
      //_couplingSchemes[accessor] = scheme;
      accessor = _config.participants[1];
      scheme   = createParallelExplicitCouplingScheme(accessor);
      addCouplingScheme(scheme, accessor);
      //_couplingSchemes[accessor] = scheme;
      _config = Config();
    } else if (_config.type == VALUE_SERIAL_IMPLICIT) {
      std::string       accessor(_config.participants[0]);
      PtrCouplingScheme scheme = createSerialImplicitCouplingScheme(accessor);
      addCouplingScheme(scheme, accessor);
      //_couplingSchemes[accessor] = scheme;
      accessor = _config.participants[1];
      scheme   = createSerialImplicitCouplingScheme(accessor);
      addCouplingScheme(scheme, accessor);
      //_couplingSchemes[accessor] = scheme;
      _config = Config();
    } else if (_config.type == VALUE_PARALLEL_IMPLICIT) {
      std::string       accessor(_config.participants[0]);
      PtrCouplingScheme scheme = createParallelImplicitCouplingScheme(accessor);
      addCouplingScheme(scheme, accessor);
      accessor = _config.participants[1];
      scheme   = createParallelImplicitCouplingScheme(accessor);
      addCouplingScheme(scheme, accessor);
      _config = Config();
    } else if (_config.type == VALUE_MULTI) {
      if (_experimental) {
        int maxAllowedOrder = 0; // multi coupling scheme does not allow waveform iteration
        checkWaveformOrderReadData(maxAllowedOrder);
      }
      PRECICE_CHECK(_config.setController,
                    "One controller per MultiCoupling needs to be defined. "
                    "Please check the <participant name=... /> tags in the <coupling-scheme:... /> of your precice-config.xml. "
                    "Make sure that at least one participant tag provides the attribute <participant name=... control=\"True\"/>.");
      for (const std::string &accessor : _config.participants) {
        PtrCouplingScheme scheme = createParallelMultiCouplingScheme(accessor);
        addCouplingScheme(scheme, accessor);
      }
      _config = Config();
    } else {
      PRECICE_ASSERT(false, _config.type);
    }
  }
}

void CouplingSchemeConfiguration::addCouplingScheme(
    const PtrCouplingScheme &cplScheme,
    const std::string &      participantName)
{
  PRECICE_TRACE(participantName);
  if (utils::contained(participantName, _couplingSchemes)) {
    PRECICE_DEBUG("Coupling scheme exists already for participant");
    if (utils::contained(participantName, _couplingSchemeCompositions)) {
      PRECICE_DEBUG("Coupling scheme composition exists already for participant");
      // Fetch the composition and add the new scheme.
      PRECICE_ASSERT(_couplingSchemeCompositions[participantName] != nullptr);
      _couplingSchemeCompositions[participantName]->addCouplingScheme(cplScheme);
    } else {
      PRECICE_DEBUG("No composition exists for the participant");
      // No composition exists, thus, the existing scheme is no composition.
      // Create a new composition, add the already existing and new scheme, and
      // overwrite the existing scheme with the composition.
      CompositionalCouplingScheme *composition = new CompositionalCouplingScheme();
      composition->addCouplingScheme(_couplingSchemes[participantName]);
      composition->addCouplingScheme(cplScheme);
      _couplingSchemes[participantName] = PtrCouplingScheme(composition);
    }
  } else {
    PRECICE_DEBUG("No coupling scheme exists for the participant");
    // Store the new coupling scheme.
    _couplingSchemes[participantName] = cplScheme;
  }
}

void CouplingSchemeConfiguration::addTypespecifcSubtags(
    const std::string &type,
    //const std::string& name,
    xml::XMLTag &tag)
{
  PRECICE_TRACE(type);
  addTransientLimitTags(type, tag);
  _config.type = type;
  //_config.name = name;

  if (type == VALUE_SERIAL_EXPLICIT) {
    addTagParticipants(tag);
    addTagExchange(tag);
  } else if (type == VALUE_PARALLEL_EXPLICIT) {
    addTagParticipants(tag);
    addTagExchange(tag);
  } else if (type == VALUE_PARALLEL_IMPLICIT) {
    addTagParticipants(tag);
    addTagExchange(tag);
    addTagAcceleration(tag);
    addTagAbsoluteConvergenceMeasure(tag);
    addTagRelativeConvergenceMeasure(tag);
    addTagResidualRelativeConvergenceMeasure(tag);
    addTagMinIterationConvergenceMeasure(tag);
    addTagMaxIterations(tag);
    addTagExtrapolation(tag);
  } else if (type == VALUE_MULTI) {
    addTagParticipant(tag);
    addTagExchange(tag);
    addTagAcceleration(tag);
    addTagAbsoluteConvergenceMeasure(tag);
    addTagRelativeConvergenceMeasure(tag);
    addTagResidualRelativeConvergenceMeasure(tag);
    addTagMinIterationConvergenceMeasure(tag);
    addTagMaxIterations(tag);
    addTagExtrapolation(tag);
  } else if (type == VALUE_SERIAL_IMPLICIT) {
    addTagParticipants(tag);
    addTagExchange(tag);
    addTagAcceleration(tag);
    addTagAbsoluteConvergenceMeasure(tag);
    addTagRelativeConvergenceMeasure(tag);
    addTagResidualRelativeConvergenceMeasure(tag);
    addTagMinIterationConvergenceMeasure(tag);
    addTagMaxIterations(tag);
    addTagExtrapolation(tag);
  } else {
    // If wrong coupling scheme type is provided, this is already caught by the config parser. If the assertion below is triggered, it's a bug in preCICE, not wrong usage.
    PRECICE_ASSERT(false, "Unknown coupling scheme.");
  }
}

void CouplingSchemeConfiguration::addTransientLimitTags(
    const std::string &type,
    xml::XMLTag &      tag)
{
  using namespace xml;
  XMLTag tagMaxTime(*this, TAG_MAX_TIME, XMLTag::OCCUR_NOT_OR_ONCE);
  tagMaxTime.setDocumentation("Defined the end of the simulation as total time.");

  XMLAttribute<double> attrValueMaxTime(ATTR_VALUE);
  attrValueMaxTime.setDocumentation("The value of the maximum simulation time.");
  tagMaxTime.addAttribute(attrValueMaxTime);
  tag.addSubtag(tagMaxTime);

  XMLTag tagMaxTimeWindows(*this, TAG_MAX_TIME_WINDOWS, XMLTag::OCCUR_NOT_OR_ONCE);
  tagMaxTimeWindows.setDocumentation("Defined the end of the simulation as a total count of time windows.");
  XMLAttribute<int> attrValueMaxTimeWindows(ATTR_VALUE);
  attrValueMaxTimeWindows.setDocumentation("The maximum count of time windows.");
  tagMaxTimeWindows.addAttribute(attrValueMaxTimeWindows);
  tag.addSubtag(tagMaxTimeWindows);

  XMLTag tagTimeWindowSize(*this, TAG_TIME_WINDOW_SIZE, XMLTag::OCCUR_ONCE);
  tagTimeWindowSize.setDocumentation("Defines the size of the time window.");
  auto attrValueTimeWindowSize = makeXMLAttribute(ATTR_VALUE, CouplingScheme::UNDEFINED_TIME_WINDOW_SIZE)
                                     .setDocumentation("The maximum time window size.");
  tagTimeWindowSize.addAttribute(attrValueTimeWindowSize);
  XMLAttribute<int> attrValidDigits(ATTR_VALID_DIGITS, 10);
  attrValidDigits.setDocumentation(R"(Precision to use when checking for end of time windows used this many digits. \\(\phi = 10^{-validDigits}\\))");
  tagTimeWindowSize.addAttribute(attrValidDigits);
  std::vector<std::string> allowedMethods;
  if (type == VALUE_SERIAL_EXPLICIT || type == VALUE_SERIAL_IMPLICIT) {
    // method="first-participant" is only allowed for serial coupling schemes
    allowedMethods = {VALUE_FIXED, VALUE_FIRST_PARTICIPANT};
  } else {
    allowedMethods = {VALUE_FIXED};
  }
  auto attrMethod = makeXMLAttribute(ATTR_METHOD, VALUE_FIXED)
                        .setOptions(allowedMethods)
                        .setDocumentation("The method used to determine the time window size. Use `fixed` to fix the time window size for the participants.");
  tagTimeWindowSize.addAttribute(attrMethod);
  tag.addSubtag(tagTimeWindowSize);
}

void CouplingSchemeConfiguration::addTagParticipants(
    xml::XMLTag &tag)
{
  using namespace xml;
  XMLTag tagParticipants(*this, TAG_PARTICIPANTS, XMLTag::OCCUR_ONCE);
  tagParticipants.setDocumentation("Defines the participants of the coupling scheme.");
  XMLAttribute<std::string> attrFirst(ATTR_FIRST);
  attrFirst.setDocumentation("First participant to run the solver.");
  tagParticipants.addAttribute(attrFirst);
  XMLAttribute<std::string> attrSecond(ATTR_SECOND);
  attrSecond.setDocumentation("Second participant to run the solver.");
  tagParticipants.addAttribute(attrSecond);
  tag.addSubtag(tagParticipants);
}

void CouplingSchemeConfiguration::addTagParticipant(
    xml::XMLTag &tag)
{
  using namespace xml;
  XMLTag                    tagParticipant(*this, TAG_PARTICIPANT, XMLTag::OCCUR_ONCE_OR_MORE);
  XMLAttribute<std::string> attrName(ATTR_NAME);
  attrName.setDocumentation("Name of the participant.");
  tagParticipant.addAttribute(attrName);
  XMLAttribute<bool> attrControl(ATTR_CONTROL, false);
  attrControl.setDocumentation("Does this participant control the coupling?");
  tagParticipant.addAttribute(attrControl);
  tag.addSubtag(tagParticipant);
}

void CouplingSchemeConfiguration::addTagExchange(
    xml::XMLTag &tag)
{
  using namespace xml;
  XMLTag tagExchange(*this, TAG_EXCHANGE, XMLTag::OCCUR_ONCE_OR_MORE);
  tagExchange.setDocumentation("Defines the flow of data between meshes of participants.");

  auto attrData = XMLAttribute<std::string>(ATTR_DATA).setDocumentation("The data to exchange.");
  tagExchange.addAttribute(attrData);
  auto attrMesh = XMLAttribute<std::string>(ATTR_MESH).setDocumentation("The mesh which uses the data.");
  tagExchange.addAttribute(attrMesh);
  auto participantFrom = XMLAttribute<std::string>(ATTR_FROM).setDocumentation("The participant sending the data.");
  tagExchange.addAttribute(participantFrom);
  auto participantTo = XMLAttribute<std::string>(ATTR_TO).setDocumentation("The participant receiving the data.");
  tagExchange.addAttribute(participantTo);
  auto attrInitialize = XMLAttribute<bool>(ATTR_INITIALIZE, false).setDocumentation("Should this data be initialized during initialize?");
  tagExchange.addAttribute(attrInitialize);
  tag.addSubtag(tagExchange);
}

void CouplingSchemeConfiguration::addTagAbsoluteConvergenceMeasure(
    xml::XMLTag &tag)
{
  using namespace xml;
  XMLTag tagConvergenceMeasure(*this, TAG_ABS_CONV_MEASURE, XMLTag::OCCUR_ARBITRARY);
  tagConvergenceMeasure.setDocumentation(
      "Absolute convergence criterion based on the two-norm difference of data values between iterations.\n"
      "\\$$\\left\\lVert H(x^k) - x^k \\right\\rVert_2 < \\text{limit}\\$$");
  addBaseAttributesTagConvergenceMeasure(tagConvergenceMeasure);
  XMLAttribute<double> attrLimit(ATTR_LIMIT);
  attrLimit.setDocumentation("Limit under which the measure is considered to have converged. Must be in \\((0, 1]\\).");
  tagConvergenceMeasure.addAttribute(attrLimit);
  tag.addSubtag(tagConvergenceMeasure);
}

void CouplingSchemeConfiguration::addTagResidualRelativeConvergenceMeasure(
    xml::XMLTag &tag)
{
  using namespace xml;
  XMLTag tagConvergenceMeasure(*this, TAG_RES_REL_CONV_MEASURE,
                               XMLTag::OCCUR_ARBITRARY);
  tagConvergenceMeasure.setDocumentation(
      "Residual relative convergence criterion based on the relative two-norm differences of data values between iterations.\n"
      "\\$$\\frac{\\left\\lVert H(x^k) - x^k \\right\\rVert_2}{\\left\\lVert H(x^{k-1}) - x^{k-1} \\right\\rVert_2} < \\text{limit}\\$$");
  addBaseAttributesTagConvergenceMeasure(tagConvergenceMeasure);
  XMLAttribute<double> attrLimit(ATTR_LIMIT);
  attrLimit.setDocumentation("Limit under which the measure is considered to have converged. Must be in \\((0, 1]\\).");
  tagConvergenceMeasure.addAttribute(attrLimit);
  tag.addSubtag(tagConvergenceMeasure);
}

void CouplingSchemeConfiguration::addTagRelativeConvergenceMeasure(
    xml::XMLTag &tag)
{
  using namespace xml;
  XMLTag tagConvergenceMeasure(*this, TAG_REL_CONV_MEASURE, XMLTag::OCCUR_ARBITRARY);
  tagConvergenceMeasure.setDocumentation(
      "Relative convergence criterion based on the relative two-norm difference of data values between iterations.\n"
      "\\$$\\frac{\\left\\lVert H(x^k) - x^k \\right\\rVert_2}{\\left\\lVert H(x^k) \\right\\rVert_2} < \\text{limit} \\$$");
  addBaseAttributesTagConvergenceMeasure(tagConvergenceMeasure);
  XMLAttribute<double> attrLimit(ATTR_LIMIT);
  attrLimit.setDocumentation(R"(Limit under which the measure is considered to have converged. Must be in \\((0, 1]\\).)");
  tagConvergenceMeasure.addAttribute(attrLimit);
  tag.addSubtag(tagConvergenceMeasure);
}

void CouplingSchemeConfiguration::addTagMinIterationConvergenceMeasure(
    xml::XMLTag &tag)
{
  xml::XMLTag tagMinIterationConvMeasure(*this,
                                         TAG_MIN_ITER_CONV_MEASURE, xml::XMLTag::OCCUR_ARBITRARY);
  tagMinIterationConvMeasure.setDocumentation(
      "Convergence criterion used to ensure a miminimal amount of iterations. "
      "Specifying a mesh and data is required for technical reasons and does not influence the measure.");
  addBaseAttributesTagConvergenceMeasure(tagMinIterationConvMeasure);
  xml::XMLAttribute<int> attrMinIterations(ATTR_MIN_ITERATIONS);
  attrMinIterations.setDocumentation("The minimal amount of iterations.");
  tagMinIterationConvMeasure.addAttribute(attrMinIterations);
  tag.addSubtag(tagMinIterationConvMeasure);
}

void CouplingSchemeConfiguration::addBaseAttributesTagConvergenceMeasure(
    xml::XMLTag &tag)
{
  using namespace xml;
  auto attrData = XMLAttribute<std::string>(ATTR_DATA)
                      .setDocumentation("Data to be measured.");
  tag.addAttribute(attrData);
  auto attrMesh = XMLAttribute<std::string>(ATTR_MESH)
                      .setDocumentation("Mesh holding the data.");
  tag.addAttribute(attrMesh);
  auto attrSuffices = makeXMLAttribute(ATTR_SUFFICES, false)
                          .setDocumentation("If true, convergence of this measure is sufficient for overall convergence.");
  tag.addAttribute(attrSuffices);
  auto attrStrict = makeXMLAttribute(ATTR_STRICT, false)
                        .setDocumentation("If true, non-convergence of this measure ends the simulation. \"strict\" overrules \"suffices\".");
  tag.addAttribute(attrStrict);
}

void CouplingSchemeConfiguration::addTagMaxIterations(
    xml::XMLTag &tag)
{
  using namespace xml;
  XMLTag tagMaxIterations(*this, TAG_MAX_ITERATIONS, XMLTag::OCCUR_ONCE);
  tagMaxIterations.setDocumentation("Allows to specify a maximum amount of iterations per time window.");
  XMLAttribute<int> attrValue(ATTR_VALUE);
  attrValue.setDocumentation("The maximum value of iterations.");
  tagMaxIterations.addAttribute(attrValue);
  tag.addSubtag(tagMaxIterations);
}

void CouplingSchemeConfiguration::addTagExtrapolation(
    xml::XMLTag &tag)
{
  using namespace xml;
  XMLTag            tagExtrapolation(*this, TAG_EXTRAPOLATION, XMLTag::OCCUR_NOT_OR_ONCE);
  XMLAttribute<int> attrValue(ATTR_VALUE);
  attrValue.setDocumentation("The extrapolation order to use.");
  tagExtrapolation.addAttribute(attrValue);
  tagExtrapolation.setDocumentation("Sets order of predictor of interface values for first participant.");
  tag.addSubtag(tagExtrapolation);
}

void CouplingSchemeConfiguration::addTagAcceleration(
    xml::XMLTag &tag)
{
  PRECICE_TRACE(tag.getFullName());
  if (_accelerationConfig.get() == nullptr) {
    _accelerationConfig = std::make_shared<acceleration::AccelerationConfiguration>(
        _meshConfig);
  }
  _accelerationConfig->connectTags(tag);
}

void CouplingSchemeConfiguration::addAbsoluteConvergenceMeasure(
    const std::string &dataName,
    const std::string &meshName,
    double             limit,
    bool               suffices,
    bool               strict)
{
  PRECICE_TRACE();
  PRECICE_CHECK(math::greater(limit, 0.0),
                "Absolute convergence limit has to be greater than zero. "
                "Please check the <absolute-convergence-measure limit=\"{}\" data=\"{}\" mesh=\"{}\" /> subtag "
                "in your <coupling-scheme ... /> in the preCICE configuration file.",
                limit, dataName, meshName);
  impl::PtrConvergenceMeasure measure(new impl::AbsoluteConvergenceMeasure(limit));
  ConvergenceMeasureDefintion convMeasureDef;
  convMeasureDef.data        = getData(dataName, meshName);
  convMeasureDef.suffices    = suffices;
  convMeasureDef.strict      = strict;
  convMeasureDef.meshName    = meshName;
  convMeasureDef.measure     = std::move(measure);
  convMeasureDef.doesLogging = true;
  _config.convergenceMeasureDefinitions.push_back(convMeasureDef);
}

void CouplingSchemeConfiguration::addRelativeConvergenceMeasure(
    const std::string &dataName,
    const std::string &meshName,
    double             limit,
    bool               suffices,
    bool               strict)
{
  PRECICE_TRACE();
  PRECICE_CHECK(math::greater(limit, 0.0) && math::greaterEquals(1.0, limit),
                "Relative convergence limit has to be in ]0;1]. "
                "Please check the <relative-convergence-measure limit=\"{}\" data=\"{}\" mesh=\"{}\" /> subtag "
                "in your <coupling-scheme ... /> in the preCICE configuration file.",
                limit, dataName, meshName);
  if (limit < 10 * math::NUMERICAL_ZERO_DIFFERENCE) {
    PRECICE_WARN("The relative convergence limit=\"{}\" is close to the hard-coded numerical resolution=\"{}\" of preCICE. "
                 "This may lead to instabilities. The minimum relative convergence limit should be > \"{}\"  ",
                 limit, math::NUMERICAL_ZERO_DIFFERENCE, 10 * math::NUMERICAL_ZERO_DIFFERENCE);
  }

  impl::PtrConvergenceMeasure measure(new impl::RelativeConvergenceMeasure(limit));
  ConvergenceMeasureDefintion convMeasureDef;
  convMeasureDef.data        = getData(dataName, meshName);
  convMeasureDef.suffices    = suffices;
  convMeasureDef.strict      = strict;
  convMeasureDef.meshName    = meshName;
  convMeasureDef.measure     = std::move(measure);
  convMeasureDef.doesLogging = true;
  _config.convergenceMeasureDefinitions.push_back(convMeasureDef);
}

void CouplingSchemeConfiguration::addResidualRelativeConvergenceMeasure(
    const std::string &dataName,
    const std::string &meshName,
    double             limit,
    bool               suffices,
    bool               strict)
{
  PRECICE_TRACE();
  PRECICE_CHECK(math::greater(limit, 0.0) && math::greaterEquals(1.0, limit),
                "Relative convergence limit has to be in ]0;1]. "
                "Please check the <residul-relative-convergence-measure limit=\"{}\" data=\"{}\" mesh=\"{}\" /> subtag "
                "in your <coupling-scheme ... /> in the preCICE configuration file.",
                limit, dataName, meshName);
  if (limit < 10 * math::NUMERICAL_ZERO_DIFFERENCE) {
    PRECICE_WARN("The relative convergence limit=\"{}\" is close to the hard-coded numerical resolution=\"{}\" of preCICE. "
                 "This may lead to instabilities. The minimum relative convergence limit should be > \"{}\"  ",
                 limit, math::NUMERICAL_ZERO_DIFFERENCE, 10 * math::NUMERICAL_ZERO_DIFFERENCE);
  }

  impl::PtrConvergenceMeasure measure(new impl::ResidualRelativeConvergenceMeasure(limit));
  ConvergenceMeasureDefintion convMeasureDef;
  convMeasureDef.data        = getData(dataName, meshName);
  convMeasureDef.suffices    = suffices;
  convMeasureDef.strict      = strict;
  convMeasureDef.meshName    = meshName;
  convMeasureDef.measure     = std::move(measure);
  convMeasureDef.doesLogging = true;
  _config.convergenceMeasureDefinitions.push_back(convMeasureDef);
}

void CouplingSchemeConfiguration::addMinIterationConvergenceMeasure(
    const std::string &dataName,
    const std::string &meshName,
    int                minIterations,
    bool               suffices,
    bool               strict)
{
  PRECICE_TRACE();
  impl::PtrConvergenceMeasure measure(new impl::MinIterationConvergenceMeasure(minIterations));
  ConvergenceMeasureDefintion convMeasureDef;
  convMeasureDef.data        = getData(dataName, meshName);
  convMeasureDef.suffices    = suffices;
  convMeasureDef.strict      = strict;
  convMeasureDef.meshName    = meshName;
  convMeasureDef.measure     = std::move(measure);
  convMeasureDef.doesLogging = false;
  _config.convergenceMeasureDefinitions.push_back(convMeasureDef);
}

mesh::PtrData CouplingSchemeConfiguration::getData(
    const std::string &dataName,
    const std::string &meshName) const
{
  PRECICE_CHECK(_meshConfig->hasMeshName(meshName) && _meshConfig->getMesh(meshName)->data(dataName),
                "Data \"{}\" used by mesh \"{}\" is not configured.", dataName, meshName);
  const mesh::PtrMesh &mesh = _meshConfig->getMesh(meshName);
  return mesh->data(dataName);
}

mesh::PtrData CouplingSchemeConfiguration::findDataByID(
    int ID) const
{
  for (const mesh::PtrMesh &mesh : _meshConfig->meshes()) {
    if (mesh->hasDataID(ID)) {
      return mesh->data(ID);
    }
  }
  return nullptr;
}

PtrCouplingScheme CouplingSchemeConfiguration::createSerialExplicitCouplingScheme(
    const std::string &accessor) const
{
  PRECICE_TRACE(accessor);
  m2n::PtrM2N m2n = _m2nConfig->getM2N(
      _config.participants[0], _config.participants[1]);
  SerialCouplingScheme *scheme = new SerialCouplingScheme(
      _config.maxTime, _config.maxTimeWindows, _config.timeWindowSize,
      _config.validDigits, _config.participants[0], _config.participants[1],
      accessor, m2n, _config.dtMethod, BaseCouplingScheme::Explicit);

  addDataToBeExchanged(*scheme, accessor);

  return PtrCouplingScheme(scheme);
}

PtrCouplingScheme CouplingSchemeConfiguration::createParallelExplicitCouplingScheme(
    const std::string &accessor) const
{
  PRECICE_TRACE(accessor);

  m2n::PtrM2N m2n = _m2nConfig->getM2N(
      _config.participants[0], _config.participants[1]);
  std::map<std::string, m2n::PtrM2N> m2ns;
  if (accessor == _config.participants[0]) {
    m2ns[_config.participants[1]] = m2n;
  } else {
    m2ns[_config.participants[0]] = m2n;
  }

  ParallelCouplingScheme *scheme = new ParallelCouplingScheme(
      _config.maxTime, _config.maxTimeWindows, _config.timeWindowSize,
      _config.validDigits, accessor, m2ns, _config.dtMethod, BaseCouplingScheme::Explicit, _config.participants[1]);

  addDataToBeExchanged(*scheme, accessor);

  return PtrCouplingScheme(scheme);
}

PtrCouplingScheme CouplingSchemeConfiguration::createSerialImplicitCouplingScheme(
    const std::string &accessor) const
{
  PRECICE_TRACE(accessor);

  const auto first  = _config.participants[0];
  const auto second = _config.participants[1];

  m2n::PtrM2N m2n = _m2nConfig->getM2N(
      first, second);
  SerialCouplingScheme *scheme = new SerialCouplingScheme(
      _config.maxTime, _config.maxTimeWindows, _config.timeWindowSize,
      _config.validDigits, first, second,
      accessor, m2n, _config.dtMethod, BaseCouplingScheme::Implicit, _config.maxIterations, _config.extrapolationOrder);

  addDataToBeExchanged(*scheme, accessor);
  PRECICE_CHECK(scheme->hasAnySendData(),
                "No send data configured. "
                "Use explicit scheme for one-way coupling. "
                "Please check your <coupling-scheme ... /> and make sure that you provide at least one <exchange .../> subtag, "
                "where from=\"{}\".",
                accessor);

  // Add convergence measures
  PRECICE_CHECK(not _config.convergenceMeasureDefinitions.empty(),
                "At least one convergence measure has to be defined for an implicit coupling scheme. "
                "Please check your <coupling-scheme ... /> and make sure that you provide at least one "
                "<...-convergence-measure/> subtag in the precice-config.xml.");
  addConvergenceMeasures(scheme, second, _config.convergenceMeasureDefinitions);

  // Set acceleration
  setSerialAcceleration(scheme, first, second);

  if (scheme->doesFirstStep() && _accelerationConfig->getAcceleration() && not _accelerationConfig->getAcceleration()->getDataIDs().empty()) {
    DataID dataID = *(_accelerationConfig->getAcceleration()->getDataIDs().begin());
    PRECICE_CHECK(not scheme->hasSendData(dataID),
                  "In case of serial coupling, acceleration can be defined for data of second participant only!");
  }

  return PtrCouplingScheme(scheme);
}

PtrCouplingScheme CouplingSchemeConfiguration::createParallelImplicitCouplingScheme(
    const std::string &accessor) const
{
  PRECICE_TRACE(accessor);

  m2n::PtrM2N m2n = _m2nConfig->getM2N(
      _config.participants[0], _config.participants[1]);
  std::map<std::string, m2n::PtrM2N> m2ns;
  if (accessor == _config.participants[0]) {
    m2ns[_config.participants[1]] = m2n;
  } else {
    m2ns[_config.participants[0]] = m2n;
  }

  ParallelCouplingScheme *scheme = new ParallelCouplingScheme(
      _config.maxTime, _config.maxTimeWindows, _config.timeWindowSize,
      _config.validDigits, accessor, m2ns, _config.dtMethod, BaseCouplingScheme::Implicit, _config.participants[1], _config.maxIterations, _config.extrapolationOrder);

  addDataToBeExchanged(*scheme, accessor);
  PRECICE_CHECK(scheme->hasAnySendData(),
                "No send data configured. Use explicit scheme for one-way coupling. "
                "Please check your <coupling-scheme ... /> and make sure that you provide at least one <exchange .../> subtag, "
                "where from=\"{}\".",
                accessor);

  // Add convergence measures
  PRECICE_CHECK(not _config.convergenceMeasureDefinitions.empty(),
                "At least one convergence measure has to be defined for an implicit coupling scheme. "
                "Please check your <coupling-scheme ... /> and make sure that you provide at least one <...-convergence-measure/> subtag in the precice-config.xml.");
  addConvergenceMeasures(scheme, _config.participants[1], _config.convergenceMeasureDefinitions);

  // Set acceleration
  setParallelAcceleration(scheme, _config.participants[1]);

  return PtrCouplingScheme(scheme);
}

PtrCouplingScheme CouplingSchemeConfiguration::createParallelMultiCouplingScheme(
    const std::string &accessor) const
{
  PRECICE_TRACE(accessor);

  BaseCouplingScheme *scheme;

  std::map<std::string, m2n::PtrM2N> m2ns;
  for (const std::string &participant : _config.participants) {
    if (_m2nConfig->isM2NConfigured(accessor, participant)) {
      m2ns[participant] = _m2nConfig->getM2N(accessor, participant);
    }
  }

  scheme = new ParallelCouplingScheme(
      _config.maxTime, _config.maxTimeWindows, _config.timeWindowSize,
      _config.validDigits, accessor, m2ns, _config.dtMethod, BaseCouplingScheme::Implicit,
      _config.controller, _config.maxIterations, _config.extrapolationOrder);

  ParallelCouplingScheme *castedScheme = dynamic_cast<ParallelCouplingScheme *>(scheme);
  PRECICE_ASSERT(castedScheme, "The dynamic cast of CouplingScheme failed.");
  addDataToBeExchanged(*castedScheme, accessor);

  PRECICE_CHECK(scheme->hasAnySendData(),
                "No send data configured. Use explicit scheme for one-way coupling. "
                "Please check your <coupling-scheme ... /> and make sure that you provide at least one "
                "<exchange .../> subtag, where from=\"{}\".",
                accessor);

  // Add convergence measures
  PRECICE_CHECK(not _config.convergenceMeasureDefinitions.empty(),
                "At least one convergence measure has to be defined for an implicit coupling scheme. "
                "Please check your <coupling-scheme ... /> and make sure that you provide at least one "
                "<...-convergence-measure/> subtag in the precice-config.xml.");
  if (accessor == _config.controller) {
    addConvergenceMeasures(scheme, _config.controller, _config.convergenceMeasureDefinitions);
  }

  // Set acceleration
  setParallelAcceleration(scheme, _config.controller);

  if (not scheme->doesFirstStep() && _accelerationConfig->getAcceleration()) {
    if (_accelerationConfig->getAcceleration()->getDataIDs().size() < 3) {
      PRECICE_WARN("Due to numerical reasons, for multi coupling, the number of coupling data vectors should be at least 3, not: {}. "
                   "Please check the <data .../> subtags in your <acceleration:.../> and make sure that you have at least 3.",
                   _accelerationConfig->getAcceleration()->getDataIDs().size());
    }
  }
  return PtrCouplingScheme(scheme);
}

constants::TimesteppingMethod
CouplingSchemeConfiguration::getTimesteppingMethod(
    const std::string &method) const
{
  PRECICE_TRACE(method);
  if (method == VALUE_FIXED) {
    return constants::FIXED_TIME_WINDOW_SIZE;
  } else if (method == VALUE_FIRST_PARTICIPANT) {
    return constants::FIRST_PARTICIPANT_SETS_TIME_WINDOW_SIZE;
  } else {
    // We should never reach this point.
    PRECICE_UNREACHABLE("Unknown timestepping method '{}'.", method);
  }
}

void CouplingSchemeConfiguration::addDataToBeExchanged(
    BaseCouplingScheme &scheme,
    const std::string & accessor) const
{
  PRECICE_TRACE();
  for (const Config::Exchange &exchange : _config.exchanges) {
    const std::string &from     = exchange.from;
    const std::string &to       = exchange.to;
    const std::string &dataName = exchange.data->getName();
    const std::string &meshName = exchange.mesh->getName();

    PRECICE_CHECK(to != from,
                  "You cannot define an exchange from and to the same participant. "
                  "Please check the <exchange data=\"{}\" mesh=\"{}\" from=\"{}\" to=\"{}\" /> tag in the <coupling-scheme:... /> of your precice-config.xml.",
                  dataName, meshName, from, to);

    PRECICE_CHECK((utils::contained(from, _config.participants) || from == _config.controller),
                  "Participant \"{}\" is not configured for coupling scheme. "
                  "Please check the <exchange data=\"{}\" mesh=\"{}\" from=\"{}\" to=\"{}\" /> tag in the <coupling-scheme:... /> of your precice-config.xml.",
                  from, dataName, meshName, from, to);

    PRECICE_CHECK((utils::contained(to, _config.participants) || to == _config.controller),
                  "Participant \"{}\" is not configured for coupling scheme. "
                  "Please check the <exchange data=\"{}\" mesh=\"{}\" from=\"{}\" to=\"{}\" /> tag in the <coupling-scheme:... /> of your precice-config.xml.",
                  to, dataName, meshName, from, to);

    const bool requiresInitialization = exchange.requiresInitialization;
    if (from == accessor) {
<<<<<<< HEAD
      scheme.addDataToSend(exchange.data, exchange.mesh, requiresInitialization, to);
    } else if (to == accessor) {
      scheme.addDataToReceive(exchange.data, exchange.mesh, requiresInitialization, from);
=======
      scheme.addDataToSend(exchange.data, exchange.mesh, requiresInitialization);
    } else if (to == accessor) {
      // Checks for a serial coupling scheme, where initial data is received by first participant.
      if (!scheme.doesFirstStep() && requiresInitialization && (_config.type == VALUE_SERIAL_EXPLICIT || _config.type == VALUE_SERIAL_IMPLICIT) && getWaveformUsedOrder(accessor, dataName) == 0) // the order of the statements is crucial! getWaveformUsedOrder should be called last, because it may run into an error, if the data is initialized, but not defined as read data (for example Integration/Serial/AitkenAcceleration)
      {
        PRECICE_WARN("In serial coupling, initialized data received by the second participant will only be used if a waveform order > 0 is set. You can avoid unnecessary data initialization by setting initialize=\"false\" in the <exchange data=\"{}\" mesh=\"{}\" from=\"{}\" to=\"{}\" initialize=\"{}\" /> tag in the <coupling-scheme:... /> of your precice-config.xml. If you want to use the initial data, please consider increasing the waveform-order in the <read-data name=\"{}\" mesh=\"{}\" /> tag in the <participant ... /> named \"{}\". ",
                     dataName, meshName, from, to, requiresInitialization, dataName, meshName, to);
      }
      scheme.addDataToReceive(exchange.data, exchange.mesh, requiresInitialization);
    } else {
      PRECICE_ASSERT(_config.type == VALUE_MULTI);
    }
  }
  scheme.determineInitialDataExchange();
}

void CouplingSchemeConfiguration::addMultiDataToBeExchanged(
    MultiCouplingScheme &scheme,
    const std::string &  accessor) const
{
  PRECICE_TRACE();
  for (const Config::Exchange &exchange : _config.exchanges) {
    const std::string &from     = exchange.from;
    const std::string &to       = exchange.to;
    const std::string &dataName = exchange.data->getName();
    const std::string &meshName = exchange.mesh->getName();

    PRECICE_CHECK(to != from,
                  "You cannot define an exchange from and to the same participant. "
                  "Please check the <exchange data=\"{}\" mesh=\"{}\" from=\"{}\" to=\"{}\" /> tag in the <coupling-scheme:... /> of your precice-config.xml.",
                  dataName, meshName, from, to);

    PRECICE_CHECK((utils::contained(from, _config.participants) || from == _config.controller),
                  "Participant \"{}\" is not configured for coupling scheme",
                  from);

    PRECICE_CHECK((utils::contained(to, _config.participants) || to == _config.controller),
                  "Participant \"{}\" is not configured for coupling scheme", to);

    const bool initialize = exchange.requiresInitialization;
    if (from == accessor) {
      scheme.addDataToSend(exchange.data, exchange.mesh, initialize, to);
    } else if (to == accessor) {
      scheme.addDataToReceive(exchange.data, exchange.mesh, initialize, from);
>>>>>>> 85c325af
    }
  }
  scheme.determineInitialDataExchange();
}

void CouplingSchemeConfiguration::checkIfDataIsExchanged(
    DataID dataID) const
{
  const auto match = std::find_if(_config.exchanges.begin(),
                                  _config.exchanges.end(),
                                  [dataID](const Config::Exchange &exchange) { return exchange.data->getID() == dataID; });
  if (match != _config.exchanges.end()) {
    return;
  }

  // Data is not being exchanged
  std::string dataName = "";
  auto        dataptr  = findDataByID(dataID);
  if (dataptr) {
    dataName = dataptr->getName();
  }

  PRECICE_ERROR("You need to exchange every data that you use for convergence measures and/or the iteration acceleration. "
                "Data \"{}\" is currently not exchanged over the respective mesh on which it is used for convergence measures and/or iteration acceleration. "
                "Please check the <exchange ... /> and <...-convergence-measure ... /> tags in the <coupling-scheme:... /> of your precice-config.xml.",
                dataName);
}

int CouplingSchemeConfiguration::getWaveformUsedOrder(std::string participantName, std::string readDataName) const
{
  auto participant = _participantConfig->getParticipant(participantName);
  auto dataContext = participant->readDataContext(readDataName);
  int  usedOrder   = dataContext.getInterpolationOrder();
  PRECICE_ASSERT(usedOrder >= 0); // ensure that usedOrder was set
  return usedOrder;
}

void CouplingSchemeConfiguration::checkWaveformOrderReadData(
    int maxAllowedOrder) const
{
  for (const precice::impl::PtrParticipant &participant : _participantConfig->getParticipants()) {
    for (auto &dataContext : participant->readDataContexts()) {
      int usedOrder = dataContext.getInterpolationOrder();
      PRECICE_ASSERT(usedOrder >= 0); // ensure that usedOrder was set
      if (usedOrder > maxAllowedOrder) {
        PRECICE_ERROR(
            "You configured <read-data name=\"{}\" mesh=\"{}\" waveform-order=\"{}\" />, but for the coupling scheme you are using only a maximum waveform-order of \"{}\" is allowed.",
            dataContext.getDataName(), dataContext.getMeshName(), usedOrder, maxAllowedOrder);
      }
    }
  }
}

void CouplingSchemeConfiguration::checkSerialImplicitAccelerationData(
    int                dataID,
    const std::string &first,
    const std::string &second) const
{
  checkIfDataIsExchanged(dataID);
  const auto match = std::find_if(_config.exchanges.begin(),
                                  _config.exchanges.end(),
                                  [dataID](const Config::Exchange &exchange) { return exchange.data->getID() == dataID; });
  PRECICE_ASSERT(match != _config.exchanges.end());
  const auto &exchange = *match;

  // In serial implicit cplschemes, data is only accelerated on the second participant.
  if (second == exchange.from) {
    return;
  }

  std::string dataName = "";
  auto        dataptr  = findDataByID(dataID);
  if (dataptr) {
    dataName = dataptr->getName();
  }

  PRECICE_ERROR(
      "You configured acceleration data \"{}\" in the serial implicit coupling scheme between participants \"{}\" and \"{}\". "
      "For serial implicit coupling schemes, only data exchanged from the second to the first participant can be used for acceleration. "
      "Here, from \"{}\" to \"{}\". "
      "However, you configured data \"{}\" for acceleration, which is exchanged from \"{}\" to \"{}\". "
      "Please remove this acceleration data tag or switch to a parallel implicit coupling scheme.",
      dataName, first, second, second, first, dataName, first, second);
}

void CouplingSchemeConfiguration::addConvergenceMeasures(
    BaseCouplingScheme *                            scheme,
    const std::string &                             participant,
    const std::vector<ConvergenceMeasureDefintion> &convergenceMeasureDefinitions) const
{
  for (auto &elem : convergenceMeasureDefinitions) {
    _meshConfig->addNeededMesh(participant, elem.meshName);
    checkIfDataIsExchanged(elem.data->getID());
    scheme->addConvergenceMeasure(elem.data->getID(), elem.suffices, elem.strict, elem.measure, elem.doesLogging);
  }
}

void CouplingSchemeConfiguration::setSerialAcceleration(
    BaseCouplingScheme *scheme,
    const std::string & first,
    const std::string & second) const
{
  if (_accelerationConfig->getAcceleration().get() != nullptr) {
    for (std::string &neededMesh : _accelerationConfig->getNeededMeshes()) {
      _meshConfig->addNeededMesh(second, neededMesh);
    }
    for (const DataID dataID : _accelerationConfig->getAcceleration()->getDataIDs()) {
      checkSerialImplicitAccelerationData(dataID, first, second);
    }
    scheme->setAcceleration(_accelerationConfig->getAcceleration());
  }
}

void CouplingSchemeConfiguration::setParallelAcceleration(
    BaseCouplingScheme *scheme,
    const std::string & participant) const
{
  if (_accelerationConfig->getAcceleration().get() != nullptr) {
    for (std::string &neededMesh : _accelerationConfig->getNeededMeshes()) {
      _meshConfig->addNeededMesh(participant, neededMesh);
    }
    for (const DataID dataID : _accelerationConfig->getAcceleration()->getDataIDs()) {
      checkIfDataIsExchanged(dataID);
    }
    scheme->setAcceleration(_accelerationConfig->getAcceleration());

    if (dynamic_cast<acceleration::AitkenAcceleration *>(_accelerationConfig->getAcceleration().get()) != nullptr)
      PRECICE_WARN("You configured participant \"{}\" in a parallel-implicit coupling scheme with \"Aitken\" "
                   "acceleration, which is known to perform bad in parallel coupling schemes. "
                   "See https://precice.org/configuration-acceleration.html#dynamic-aitken-under-relaxation for details."
                   "Consider switching to a serial-implicit coupling scheme or changing the acceleration method.",
                   participant);
  }
}

} // namespace precice::cplscheme<|MERGE_RESOLUTION|>--- conflicted
+++ resolved
@@ -859,7 +859,6 @@
     const std::string &accessor) const
 {
   PRECICE_TRACE(accessor);
-
   m2n::PtrM2N m2n = _m2nConfig->getM2N(
       _config.participants[0], _config.participants[1]);
   std::map<std::string, m2n::PtrM2N> m2ns;
@@ -986,56 +985,9 @@
 
     const bool requiresInitialization = exchange.requiresInitialization;
     if (from == accessor) {
-<<<<<<< HEAD
       scheme.addDataToSend(exchange.data, exchange.mesh, requiresInitialization, to);
     } else if (to == accessor) {
       scheme.addDataToReceive(exchange.data, exchange.mesh, requiresInitialization, from);
-=======
-      scheme.addDataToSend(exchange.data, exchange.mesh, requiresInitialization);
-    } else if (to == accessor) {
-      // Checks for a serial coupling scheme, where initial data is received by first participant.
-      if (!scheme.doesFirstStep() && requiresInitialization && (_config.type == VALUE_SERIAL_EXPLICIT || _config.type == VALUE_SERIAL_IMPLICIT) && getWaveformUsedOrder(accessor, dataName) == 0) // the order of the statements is crucial! getWaveformUsedOrder should be called last, because it may run into an error, if the data is initialized, but not defined as read data (for example Integration/Serial/AitkenAcceleration)
-      {
-        PRECICE_WARN("In serial coupling, initialized data received by the second participant will only be used if a waveform order > 0 is set. You can avoid unnecessary data initialization by setting initialize=\"false\" in the <exchange data=\"{}\" mesh=\"{}\" from=\"{}\" to=\"{}\" initialize=\"{}\" /> tag in the <coupling-scheme:... /> of your precice-config.xml. If you want to use the initial data, please consider increasing the waveform-order in the <read-data name=\"{}\" mesh=\"{}\" /> tag in the <participant ... /> named \"{}\". ",
-                     dataName, meshName, from, to, requiresInitialization, dataName, meshName, to);
-      }
-      scheme.addDataToReceive(exchange.data, exchange.mesh, requiresInitialization);
-    } else {
-      PRECICE_ASSERT(_config.type == VALUE_MULTI);
-    }
-  }
-  scheme.determineInitialDataExchange();
-}
-
-void CouplingSchemeConfiguration::addMultiDataToBeExchanged(
-    MultiCouplingScheme &scheme,
-    const std::string &  accessor) const
-{
-  PRECICE_TRACE();
-  for (const Config::Exchange &exchange : _config.exchanges) {
-    const std::string &from     = exchange.from;
-    const std::string &to       = exchange.to;
-    const std::string &dataName = exchange.data->getName();
-    const std::string &meshName = exchange.mesh->getName();
-
-    PRECICE_CHECK(to != from,
-                  "You cannot define an exchange from and to the same participant. "
-                  "Please check the <exchange data=\"{}\" mesh=\"{}\" from=\"{}\" to=\"{}\" /> tag in the <coupling-scheme:... /> of your precice-config.xml.",
-                  dataName, meshName, from, to);
-
-    PRECICE_CHECK((utils::contained(from, _config.participants) || from == _config.controller),
-                  "Participant \"{}\" is not configured for coupling scheme",
-                  from);
-
-    PRECICE_CHECK((utils::contained(to, _config.participants) || to == _config.controller),
-                  "Participant \"{}\" is not configured for coupling scheme", to);
-
-    const bool initialize = exchange.requiresInitialization;
-    if (from == accessor) {
-      scheme.addDataToSend(exchange.data, exchange.mesh, initialize, to);
-    } else if (to == accessor) {
-      scheme.addDataToReceive(exchange.data, exchange.mesh, initialize, from);
->>>>>>> 85c325af
     }
   }
   scheme.determineInitialDataExchange();
