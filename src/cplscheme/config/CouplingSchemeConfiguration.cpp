--- conflicted
+++ resolved
@@ -778,13 +778,8 @@
       first, second);
   SerialCouplingScheme *scheme = new SerialCouplingScheme(
       _config.maxTime, _config.maxTimeWindows, _config.timeWindowSize,
-<<<<<<< HEAD
       _minTimeStepSize, first, second,
-      accessor, m2n, _config.dtMethod, BaseCouplingScheme::Implicit, _config.maxIterations);
-=======
-      _config.validDigits, first, second,
       accessor, m2n, _config.dtMethod, BaseCouplingScheme::Implicit, _config.minIterations, _config.maxIterations);
->>>>>>> 980ec4eb
 
   addDataToBeExchanged(*scheme, accessor);
   PRECICE_CHECK(scheme->hasAnySendData(),
@@ -818,13 +813,8 @@
       _config.participants[0], _config.participants[1]);
   ParallelCouplingScheme *scheme = new ParallelCouplingScheme(
       _config.maxTime, _config.maxTimeWindows, _config.timeWindowSize,
-<<<<<<< HEAD
       _minTimeStepSize, _config.participants[0], _config.participants[1],
-      accessor, m2n, _config.dtMethod, BaseCouplingScheme::Implicit, _config.maxIterations);
-=======
-      _config.validDigits, _config.participants[0], _config.participants[1],
       accessor, m2n, _config.dtMethod, BaseCouplingScheme::Implicit, _config.minIterations, _config.maxIterations);
->>>>>>> 980ec4eb
 
   addDataToBeExchanged(*scheme, accessor);
   PRECICE_CHECK(scheme->hasAnySendData(),
@@ -859,13 +849,8 @@
 
   scheme = new MultiCouplingScheme(
       _config.maxTime, _config.maxTimeWindows, _config.timeWindowSize,
-<<<<<<< HEAD
       _minTimeStepSize, accessor, m2ns, _config.dtMethod,
-      _config.controller, _config.maxIterations);
-=======
-      _config.validDigits, accessor, m2ns, _config.dtMethod,
       _config.controller, _config.minIterations, _config.maxIterations);
->>>>>>> 980ec4eb
 
   MultiCouplingScheme *castedScheme = dynamic_cast<MultiCouplingScheme *>(scheme);
   PRECICE_ASSERT(castedScheme, "The dynamic cast of CouplingScheme failed.");
