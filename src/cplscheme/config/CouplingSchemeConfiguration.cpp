#include <algorithm>
#include <cstddef>
#include <memory>
#include <ostream>
#include <stdexcept>
#include <utility>
#include <vector>

#include "CouplingSchemeConfiguration.hpp"
#include "acceleration/Acceleration.hpp"
#include "acceleration/AitkenAcceleration.hpp"
#include "acceleration/config/AccelerationConfiguration.hpp"
#include "cplscheme/BaseCouplingScheme.hpp"
#include "cplscheme/BiCouplingScheme.hpp"
#include "cplscheme/CompositionalCouplingScheme.hpp"
#include "cplscheme/MultiCouplingScheme.hpp"
#include "cplscheme/ParallelCouplingScheme.hpp"
#include "cplscheme/SerialCouplingScheme.hpp"
#include "cplscheme/SharedPointer.hpp"
#include "cplscheme/impl/AbsoluteConvergenceMeasure.hpp"
#include "cplscheme/impl/MinIterationConvergenceMeasure.hpp"
#include "cplscheme/impl/RelativeConvergenceMeasure.hpp"
#include "cplscheme/impl/ResidualRelativeConvergenceMeasure.hpp"
#include "logging/LogMacros.hpp"
#include "m2n/SharedPointer.hpp"
#include "m2n/config/M2NConfiguration.hpp"
#include "mesh/Data.hpp"
#include "mesh/Mesh.hpp"
#include "mesh/config/MeshConfiguration.hpp"
#include "precice/config/ParticipantConfiguration.hpp"
#include "precice/impl/SharedPointer.hpp"
#include "precice/types.hpp"
#include "utils/Helpers.hpp"
#include "utils/assertion.hpp"
#include "xml/ConfigParser.hpp"
#include "xml/XMLAttribute.hpp"
#include "xml/XMLTag.hpp"

namespace precice::cplscheme {

CouplingSchemeConfiguration::CouplingSchemeConfiguration(
    xml::XMLTag &                        parent,
    mesh::PtrMeshConfiguration           meshConfig,
    m2n::M2NConfiguration::SharedPointer m2nConfig,
    config::PtrParticipantConfiguration  participantConfig)
    : TAG("coupling-scheme"),
      TAG_PARTICIPANTS("participants"),
      TAG_PARTICIPANT("participant"),
      TAG_EXCHANGE("exchange"),
      TAG_MAX_TIME("max-time"),
      TAG_MAX_TIME_WINDOWS("max-time-windows"),
      TAG_TIME_WINDOW_SIZE("time-window-size"),
      TAG_ABS_CONV_MEASURE("absolute-convergence-measure"),
      TAG_REL_CONV_MEASURE("relative-convergence-measure"),
      TAG_RES_REL_CONV_MEASURE("residual-relative-convergence-measure"),
      TAG_MIN_ITER_CONV_MEASURE("min-iteration-convergence-measure"),
      TAG_MAX_ITERATIONS("max-iterations"),
      TAG_EXTRAPOLATION("extrapolation-order"),
      ATTR_DATA("data"),
      ATTR_MESH("mesh"),
      ATTR_PARTICIPANT("participant"),
      ATTR_INITIALIZE("initialize"),
      ATTR_TYPE("type"),
      ATTR_FIRST("first"),
      ATTR_SECOND("second"),
      ATTR_VALUE("value"),
      ATTR_VALID_DIGITS("valid-digits"),
      ATTR_METHOD("method"),
      ATTR_LIMIT("limit"),
      ATTR_MIN_ITERATIONS("min-iterations"),
      ATTR_NAME("name"),
      ATTR_FROM("from"),
      ATTR_TO("to"),
      ATTR_SUFFICES("suffices"),
      ATTR_STRICT("strict"),
      ATTR_CONTROL("control"),
      VALUE_SERIAL_EXPLICIT("serial-explicit"),
      VALUE_PARALLEL_EXPLICIT("parallel-explicit"),
      VALUE_SERIAL_IMPLICIT("serial-implicit"),
      VALUE_PARALLEL_IMPLICIT("parallel-implicit"),
      VALUE_MULTI("multi"),
      VALUE_FIXED("fixed"),
      VALUE_FIRST_PARTICIPANT("first-participant"),
      _config(),
      _meshConfig(std::move(meshConfig)),
      _m2nConfig(std::move(m2nConfig)),
      _participantConfig(participantConfig),
      _couplingSchemes(),
      _couplingSchemeCompositions()
{
  using namespace xml;

  XMLTag::Occurrence  occ = XMLTag::OCCUR_ARBITRARY;
  std::vector<XMLTag> tags;
  {
    XMLTag tag(*this, VALUE_SERIAL_EXPLICIT, occ, TAG);
    tag.setDocumentation("Explicit coupling scheme according to conventional serial staggered procedure (CSS).");
    addTypespecifcSubtags(VALUE_SERIAL_EXPLICIT, tag);
    tags.push_back(tag);
  }
  {
    XMLTag tag(*this, VALUE_PARALLEL_EXPLICIT, occ, TAG);
    tag.setDocumentation("Explicit coupling scheme according to conventional parallel staggered procedure (CPS).");
    addTypespecifcSubtags(VALUE_PARALLEL_EXPLICIT, tag);
    tags.push_back(tag);
  }
  {
    XMLTag tag(*this, VALUE_SERIAL_IMPLICIT, occ, TAG);
    tag.setDocumentation("Implicit coupling scheme according to block Gauss-Seidel iterations (S-System). "
                         "Improved implicit iterations are achieved by using a acceleration (recommended!).");
    addTypespecifcSubtags(VALUE_SERIAL_IMPLICIT, tag);
    tags.push_back(tag);
  }
  {
    XMLTag tag(*this, VALUE_PARALLEL_IMPLICIT, occ, TAG);
    tag.setDocumentation("Parallel Implicit coupling scheme according to block Jacobi iterations (V-System). "
                         "Improved implicit iterations are achieved by using a acceleration (recommended!).");
    addTypespecifcSubtags(VALUE_PARALLEL_IMPLICIT, tag);
    tags.push_back(tag);
  }
  {
    XMLTag tag(*this, VALUE_MULTI, occ, TAG);
    tag.setDocumentation("Multi coupling scheme according to block Jacobi iterations. "
                         "Improved implicit iterations are achieved by using a acceleration (recommended!).");
    addTypespecifcSubtags(VALUE_MULTI, tag);
    tags.push_back(tag);
  }

  for (XMLTag &tag : tags) {
    parent.addSubtag(tag);
  }
}

void CouplingSchemeConfiguration::setExperimental(
    bool experimental)
{
  _experimental = experimental;
}

bool CouplingSchemeConfiguration::hasCouplingScheme(
    const std::string &participantName) const
{
  return utils::contained(participantName, _couplingSchemes);
}

const PtrCouplingScheme &CouplingSchemeConfiguration::getCouplingScheme(
    const std::string &participantName) const
{
  PRECICE_CHECK(utils::contained(participantName, _couplingSchemes),
                "No coupling scheme defined for participant \"{}\". "
                "Please make sure to provide at least one <coupling-scheme:TYPE> in your "
                "precice-config.xml that couples this participant using the <participants .../> tag.",
                participantName);
  return _couplingSchemes.find(participantName)->second;
}

void CouplingSchemeConfiguration::xmlTagCallback(
    const xml::ConfigurationContext &context,
    xml::XMLTag &                    tag)
{
  PRECICE_TRACE(tag.getFullName());
  if (tag.getNamespace() == TAG) {
    _config.type = tag.getName();
    _accelerationConfig->clear();
  } else if (tag.getName() == TAG_PARTICIPANTS) {
    std::string first = tag.getStringAttributeValue(ATTR_FIRST);
    _config.participants.push_back(first);
    std::string second = tag.getStringAttributeValue(ATTR_SECOND);
    PRECICE_CHECK(std::find(_config.participants.begin(), _config.participants.end(), second) == _config.participants.end(),
                  "Provided first participant equals second participant in coupling scheme. "
                  "Please correct the <participants first=\"{}\" second=\"{}\" /> tag in the <coupling-scheme:...> of your precice-config.xml",
                  first, second);
    _config.participants.push_back(second);
  } else if (tag.getName() == TAG_PARTICIPANT) {
    PRECICE_ASSERT(_config.type == VALUE_MULTI);
    bool        control         = tag.getBooleanAttributeValue(ATTR_CONTROL);
    std::string participantName = tag.getStringAttributeValue(ATTR_NAME);
    PRECICE_CHECK(std::find(_config.participants.begin(), _config.participants.end(), participantName) == _config.participants.end() && participantName.compare(_config.controller) != 0,
                  "Participant \"{0}\" is provided multiple times to multi coupling scheme. "
                  "Please make sure that you do not provide the participant multiple times via the <participant name=\"{0}\" /> "
                  "tag in the <coupling-scheme:...> of your precice-config.xml",
                  participantName);
    if (control) {
      PRECICE_CHECK(not _config.setController,
                    "Only one controller per MultiCouplingScheme can be defined. "
                    "Please check the <participant name=\"{}\" control=\"{}\" /> tag in the <coupling-scheme:...> of your precice-config.xml",
                    participantName, control);
      _config.controller    = participantName;
      _config.setController = true;
    }
    _config.participants.push_back(participantName);
  } else if (tag.getName() == TAG_MAX_TIME) {
    _config.maxTime = tag.getDoubleAttributeValue(ATTR_VALUE);
    PRECICE_CHECK(_config.maxTime > 0,
                  "Maximum time has to be larger than zero. "
                  "Please check the <max-time value=\"{}\" /> tag in the <coupling-scheme:...> of your precice-config.xml",
                  _config.maxTime);
  } else if (tag.getName() == TAG_MAX_TIME_WINDOWS) {
    _config.maxTimeWindows = tag.getIntAttributeValue(ATTR_VALUE);
    PRECICE_CHECK(_config.maxTimeWindows > 0,
                  "Maximum number of time windows has to be larger than zero. "
                  "Please check the <max-time-windows value=\"{}\" /> tag in the <coupling-scheme:...> of your precice-config.xml",
                  _config.maxTimeWindows);
  } else if (tag.getName() == TAG_TIME_WINDOW_SIZE) {
    _config.timeWindowSize = tag.getDoubleAttributeValue(ATTR_VALUE);
    _config.validDigits    = tag.getIntAttributeValue(ATTR_VALID_DIGITS);
    PRECICE_CHECK((_config.validDigits >= 1) && (_config.validDigits < 17), "Valid digits of time window size has to be between 1 and 16.");
    _config.dtMethod = getTimesteppingMethod(tag.getStringAttributeValue(ATTR_METHOD));
    if (_config.dtMethod == constants::TimesteppingMethod::FIXED_TIME_WINDOW_SIZE) {
      PRECICE_CHECK(_config.timeWindowSize > 0,
                    "Time window size has to be larger than zero. "
                    "Please check the <time-window-size value=\"{}\" valid-digits=\"{}\" method=\"{}\" /> tag "
                    "in the <coupling-scheme:...> of your precice-config.xml",
                    _config.timeWindowSize, _config.validDigits, tag.getStringAttributeValue(ATTR_METHOD));
    } else {
      PRECICE_ASSERT(_config.dtMethod == constants::TimesteppingMethod::FIRST_PARTICIPANT_SETS_TIME_WINDOW_SIZE);
      PRECICE_CHECK(_config.timeWindowSize == -1,
                    "Time window size value has to be equal to -1 (default), if method=\"first-participant\" is used. "
                    "Please check the <time-window-size value=\"{}\" valid-digits=\"{}\" method=\"{}\" /> "
                    "tag in the <coupling-scheme:...> of your precice-config.xml",
                    _config.timeWindowSize, _config.validDigits, tag.getStringAttributeValue(ATTR_METHOD));
    }
    PRECICE_CHECK((_config.validDigits >= 1) && (_config.validDigits < 17),
                  "Valid digits of time window size has to be between 1 and 16. "
                  "Please check the <time-window-size value=\"{}\" valid-digits=\"{}\" method=\"{}\" /> tag "
                  "in the <coupling-scheme:...> of your precice-config.xml",
                  _config.timeWindowSize, _config.validDigits, tag.getStringAttributeValue(ATTR_METHOD));
  } else if (tag.getName() == TAG_ABS_CONV_MEASURE) {
    const std::string &dataName = tag.getStringAttributeValue(ATTR_DATA);
    const std::string &meshName = tag.getStringAttributeValue(ATTR_MESH);
    double             limit    = tag.getDoubleAttributeValue(ATTR_LIMIT);
    bool               suffices = tag.getBooleanAttributeValue(ATTR_SUFFICES);
    bool               strict   = tag.getBooleanAttributeValue(ATTR_STRICT);
    PRECICE_ASSERT(_config.type == VALUE_SERIAL_IMPLICIT || _config.type == VALUE_PARALLEL_IMPLICIT || _config.type == VALUE_MULTI);
    addAbsoluteConvergenceMeasure(dataName, meshName, limit, suffices, strict);
  } else if (tag.getName() == TAG_REL_CONV_MEASURE) {
    const std::string &dataName = tag.getStringAttributeValue(ATTR_DATA);
    const std::string &meshName = tag.getStringAttributeValue(ATTR_MESH);
    double             limit    = tag.getDoubleAttributeValue(ATTR_LIMIT);
    bool               suffices = tag.getBooleanAttributeValue(ATTR_SUFFICES);
    bool               strict   = tag.getBooleanAttributeValue(ATTR_STRICT);
    PRECICE_ASSERT(_config.type == VALUE_SERIAL_IMPLICIT || _config.type == VALUE_PARALLEL_IMPLICIT || _config.type == VALUE_MULTI);
    addRelativeConvergenceMeasure(dataName, meshName, limit, suffices, strict);
  } else if (tag.getName() == TAG_RES_REL_CONV_MEASURE) {
    const std::string &dataName = tag.getStringAttributeValue(ATTR_DATA);
    const std::string &meshName = tag.getStringAttributeValue(ATTR_MESH);
    double             limit    = tag.getDoubleAttributeValue(ATTR_LIMIT);
    bool               suffices = tag.getBooleanAttributeValue(ATTR_SUFFICES);
    bool               strict   = tag.getBooleanAttributeValue(ATTR_STRICT);
    PRECICE_ASSERT(_config.type == VALUE_SERIAL_IMPLICIT || _config.type == VALUE_PARALLEL_IMPLICIT || _config.type == VALUE_MULTI);
    addResidualRelativeConvergenceMeasure(dataName, meshName, limit, suffices, strict);
  } else if (tag.getName() == TAG_MIN_ITER_CONV_MEASURE) {
    const std::string &dataName      = tag.getStringAttributeValue(ATTR_DATA);
    const std::string &meshName      = tag.getStringAttributeValue(ATTR_MESH);
    int                minIterations = tag.getIntAttributeValue(ATTR_MIN_ITERATIONS);
    bool               suffices      = tag.getBooleanAttributeValue(ATTR_SUFFICES);
    bool               strict        = tag.getBooleanAttributeValue(ATTR_STRICT);
    PRECICE_ASSERT(_config.type == VALUE_SERIAL_IMPLICIT || _config.type == VALUE_PARALLEL_IMPLICIT || _config.type == VALUE_MULTI);
    addMinIterationConvergenceMeasure(dataName, meshName, minIterations, suffices, strict);
  } else if (tag.getName() == TAG_EXCHANGE) {
    std::string nameData            = tag.getStringAttributeValue(ATTR_DATA);
    std::string nameMesh            = tag.getStringAttributeValue(ATTR_MESH);
    std::string nameParticipantFrom = tag.getStringAttributeValue(ATTR_FROM);
    std::string nameParticipantTo   = tag.getStringAttributeValue(ATTR_TO);
    bool        initialize          = tag.getBooleanAttributeValue(ATTR_INITIALIZE);

    PRECICE_CHECK(_meshConfig->hasMeshName(nameMesh) && _meshConfig->getMesh(nameMesh)->hasDataName(nameData),
                  "Mesh \"{}\" with data \"{}\" not defined. "
                  "Please check the <exchange data=\"{}\" mesh=\"{}\" from=\"{}\" to=\"{}\" /> "
                  "tag in the <coupling-scheme:... /> of your precice-config.xml.",
                  nameMesh, nameData, nameData, nameMesh, nameParticipantFrom, nameParticipantTo);

    mesh::PtrMesh exchangeMesh = _meshConfig->getMesh(nameMesh);
    PRECICE_ASSERT(exchangeMesh);
    mesh::PtrData exchangeData = exchangeMesh->data(nameData);
    PRECICE_ASSERT(exchangeData);

    _meshConfig->addNeededMesh(nameParticipantFrom, nameMesh);
    _meshConfig->addNeededMesh(nameParticipantTo, nameMesh);
    _config.exchanges.emplace_back(Config::Exchange{exchangeData, exchangeMesh, nameParticipantFrom, nameParticipantTo, initialize});
  } else if (tag.getName() == TAG_MAX_ITERATIONS) {
    PRECICE_ASSERT(_config.type == VALUE_SERIAL_IMPLICIT || _config.type == VALUE_PARALLEL_IMPLICIT || _config.type == VALUE_MULTI);
    _config.maxIterations = tag.getIntAttributeValue(ATTR_VALUE);
    PRECICE_CHECK(_config.maxIterations > 0,
                  "Maximal iteration limit has to be larger than zero. Please check the <max-iterations value = \"{}\" /> subtag in the <coupling-scheme:... /> of your precice-config.xml.",
                  _config.maxIterations);
  } else if (tag.getName() == TAG_EXTRAPOLATION) {
    PRECICE_ASSERT(_config.type == VALUE_SERIAL_IMPLICIT || _config.type == VALUE_PARALLEL_IMPLICIT || _config.type == VALUE_MULTI);
    _config.extrapolationOrder = tag.getIntAttributeValue(ATTR_VALUE);
    PRECICE_CHECK((_config.extrapolationOrder == 0) || (_config.extrapolationOrder == 1) || (_config.extrapolationOrder == 2),
                  "Extrapolation order has to be 0, 1, or 2. "
                  "Please check the <extrapolation-order value=\"{}\" /> subtag in the <coupling-scheme:... /> of your precice-config.xml.",
                  _config.extrapolationOrder);
  }
}

void CouplingSchemeConfiguration::xmlEndTagCallback(
    const xml::ConfigurationContext &context,
    xml::XMLTag &                    tag)
{
  PRECICE_TRACE(tag.getFullName());
  if (tag.getNamespace() == TAG) {
    if (_config.type == VALUE_SERIAL_EXPLICIT) {
      if (_experimental) {
        int maxAllowedOrder = 0; // explicit coupling schemes do not allow waveform iteration
        checkWaveformOrderReadData(maxAllowedOrder);
      }
      std::string       accessor(_config.participants[0]);
      PtrCouplingScheme scheme = createSerialExplicitCouplingScheme(accessor);
      addCouplingScheme(scheme, accessor);
      //_couplingSchemes[accessor] = scheme;
      accessor = _config.participants[1];
      scheme   = createSerialExplicitCouplingScheme(accessor);
      addCouplingScheme(scheme, accessor);
      //_couplingSchemes[accessor] = scheme;
      _config = Config();
    } else if (_config.type == VALUE_PARALLEL_EXPLICIT) {
      if (_experimental) {
        int maxAllowedOrder = 0; // explicit coupling schemes do not allow waveform iteration
        checkWaveformOrderReadData(maxAllowedOrder);
      }
      std::string       accessor(_config.participants[0]);
      PtrCouplingScheme scheme = createParallelExplicitCouplingScheme(accessor);
      addCouplingScheme(scheme, accessor);
      //_couplingSchemes[accessor] = scheme;
      accessor = _config.participants[1];
      scheme   = createParallelExplicitCouplingScheme(accessor);
      addCouplingScheme(scheme, accessor);
      //_couplingSchemes[accessor] = scheme;
      _config = Config();
    } else if (_config.type == VALUE_SERIAL_IMPLICIT) {
      std::string       accessor(_config.participants[0]);
      PtrCouplingScheme scheme = createSerialImplicitCouplingScheme(accessor);
      addCouplingScheme(scheme, accessor);
      //_couplingSchemes[accessor] = scheme;
      accessor = _config.participants[1];
      scheme   = createSerialImplicitCouplingScheme(accessor);
      addCouplingScheme(scheme, accessor);
      //_couplingSchemes[accessor] = scheme;
      _config = Config();
    } else if (_config.type == VALUE_PARALLEL_IMPLICIT) {
      std::string       accessor(_config.participants[0]);
      PtrCouplingScheme scheme = createParallelImplicitCouplingScheme(accessor);
      addCouplingScheme(scheme, accessor);
      accessor = _config.participants[1];
      scheme   = createParallelImplicitCouplingScheme(accessor);
      addCouplingScheme(scheme, accessor);
      _config = Config();
    } else if (_config.type == VALUE_MULTI) {
      if (_experimental) {
        int maxAllowedOrder = 0; // multi coupling scheme does not allow waveform iteration
        checkWaveformOrderReadData(maxAllowedOrder);
      }
      PRECICE_CHECK(_config.setController,
                    "One controller per MultiCoupling needs to be defined. "
                    "Please check the <participant name=... /> tags in the <coupling-scheme:... /> of your precice-config.xml. "
                    "Make sure that at least one participant tag provides the attribute <participant name=... control=\"True\"/>.");
      for (const std::string &accessor : _config.participants) {
        PtrCouplingScheme scheme = createMultiCouplingScheme(accessor);
        addCouplingScheme(scheme, accessor);
      }
      _config = Config();
    } else {
      PRECICE_ASSERT(false, _config.type);
    }
  }
}

void CouplingSchemeConfiguration::addCouplingScheme(
    const PtrCouplingScheme &cplScheme,
    const std::string &      participantName)
{
  PRECICE_TRACE(participantName);
  if (utils::contained(participantName, _couplingSchemes)) {
    PRECICE_DEBUG("Coupling scheme exists already for participant");
    if (utils::contained(participantName, _couplingSchemeCompositions)) {
      PRECICE_DEBUG("Coupling scheme composition exists already for participant");
      // Fetch the composition and add the new scheme.
      PRECICE_ASSERT(_couplingSchemeCompositions[participantName] != nullptr);
      _couplingSchemeCompositions[participantName]->addCouplingScheme(cplScheme);
    } else {
      PRECICE_DEBUG("No composition exists for the participant");
      // No composition exists, thus, the existing scheme is no composition.
      // Create a new composition, add the already existing and new scheme, and
      // overwrite the existing scheme with the composition.
      CompositionalCouplingScheme *composition = new CompositionalCouplingScheme();
      PRECICE_CHECK(nullptr == dynamic_cast<MultiCouplingScheme *>(_couplingSchemes[participantName].get()),
                    "A Multi Coupling Scheme cannot yet be combined with any other coupling scheme. "
                    "Try to include all participants within one multi coupling scheme instead.");
      composition->addCouplingScheme(_couplingSchemes[participantName]);
      composition->addCouplingScheme(cplScheme);
      _couplingSchemes[participantName] = PtrCouplingScheme(composition);
    }
  } else {
    PRECICE_DEBUG("No coupling scheme exists for the participant");
    // Store the new coupling scheme.
    _couplingSchemes[participantName] = cplScheme;
  }
}

void CouplingSchemeConfiguration::addTypespecifcSubtags(
    const std::string &type,
    //const std::string& name,
    xml::XMLTag &tag)
{
  PRECICE_TRACE(type);
  addTransientLimitTags(type, tag);
  _config.type = type;
  //_config.name = name;

  if (type == VALUE_SERIAL_EXPLICIT) {
    addTagParticipants(tag);
    addTagExchange(tag);
  } else if (type == VALUE_PARALLEL_EXPLICIT) {
    addTagParticipants(tag);
    addTagExchange(tag);
  } else if (type == VALUE_PARALLEL_IMPLICIT) {
    addTagParticipants(tag);
    addTagExchange(tag);
    addTagAcceleration(tag);
    addTagAbsoluteConvergenceMeasure(tag);
    addTagRelativeConvergenceMeasure(tag);
    addTagResidualRelativeConvergenceMeasure(tag);
    addTagMinIterationConvergenceMeasure(tag);
    addTagMaxIterations(tag);
    addTagExtrapolation(tag);
  } else if (type == VALUE_MULTI) {
    addTagParticipant(tag);
    addTagExchange(tag);
    addTagAcceleration(tag);
    addTagAbsoluteConvergenceMeasure(tag);
    addTagRelativeConvergenceMeasure(tag);
    addTagResidualRelativeConvergenceMeasure(tag);
    addTagMinIterationConvergenceMeasure(tag);
    addTagMaxIterations(tag);
    addTagExtrapolation(tag);
  } else if (type == VALUE_SERIAL_IMPLICIT) {
    addTagParticipants(tag);
    addTagExchange(tag);
    addTagAcceleration(tag);
    addTagAbsoluteConvergenceMeasure(tag);
    addTagRelativeConvergenceMeasure(tag);
    addTagResidualRelativeConvergenceMeasure(tag);
    addTagMinIterationConvergenceMeasure(tag);
    addTagMaxIterations(tag);
    addTagExtrapolation(tag);
  } else {
    // If wrong coupling scheme type is provided, this is already caught by the config parser. If the assertion below is triggered, it's a bug in preCICE, not wrong usage.
    PRECICE_ASSERT(false, "Unknown coupling scheme.");
  }
}

void CouplingSchemeConfiguration::addTransientLimitTags(
    const std::string &type,
    xml::XMLTag &      tag)
{
  using namespace xml;
  XMLTag tagMaxTime(*this, TAG_MAX_TIME, XMLTag::OCCUR_NOT_OR_ONCE);
  tagMaxTime.setDocumentation("Defined the end of the simulation as total time.");

  XMLAttribute<double> attrValueMaxTime(ATTR_VALUE);
  attrValueMaxTime.setDocumentation("The value of the maximum simulation time.");
  tagMaxTime.addAttribute(attrValueMaxTime);
  tag.addSubtag(tagMaxTime);

  XMLTag tagMaxTimeWindows(*this, TAG_MAX_TIME_WINDOWS, XMLTag::OCCUR_NOT_OR_ONCE);
  tagMaxTimeWindows.setDocumentation("Defined the end of the simulation as a total count of time windows.");
  XMLAttribute<int> attrValueMaxTimeWindows(ATTR_VALUE);
  attrValueMaxTimeWindows.setDocumentation("The maximum count of time windows.");
  tagMaxTimeWindows.addAttribute(attrValueMaxTimeWindows);
  tag.addSubtag(tagMaxTimeWindows);

  XMLTag tagTimeWindowSize(*this, TAG_TIME_WINDOW_SIZE, XMLTag::OCCUR_ONCE);
  tagTimeWindowSize.setDocumentation("Defines the size of the time window.");
  auto attrValueTimeWindowSize = makeXMLAttribute(ATTR_VALUE, CouplingScheme::UNDEFINED_TIME_WINDOW_SIZE)
                                     .setDocumentation("The maximum time window size.");
  tagTimeWindowSize.addAttribute(attrValueTimeWindowSize);
  XMLAttribute<int> attrValidDigits(ATTR_VALID_DIGITS, 10);
  attrValidDigits.setDocumentation(R"(Precision to use when checking for end of time windows used this many digits. \\(\phi = 10^{-validDigits}\\))");
  tagTimeWindowSize.addAttribute(attrValidDigits);
  std::vector<std::string> allowedMethods;
  if (type == VALUE_SERIAL_EXPLICIT || type == VALUE_SERIAL_IMPLICIT) {
    // method="first-participant" is only allowed for serial coupling schemes
    allowedMethods = {VALUE_FIXED, VALUE_FIRST_PARTICIPANT};
  } else {
    allowedMethods = {VALUE_FIXED};
  }
  auto attrMethod = makeXMLAttribute(ATTR_METHOD, VALUE_FIXED)
                        .setOptions(allowedMethods)
                        .setDocumentation("The method used to determine the time window size. Use `fixed` to fix the time window size for the participants.");
  tagTimeWindowSize.addAttribute(attrMethod);
  tag.addSubtag(tagTimeWindowSize);
}

void CouplingSchemeConfiguration::addTagParticipants(
    xml::XMLTag &tag)
{
  using namespace xml;
  XMLTag tagParticipants(*this, TAG_PARTICIPANTS, XMLTag::OCCUR_ONCE);
  tagParticipants.setDocumentation("Defines the participants of the coupling scheme.");
  XMLAttribute<std::string> attrFirst(ATTR_FIRST);
  attrFirst.setDocumentation("First participant to run the solver.");
  tagParticipants.addAttribute(attrFirst);
  XMLAttribute<std::string> attrSecond(ATTR_SECOND);
  attrSecond.setDocumentation("Second participant to run the solver.");
  tagParticipants.addAttribute(attrSecond);
  tag.addSubtag(tagParticipants);
}

void CouplingSchemeConfiguration::addTagParticipant(
    xml::XMLTag &tag)
{
  using namespace xml;
  XMLTag                    tagParticipant(*this, TAG_PARTICIPANT, XMLTag::OCCUR_ONCE_OR_MORE);
  XMLAttribute<std::string> attrName(ATTR_NAME);
  attrName.setDocumentation("Name of the participant.");
  tagParticipant.addAttribute(attrName);
  XMLAttribute<bool> attrControl(ATTR_CONTROL, false);
  attrControl.setDocumentation("Does this participant control the coupling?");
  tagParticipant.addAttribute(attrControl);
  tag.addSubtag(tagParticipant);
}

void CouplingSchemeConfiguration::addTagExchange(
    xml::XMLTag &tag)
{
  using namespace xml;
  XMLTag tagExchange(*this, TAG_EXCHANGE, XMLTag::OCCUR_ONCE_OR_MORE);
  tagExchange.setDocumentation("Defines the flow of data between meshes of participants.");

  auto attrData = XMLAttribute<std::string>(ATTR_DATA).setDocumentation("The data to exchange.");
  tagExchange.addAttribute(attrData);
  auto attrMesh = XMLAttribute<std::string>(ATTR_MESH).setDocumentation("The mesh which uses the data.");
  tagExchange.addAttribute(attrMesh);
  auto participantFrom = XMLAttribute<std::string>(ATTR_FROM).setDocumentation("The participant sending the data.");
  tagExchange.addAttribute(participantFrom);
  auto participantTo = XMLAttribute<std::string>(ATTR_TO).setDocumentation("The participant receiving the data.");
  tagExchange.addAttribute(participantTo);
  auto attrInitialize = XMLAttribute<bool>(ATTR_INITIALIZE, false).setDocumentation("Should this data be initialized during initialize?");
  tagExchange.addAttribute(attrInitialize);
  tag.addSubtag(tagExchange);
}

void CouplingSchemeConfiguration::addTagAbsoluteConvergenceMeasure(
    xml::XMLTag &tag)
{
  using namespace xml;
  XMLTag tagConvergenceMeasure(*this, TAG_ABS_CONV_MEASURE, XMLTag::OCCUR_ARBITRARY);
  tagConvergenceMeasure.setDocumentation(
      "Absolute convergence criterion based on the two-norm difference of data values between iterations.\n"
      "\\$$\\left\\lVert H(x^k) - x^k \\right\\rVert_2 < \\text{limit}\\$$");
  addBaseAttributesTagConvergenceMeasure(tagConvergenceMeasure);
  XMLAttribute<double> attrLimit(ATTR_LIMIT);
  attrLimit.setDocumentation("Limit under which the measure is considered to have converged. Must be in \\((0, 1]\\).");
  tagConvergenceMeasure.addAttribute(attrLimit);
  tag.addSubtag(tagConvergenceMeasure);
}

void CouplingSchemeConfiguration::addTagResidualRelativeConvergenceMeasure(
    xml::XMLTag &tag)
{
  using namespace xml;
  XMLTag tagConvergenceMeasure(*this, TAG_RES_REL_CONV_MEASURE,
                               XMLTag::OCCUR_ARBITRARY);
  tagConvergenceMeasure.setDocumentation(
      "Residual relative convergence criterion based on the relative two-norm differences of data values between iterations.\n"
      "\\$$\\frac{\\left\\lVert H(x^k) - x^k \\right\\rVert_2}{\\left\\lVert H(x^{k-1}) - x^{k-1} \\right\\rVert_2} < \\text{limit}\\$$");
  addBaseAttributesTagConvergenceMeasure(tagConvergenceMeasure);
  XMLAttribute<double> attrLimit(ATTR_LIMIT);
  attrLimit.setDocumentation("Limit under which the measure is considered to have converged. Must be in \\((0, 1]\\).");
  tagConvergenceMeasure.addAttribute(attrLimit);
  tag.addSubtag(tagConvergenceMeasure);
}

void CouplingSchemeConfiguration::addTagRelativeConvergenceMeasure(
    xml::XMLTag &tag)
{
  using namespace xml;
  XMLTag tagConvergenceMeasure(*this, TAG_REL_CONV_MEASURE, XMLTag::OCCUR_ARBITRARY);
  tagConvergenceMeasure.setDocumentation(
      "Relative convergence criterion based on the relative two-norm difference of data values between iterations.\n"
      "\\$$\\frac{\\left\\lVert H(x^k) - x^k \\right\\rVert_2}{\\left\\lVert H(x^k) \\right\\rVert_2} < \\text{limit} \\$$");
  addBaseAttributesTagConvergenceMeasure(tagConvergenceMeasure);
  XMLAttribute<double> attrLimit(ATTR_LIMIT);
  attrLimit.setDocumentation(R"(Limit under which the measure is considered to have converged. Must be in \\((0, 1]\\).)");
  tagConvergenceMeasure.addAttribute(attrLimit);
  tag.addSubtag(tagConvergenceMeasure);
}

void CouplingSchemeConfiguration::addTagMinIterationConvergenceMeasure(
    xml::XMLTag &tag)
{
  xml::XMLTag tagMinIterationConvMeasure(*this,
                                         TAG_MIN_ITER_CONV_MEASURE, xml::XMLTag::OCCUR_ARBITRARY);
  tagMinIterationConvMeasure.setDocumentation(
      "Convergence criterion used to ensure a miminimal amount of iterations. "
      "Specifying a mesh and data is required for technical reasons and does not influence the measure.");
  addBaseAttributesTagConvergenceMeasure(tagMinIterationConvMeasure);
  xml::XMLAttribute<int> attrMinIterations(ATTR_MIN_ITERATIONS);
  attrMinIterations.setDocumentation("The minimal amount of iterations.");
  tagMinIterationConvMeasure.addAttribute(attrMinIterations);
  tag.addSubtag(tagMinIterationConvMeasure);
}

void CouplingSchemeConfiguration::addBaseAttributesTagConvergenceMeasure(
    xml::XMLTag &tag)
{
  using namespace xml;
  auto attrData = XMLAttribute<std::string>(ATTR_DATA)
                      .setDocumentation("Data to be measured.");
  tag.addAttribute(attrData);
  auto attrMesh = XMLAttribute<std::string>(ATTR_MESH)
                      .setDocumentation("Mesh holding the data.");
  tag.addAttribute(attrMesh);
  auto attrSuffices = makeXMLAttribute(ATTR_SUFFICES, false)
                          .setDocumentation("If true, convergence of this measure is sufficient for overall convergence.");
  tag.addAttribute(attrSuffices);
  auto attrStrict = makeXMLAttribute(ATTR_STRICT, false)
                        .setDocumentation("If true, non-convergence of this measure ends the simulation. \"strict\" overrules \"suffices\".");
  tag.addAttribute(attrStrict);
}

void CouplingSchemeConfiguration::addTagMaxIterations(
    xml::XMLTag &tag)
{
  using namespace xml;
  XMLTag tagMaxIterations(*this, TAG_MAX_ITERATIONS, XMLTag::OCCUR_ONCE);
  tagMaxIterations.setDocumentation("Allows to specify a maximum amount of iterations per time window.");
  XMLAttribute<int> attrValue(ATTR_VALUE);
  attrValue.setDocumentation("The maximum value of iterations.");
  tagMaxIterations.addAttribute(attrValue);
  tag.addSubtag(tagMaxIterations);
}

void CouplingSchemeConfiguration::addTagExtrapolation(
    xml::XMLTag &tag)
{
  using namespace xml;
  XMLTag            tagExtrapolation(*this, TAG_EXTRAPOLATION, XMLTag::OCCUR_NOT_OR_ONCE);
  XMLAttribute<int> attrValue(ATTR_VALUE);
  attrValue.setDocumentation("The extrapolation order to use.");
  tagExtrapolation.addAttribute(attrValue);
  tagExtrapolation.setDocumentation("Sets order of predictor of interface values for first participant.");
  tag.addSubtag(tagExtrapolation);
}

void CouplingSchemeConfiguration::addTagAcceleration(
    xml::XMLTag &tag)
{
  PRECICE_TRACE(tag.getFullName());
  if (_accelerationConfig.get() == nullptr) {
    _accelerationConfig = std::make_shared<acceleration::AccelerationConfiguration>(
        _meshConfig);
  }
  _accelerationConfig->connectTags(tag);
}

void CouplingSchemeConfiguration::addAbsoluteConvergenceMeasure(
    const std::string &dataName,
    const std::string &meshName,
    double             limit,
    bool               suffices,
    bool               strict)
{
  PRECICE_TRACE();
  PRECICE_CHECK(math::greater(limit, 0.0),
                "Absolute convergence limit has to be greater than zero. "
                "Please check the <absolute-convergence-measure limit=\"{}\" data=\"{}\" mesh=\"{}\" /> subtag "
                "in your <coupling-scheme ... /> in the preCICE configuration file.",
                limit, dataName, meshName);
  impl::PtrConvergenceMeasure measure(new impl::AbsoluteConvergenceMeasure(limit));
  ConvergenceMeasureDefintion convMeasureDef;
  convMeasureDef.data        = getData(dataName, meshName);
  convMeasureDef.suffices    = suffices;
  convMeasureDef.strict      = strict;
  convMeasureDef.meshName    = meshName;
  convMeasureDef.measure     = std::move(measure);
  convMeasureDef.doesLogging = true;
  _config.convergenceMeasureDefinitions.push_back(convMeasureDef);
}

void CouplingSchemeConfiguration::addRelativeConvergenceMeasure(
    const std::string &dataName,
    const std::string &meshName,
    double             limit,
    bool               suffices,
    bool               strict)
{
  PRECICE_TRACE();
  PRECICE_CHECK(math::greater(limit, 0.0) && math::greaterEquals(1.0, limit),
                "Relative convergence limit has to be in ]0;1]. "
                "Please check the <relative-convergence-measure limit=\"{}\" data=\"{}\" mesh=\"{}\" /> subtag "
                "in your <coupling-scheme ... /> in the preCICE configuration file.",
                limit, dataName, meshName);
  if (limit < 10 * math::NUMERICAL_ZERO_DIFFERENCE) {
    PRECICE_WARN("The relative convergence limit=\"{}\" is close to the hard-coded numerical resolution=\"{}\" of preCICE. "
                 "This may lead to instabilities. The minimum relative convergence limit should be > \"{}\"  ",
                 limit, math::NUMERICAL_ZERO_DIFFERENCE, 10 * math::NUMERICAL_ZERO_DIFFERENCE);
  }

  impl::PtrConvergenceMeasure measure(new impl::RelativeConvergenceMeasure(limit));
  ConvergenceMeasureDefintion convMeasureDef;
  convMeasureDef.data        = getData(dataName, meshName);
  convMeasureDef.suffices    = suffices;
  convMeasureDef.strict      = strict;
  convMeasureDef.meshName    = meshName;
  convMeasureDef.measure     = std::move(measure);
  convMeasureDef.doesLogging = true;
  _config.convergenceMeasureDefinitions.push_back(convMeasureDef);
}

void CouplingSchemeConfiguration::addResidualRelativeConvergenceMeasure(
    const std::string &dataName,
    const std::string &meshName,
    double             limit,
    bool               suffices,
    bool               strict)
{
  PRECICE_TRACE();
  PRECICE_CHECK(math::greater(limit, 0.0) && math::greaterEquals(1.0, limit),
                "Relative convergence limit has to be in ]0;1]. "
                "Please check the <residul-relative-convergence-measure limit=\"{}\" data=\"{}\" mesh=\"{}\" /> subtag "
                "in your <coupling-scheme ... /> in the preCICE configuration file.",
                limit, dataName, meshName);
  if (limit < 10 * math::NUMERICAL_ZERO_DIFFERENCE) {
    PRECICE_WARN("The relative convergence limit=\"{}\" is close to the hard-coded numerical resolution=\"{}\" of preCICE. "
                 "This may lead to instabilities. The minimum relative convergence limit should be > \"{}\"  ",
                 limit, math::NUMERICAL_ZERO_DIFFERENCE, 10 * math::NUMERICAL_ZERO_DIFFERENCE);
  }

  impl::PtrConvergenceMeasure measure(new impl::ResidualRelativeConvergenceMeasure(limit));
  ConvergenceMeasureDefintion convMeasureDef;
  convMeasureDef.data        = getData(dataName, meshName);
  convMeasureDef.suffices    = suffices;
  convMeasureDef.strict      = strict;
  convMeasureDef.meshName    = meshName;
  convMeasureDef.measure     = std::move(measure);
  convMeasureDef.doesLogging = true;
  _config.convergenceMeasureDefinitions.push_back(convMeasureDef);
}

void CouplingSchemeConfiguration::addMinIterationConvergenceMeasure(
    const std::string &dataName,
    const std::string &meshName,
    int                minIterations,
    bool               suffices,
    bool               strict)
{
  PRECICE_TRACE();
  impl::PtrConvergenceMeasure measure(new impl::MinIterationConvergenceMeasure(minIterations));
  ConvergenceMeasureDefintion convMeasureDef;
  convMeasureDef.data        = getData(dataName, meshName);
  convMeasureDef.suffices    = suffices;
  convMeasureDef.strict      = strict;
  convMeasureDef.meshName    = meshName;
  convMeasureDef.measure     = std::move(measure);
  convMeasureDef.doesLogging = false;
  _config.convergenceMeasureDefinitions.push_back(convMeasureDef);
}

mesh::PtrData CouplingSchemeConfiguration::getData(
    const std::string &dataName,
    const std::string &meshName) const
{
  PRECICE_CHECK(_meshConfig->hasMeshName(meshName) && _meshConfig->getMesh(meshName)->data(dataName),
                "Data \"{}\" used by mesh \"{}\" is not configured.", dataName, meshName);
  const mesh::PtrMesh &mesh = _meshConfig->getMesh(meshName);
  return mesh->data(dataName);
}

mesh::PtrData CouplingSchemeConfiguration::findDataByID(
    int ID) const
{
  for (const mesh::PtrMesh &mesh : _meshConfig->meshes()) {
    if (mesh->hasDataID(ID)) {
      return mesh->data(ID);
    }
  }
  return nullptr;
}

PtrCouplingScheme CouplingSchemeConfiguration::createSerialExplicitCouplingScheme(
    const std::string &accessor) const
{
  PRECICE_TRACE(accessor);
  m2n::PtrM2N m2n = _m2nConfig->getM2N(
      _config.participants[0], _config.participants[1]);
  SerialCouplingScheme *scheme = new SerialCouplingScheme(
      _config.maxTime, _config.maxTimeWindows, _config.timeWindowSize,
      _config.validDigits, _config.participants[0], _config.participants[1],
      accessor, m2n, _config.dtMethod, BaseCouplingScheme::Explicit);

  addDataToBeExchanged(*scheme, accessor);

  return PtrCouplingScheme(scheme);
}

PtrCouplingScheme CouplingSchemeConfiguration::createParallelExplicitCouplingScheme(
    const std::string &accessor) const
{
  PRECICE_TRACE(accessor);
  m2n::PtrM2N m2n = _m2nConfig->getM2N(
      _config.participants[0], _config.participants[1]);
  ParallelCouplingScheme *scheme = new ParallelCouplingScheme(
      _config.maxTime, _config.maxTimeWindows, _config.timeWindowSize,
      _config.validDigits, _config.participants[0], _config.participants[1],
      accessor, m2n, _config.dtMethod, BaseCouplingScheme::Explicit);

  addDataToBeExchanged(*scheme, accessor);

  return PtrCouplingScheme(scheme);
}

PtrCouplingScheme CouplingSchemeConfiguration::createSerialImplicitCouplingScheme(
    const std::string &accessor) const
{
  PRECICE_TRACE(accessor);

  const auto first  = _config.participants[0];
  const auto second = _config.participants[1];

  m2n::PtrM2N m2n = _m2nConfig->getM2N(
      first, second);
  SerialCouplingScheme *scheme = new SerialCouplingScheme(
      _config.maxTime, _config.maxTimeWindows, _config.timeWindowSize,
      _config.validDigits, first, second,
      accessor, m2n, _config.dtMethod, BaseCouplingScheme::Implicit, _config.maxIterations, _config.extrapolationOrder);

  addDataToBeExchanged(*scheme, accessor);
  PRECICE_CHECK(scheme->hasAnySendData(),
                "No send data configured. "
                "Use explicit scheme for one-way coupling. "
                "Please check your <coupling-scheme ... /> and make sure that you provide at least one <exchange .../> subtag, "
                "where from=\"{}\".",
                accessor);

  // Add convergence measures
  PRECICE_CHECK(not _config.convergenceMeasureDefinitions.empty(),
                "At least one convergence measure has to be defined for an implicit coupling scheme. "
                "Please check your <coupling-scheme ... /> and make sure that you provide at least one "
                "<...-convergence-measure/> subtag in the precice-config.xml.");
  addConvergenceMeasures(scheme, second, _config.convergenceMeasureDefinitions);

  // Set acceleration
  setSerialAcceleration(scheme, first, second);

  if (scheme->doesFirstStep() && _accelerationConfig->getAcceleration() && not _accelerationConfig->getAcceleration()->getDataIDs().empty()) {
    DataID dataID = *(_accelerationConfig->getAcceleration()->getDataIDs().begin());
    PRECICE_CHECK(not scheme->hasSendData(dataID),
                  "In case of serial coupling, acceleration can be defined for data of second participant only!");
  }

  return PtrCouplingScheme(scheme);
}

PtrCouplingScheme CouplingSchemeConfiguration::createParallelImplicitCouplingScheme(
    const std::string &accessor) const
{
  PRECICE_TRACE(accessor);
  m2n::PtrM2N m2n = _m2nConfig->getM2N(
      _config.participants[0], _config.participants[1]);
  ParallelCouplingScheme *scheme = new ParallelCouplingScheme(
      _config.maxTime, _config.maxTimeWindows, _config.timeWindowSize,
      _config.validDigits, _config.participants[0], _config.participants[1],
      accessor, m2n, _config.dtMethod, BaseCouplingScheme::Implicit, _config.maxIterations, _config.extrapolationOrder);

  addDataToBeExchanged(*scheme, accessor);
  PRECICE_CHECK(scheme->hasAnySendData(),
                "No send data configured. Use explicit scheme for one-way coupling. "
                "Please check your <coupling-scheme ... /> and make sure that you provide at least one <exchange .../> subtag, "
                "where from=\"{}\".",
                accessor);

  // Add convergence measures
  PRECICE_CHECK(not _config.convergenceMeasureDefinitions.empty(),
                "At least one convergence measure has to be defined for an implicit coupling scheme. "
                "Please check your <coupling-scheme ... /> and make sure that you provide at least one <...-convergence-measure/> subtag in the precice-config.xml.");
  addConvergenceMeasures(scheme, _config.participants[1], _config.convergenceMeasureDefinitions);

  // Set acceleration
  setParallelAcceleration(scheme, _config.participants[1]);

  return PtrCouplingScheme(scheme);
}

PtrCouplingScheme CouplingSchemeConfiguration::createMultiCouplingScheme(
    const std::string &accessor) const
{
  PRECICE_TRACE(accessor);

  BaseCouplingScheme *scheme;

  std::map<std::string, m2n::PtrM2N> m2ns;
  for (const std::string &participant : _config.participants) {
    if (_m2nConfig->isM2NConfigured(accessor, participant)) {
      m2ns[participant] = _m2nConfig->getM2N(accessor, participant);
    }
  }

  scheme = new MultiCouplingScheme(
      _config.maxTime, _config.maxTimeWindows, _config.timeWindowSize,
      _config.validDigits, accessor, m2ns, _config.dtMethod,
      _config.controller, _config.maxIterations, _config.extrapolationOrder);

  MultiCouplingScheme *castedScheme = dynamic_cast<MultiCouplingScheme *>(scheme);
  PRECICE_ASSERT(castedScheme, "The dynamic cast of CouplingScheme failed.");
  addMultiDataToBeExchanged(*castedScheme, accessor);

  PRECICE_CHECK(scheme->hasAnySendData(),
                "No send data configured. Use explicit scheme for one-way coupling. "
                "Please check your <coupling-scheme ... /> and make sure that you provide at least one "
                "<exchange .../> subtag, where from=\"{}\".",
                accessor);

  // Add convergence measures
  PRECICE_CHECK(not _config.convergenceMeasureDefinitions.empty(),
                "At least one convergence measure has to be defined for an implicit coupling scheme. "
                "Please check your <coupling-scheme ... /> and make sure that you provide at least one "
                "<...-convergence-measure/> subtag in the precice-config.xml.");
  if (accessor == _config.controller) {
    addConvergenceMeasures(scheme, _config.controller, _config.convergenceMeasureDefinitions);
  }

  // Set acceleration
  setParallelAcceleration(scheme, _config.controller);

  if (not scheme->doesFirstStep() && _accelerationConfig->getAcceleration()) {
    if (_accelerationConfig->getAcceleration()->getDataIDs().size() < 3) {
      PRECICE_WARN("Due to numerical reasons, for multi coupling, the number of coupling data vectors should be at least 3, not: {}. "
                   "Please check the <data .../> subtags in your <acceleration:.../> and make sure that you have at least 3.",
                   _accelerationConfig->getAcceleration()->getDataIDs().size());
    }
  }
  return PtrCouplingScheme(scheme);
}

constants::TimesteppingMethod
CouplingSchemeConfiguration::getTimesteppingMethod(
    const std::string &method) const
{
  PRECICE_TRACE(method);
  if (method == VALUE_FIXED) {
    return constants::FIXED_TIME_WINDOW_SIZE;
  } else if (method == VALUE_FIRST_PARTICIPANT) {
    return constants::FIRST_PARTICIPANT_SETS_TIME_WINDOW_SIZE;
  } else {
    // We should never reach this point.
    PRECICE_UNREACHABLE("Unknown timestepping method '{}'.", method);
  }
}

void CouplingSchemeConfiguration::addDataToBeExchanged(
    BiCouplingScheme & scheme,
    const std::string &accessor) const
{
  PRECICE_TRACE();
  for (const Config::Exchange &exchange : _config.exchanges) {
    const std::string &from     = exchange.from;
    const std::string &to       = exchange.to;
    const std::string &dataName = exchange.data->getName();
    const std::string &meshName = exchange.mesh->getName();

    PRECICE_CHECK(to != from,
                  "You cannot define an exchange from and to the same participant. "
                  "Please check the <exchange data=\"{}\" mesh=\"{}\" from=\"{}\" to=\"{}\" /> tag in the <coupling-scheme:... /> of your precice-config.xml.",
                  dataName, meshName, from, to);

    PRECICE_CHECK((utils::contained(from, _config.participants) || from == _config.controller),
                  "Participant \"{}\" is not configured for coupling scheme. "
                  "Please check the <exchange data=\"{}\" mesh=\"{}\" from=\"{}\" to=\"{}\" /> tag in the <coupling-scheme:... /> of your precice-config.xml.",
                  from, dataName, meshName, from, to);

    PRECICE_CHECK((utils::contained(to, _config.participants) || to == _config.controller),
                  "Participant \"{}\" is not configured for coupling scheme. "
                  "Please check the <exchange data=\"{}\" mesh=\"{}\" from=\"{}\" to=\"{}\" /> tag in the <coupling-scheme:... /> of your precice-config.xml.",
                  to, dataName, meshName, from, to);

    const bool requiresInitialization = exchange.requiresInitialization;
    if (from == accessor) {
      scheme.addDataToSend(exchange.data, exchange.mesh, requiresInitialization);
    } else if (to == accessor) {
<<<<<<< HEAD
=======
      // Checks for a serial coupling scheme, where initial data is received by first participant.
      if (!scheme.doesFirstStep() && requiresInitialization && (_config.type == VALUE_SERIAL_EXPLICIT || _config.type == VALUE_SERIAL_IMPLICIT) && getWaveformUsedOrder(accessor, dataName) == 0) // the order of the statements is crucial! getWaveformUsedOrder should be called last, because it may run into an error, if the data is initialized, but not defined as read data (for example Integration/Serial/AitkenAcceleration)
      {
        PRECICE_WARN("In serial coupling, initialized data received by the second participant will only be used if a waveform order > 0 is set. You can avoid unnecessary data initialization by setting initialize=\"false\" in the <exchange data=\"{}\" mesh=\"{}\" from=\"{}\" to=\"{}\" initialize=\"{}\" /> tag in the <coupling-scheme:... /> of your precice-config.xml. If you want to use the initial data, please consider increasing the waveform-order in the <read-data name=\"{}\" mesh=\"{}\" /> tag in the <participant ... /> named \"{}\". ",
                     dataName, meshName, from, to, requiresInitialization, dataName, meshName, to);
      }
>>>>>>> 85c325af
      scheme.addDataToReceive(exchange.data, exchange.mesh, requiresInitialization);
    } else {
      PRECICE_ASSERT(_config.type == VALUE_MULTI);
    }
  }
  scheme.determineInitialDataExchange();
}

void CouplingSchemeConfiguration::addMultiDataToBeExchanged(
    MultiCouplingScheme &scheme,
    const std::string &  accessor) const
{
  PRECICE_TRACE();
  for (const Config::Exchange &exchange : _config.exchanges) {
    const std::string &from     = exchange.from;
    const std::string &to       = exchange.to;
    const std::string &dataName = exchange.data->getName();
    const std::string &meshName = exchange.mesh->getName();

    PRECICE_CHECK(to != from,
                  "You cannot define an exchange from and to the same participant. "
                  "Please check the <exchange data=\"{}\" mesh=\"{}\" from=\"{}\" to=\"{}\" /> tag in the <coupling-scheme:... /> of your precice-config.xml.",
                  dataName, meshName, from, to);

    PRECICE_CHECK((utils::contained(from, _config.participants) || from == _config.controller),
                  "Participant \"{}\" is not configured for coupling scheme",
                  from);

    PRECICE_CHECK((utils::contained(to, _config.participants) || to == _config.controller),
                  "Participant \"{}\" is not configured for coupling scheme", to);

    const bool initialize = exchange.requiresInitialization;
    if (from == accessor) {
      scheme.addDataToSend(exchange.data, exchange.mesh, initialize, to);
    } else if (to == accessor) {
      scheme.addDataToReceive(exchange.data, exchange.mesh, initialize, from);
    }
  }
  scheme.determineInitialDataExchange();
}

void CouplingSchemeConfiguration::checkIfDataIsExchanged(
    DataID dataID) const
{
  const auto match = std::find_if(_config.exchanges.begin(),
                                  _config.exchanges.end(),
                                  [dataID](const Config::Exchange &exchange) { return exchange.data->getID() == dataID; });
  if (match != _config.exchanges.end()) {
    return;
  }

  // Data is not being exchanged
  std::string dataName = "";
  auto        dataptr  = findDataByID(dataID);
  if (dataptr) {
    dataName = dataptr->getName();
  }

  PRECICE_ERROR("You need to exchange every data that you use for convergence measures and/or the iteration acceleration. "
                "Data \"{}\" is currently not exchanged over the respective mesh on which it is used for convergence measures and/or iteration acceleration. "
                "Please check the <exchange ... /> and <...-convergence-measure ... /> tags in the <coupling-scheme:... /> of your precice-config.xml.",
                dataName);
}

int CouplingSchemeConfiguration::getWaveformUsedOrder(std::string participantName, std::string readDataName) const
{
  auto participant = _participantConfig->getParticipant(participantName);
  auto dataContext = participant->readDataContext(readDataName);
  int  usedOrder   = dataContext.getInterpolationOrder();
  PRECICE_ASSERT(usedOrder >= 0); // ensure that usedOrder was set
  return usedOrder;
}

void CouplingSchemeConfiguration::checkWaveformOrderReadData(
    int maxAllowedOrder) const
{
  for (const precice::impl::PtrParticipant &participant : _participantConfig->getParticipants()) {
    for (auto &dataContext : participant->readDataContexts()) {
      int usedOrder = dataContext.getInterpolationOrder();
      PRECICE_ASSERT(usedOrder >= 0); // ensure that usedOrder was set
      if (usedOrder > maxAllowedOrder) {
        PRECICE_ERROR(
            "You configured <read-data name=\"{}\" mesh=\"{}\" waveform-order=\"{}\" />, but for the coupling scheme you are using only a maximum waveform-order of \"{}\" is allowed.",
            dataContext.getDataName(), dataContext.getMeshName(), usedOrder, maxAllowedOrder);
      }
    }
  }
}

void CouplingSchemeConfiguration::checkSerialImplicitAccelerationData(
    int                dataID,
    const std::string &first,
    const std::string &second) const
{
  checkIfDataIsExchanged(dataID);
  const auto match = std::find_if(_config.exchanges.begin(),
                                  _config.exchanges.end(),
                                  [dataID](const Config::Exchange &exchange) { return exchange.data->getID() == dataID; });
  PRECICE_ASSERT(match != _config.exchanges.end());
  const auto &exchange = *match;

  // In serial implicit cplschemes, data is only accelerated on the second participant.
  if (second == exchange.from) {
    return;
  }

  std::string dataName = "";
  auto        dataptr  = findDataByID(dataID);
  if (dataptr) {
    dataName = dataptr->getName();
  }

  PRECICE_ERROR(
      "You configured acceleration data \"{}\" in the serial implicit coupling scheme between participants \"{}\" and \"{}\". "
      "For serial implicit coupling schemes, only data exchanged from the second to the first participant can be used for acceleration. "
      "Here, from \"{}\" to \"{}\". "
      "However, you configured data \"{}\" for acceleration, which is exchanged from \"{}\" to \"{}\". "
      "Please remove this acceleration data tag or switch to a parallel implicit coupling scheme.",
      dataName, first, second, second, first, dataName, first, second);
}

void CouplingSchemeConfiguration::addConvergenceMeasures(
    BaseCouplingScheme *                            scheme,
    const std::string &                             participant,
    const std::vector<ConvergenceMeasureDefintion> &convergenceMeasureDefinitions) const
{
  for (auto &elem : convergenceMeasureDefinitions) {
    _meshConfig->addNeededMesh(participant, elem.meshName);
    checkIfDataIsExchanged(elem.data->getID());
    scheme->addConvergenceMeasure(elem.data->getID(), elem.suffices, elem.strict, elem.measure, elem.doesLogging);
  }
}

void CouplingSchemeConfiguration::setSerialAcceleration(
    BaseCouplingScheme *scheme,
    const std::string & first,
    const std::string & second) const
{
  if (_accelerationConfig->getAcceleration().get() != nullptr) {
    for (std::string &neededMesh : _accelerationConfig->getNeededMeshes()) {
      _meshConfig->addNeededMesh(second, neededMesh);
    }
    for (const DataID dataID : _accelerationConfig->getAcceleration()->getDataIDs()) {
      checkSerialImplicitAccelerationData(dataID, first, second);
    }
    scheme->setAcceleration(_accelerationConfig->getAcceleration());
  }
}

void CouplingSchemeConfiguration::setParallelAcceleration(
    BaseCouplingScheme *scheme,
    const std::string & participant) const
{
  if (_accelerationConfig->getAcceleration().get() != nullptr) {
    for (std::string &neededMesh : _accelerationConfig->getNeededMeshes()) {
      _meshConfig->addNeededMesh(participant, neededMesh);
    }
    for (const DataID dataID : _accelerationConfig->getAcceleration()->getDataIDs()) {
      checkIfDataIsExchanged(dataID);
    }
    scheme->setAcceleration(_accelerationConfig->getAcceleration());

    if (dynamic_cast<acceleration::AitkenAcceleration *>(_accelerationConfig->getAcceleration().get()) != nullptr)
      PRECICE_WARN("You configured participant \"{}\" in a parallel-implicit coupling scheme with \"Aitken\" "
                   "acceleration, which is known to perform bad in parallel coupling schemes. "
                   "See https://precice.org/configuration-acceleration.html#dynamic-aitken-under-relaxation for details."
                   "Consider switching to a serial-implicit coupling scheme or changing the acceleration method.",
                   participant);
  }
}

} // namespace precice::cplscheme<|MERGE_RESOLUTION|>--- conflicted
+++ resolved
@@ -979,15 +979,6 @@
     if (from == accessor) {
       scheme.addDataToSend(exchange.data, exchange.mesh, requiresInitialization);
     } else if (to == accessor) {
-<<<<<<< HEAD
-=======
-      // Checks for a serial coupling scheme, where initial data is received by first participant.
-      if (!scheme.doesFirstStep() && requiresInitialization && (_config.type == VALUE_SERIAL_EXPLICIT || _config.type == VALUE_SERIAL_IMPLICIT) && getWaveformUsedOrder(accessor, dataName) == 0) // the order of the statements is crucial! getWaveformUsedOrder should be called last, because it may run into an error, if the data is initialized, but not defined as read data (for example Integration/Serial/AitkenAcceleration)
-      {
-        PRECICE_WARN("In serial coupling, initialized data received by the second participant will only be used if a waveform order > 0 is set. You can avoid unnecessary data initialization by setting initialize=\"false\" in the <exchange data=\"{}\" mesh=\"{}\" from=\"{}\" to=\"{}\" initialize=\"{}\" /> tag in the <coupling-scheme:... /> of your precice-config.xml. If you want to use the initial data, please consider increasing the waveform-order in the <read-data name=\"{}\" mesh=\"{}\" /> tag in the <participant ... /> named \"{}\". ",
-                     dataName, meshName, from, to, requiresInitialization, dataName, meshName, to);
-      }
->>>>>>> 85c325af
       scheme.addDataToReceive(exchange.data, exchange.mesh, requiresInitialization);
     } else {
       PRECICE_ASSERT(_config.type == VALUE_MULTI);
