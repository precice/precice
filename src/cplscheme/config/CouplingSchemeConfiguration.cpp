--- conflicted
+++ resolved
@@ -330,10 +330,6 @@
       //_couplingSchemes[accessor] = scheme;
       _config = Config();
     } else if (_config.type == VALUE_SERIAL_IMPLICIT) {
-      if (_experimental) {
-        int allowedOrder = 0; // serial implicit coupling does not allow waveform iteration yet (see https://github.com/precice/precice/issues/1174#issuecomment-1042823430)
-        checkWaveformOrderReadData(allowedOrder);
-      }
       std::string       accessor(_config.participants[0]);
       PtrCouplingScheme scheme = createSerialImplicitCouplingScheme(accessor);
       addCouplingScheme(scheme, accessor);
@@ -353,11 +349,7 @@
       _config = Config();
     } else if (_config.type == VALUE_MULTI) {
       if (_experimental) {
-<<<<<<< HEAD
-        int allowedOrder = 0; // multi coupling schemes does not allow waveform iteration
-=======
         int allowedOrder = 0; // multi coupling scheme does not allow waveform iteration
->>>>>>> 2ed3380b
         checkWaveformOrderReadData(allowedOrder);
       }
       PRECICE_CHECK(_config.setController,
