#include <algorithm>
#include <cstddef>
#include <memory>
#include <ostream>
#include <stdexcept>
#include <utility>
#include <vector>

#include "CouplingSchemeConfiguration.hpp"
#include "acceleration/Acceleration.hpp"
#include "acceleration/AitkenAcceleration.hpp"
#include "acceleration/config/AccelerationConfiguration.hpp"
#include "cplscheme/BaseCouplingScheme.hpp"
#include "cplscheme/BiCouplingScheme.hpp"
#include "cplscheme/CompositionalCouplingScheme.hpp"
#include "cplscheme/MultiCouplingScheme.hpp"
#include "cplscheme/ParallelCouplingScheme.hpp"
#include "cplscheme/SerialCouplingScheme.hpp"
#include "cplscheme/SharedPointer.hpp"
#include "cplscheme/impl/AbsoluteConvergenceMeasure.hpp"
#include "cplscheme/impl/MinIterationConvergenceMeasure.hpp"
#include "cplscheme/impl/RelativeConvergenceMeasure.hpp"
#include "cplscheme/impl/ResidualRelativeConvergenceMeasure.hpp"
#include "logging/LogMacros.hpp"
#include "m2n/SharedPointer.hpp"
#include "m2n/config/M2NConfiguration.hpp"
#include "mesh/Data.hpp"
#include "mesh/Mesh.hpp"
#include "mesh/config/MeshConfiguration.hpp"
#include "precice/config/ParticipantConfiguration.hpp"
#include "precice/impl/SharedPointer.hpp"
#include "precice/types.hpp"
#include "utils/Helpers.hpp"
#include "utils/assertion.hpp"
#include "xml/ConfigParser.hpp"
#include "xml/XMLAttribute.hpp"
#include "xml/XMLTag.hpp"

namespace precice::cplscheme {

CouplingSchemeConfiguration::CouplingSchemeConfiguration(
    xml::XMLTag &                        parent,
    mesh::PtrMeshConfiguration           meshConfig,
    m2n::M2NConfiguration::SharedPointer m2nConfig,
    config::PtrParticipantConfiguration  participantConfig)
    : TAG("coupling-scheme"),
      TAG_PARTICIPANTS("participants"),
      TAG_PARTICIPANT("participant"),
      TAG_EXCHANGE("exchange"),
      TAG_MAX_TIME("max-time"),
      TAG_MAX_TIME_WINDOWS("max-time-windows"),
      TAG_TIME_WINDOW_SIZE("time-window-size"),
      TAG_ABS_CONV_MEASURE("absolute-convergence-measure"),
      TAG_REL_CONV_MEASURE("relative-convergence-measure"),
      TAG_RES_REL_CONV_MEASURE("residual-relative-convergence-measure"),
      TAG_MIN_ITER_CONV_MEASURE("min-iteration-convergence-measure"),
      TAG_MAX_ITERATIONS("max-iterations"),
      TAG_EXTRAPOLATION("extrapolation-order"),
      ATTR_DATA("data"),
      ATTR_MESH("mesh"),
      ATTR_PARTICIPANT("participant"),
      ATTR_INITIALIZE("initialize"),
      ATTR_TYPE("type"),
      ATTR_FIRST("first"),
      ATTR_SECOND("second"),
      ATTR_VALUE("value"),
      ATTR_VALID_DIGITS("valid-digits"),
      ATTR_METHOD("method"),
      ATTR_LIMIT("limit"),
      ATTR_MIN_ITERATIONS("min-iterations"),
      ATTR_NAME("name"),
      ATTR_FROM("from"),
      ATTR_TO("to"),
      ATTR_SUFFICES("suffices"),
      ATTR_STRICT("strict"),
      ATTR_CONTROL("control"),
      VALUE_SERIAL_EXPLICIT("serial-explicit"),
      VALUE_PARALLEL_EXPLICIT("parallel-explicit"),
      VALUE_SERIAL_IMPLICIT("serial-implicit"),
      VALUE_PARALLEL_IMPLICIT("parallel-implicit"),
      VALUE_MULTI("multi"),
      VALUE_FIXED("fixed"),
      VALUE_FIRST_PARTICIPANT("first-participant"),
      _config(),
      _meshConfig(std::move(meshConfig)),
      _m2nConfig(std::move(m2nConfig)),
      _participantConfig(participantConfig),
      _couplingSchemes(),
      _couplingSchemeCompositions()
{
  using namespace xml;

  XMLTag::Occurrence  occ = XMLTag::OCCUR_ARBITRARY;
  std::vector<XMLTag> tags;
  {
    XMLTag tag(*this, VALUE_SERIAL_EXPLICIT, occ, TAG);
    tag.setDocumentation("Explicit coupling scheme according to conventional serial staggered procedure (CSS).");
    addTypespecifcSubtags(VALUE_SERIAL_EXPLICIT, tag);
    tags.push_back(tag);
  }
  {
    XMLTag tag(*this, VALUE_PARALLEL_EXPLICIT, occ, TAG);
    tag.setDocumentation("Explicit coupling scheme according to conventional parallel staggered procedure (CPS).");
    addTypespecifcSubtags(VALUE_PARALLEL_EXPLICIT, tag);
    tags.push_back(tag);
  }
  {
    XMLTag tag(*this, VALUE_SERIAL_IMPLICIT, occ, TAG);
    tag.setDocumentation("Implicit coupling scheme according to block Gauss-Seidel iterations (S-System). "
                         "Improved implicit iterations are achieved by using a acceleration (recommended!).");
    addTypespecifcSubtags(VALUE_SERIAL_IMPLICIT, tag);
    tags.push_back(tag);
  }
  {
    XMLTag tag(*this, VALUE_PARALLEL_IMPLICIT, occ, TAG);
    tag.setDocumentation("Parallel Implicit coupling scheme according to block Jacobi iterations (V-System). "
                         "Improved implicit iterations are achieved by using a acceleration (recommended!).");
    addTypespecifcSubtags(VALUE_PARALLEL_IMPLICIT, tag);
    tags.push_back(tag);
  }
  {
    XMLTag tag(*this, VALUE_MULTI, occ, TAG);
    tag.setDocumentation("Multi coupling scheme according to block Jacobi iterations. "
                         "Improved implicit iterations are achieved by using a acceleration (recommended!).");
    addTypespecifcSubtags(VALUE_MULTI, tag);
    tags.push_back(tag);
  }

  for (XMLTag &tag : tags) {
    parent.addSubtag(tag);
  }
}

void CouplingSchemeConfiguration::setExperimental(
    bool experimental)
{
  _experimental = experimental;
}

bool CouplingSchemeConfiguration::hasCouplingScheme(
    const std::string &participantName) const
{
  return utils::contained(participantName, _couplingSchemes);
}

const PtrCouplingScheme &CouplingSchemeConfiguration::getCouplingScheme(
    const std::string &participantName) const
{
  PRECICE_CHECK(utils::contained(participantName, _couplingSchemes),
                "No coupling scheme defined for participant \"{}\". "
                "Please make sure to provide at least one <coupling-scheme:TYPE> in your "
                "precice-config.xml that couples this participant using the <participants .../> tag.",
                participantName);
  return _couplingSchemes.find(participantName)->second;
}

void CouplingSchemeConfiguration::xmlTagCallback(
    const xml::ConfigurationContext &context,
    xml::XMLTag &                    tag)
{
  PRECICE_TRACE(tag.getFullName());
  if (tag.getNamespace() == TAG) {
    _config.type = tag.getName();
    _accelerationConfig->clear();
  } else if (tag.getName() == TAG_PARTICIPANTS) {
    std::string first = tag.getStringAttributeValue(ATTR_FIRST);
    _config.participants.push_back(first);
    std::string second = tag.getStringAttributeValue(ATTR_SECOND);
    PRECICE_CHECK(std::find(_config.participants.begin(), _config.participants.end(), second) == _config.participants.end(),
                  "Provided first participant equals second participant in coupling scheme. "
                  "Please correct the <participants first=\"{}\" second=\"{}\" /> tag in the <coupling-scheme:...> of your precice-config.xml",
                  first, second);
    _config.participants.push_back(second);
  } else if (tag.getName() == TAG_PARTICIPANT) {
    PRECICE_ASSERT(_config.type == VALUE_MULTI);
    bool        control         = tag.getBooleanAttributeValue(ATTR_CONTROL);
    std::string participantName = tag.getStringAttributeValue(ATTR_NAME);
    PRECICE_CHECK(std::find(_config.participants.begin(), _config.participants.end(), participantName) == _config.participants.end() && participantName.compare(_config.controller) != 0,
                  "Participant \"{0}\" is provided multiple times to multi coupling scheme. "
                  "Please make sure that you do not provide the participant multiple times via the <participant name=\"{0}\" /> "
                  "tag in the <coupling-scheme:...> of your precice-config.xml",
                  participantName);
    if (control) {
      PRECICE_CHECK(not _config.setController,
                    "Only one controller per MultiCouplingScheme can be defined. "
                    "Please check the <participant name=\"{}\" control=\"{}\" /> tag in the <coupling-scheme:...> of your precice-config.xml",
                    participantName, control);
      _config.controller    = participantName;
      _config.setController = true;
    }
    _config.participants.push_back(participantName);
  } else if (tag.getName() == TAG_MAX_TIME) {
    _config.maxTime = tag.getDoubleAttributeValue(ATTR_VALUE);
    PRECICE_CHECK(_config.maxTime > 0,
                  "Maximum time has to be larger than zero. "
                  "Please check the <max-time value=\"{}\" /> tag in the <coupling-scheme:...> of your precice-config.xml",
                  _config.maxTime);
  } else if (tag.getName() == TAG_MAX_TIME_WINDOWS) {
    _config.maxTimeWindows = tag.getIntAttributeValue(ATTR_VALUE);
    PRECICE_CHECK(_config.maxTimeWindows > 0,
                  "Maximum number of time windows has to be larger than zero. "
                  "Please check the <max-time-windows value=\"{}\" /> tag in the <coupling-scheme:...> of your precice-config.xml",
                  _config.maxTimeWindows);
  } else if (tag.getName() == TAG_TIME_WINDOW_SIZE) {
    _config.timeWindowSize = tag.getDoubleAttributeValue(ATTR_VALUE);
    _config.validDigits    = tag.getIntAttributeValue(ATTR_VALID_DIGITS);
    PRECICE_CHECK((_config.validDigits >= 1) && (_config.validDigits < 17), "Valid digits of time window size has to be between 1 and 16.");
    // Attribute does not exist for parallel coupling schemes as it is always fixed.
    _config.dtMethod = getTimesteppingMethod(tag.getStringAttributeValue(ATTR_METHOD, VALUE_FIXED));
    if (_config.dtMethod == constants::TimesteppingMethod::FIXED_TIME_WINDOW_SIZE) {
      PRECICE_CHECK(_config.timeWindowSize > 0,
                    "Time window size has to be larger than zero. "
                    "Please check the <time-window-size value=\"{}\" valid-digits=\"{}\" method=\"{}\" /> tag "
                    "in the <coupling-scheme:...> of your precice-config.xml",
                    _config.timeWindowSize, _config.validDigits, tag.getStringAttributeValue(ATTR_METHOD));
    } else {
      PRECICE_ASSERT(_config.dtMethod == constants::TimesteppingMethod::FIRST_PARTICIPANT_SETS_TIME_WINDOW_SIZE);
      PRECICE_CHECK(_config.timeWindowSize == -1,
                    "Time window size value has to be equal to -1 (default), if method=\"first-participant\" is used. "
                    "Please check the <time-window-size value=\"{}\" valid-digits=\"{}\" method=\"{}\" /> "
                    "tag in the <coupling-scheme:...> of your precice-config.xml",
                    _config.timeWindowSize, _config.validDigits, tag.getStringAttributeValue(ATTR_METHOD));
    }
    PRECICE_CHECK((_config.validDigits >= 1) && (_config.validDigits < 17),
                  "Valid digits of time window size has to be between 1 and 16. "
                  "Please check the <time-window-size value=\"{}\" valid-digits=\"{}\" method=\"{}\" /> tag "
                  "in the <coupling-scheme:...> of your precice-config.xml",
                  _config.timeWindowSize, _config.validDigits, tag.getStringAttributeValue(ATTR_METHOD));
  } else if (tag.getName() == TAG_ABS_CONV_MEASURE) {
    const std::string &dataName = tag.getStringAttributeValue(ATTR_DATA);
    const std::string &meshName = tag.getStringAttributeValue(ATTR_MESH);
    double             limit    = tag.getDoubleAttributeValue(ATTR_LIMIT);
    bool               suffices = tag.getBooleanAttributeValue(ATTR_SUFFICES);
    bool               strict   = tag.getBooleanAttributeValue(ATTR_STRICT);
    PRECICE_ASSERT(_config.type == VALUE_SERIAL_IMPLICIT || _config.type == VALUE_PARALLEL_IMPLICIT || _config.type == VALUE_MULTI);
    addAbsoluteConvergenceMeasure(dataName, meshName, limit, suffices, strict);
  } else if (tag.getName() == TAG_REL_CONV_MEASURE) {
    const std::string &dataName = tag.getStringAttributeValue(ATTR_DATA);
    const std::string &meshName = tag.getStringAttributeValue(ATTR_MESH);
    double             limit    = tag.getDoubleAttributeValue(ATTR_LIMIT);
    bool               suffices = tag.getBooleanAttributeValue(ATTR_SUFFICES);
    bool               strict   = tag.getBooleanAttributeValue(ATTR_STRICT);
    PRECICE_ASSERT(_config.type == VALUE_SERIAL_IMPLICIT || _config.type == VALUE_PARALLEL_IMPLICIT || _config.type == VALUE_MULTI);
    addRelativeConvergenceMeasure(dataName, meshName, limit, suffices, strict);
  } else if (tag.getName() == TAG_RES_REL_CONV_MEASURE) {
    const std::string &dataName = tag.getStringAttributeValue(ATTR_DATA);
    const std::string &meshName = tag.getStringAttributeValue(ATTR_MESH);
    double             limit    = tag.getDoubleAttributeValue(ATTR_LIMIT);
    bool               suffices = tag.getBooleanAttributeValue(ATTR_SUFFICES);
    bool               strict   = tag.getBooleanAttributeValue(ATTR_STRICT);
    PRECICE_ASSERT(_config.type == VALUE_SERIAL_IMPLICIT || _config.type == VALUE_PARALLEL_IMPLICIT || _config.type == VALUE_MULTI);
    addResidualRelativeConvergenceMeasure(dataName, meshName, limit, suffices, strict);
  } else if (tag.getName() == TAG_MIN_ITER_CONV_MEASURE) {
    const std::string &dataName      = tag.getStringAttributeValue(ATTR_DATA);
    const std::string &meshName      = tag.getStringAttributeValue(ATTR_MESH);
    int                minIterations = tag.getIntAttributeValue(ATTR_MIN_ITERATIONS);
    bool               suffices      = tag.getBooleanAttributeValue(ATTR_SUFFICES);
    bool               strict        = tag.getBooleanAttributeValue(ATTR_STRICT);
    PRECICE_ASSERT(_config.type == VALUE_SERIAL_IMPLICIT || _config.type == VALUE_PARALLEL_IMPLICIT || _config.type == VALUE_MULTI);
    addMinIterationConvergenceMeasure(dataName, meshName, minIterations, suffices, strict);
  } else if (tag.getName() == TAG_EXCHANGE) {
    std::string nameData            = tag.getStringAttributeValue(ATTR_DATA);
    std::string nameMesh            = tag.getStringAttributeValue(ATTR_MESH);
    std::string nameParticipantFrom = tag.getStringAttributeValue(ATTR_FROM);
    std::string nameParticipantTo   = tag.getStringAttributeValue(ATTR_TO);
    bool        initialize          = tag.getBooleanAttributeValue(ATTR_INITIALIZE);

    PRECICE_CHECK(_meshConfig->hasMeshName(nameMesh) && _meshConfig->getMesh(nameMesh)->hasDataName(nameData),
                  "Mesh \"{}\" with data \"{}\" not defined. "
                  "Please check the <exchange data=\"{}\" mesh=\"{}\" from=\"{}\" to=\"{}\" /> "
                  "tag in the <coupling-scheme:... /> of your precice-config.xml.",
                  nameMesh, nameData, nameData, nameMesh, nameParticipantFrom, nameParticipantTo);

    mesh::PtrMesh exchangeMesh = _meshConfig->getMesh(nameMesh);
    PRECICE_ASSERT(exchangeMesh);
    mesh::PtrData exchangeData = exchangeMesh->data(nameData);
    PRECICE_ASSERT(exchangeData);

    Config::Exchange newExchange{exchangeData, exchangeMesh, nameParticipantFrom, nameParticipantTo, initialize};
    PRECICE_CHECK(!_config.hasExchange(newExchange),
                  R"(Data "{}" of mesh "{}" cannot be exchanged multiple times between participants "{}" and "{}". Please remove one of the exchange tags.)",
                  nameData, nameMesh, nameParticipantFrom, nameParticipantTo);

    _meshConfig->addNeededMesh(nameParticipantFrom, nameMesh);
    _meshConfig->addNeededMesh(nameParticipantTo, nameMesh);
    _config.exchanges.emplace_back(std::move(newExchange));
  } else if (tag.getName() == TAG_MAX_ITERATIONS) {
    PRECICE_ASSERT(_config.type == VALUE_SERIAL_IMPLICIT || _config.type == VALUE_PARALLEL_IMPLICIT || _config.type == VALUE_MULTI);
    _config.maxIterations = tag.getIntAttributeValue(ATTR_VALUE);
    PRECICE_CHECK(_config.maxIterations > 0,
                  "Maximal iteration limit has to be larger than zero. Please check the <max-iterations value = \"{}\" /> subtag in the <coupling-scheme:... /> of your precice-config.xml.",
                  _config.maxIterations);
  } else if (tag.getName() == TAG_EXTRAPOLATION) {
    PRECICE_ASSERT(_config.type == VALUE_SERIAL_IMPLICIT || _config.type == VALUE_PARALLEL_IMPLICIT || _config.type == VALUE_MULTI);
    _config.extrapolationOrder = tag.getIntAttributeValue(ATTR_VALUE);
    PRECICE_CHECK((_config.extrapolationOrder == 0) || (_config.extrapolationOrder == 1),
                  "Extrapolation order has to be 0 or 1. "
                  "Please check the <extrapolation-order value=\"{}\" /> subtag in the <coupling-scheme:... /> of your precice-config.xml.",
                  _config.extrapolationOrder);
  }
}

void CouplingSchemeConfiguration::xmlEndTagCallback(
    const xml::ConfigurationContext &context,
    xml::XMLTag &                    tag)
{
  PRECICE_TRACE(tag.getFullName());
  if (tag.getNamespace() == TAG) {
    if (_config.type == VALUE_SERIAL_EXPLICIT) {

      //Check the waveform order of both participants in the explicit coupling
      if (_experimental) {
        const auto first  = _config.participants[0];
        const auto second = _config.participants[1];

        auto first_participant = _participantConfig->getParticipant(first);
        for (const auto &dataContext : first_participant->readDataContexts()) {
          const int usedOrder = dataContext.getInterpolationOrder();
          // The first participants waveform order has to be 0 for serial explicit coupling
          int allowedOrder = 0;
          if (usedOrder != allowedOrder) {
            PRECICE_ERROR(
                "You configured <read-data name=\"{}\" mesh=\"{}\" waveform-order=\"{}\" />, but for the serial explicit coupling scheme only a maximum waveform-order of \"{}\" is allowed for the first participant.",
                dataContext.getDataName(), dataContext.getMeshName(), usedOrder, allowedOrder);
          }
        }
        auto second_participant = _participantConfig->getParticipant(second);
        for (const auto &dataContext : second_participant->readDataContexts()) {
          const int usedOrder = dataContext.getInterpolationOrder();
          if (usedOrder < 0) {
            PRECICE_ERROR(
                "You configured <read-data name=\"{}\" mesh=\"{}\" waveform-order=\"{}\" />, but for the serial explicit coupling scheme the waveform-order must be non-negative for the second participant.",
                dataContext.getDataName(), dataContext.getMeshName(), usedOrder);
          }
        }
      }

      std::string       accessor(_config.participants[0]);
      PtrCouplingScheme scheme = createSerialExplicitCouplingScheme(accessor);
      addCouplingScheme(scheme, accessor);
      //_couplingSchemes[accessor] = scheme;
      accessor = _config.participants[1];
      scheme   = createSerialExplicitCouplingScheme(accessor);
      addCouplingScheme(scheme, accessor);
      //_couplingSchemes[accessor] = scheme;
      _config = Config();
    } else if (_config.type == VALUE_PARALLEL_EXPLICIT) {
      if (_experimental) {
        int maxAllowedOrder = 0; // explicit coupling schemes do not allow waveform iteration
        checkWaveformOrderReadData(maxAllowedOrder);
      }
      std::string       accessor(_config.participants[0]);
      PtrCouplingScheme scheme = createParallelExplicitCouplingScheme(accessor);
      addCouplingScheme(scheme, accessor);
      //_couplingSchemes[accessor] = scheme;
      accessor = _config.participants[1];
      scheme   = createParallelExplicitCouplingScheme(accessor);
      addCouplingScheme(scheme, accessor);
      //_couplingSchemes[accessor] = scheme;
      _config = Config();
    } else if (_config.type == VALUE_SERIAL_IMPLICIT) {
      std::string       accessor(_config.participants[0]);
      PtrCouplingScheme scheme = createSerialImplicitCouplingScheme(accessor);
      addCouplingScheme(scheme, accessor);
      //_couplingSchemes[accessor] = scheme;
      accessor = _config.participants[1];
      scheme   = createSerialImplicitCouplingScheme(accessor);
      addCouplingScheme(scheme, accessor);
      //_couplingSchemes[accessor] = scheme;
      _config = Config();
    } else if (_config.type == VALUE_PARALLEL_IMPLICIT) {
      std::string       accessor(_config.participants[0]);
      PtrCouplingScheme scheme = createParallelImplicitCouplingScheme(accessor);
      addCouplingScheme(scheme, accessor);
      accessor = _config.participants[1];
      scheme   = createParallelImplicitCouplingScheme(accessor);
      addCouplingScheme(scheme, accessor);
      _config = Config();
    } else if (_config.type == VALUE_MULTI) {
      PRECICE_CHECK(_config.setController,
                    "One controller per MultiCoupling needs to be defined. "
                    "Please check the <participant name=... /> tags in the <coupling-scheme:... /> of your precice-config.xml. "
                    "Make sure that at least one participant tag provides the attribute <participant name=... control=\"True\"/>.");
      for (const std::string &accessor : _config.participants) {
        PtrCouplingScheme scheme = createMultiCouplingScheme(accessor);
        addCouplingScheme(scheme, accessor);
      }
      _config = Config();
    } else {
      PRECICE_ASSERT(false, _config.type);
    }
  }
}

void CouplingSchemeConfiguration::addCouplingScheme(
    const PtrCouplingScheme &cplScheme,
    const std::string &      participantName)
{
  PRECICE_TRACE(participantName);
  if (!utils::contained(participantName, _couplingSchemes)) {
    PRECICE_DEBUG("No coupling scheme exists for the participant");
    // Store the new coupling scheme.
    _couplingSchemes[participantName] = cplScheme;
    return;
  }
  PRECICE_ASSERT(_couplingSchemes.count(participantName) > 0);

  // Create a composition to add the new cplScheme to
  if (!utils::contained(participantName, _couplingSchemeCompositions)) {
    PRECICE_DEBUG("Creating a compositional coupling scheme for the participant");
    auto composition = std::make_shared<CompositionalCouplingScheme>();
    composition->addCouplingScheme(_couplingSchemes[participantName]);
    _couplingSchemeCompositions[participantName] = composition.get();
    _couplingSchemes[participantName]            = std::move(composition);
  }

  PRECICE_ASSERT(_couplingSchemeCompositions.count(participantName) > 0);

  // Add the new scheme to the composition
  auto composition = _couplingSchemeCompositions.at(participantName);
  PRECICE_CHECK(!cplScheme->isImplicitCouplingScheme() || !composition->isImplicitCouplingScheme(),
                "You attempted to define a second implicit coupling-scheme for the participant \"{}\", which is not allowed. "
                "Please use a multi coupling-scheme for true implicit coupling of multiple participants.",
                participantName);
  _couplingSchemeCompositions[participantName]->addCouplingScheme(cplScheme);
}

void CouplingSchemeConfiguration::addTypespecifcSubtags(
    const std::string &type,
<<<<<<< HEAD
    // const std::string& name,
    xml::XMLTag &tag)
=======
    xml::XMLTag &      tag)
>>>>>>> 22cfb9d3
{
  PRECICE_TRACE(type);
  addTransientLimitTags(type, tag);
  _config.type = type;
  //_config.name = name;

  if (type == VALUE_SERIAL_EXPLICIT) {
    addTagParticipants(tag);
    addTagExchange(tag);
  } else if (type == VALUE_PARALLEL_EXPLICIT) {
    addTagParticipants(tag);
    addTagExchange(tag);
  } else if (type == VALUE_PARALLEL_IMPLICIT) {
    addTagParticipants(tag);
    addTagExchange(tag);
    addTagAcceleration(tag);
    addTagAbsoluteConvergenceMeasure(tag);
    addTagRelativeConvergenceMeasure(tag);
    addTagResidualRelativeConvergenceMeasure(tag);
    addTagMinIterationConvergenceMeasure(tag);
    addTagMaxIterations(tag);
    addTagExtrapolation(tag);
  } else if (type == VALUE_MULTI) {
    addTagParticipant(tag);
    addTagExchange(tag);
    addTagAcceleration(tag);
    addTagAbsoluteConvergenceMeasure(tag);
    addTagRelativeConvergenceMeasure(tag);
    addTagResidualRelativeConvergenceMeasure(tag);
    addTagMinIterationConvergenceMeasure(tag);
    addTagMaxIterations(tag);
    addTagExtrapolation(tag);
  } else if (type == VALUE_SERIAL_IMPLICIT) {
    addTagParticipants(tag);
    addTagExchange(tag);
    addTagAcceleration(tag);
    addTagAbsoluteConvergenceMeasure(tag);
    addTagRelativeConvergenceMeasure(tag);
    addTagResidualRelativeConvergenceMeasure(tag);
    addTagMinIterationConvergenceMeasure(tag);
    addTagMaxIterations(tag);
    addTagExtrapolation(tag);
  } else {
    // If wrong coupling scheme type is provided, this is already caught by the config parser. If the assertion below is triggered, it's a bug in preCICE, not wrong usage.
    PRECICE_ASSERT(false, "Unknown coupling scheme.");
  }
}

void CouplingSchemeConfiguration::addTransientLimitTags(
    const std::string &type,
    xml::XMLTag &      tag)
{
  using namespace xml;
  XMLTag tagMaxTime(*this, TAG_MAX_TIME, XMLTag::OCCUR_NOT_OR_ONCE);
  tagMaxTime.setDocumentation("Defined the end of the simulation as total time.");

  XMLAttribute<double> attrValueMaxTime(ATTR_VALUE);
  attrValueMaxTime.setDocumentation("The value of the maximum simulation time.");
  tagMaxTime.addAttribute(attrValueMaxTime);
  tag.addSubtag(tagMaxTime);

  XMLTag tagMaxTimeWindows(*this, TAG_MAX_TIME_WINDOWS, XMLTag::OCCUR_NOT_OR_ONCE);
  tagMaxTimeWindows.setDocumentation("Defined the end of the simulation as a total count of time windows.");
  XMLAttribute<int> attrValueMaxTimeWindows(ATTR_VALUE);
  attrValueMaxTimeWindows.setDocumentation("The maximum count of time windows.");
  tagMaxTimeWindows.addAttribute(attrValueMaxTimeWindows);
  tag.addSubtag(tagMaxTimeWindows);

  XMLTag tagTimeWindowSize(*this, TAG_TIME_WINDOW_SIZE, XMLTag::OCCUR_ONCE);
  tagTimeWindowSize.setDocumentation("Defines the size of the time window.");
  auto attrValueTimeWindowSize = makeXMLAttribute(ATTR_VALUE, CouplingScheme::UNDEFINED_TIME_WINDOW_SIZE)
                                     .setDocumentation("The maximum time window size.");
  tagTimeWindowSize.addAttribute(attrValueTimeWindowSize);
  XMLAttribute<int> attrValidDigits(ATTR_VALID_DIGITS, 10);
  attrValidDigits.setDocumentation(R"(Precision to use when checking for end of time windows used this many digits. \\(\phi = 10^{-validDigits}\\))");
  tagTimeWindowSize.addAttribute(attrValidDigits);
  if (type == VALUE_SERIAL_EXPLICIT || type == VALUE_SERIAL_IMPLICIT) {
    // method="first-participant" is only allowed for serial coupling schemes
    auto attrMethod = makeXMLAttribute(ATTR_METHOD, VALUE_FIXED)
                          .setOptions({VALUE_FIXED, VALUE_FIRST_PARTICIPANT})
                          .setDocumentation("The method used to determine the time window size. Use `fixed` to fix the time window size for the participants.");
    tagTimeWindowSize.addAttribute(attrMethod);
  } else {
    tagTimeWindowSize.addAttributeHint(ATTR_METHOD, "This feature is only available for serial coupling schemes.");
  }
  tag.addSubtag(tagTimeWindowSize);
}

void CouplingSchemeConfiguration::addTagParticipants(
    xml::XMLTag &tag)
{
  using namespace xml;
  XMLTag tagParticipants(*this, TAG_PARTICIPANTS, XMLTag::OCCUR_ONCE);
  tagParticipants.setDocumentation("Defines the participants of the coupling scheme.");
  XMLAttribute<std::string> attrFirst(ATTR_FIRST);
  attrFirst.setDocumentation("First participant to run the solver.");
  tagParticipants.addAttribute(attrFirst);
  XMLAttribute<std::string> attrSecond(ATTR_SECOND);
  attrSecond.setDocumentation("Second participant to run the solver.");
  tagParticipants.addAttribute(attrSecond);
  tag.addSubtag(tagParticipants);
}

void CouplingSchemeConfiguration::addTagParticipant(
    xml::XMLTag &tag)
{
  using namespace xml;
  XMLTag                    tagParticipant(*this, TAG_PARTICIPANT, XMLTag::OCCUR_ONCE_OR_MORE);
  XMLAttribute<std::string> attrName(ATTR_NAME);
  attrName.setDocumentation("Name of the participant.");
  tagParticipant.addAttribute(attrName);
  XMLAttribute<bool> attrControl(ATTR_CONTROL, false);
  attrControl.setDocumentation("Does this participant control the coupling?");
  tagParticipant.addAttribute(attrControl);
  tag.addSubtag(tagParticipant);
}

void CouplingSchemeConfiguration::addTagExchange(
    xml::XMLTag &tag)
{
  using namespace xml;
  XMLTag tagExchange(*this, TAG_EXCHANGE, XMLTag::OCCUR_ONCE_OR_MORE);
  tagExchange.setDocumentation("Defines the flow of data between meshes of participants.");

  auto attrData = XMLAttribute<std::string>(ATTR_DATA).setDocumentation("The data to exchange.");
  tagExchange.addAttribute(attrData);
  auto attrMesh = XMLAttribute<std::string>(ATTR_MESH).setDocumentation("The mesh which uses the data.");
  tagExchange.addAttribute(attrMesh);
  auto participantFrom = XMLAttribute<std::string>(ATTR_FROM).setDocumentation("The participant sending the data.");
  tagExchange.addAttribute(participantFrom);
  auto participantTo = XMLAttribute<std::string>(ATTR_TO).setDocumentation("The participant receiving the data.");
  tagExchange.addAttribute(participantTo);
  auto attrInitialize = XMLAttribute<bool>(ATTR_INITIALIZE, false).setDocumentation("Should this data be initialized during initialize?");
  tagExchange.addAttribute(attrInitialize);
  tag.addSubtag(tagExchange);
}

void CouplingSchemeConfiguration::addTagAbsoluteConvergenceMeasure(
    xml::XMLTag &tag)
{
  using namespace xml;
  XMLTag tagConvergenceMeasure(*this, TAG_ABS_CONV_MEASURE, XMLTag::OCCUR_ARBITRARY);
  tagConvergenceMeasure.setDocumentation(
      "Absolute convergence criterion based on the two-norm difference of data values between iterations.\n"
      "\\$$\\left\\lVert H(x^k) - x^k \\right\\rVert_2 < \\text{limit}\\$$");
  addBaseAttributesTagConvergenceMeasure(tagConvergenceMeasure);
  XMLAttribute<double> attrLimit(ATTR_LIMIT);
  attrLimit.setDocumentation("Limit under which the measure is considered to have converged. Must be in \\((0, 1]\\).");
  tagConvergenceMeasure.addAttribute(attrLimit);
  tag.addSubtag(tagConvergenceMeasure);
}

void CouplingSchemeConfiguration::addTagResidualRelativeConvergenceMeasure(
    xml::XMLTag &tag)
{
  using namespace xml;
  XMLTag tagConvergenceMeasure(*this, TAG_RES_REL_CONV_MEASURE,
                               XMLTag::OCCUR_ARBITRARY);
  tagConvergenceMeasure.setDocumentation(
      "Residual relative convergence criterion based on the relative two-norm differences of data values between iterations.\n"
      "\\$$\\frac{\\left\\lVert H(x^k) - x^k \\right\\rVert_2}{\\left\\lVert H(x^{k-1}) - x^{k-1} \\right\\rVert_2} < \\text{limit}\\$$");
  addBaseAttributesTagConvergenceMeasure(tagConvergenceMeasure);
  XMLAttribute<double> attrLimit(ATTR_LIMIT);
  attrLimit.setDocumentation("Limit under which the measure is considered to have converged. Must be in \\((0, 1]\\).");
  tagConvergenceMeasure.addAttribute(attrLimit);
  tag.addSubtag(tagConvergenceMeasure);
}

void CouplingSchemeConfiguration::addTagRelativeConvergenceMeasure(
    xml::XMLTag &tag)
{
  using namespace xml;
  XMLTag tagConvergenceMeasure(*this, TAG_REL_CONV_MEASURE, XMLTag::OCCUR_ARBITRARY);
  tagConvergenceMeasure.setDocumentation(
      "Relative convergence criterion based on the relative two-norm difference of data values between iterations.\n"
      "\\$$\\frac{\\left\\lVert H(x^k) - x^k \\right\\rVert_2}{\\left\\lVert H(x^k) \\right\\rVert_2} < \\text{limit} \\$$");
  addBaseAttributesTagConvergenceMeasure(tagConvergenceMeasure);
  XMLAttribute<double> attrLimit(ATTR_LIMIT);
  attrLimit.setDocumentation(R"(Limit under which the measure is considered to have converged. Must be in \\((0, 1]\\).)");
  tagConvergenceMeasure.addAttribute(attrLimit);
  tag.addSubtag(tagConvergenceMeasure);
}

void CouplingSchemeConfiguration::addTagMinIterationConvergenceMeasure(
    xml::XMLTag &tag)
{
  xml::XMLTag tagMinIterationConvMeasure(*this,
                                         TAG_MIN_ITER_CONV_MEASURE, xml::XMLTag::OCCUR_ARBITRARY);
  tagMinIterationConvMeasure.setDocumentation(
      "Convergence criterion used to ensure a miminimal amount of iterations. "
      "Specifying a mesh and data is required for technical reasons and does not influence the measure.");
  addBaseAttributesTagConvergenceMeasure(tagMinIterationConvMeasure);
  xml::XMLAttribute<int> attrMinIterations(ATTR_MIN_ITERATIONS);
  attrMinIterations.setDocumentation("The minimal amount of iterations.");
  tagMinIterationConvMeasure.addAttribute(attrMinIterations);
  tag.addSubtag(tagMinIterationConvMeasure);
}

void CouplingSchemeConfiguration::addBaseAttributesTagConvergenceMeasure(
    xml::XMLTag &tag)
{
  using namespace xml;
  auto attrData = XMLAttribute<std::string>(ATTR_DATA)
                      .setDocumentation("Data to be measured.");
  tag.addAttribute(attrData);
  auto attrMesh = XMLAttribute<std::string>(ATTR_MESH)
                      .setDocumentation("Mesh holding the data.");
  tag.addAttribute(attrMesh);
  auto attrSuffices = makeXMLAttribute(ATTR_SUFFICES, false)
                          .setDocumentation("If true, convergence of this measure is sufficient for overall convergence.");
  tag.addAttribute(attrSuffices);
  auto attrStrict = makeXMLAttribute(ATTR_STRICT, false)
                        .setDocumentation("If true, non-convergence of this measure ends the simulation. \"strict\" overrules \"suffices\".");
  tag.addAttribute(attrStrict);
}

void CouplingSchemeConfiguration::addTagMaxIterations(
    xml::XMLTag &tag)
{
  using namespace xml;
  XMLTag tagMaxIterations(*this, TAG_MAX_ITERATIONS, XMLTag::OCCUR_ONCE);
  tagMaxIterations.setDocumentation("Allows to specify a maximum amount of iterations per time window.");
  XMLAttribute<int> attrValue(ATTR_VALUE);
  attrValue.setDocumentation("The maximum value of iterations.");
  tagMaxIterations.addAttribute(attrValue);
  tag.addSubtag(tagMaxIterations);
}

void CouplingSchemeConfiguration::addTagExtrapolation(
    xml::XMLTag &tag)
{
  using namespace xml;
  XMLTag            tagExtrapolation(*this, TAG_EXTRAPOLATION, XMLTag::OCCUR_NOT_OR_ONCE);
  XMLAttribute<int> attrValue(ATTR_VALUE);
  attrValue.setDocumentation("The extrapolation order to use.");
  tagExtrapolation.addAttribute(attrValue);
  tagExtrapolation.setDocumentation("Sets order of predictor of interface values for first participant.");
  tag.addSubtag(tagExtrapolation);
}

void CouplingSchemeConfiguration::addTagAcceleration(
    xml::XMLTag &tag)
{
  PRECICE_TRACE(tag.getFullName());
  if (_accelerationConfig.get() == nullptr) {
    _accelerationConfig = std::make_shared<acceleration::AccelerationConfiguration>(
        _meshConfig);
  }
  _accelerationConfig->connectTags(tag);
}

void CouplingSchemeConfiguration::addAbsoluteConvergenceMeasure(
    const std::string &dataName,
    const std::string &meshName,
    double             limit,
    bool               suffices,
    bool               strict)
{
  PRECICE_TRACE();
  PRECICE_CHECK(math::greater(limit, 0.0),
                "Absolute convergence limit has to be greater than zero. "
                "Please check the <absolute-convergence-measure limit=\"{}\" data=\"{}\" mesh=\"{}\" /> subtag "
                "in your <coupling-scheme ... /> in the preCICE configuration file.",
                limit, dataName, meshName);
  impl::PtrConvergenceMeasure measure(new impl::AbsoluteConvergenceMeasure(limit));
  ConvergenceMeasureDefintion convMeasureDef;
  convMeasureDef.data        = getData(dataName, meshName);
  convMeasureDef.suffices    = suffices;
  convMeasureDef.strict      = strict;
  convMeasureDef.meshName    = meshName;
  convMeasureDef.measure     = std::move(measure);
  convMeasureDef.doesLogging = true;
  _config.convergenceMeasureDefinitions.push_back(convMeasureDef);
}

void CouplingSchemeConfiguration::addRelativeConvergenceMeasure(
    const std::string &dataName,
    const std::string &meshName,
    double             limit,
    bool               suffices,
    bool               strict)
{
  PRECICE_TRACE();
  PRECICE_CHECK(math::greater(limit, 0.0) && math::greaterEquals(1.0, limit),
                "Relative convergence limit has to be in ]0;1]. "
                "Please check the <relative-convergence-measure limit=\"{}\" data=\"{}\" mesh=\"{}\" /> subtag "
                "in your <coupling-scheme ... /> in the preCICE configuration file.",
                limit, dataName, meshName);
  if (limit < 10 * math::NUMERICAL_ZERO_DIFFERENCE) {
    PRECICE_WARN("The relative convergence limit=\"{}\" is close to the hard-coded numerical resolution=\"{}\" of preCICE. "
                 "This may lead to instabilities. The minimum relative convergence limit should be > \"{}\"  ",
                 limit, math::NUMERICAL_ZERO_DIFFERENCE, 10 * math::NUMERICAL_ZERO_DIFFERENCE);
  }

  impl::PtrConvergenceMeasure measure(new impl::RelativeConvergenceMeasure(limit));
  ConvergenceMeasureDefintion convMeasureDef;
  convMeasureDef.data        = getData(dataName, meshName);
  convMeasureDef.suffices    = suffices;
  convMeasureDef.strict      = strict;
  convMeasureDef.meshName    = meshName;
  convMeasureDef.measure     = std::move(measure);
  convMeasureDef.doesLogging = true;
  _config.convergenceMeasureDefinitions.push_back(convMeasureDef);
}

void CouplingSchemeConfiguration::addResidualRelativeConvergenceMeasure(
    const std::string &dataName,
    const std::string &meshName,
    double             limit,
    bool               suffices,
    bool               strict)
{
  PRECICE_TRACE();
  PRECICE_CHECK(math::greater(limit, 0.0) && math::greaterEquals(1.0, limit),
                "Relative convergence limit has to be in ]0;1]. "
                "Please check the <residul-relative-convergence-measure limit=\"{}\" data=\"{}\" mesh=\"{}\" /> subtag "
                "in your <coupling-scheme ... /> in the preCICE configuration file.",
                limit, dataName, meshName);
  if (limit < 10 * math::NUMERICAL_ZERO_DIFFERENCE) {
    PRECICE_WARN("The relative convergence limit=\"{}\" is close to the hard-coded numerical resolution=\"{}\" of preCICE. "
                 "This may lead to instabilities. The minimum relative convergence limit should be > \"{}\"  ",
                 limit, math::NUMERICAL_ZERO_DIFFERENCE, 10 * math::NUMERICAL_ZERO_DIFFERENCE);
  }

  impl::PtrConvergenceMeasure measure(new impl::ResidualRelativeConvergenceMeasure(limit));
  ConvergenceMeasureDefintion convMeasureDef;
  convMeasureDef.data        = getData(dataName, meshName);
  convMeasureDef.suffices    = suffices;
  convMeasureDef.strict      = strict;
  convMeasureDef.meshName    = meshName;
  convMeasureDef.measure     = std::move(measure);
  convMeasureDef.doesLogging = true;
  _config.convergenceMeasureDefinitions.push_back(convMeasureDef);
}

void CouplingSchemeConfiguration::addMinIterationConvergenceMeasure(
    const std::string &dataName,
    const std::string &meshName,
    int                minIterations,
    bool               suffices,
    bool               strict)
{
  PRECICE_TRACE();
  impl::PtrConvergenceMeasure measure(new impl::MinIterationConvergenceMeasure(minIterations));
  ConvergenceMeasureDefintion convMeasureDef;
  convMeasureDef.data        = getData(dataName, meshName);
  convMeasureDef.suffices    = suffices;
  convMeasureDef.strict      = strict;
  convMeasureDef.meshName    = meshName;
  convMeasureDef.measure     = std::move(measure);
  convMeasureDef.doesLogging = false;
  _config.convergenceMeasureDefinitions.push_back(convMeasureDef);
}

mesh::PtrData CouplingSchemeConfiguration::getData(
    const std::string &dataName,
    const std::string &meshName) const
{
  PRECICE_CHECK(_meshConfig->hasMeshName(meshName) && _meshConfig->getMesh(meshName)->data(dataName),
                "Data \"{}\" used by mesh \"{}\" is not configured.", dataName, meshName);
  const mesh::PtrMesh &mesh = _meshConfig->getMesh(meshName);
  return mesh->data(dataName);
}

mesh::PtrData CouplingSchemeConfiguration::findDataByID(
    int ID) const
{
  for (const mesh::PtrMesh &mesh : _meshConfig->meshes()) {
    if (mesh->hasDataID(ID)) {
      return mesh->data(ID);
    }
  }
  return nullptr;
}

PtrCouplingScheme CouplingSchemeConfiguration::createSerialExplicitCouplingScheme(
    const std::string &accessor) const
{
  PRECICE_TRACE(accessor);
  m2n::PtrM2N m2n = _m2nConfig->getM2N(
      _config.participants[0], _config.participants[1]);
  SerialCouplingScheme *scheme = new SerialCouplingScheme(
      _config.maxTime, _config.maxTimeWindows, _config.timeWindowSize,
      _config.validDigits, _config.participants[0], _config.participants[1],
      accessor, m2n, _config.dtMethod, BaseCouplingScheme::Explicit);

  addDataToBeExchanged(*scheme, accessor);

  return PtrCouplingScheme(scheme);
}

PtrCouplingScheme CouplingSchemeConfiguration::createParallelExplicitCouplingScheme(
    const std::string &accessor) const
{
  PRECICE_TRACE(accessor);
  m2n::PtrM2N m2n = _m2nConfig->getM2N(
      _config.participants[0], _config.participants[1]);
  ParallelCouplingScheme *scheme = new ParallelCouplingScheme(
      _config.maxTime, _config.maxTimeWindows, _config.timeWindowSize,
      _config.validDigits, _config.participants[0], _config.participants[1],
      accessor, m2n, _config.dtMethod, BaseCouplingScheme::Explicit);

  addDataToBeExchanged(*scheme, accessor);

  return PtrCouplingScheme(scheme);
}

PtrCouplingScheme CouplingSchemeConfiguration::createSerialImplicitCouplingScheme(
    const std::string &accessor) const
{
  PRECICE_TRACE(accessor);

  const auto first  = _config.participants[0];
  const auto second = _config.participants[1];

  m2n::PtrM2N m2n = _m2nConfig->getM2N(
      first, second);
  SerialCouplingScheme *scheme = new SerialCouplingScheme(
      _config.maxTime, _config.maxTimeWindows, _config.timeWindowSize,
      _config.validDigits, first, second,
      accessor, m2n, _config.dtMethod, BaseCouplingScheme::Implicit, _config.maxIterations, _config.extrapolationOrder);

  addDataToBeExchanged(*scheme, accessor);
  PRECICE_CHECK(scheme->hasAnySendData(),
                "No send data configured. "
                "Use explicit scheme for one-way coupling. "
                "Please check your <coupling-scheme ... /> and make sure that you provide at least one <exchange .../> subtag, "
                "where from=\"{}\".",
                accessor);

  // Add convergence measures
  PRECICE_CHECK(not _config.convergenceMeasureDefinitions.empty(),
                "At least one convergence measure has to be defined for an implicit coupling scheme. "
                "Please check your <coupling-scheme ... /> and make sure that you provide at least one "
                "<...-convergence-measure/> subtag in the precice-config.xml.");
  addConvergenceMeasures(scheme, second, _config.convergenceMeasureDefinitions);

  // Set acceleration
  setSerialAcceleration(scheme, first, second);

  if (scheme->doesFirstStep() && _accelerationConfig->getAcceleration() && not _accelerationConfig->getAcceleration()->getDataIDs().empty()) {
    DataID dataID = *(_accelerationConfig->getAcceleration()->getDataIDs().begin());
    PRECICE_CHECK(not scheme->hasSendData(dataID),
                  "In case of serial coupling, acceleration can be defined for data of second participant only!");
  }

  return PtrCouplingScheme(scheme);
}

PtrCouplingScheme CouplingSchemeConfiguration::createParallelImplicitCouplingScheme(
    const std::string &accessor) const
{
  PRECICE_TRACE(accessor);
  m2n::PtrM2N m2n = _m2nConfig->getM2N(
      _config.participants[0], _config.participants[1]);
  ParallelCouplingScheme *scheme = new ParallelCouplingScheme(
      _config.maxTime, _config.maxTimeWindows, _config.timeWindowSize,
      _config.validDigits, _config.participants[0], _config.participants[1],
      accessor, m2n, _config.dtMethod, BaseCouplingScheme::Implicit, _config.maxIterations, _config.extrapolationOrder);

  addDataToBeExchanged(*scheme, accessor);
  PRECICE_CHECK(scheme->hasAnySendData(),
                "No send data configured. Use explicit scheme for one-way coupling. "
                "Please check your <coupling-scheme ... /> and make sure that you provide at least one <exchange .../> subtag, "
                "where from=\"{}\".",
                accessor);

  // Add convergence measures
  PRECICE_CHECK(not _config.convergenceMeasureDefinitions.empty(),
                "At least one convergence measure has to be defined for an implicit coupling scheme. "
                "Please check your <coupling-scheme ... /> and make sure that you provide at least one <...-convergence-measure/> subtag in the precice-config.xml.");
  addConvergenceMeasures(scheme, _config.participants[1], _config.convergenceMeasureDefinitions);

  // Set acceleration
  setParallelAcceleration(scheme, _config.participants[1]);

  return PtrCouplingScheme(scheme);
}

PtrCouplingScheme CouplingSchemeConfiguration::createMultiCouplingScheme(
    const std::string &accessor) const
{
  PRECICE_TRACE(accessor);

  BaseCouplingScheme *scheme;

  std::map<std::string, m2n::PtrM2N> m2ns;
  for (const std::string &participant : _config.participants) {
    if (_m2nConfig->isM2NConfigured(accessor, participant)) {
      m2ns[participant] = _m2nConfig->getM2N(accessor, participant);
    }
  }

  scheme = new MultiCouplingScheme(
      _config.maxTime, _config.maxTimeWindows, _config.timeWindowSize,
      _config.validDigits, accessor, m2ns, _config.dtMethod,
      _config.controller, _config.maxIterations, _config.extrapolationOrder);

  MultiCouplingScheme *castedScheme = dynamic_cast<MultiCouplingScheme *>(scheme);
  PRECICE_ASSERT(castedScheme, "The dynamic cast of CouplingScheme failed.");
  addMultiDataToBeExchanged(*castedScheme, accessor);

  PRECICE_CHECK(scheme->hasAnySendData(),
                "No send data configured. Use explicit scheme for one-way coupling. "
                "Please check your <coupling-scheme ... /> and make sure that you provide at least one "
                "<exchange .../> subtag, where from=\"{}\".",
                accessor);

  // Add convergence measures
  PRECICE_CHECK(not _config.convergenceMeasureDefinitions.empty(),
                "At least one convergence measure has to be defined for an implicit coupling scheme. "
                "Please check your <coupling-scheme ... /> and make sure that you provide at least one "
                "<...-convergence-measure/> subtag in the precice-config.xml.");
  if (accessor == _config.controller) {
    addConvergenceMeasures(scheme, _config.controller, _config.convergenceMeasureDefinitions);
  }

  // Set acceleration
  setParallelAcceleration(scheme, _config.controller);

  if (not scheme->doesFirstStep() && _accelerationConfig->getAcceleration()) {
    if (_accelerationConfig->getAcceleration()->getDataIDs().size() < 3) {
      PRECICE_WARN("Due to numerical reasons, for multi coupling, the number of coupling data vectors should be at least 3, not: {}. "
                   "Please check the <data .../> subtags in your <acceleration:.../> and make sure that you have at least 3.",
                   _accelerationConfig->getAcceleration()->getDataIDs().size());
    }
  }
  return PtrCouplingScheme(scheme);
}

constants::TimesteppingMethod
CouplingSchemeConfiguration::getTimesteppingMethod(
    const std::string &method) const
{
  PRECICE_TRACE(method);
  if (method == VALUE_FIXED) {
    return constants::FIXED_TIME_WINDOW_SIZE;
  } else if (method == VALUE_FIRST_PARTICIPANT) {
    return constants::FIRST_PARTICIPANT_SETS_TIME_WINDOW_SIZE;
  } else {
    // We should never reach this point.
    PRECICE_UNREACHABLE("Unknown timestepping method '{}'.", method);
  }
}

void CouplingSchemeConfiguration::addDataToBeExchanged(
    BiCouplingScheme & scheme,
    const std::string &accessor) const
{
  PRECICE_TRACE();
  const auto dynamicMeshes = _participantConfig->getDynamicMeshMap();
  for (const Config::Exchange &exchange : _config.exchanges) {
    const std::string &from     = exchange.from;
    const std::string &to       = exchange.to;
    const std::string &dataName = exchange.data->getName();
    const std::string &meshName = exchange.mesh->getName();

    PRECICE_CHECK(to != from,
                  "You cannot define an exchange from and to the same participant. "
                  "Please check the <exchange data=\"{}\" mesh=\"{}\" from=\"{}\" to=\"{}\" /> tag in the <coupling-scheme:... /> of your precice-config.xml.",
                  dataName, meshName, from, to);

    PRECICE_CHECK((utils::contained(from, _config.participants) || from == _config.controller),
                  "Participant \"{}\" is not configured for coupling scheme. "
                  "Please check the <exchange data=\"{}\" mesh=\"{}\" from=\"{}\" to=\"{}\" /> tag in the <coupling-scheme:... /> of your precice-config.xml.",
                  from, dataName, meshName, from, to);

    PRECICE_CHECK((utils::contained(to, _config.participants) || to == _config.controller),
                  "Participant \"{}\" is not configured for coupling scheme. "
                  "Please check the <exchange data=\"{}\" mesh=\"{}\" from=\"{}\" to=\"{}\" /> tag in the <coupling-scheme:... /> of your precice-config.xml.",
                  to, dataName, meshName, from, to);

    const bool requiresInitialization = exchange.requiresInitialization;
<<<<<<< HEAD
    if (auto iter = dynamicMeshes.find(meshName);
        iter != dynamicMeshes.end() && (iter->second.count(from) + iter->second.count(to) > 0)) {
      scheme.requireSynchronization();
    }
=======
    PRECICE_CHECK(
        !(requiresInitialization && _participantConfig->getParticipant(from)->isDirectAccessAllowed(exchange.mesh->getName())),
        "Participant \"{}\" cannot initialize data of the directly-accessed mesh \"{}\" from the participant\"{}\". "
        "Either disable the initialization in the <exchange /> tag or use a locally provided mesh instead.",
        from, meshName, to);

>>>>>>> 22cfb9d3
    if (from == accessor) {
      scheme.addDataToSend(exchange.data, exchange.mesh, requiresInitialization);
    } else if (to == accessor) {
      scheme.addDataToReceive(exchange.data, exchange.mesh, requiresInitialization);
    } else {
      PRECICE_ASSERT(_config.type == VALUE_MULTI);
    }
  }
  scheme.determineInitialDataExchange();
}

void CouplingSchemeConfiguration::addMultiDataToBeExchanged(
    MultiCouplingScheme &scheme,
    const std::string &  accessor) const
{
  PRECICE_TRACE();
  const auto dynamicMeshes = _participantConfig->getDynamicMeshMap();
  for (const Config::Exchange &exchange : _config.exchanges) {
    const std::string &from     = exchange.from;
    const std::string &to       = exchange.to;
    const std::string &dataName = exchange.data->getName();
    const std::string &meshName = exchange.mesh->getName();

    PRECICE_CHECK(to != from,
                  "You cannot define an exchange from and to the same participant. "
                  "Please check the <exchange data=\"{}\" mesh=\"{}\" from=\"{}\" to=\"{}\" /> tag in the <coupling-scheme:... /> of your precice-config.xml.",
                  dataName, meshName, from, to);

    PRECICE_CHECK((utils::contained(from, _config.participants) || from == _config.controller),
                  "Participant \"{}\" is not configured for coupling scheme",
                  from);

    PRECICE_CHECK((utils::contained(to, _config.participants) || to == _config.controller),
                  "Participant \"{}\" is not configured for coupling scheme", to);

    const bool initialize = exchange.requiresInitialization;
    if (auto iter = dynamicMeshes.find(meshName);
        iter != dynamicMeshes.end() && (iter->second.count(from) + iter->second.count(to) > 0)) {
      // The whole scheme requires synchonization, even if the local participant doesn't exchange anything
      scheme.requireSynchronization();
    }
    if (from == accessor) {
      scheme.addDataToSend(exchange.data, exchange.mesh, initialize, to);
    } else if (to == accessor) {
      scheme.addDataToReceive(exchange.data, exchange.mesh, initialize, from);
    }
  }
  scheme.determineInitialDataExchange();
}

void CouplingSchemeConfiguration::checkIfDataIsExchanged(
    DataID dataID) const
{
  const auto match = std::find_if(_config.exchanges.begin(),
                                  _config.exchanges.end(),
                                  [dataID](const Config::Exchange &exchange) { return exchange.data->getID() == dataID; });
  if (match != _config.exchanges.end()) {
    return;
  }

  // Data is not being exchanged
  std::string dataName = "";
  auto        dataptr  = findDataByID(dataID);
  if (dataptr) {
    dataName = dataptr->getName();
  }

  PRECICE_ERROR("You need to exchange every data that you use for convergence measures and/or the iteration acceleration. "
                "Data \"{}\" is currently not exchanged over the respective mesh on which it is used for convergence measures and/or iteration acceleration. "
                "Please check the <exchange ... /> and <...-convergence-measure ... /> tags in the <coupling-scheme:... /> of your precice-config.xml.",
                dataName);
}

void CouplingSchemeConfiguration::checkWaveformOrderReadData(
    int maxAllowedOrder) const
{
  for (const precice::impl::PtrParticipant &participant : _participantConfig->getParticipants()) {
    for (const auto &dataContext : participant->readDataContexts()) {
      const int usedOrder = dataContext.getInterpolationOrder();
      PRECICE_ASSERT(usedOrder >= 0); // ensure that usedOrder was set
      if (usedOrder > maxAllowedOrder) {
        PRECICE_ERROR(
            "You configured <read-data name=\"{}\" mesh=\"{}\" waveform-order=\"{}\" />, but for the coupling scheme you are using only a maximum waveform-order of \"{}\" is allowed.",
            dataContext.getDataName(), dataContext.getMeshName(), usedOrder, maxAllowedOrder);
      }
    }
  }
}

void CouplingSchemeConfiguration::checkSerialImplicitAccelerationData(
    int                dataID,
    const std::string &first,
    const std::string &second) const
{
  checkIfDataIsExchanged(dataID);
  const auto match = std::find_if(_config.exchanges.begin(),
                                  _config.exchanges.end(),
                                  [dataID](const Config::Exchange &exchange) { return exchange.data->getID() == dataID; });
  PRECICE_ASSERT(match != _config.exchanges.end());
  const auto &exchange = *match;

  // In serial implicit cplschemes, data is only accelerated on the second participant.
  if (second == exchange.from) {
    return;
  }

  std::string dataName = "";
  auto        dataptr  = findDataByID(dataID);
  if (dataptr) {
    dataName = dataptr->getName();
  }

  PRECICE_ERROR(
      "You configured acceleration data \"{}\" in the serial implicit coupling scheme between participants \"{}\" and \"{}\". "
      "For serial implicit coupling schemes, only data exchanged from the second to the first participant can be used for acceleration. "
      "Here, from \"{}\" to \"{}\". "
      "However, you configured data \"{}\" for acceleration, which is exchanged from \"{}\" to \"{}\". "
      "Please remove this acceleration data tag or switch to a parallel implicit coupling scheme.",
      dataName, first, second, second, first, dataName, first, second);
}

void CouplingSchemeConfiguration::addConvergenceMeasures(
    BaseCouplingScheme *                            scheme,
    const std::string &                             participant,
    const std::vector<ConvergenceMeasureDefintion> &convergenceMeasureDefinitions) const
{
  for (auto &elem : convergenceMeasureDefinitions) {
    _meshConfig->addNeededMesh(participant, elem.meshName);
    checkIfDataIsExchanged(elem.data->getID());
    scheme->addConvergenceMeasure(elem.data->getID(), elem.suffices, elem.strict, elem.measure, elem.doesLogging);
  }
}

void CouplingSchemeConfiguration::setSerialAcceleration(
    BaseCouplingScheme *scheme,
    const std::string & first,
    const std::string & second) const
{
  if (_accelerationConfig->getAcceleration().get() != nullptr) {
    for (std::string &neededMesh : _accelerationConfig->getNeededMeshes()) {
      _meshConfig->addNeededMesh(second, neededMesh);
    }
    for (const DataID dataID : _accelerationConfig->getAcceleration()->getDataIDs()) {
      checkSerialImplicitAccelerationData(dataID, first, second);
    }
    scheme->setAcceleration(_accelerationConfig->getAcceleration());
  }
}

void CouplingSchemeConfiguration::setParallelAcceleration(
    BaseCouplingScheme *scheme,
    const std::string & participant) const
{
  if (_accelerationConfig->getAcceleration().get() != nullptr) {
    for (std::string &neededMesh : _accelerationConfig->getNeededMeshes()) {
      _meshConfig->addNeededMesh(participant, neededMesh);
    }
    for (const DataID dataID : _accelerationConfig->getAcceleration()->getDataIDs()) {
      checkIfDataIsExchanged(dataID);
    }
    scheme->setAcceleration(_accelerationConfig->getAcceleration());

    if (dynamic_cast<acceleration::AitkenAcceleration *>(_accelerationConfig->getAcceleration().get()) != nullptr)
      PRECICE_WARN("You configured participant \"{}\" in a parallel-implicit coupling scheme with \"Aitken\" "
                   "acceleration, which is known to perform bad in parallel coupling schemes. "
                   "See https://precice.org/configuration-acceleration.html#dynamic-aitken-under-relaxation for details."
                   "Consider switching to a serial-implicit coupling scheme or changing the acceleration method.",
                   participant);
  }
}

} // namespace precice::cplscheme<|MERGE_RESOLUTION|>--- conflicted
+++ resolved
@@ -427,12 +427,7 @@
 
 void CouplingSchemeConfiguration::addTypespecifcSubtags(
     const std::string &type,
-<<<<<<< HEAD
-    // const std::string& name,
-    xml::XMLTag &tag)
-=======
     xml::XMLTag &      tag)
->>>>>>> 22cfb9d3
 {
   PRECICE_TRACE(type);
   addTransientLimitTags(type, tag);
@@ -1006,19 +1001,16 @@
                   to, dataName, meshName, from, to);
 
     const bool requiresInitialization = exchange.requiresInitialization;
-<<<<<<< HEAD
     if (auto iter = dynamicMeshes.find(meshName);
         iter != dynamicMeshes.end() && (iter->second.count(from) + iter->second.count(to) > 0)) {
       scheme.requireSynchronization();
     }
-=======
     PRECICE_CHECK(
         !(requiresInitialization && _participantConfig->getParticipant(from)->isDirectAccessAllowed(exchange.mesh->getName())),
         "Participant \"{}\" cannot initialize data of the directly-accessed mesh \"{}\" from the participant\"{}\". "
         "Either disable the initialization in the <exchange /> tag or use a locally provided mesh instead.",
         from, meshName, to);
 
->>>>>>> 22cfb9d3
     if (from == accessor) {
       scheme.addDataToSend(exchange.data, exchange.mesh, requiresInitialization);
     } else if (to == accessor) {
@@ -1057,7 +1049,7 @@
     const bool initialize = exchange.requiresInitialization;
     if (auto iter = dynamicMeshes.find(meshName);
         iter != dynamicMeshes.end() && (iter->second.count(from) + iter->second.count(to) > 0)) {
-      // The whole scheme requires synchonization, even if the local participant doesn't exchange anything
+      // The whole scheme requires synchronization, even if the local participant doesn't exchange anything
       scheme.requireSynchronization();
     }
     if (from == accessor) {
