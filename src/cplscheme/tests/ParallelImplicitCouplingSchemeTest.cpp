#include <Eigen/Core>
#include <string>

#include "acceleration/BaseQNAcceleration.hpp"
#include "acceleration/IQNILSAcceleration.hpp"
#include "acceleration/MVQNAcceleration.hpp"
#include "acceleration/config/AccelerationConfiguration.hpp"
#include "acceleration/impl/ConstantPreconditioner.hpp"
#include "acceleration/impl/SharedPointer.hpp"
#include "com/MPIDirectCommunication.hpp"
#include "cplscheme/Constants.hpp"
#include "cplscheme/ParallelCouplingScheme.hpp"
#include "cplscheme/SharedPointer.hpp"
#include "cplscheme/config/CouplingSchemeConfiguration.hpp"
#include "cplscheme/impl/AbsoluteConvergenceMeasure.hpp"
#include "cplscheme/impl/ConvergenceMeasure.hpp"
#include "cplscheme/impl/MinIterationConvergenceMeasure.hpp"
#include "cplscheme/impl/SharedPointer.hpp"
#include "m2n/GatherScatterCommunication.hpp"
#include "m2n/M2N.hpp"
#include "m2n/config/M2NConfiguration.hpp"
#include "mesh/Mesh.hpp"
#include "mesh/SharedPointer.hpp"
#include "mesh/Vertex.hpp"
#include "mesh/config/DataConfiguration.hpp"
#include "mesh/config/MeshConfiguration.hpp"
#include "utils/EigenHelperFunctions.hpp"
#include "xml/XMLTag.hpp"

#include "testing/Testing.hpp"

using namespace precice;
using namespace precice::cplscheme;

BOOST_AUTO_TEST_SUITE(CplSchemeTests)

struct ParallelImplicitCouplingSchemeFixture {
  using DataMap = std::map<int, PtrCouplingData>;

  std::string _pathToTests;

  ParallelImplicitCouplingSchemeFixture()
  {
    _pathToTests = testing::getPathToSources() + "/cplscheme/tests/";
  }
};

BOOST_FIXTURE_TEST_SUITE(ParallelImplicitCouplingSchemeTests, ParallelImplicitCouplingSchemeFixture)

#ifndef PRECICE_NO_MPI

BOOST_AUTO_TEST_CASE(testParseConfigurationWithRelaxation)
{
  PRECICE_TEST(1_rank);
  using namespace mesh;

  std::string path(_pathToTests + "parallel-implicit-cplscheme-relax-const-config.xml");

  xml::XMLTag          root = xml::getRootTag();
  PtrDataConfiguration dataConfig(new DataConfiguration(root));
  dataConfig->setDimensions(3);
  PtrMeshConfiguration meshConfig(new MeshConfiguration(root, dataConfig));
  meshConfig->setDimensions(3);
  m2n::M2NConfiguration::SharedPointer m2nConfig(
      new m2n::M2NConfiguration(root));
  CouplingSchemeConfiguration cplSchemeConfig(root, meshConfig, m2nConfig);

  xml::configure(root, xml::ConfigurationContext{}, path);
  BOOST_CHECK(cplSchemeConfig._accelerationConfig->getAcceleration().get());
}

BOOST_AUTO_TEST_CASE(testMVQNPP)
{
  PRECICE_TEST(1_rank);
  //use two vectors and see if underrelaxation works
  double           initialRelaxation        = 0.01;
  int              maxIterationsUsed        = 50;
  int              timestepsReused          = 6;
  int              reusedTimestepsAtRestart = 0;
  int              chunkSize                = 0;
  int              filter                   = acceleration::Acceleration::QR1FILTER;
  int              restartType              = acceleration::MVQNAcceleration::NO_RESTART;
  double           singularityLimit         = 1e-10;
  double           svdTruncationEps         = 0.0;
  bool             enforceInitialRelaxation = false;
  bool             alwaysBuildJacobian      = false;
  std::vector<int> dataIDs;
  dataIDs.push_back(0);
  dataIDs.push_back(1);
  std::vector<double> factors;
  factors.resize(2, 1.0);
  acceleration::impl::PtrPreconditioner prec(new acceleration::impl::ConstantPreconditioner(factors));
  mesh::PtrMesh                         dummyMesh(new mesh::Mesh("DummyMesh", 3, false, testing::nextMeshID()));

  acceleration::MVQNAcceleration pp(initialRelaxation, enforceInitialRelaxation, maxIterationsUsed,
                                    timestepsReused, filter, singularityLimit, dataIDs, prec, alwaysBuildJacobian,
                                    restartType, chunkSize, reusedTimestepsAtRestart, svdTruncationEps);

  Eigen::VectorXd dvalues;
  Eigen::VectorXd dcol1;
  Eigen::VectorXd fvalues;
  Eigen::VectorXd fcol1;

  //init displacements
  utils::append(dvalues, 1.0);
  utils::append(dvalues, 2.0);
  utils::append(dvalues, 3.0);
  utils::append(dvalues, 4.0);

  utils::append(dcol1, 1.0);
  utils::append(dcol1, 1.0);
  utils::append(dcol1, 1.0);
  utils::append(dcol1, 1.0);

  PtrCouplingData dpcd(new CouplingData(&dvalues, dummyMesh, false, 1));

  //init forces
  utils::append(fvalues, 0.1);
  utils::append(fvalues, 0.1);
  utils::append(fvalues, 0.1);
  utils::append(fvalues, 0.1);

  utils::append(fcol1, 0.2);
  utils::append(fcol1, 0.2);
  utils::append(fcol1, 0.2);
  utils::append(fcol1, 0.2);

  PtrCouplingData fpcd(new CouplingData(&fvalues, dummyMesh, false, 1));

  DataMap data;
  data.insert(std::pair<int, PtrCouplingData>(0, dpcd));
  data.insert(std::pair<int, PtrCouplingData>(1, fpcd));

  pp.initialize(data);

  dpcd->oldValues.col(0) = dcol1;
  fpcd->oldValues.col(0) = fcol1;

  pp.performAcceleration(data);

  BOOST_TEST(testing::equals((*data.at(0)->values)(0), 1.00000000000000000000));
  BOOST_TEST(testing::equals((*data.at(0)->values)(1), 1.01000000000000000888));
  BOOST_TEST(testing::equals((*data.at(0)->values)(2), 1.02000000000000001776));
  BOOST_TEST(testing::equals((*data.at(0)->values)(3), 1.03000000000000002665));
  BOOST_TEST(testing::equals((*data.at(1)->values)(0), 0.199000000000000010214));
  BOOST_TEST(testing::equals((*data.at(1)->values)(1), 0.199000000000000010214));
  BOOST_TEST(testing::equals((*data.at(1)->values)(2), 0.199000000000000010214));
  BOOST_TEST(testing::equals((*data.at(1)->values)(3), 0.199000000000000010214));

  Eigen::VectorXd newdvalues;
  utils::append(newdvalues, 10.0);
  utils::append(newdvalues, 10.0);
  utils::append(newdvalues, 10.0);
  utils::append(newdvalues, 10.0);

  data.begin()->second->values = &newdvalues;

  pp.performAcceleration(data);

  BOOST_TEST(testing::equals((*data.at(0)->values)(0), -5.63401340929695848558e-01));
  BOOST_TEST(testing::equals((*data.at(0)->values)(1), 6.10309919173602111186e-01));
  BOOST_TEST(testing::equals((*data.at(0)->values)(2), 1.78402117927690184729e+00));
  BOOST_TEST(testing::equals((*data.at(0)->values)(3), 2.95773243938020247157e+00));
  BOOST_TEST(testing::equals((*data.at(1)->values)(0), 8.28025852497733250157e-02));
  BOOST_TEST(testing::equals((*data.at(1)->values)(1), 8.28025852497733250157e-02));
  BOOST_TEST(testing::equals((*data.at(1)->values)(2), 8.28025852497733250157e-02));
  BOOST_TEST(testing::equals((*data.at(1)->values)(3), 8.28025852497733250157e-02));
}

BOOST_AUTO_TEST_CASE(testVIQNPP)
{
  PRECICE_TEST(1_rank);
  //use two vectors and see if underrelaxation works

  double           initialRelaxation        = 0.01;
  int              maxIterationsUsed        = 50;
  int              timestepsReused          = 6;
  int              filter                   = acceleration::BaseQNAcceleration::QR1FILTER;
  double           singularityLimit         = 1e-10;
  bool             enforceInitialRelaxation = false;
  std::vector<int> dataIDs;
  dataIDs.push_back(0);
  dataIDs.push_back(1);
  std::vector<double> factors;
  factors.resize(2, 1.0);
  acceleration::impl::PtrPreconditioner prec(new acceleration::impl::ConstantPreconditioner(factors));

  std::map<int, double> scalings;
  scalings.insert(std::make_pair(0, 1.0));
  scalings.insert(std::make_pair(1, 1.0));
  mesh::PtrMesh dummyMesh(new mesh::Mesh("DummyMesh", 3, false, testing::nextMeshID()));

  acceleration::IQNILSAcceleration pp(initialRelaxation, enforceInitialRelaxation, maxIterationsUsed,
                                      timestepsReused, filter, singularityLimit, dataIDs, prec);

  Eigen::VectorXd dvalues;
  Eigen::VectorXd dcol1;
  Eigen::VectorXd fvalues;
  Eigen::VectorXd fcol1;

  //init displacements
  utils::append(dvalues, 1.0);
  utils::append(dvalues, 2.0);
  utils::append(dvalues, 3.0);
  utils::append(dvalues, 4.0);

  utils::append(dcol1, 1.0);
  utils::append(dcol1, 1.0);
  utils::append(dcol1, 1.0);
  utils::append(dcol1, 1.0);

  PtrCouplingData dpcd(new CouplingData(&dvalues, dummyMesh, false, 1));

  //init forces
  utils::append(fvalues, 0.1);
  utils::append(fvalues, 0.1);
  utils::append(fvalues, 0.1);
  utils::append(fvalues, 0.1);

  utils::append(fcol1, 0.2);
  utils::append(fcol1, 0.2);
  utils::append(fcol1, 0.2);
  utils::append(fcol1, 0.2);

  PtrCouplingData fpcd(new CouplingData(&fvalues, dummyMesh, false, 1));

  DataMap data;
  data.insert(std::pair<int, PtrCouplingData>(0, dpcd));
  data.insert(std::pair<int, PtrCouplingData>(1, fpcd));

  pp.initialize(data);

  dpcd->oldValues.col(0) = dcol1;
  fpcd->oldValues.col(0) = fcol1;

  pp.performAcceleration(data);

  BOOST_TEST(testing::equals((*data.at(0)->values)(0), 1.00));
  BOOST_TEST(testing::equals((*data.at(0)->values)(1), 1.01));
  BOOST_TEST(testing::equals((*data.at(0)->values)(2), 1.02));
  BOOST_TEST(testing::equals((*data.at(0)->values)(3), 1.03));
  BOOST_TEST(testing::equals((*data.at(1)->values)(0), 0.199));
  BOOST_TEST(testing::equals((*data.at(1)->values)(1), 0.199));
  BOOST_TEST(testing::equals((*data.at(1)->values)(2), 0.199));
  BOOST_TEST(testing::equals((*data.at(1)->values)(3), 0.199));

  Eigen::VectorXd newdvalues;
  utils::append(newdvalues, 10.0);
  utils::append(newdvalues, 10.0);
  utils::append(newdvalues, 10.0);
  utils::append(newdvalues, 10.0);
  data.begin()->second->values = &newdvalues;

  pp.performAcceleration(data);

  BOOST_TEST(testing::equals((*data.at(0)->values)(0), -5.63401340929692295845e-01));
  BOOST_TEST(testing::equals((*data.at(0)->values)(1), 6.10309919173607440257e-01));
  BOOST_TEST(testing::equals((*data.at(0)->values)(2), 1.78402117927690717636e+00));
  BOOST_TEST(testing::equals((*data.at(0)->values)(3), 2.95773243938020513610e+00));
  BOOST_TEST(testing::equals((*data.at(1)->values)(0), 8.28025852497733944046e-02));
  BOOST_TEST(testing::equals((*data.at(1)->values)(1), 8.28025852497733944046e-02));
  BOOST_TEST(testing::equals((*data.at(1)->values)(2), 8.28025852497733944046e-02));
  BOOST_TEST(testing::equals((*data.at(1)->values)(3), 8.28025852497733944046e-02));
}

BOOST_AUTO_TEST_CASE(testInitializeData)
{
  PRECICE_TEST("Participant0"_on(1_rank), "Participant1"_on(1_rank), Require::Events);
  testing::ConnectionOptions options;
  options.useOnlyMasterCom = true;
  auto m2n                 = context.connectMasters("Participant0", "Participant1", options);

  xml::XMLTag root = xml::getRootTag();

  // Create a data configuration, to simplify configuration of data
  mesh::PtrDataConfiguration dataConfig(new mesh::DataConfiguration(root));
  dataConfig->setDimensions(3);
  dataConfig->addData("Data0", 1);
  dataConfig->addData("Data1", 3);

  mesh::MeshConfiguration meshConfig(root, dataConfig);
  meshConfig.setDimensions(3);
  mesh::PtrMesh mesh(new mesh::Mesh("Mesh", 3, false, testing::nextMeshID()));
  const auto    dataID0 = mesh->createData("Data0", 1)->getID();
  const auto    dataID1 = mesh->createData("Data1", 3)->getID();
  mesh->createVertex(Eigen::Vector3d::Zero());
  mesh->allocateDataValues();
  meshConfig.addMesh(mesh);

  // Create all parameters necessary to create a ParallelImplicitCouplingScheme object
  double      maxTime        = 1.0;
  int         maxTimesteps   = 3;
  double      timestepLength = 0.1;
  std::string nameParticipant0("Participant0");
  std::string nameParticipant1("Participant1");
<<<<<<< HEAD
  std::string nameLocalParticipant("");
  int         sendDataIndex              = -1;
  int         receiveDataIndex           = -1;
  bool        dataRequiresInitialization = false;
  if (utils::Parallel::getProcessRank() == 0) {
    nameLocalParticipant       = nameParticipant0;
    sendDataIndex              = 0;
    receiveDataIndex           = 1;
    dataRequiresInitialization = true;
  } else if (utils::Parallel::getProcessRank() == 1) {
    nameLocalParticipant       = nameParticipant1;
    sendDataIndex              = 1;
    receiveDataIndex           = 0;
    dataRequiresInitialization = true;
=======
  int         sendDataIndex    = -1;
  int         receiveDataIndex = -1;
  bool        initData         = false;
  if (context.isNamed(nameParticipant0)) {
    sendDataIndex    = 0;
    receiveDataIndex = 1;
    initData         = true;
  } else {
    sendDataIndex    = 1;
    receiveDataIndex = 0;
    initData         = true;
>>>>>>> 1d299532
  }

  // Create the coupling scheme object
  ParallelCouplingScheme cplScheme(
      maxTime, maxTimesteps, timestepLength, 16, nameParticipant0, nameParticipant1,
<<<<<<< HEAD
      nameLocalParticipant, m2n, constants::FIXED_TIME_WINDOW_SIZE, BaseCouplingScheme::Implicit, 100);
  cplScheme.addDataToSend(mesh->data()[sendDataIndex], mesh, dataRequiresInitialization);
  cplScheme.addDataToReceive(mesh->data()[receiveDataIndex], mesh, dataRequiresInitialization);
=======
      context.name, m2n, constants::FIXED_DT, BaseCouplingScheme::Implicit, 100);
  cplScheme.addDataToSend(mesh->data()[sendDataIndex], mesh, initData);
  cplScheme.addDataToReceive(mesh->data()[receiveDataIndex], mesh, initData);
>>>>>>> 1d299532

  // Add convergence measures
  int                                    minIterations = 3;
  cplscheme::impl::PtrConvergenceMeasure minIterationConvMeasure1(
      new cplscheme::impl::MinIterationConvergenceMeasure(minIterations));
  cplscheme::impl::PtrConvergenceMeasure minIterationConvMeasure2(
      new cplscheme::impl::MinIterationConvergenceMeasure(minIterations));
  cplScheme.addConvergenceMeasure(mesh->data()[1], false, minIterationConvMeasure1);
  cplScheme.addConvergenceMeasure(mesh->data()[0], false, minIterationConvMeasure2);

  std::string writeIterationCheckpoint(constants::actionWriteIterationCheckpoint());
  std::string readIterationCheckpoint(constants::actionReadIterationCheckpoint());

  cplScheme.initialize(0.0, 0);

  if (context.isNamed(nameParticipant0)) {
    BOOST_TEST(cplScheme.isActionRequired(constants::actionWriteInitialData()));
    mesh->data(dataID0)->values() = Eigen::VectorXd::Constant(1, 4.0);
    cplScheme.markActionFulfilled(constants::actionWriteInitialData());
    cplScheme.initializeData();
    BOOST_TEST(cplScheme.hasDataBeenExchanged());
    auto &values = mesh->data(dataID1)->values();
    BOOST_TEST(testing::equals(values, Eigen::Vector3d(1.0, 2.0, 3.0)), values);

    while (cplScheme.isCouplingOngoing()) {
      if (cplScheme.isActionRequired(writeIterationCheckpoint)) {
        cplScheme.markActionFulfilled(writeIterationCheckpoint);
      }
      if (cplScheme.isActionRequired(readIterationCheckpoint)) {
        cplScheme.markActionFulfilled(readIterationCheckpoint);
      }
      cplScheme.addComputedTime(timestepLength);
      cplScheme.advance();
    }
  } else {
    BOOST_TEST(context.isNamed(nameParticipant1));
    auto &values = mesh->data(dataID0)->values();
    BOOST_TEST(cplScheme.isActionRequired(constants::actionWriteInitialData()));
    Eigen::VectorXd v(3);
    v << 1.0, 2.0, 3.0;
    mesh->data(dataID1)->values() = v;
    cplScheme.markActionFulfilled(constants::actionWriteInitialData());
    BOOST_TEST(testing::equals(values(0), 0.0), values);
    cplScheme.initializeData();
    BOOST_TEST(cplScheme.hasDataBeenExchanged());
    BOOST_TEST(testing::equals(values(0), 4.0), values);

    while (cplScheme.isCouplingOngoing()) {
      if (cplScheme.isActionRequired(writeIterationCheckpoint)) {
        cplScheme.markActionFulfilled(writeIterationCheckpoint);
      }
      cplScheme.addComputedTime(timestepLength);
      cplScheme.advance();
      if (cplScheme.isActionRequired(readIterationCheckpoint)) {
        cplScheme.markActionFulfilled(readIterationCheckpoint);
      }
    }
  }
  cplScheme.finalize();
}
#endif // not PRECICE_NO_MPI

BOOST_AUTO_TEST_SUITE_END()
BOOST_AUTO_TEST_SUITE_END()<|MERGE_RESOLUTION|>--- conflicted
+++ resolved
@@ -293,48 +293,25 @@
   double      timestepLength = 0.1;
   std::string nameParticipant0("Participant0");
   std::string nameParticipant1("Participant1");
-<<<<<<< HEAD
-  std::string nameLocalParticipant("");
-  int         sendDataIndex              = -1;
-  int         receiveDataIndex           = -1;
-  bool        dataRequiresInitialization = false;
-  if (utils::Parallel::getProcessRank() == 0) {
-    nameLocalParticipant       = nameParticipant0;
-    sendDataIndex              = 0;
-    receiveDataIndex           = 1;
-    dataRequiresInitialization = true;
-  } else if (utils::Parallel::getProcessRank() == 1) {
-    nameLocalParticipant       = nameParticipant1;
-    sendDataIndex              = 1;
-    receiveDataIndex           = 0;
-    dataRequiresInitialization = true;
-=======
   int         sendDataIndex    = -1;
   int         receiveDataIndex = -1;
-  bool        initData         = false;
+  bool        dataRequiresInitialization = false;
   if (context.isNamed(nameParticipant0)) {
     sendDataIndex    = 0;
     receiveDataIndex = 1;
-    initData         = true;
+    dataRequiresInitialization = true;
   } else {
     sendDataIndex    = 1;
     receiveDataIndex = 0;
-    initData         = true;
->>>>>>> 1d299532
+    dataRequiresInitialization = true;
   }
 
   // Create the coupling scheme object
   ParallelCouplingScheme cplScheme(
       maxTime, maxTimesteps, timestepLength, 16, nameParticipant0, nameParticipant1,
-<<<<<<< HEAD
-      nameLocalParticipant, m2n, constants::FIXED_TIME_WINDOW_SIZE, BaseCouplingScheme::Implicit, 100);
+      context.name, m2n, constants::FIXED_TIME_WINDOW_SIZE, BaseCouplingScheme::Implicit, 100);
   cplScheme.addDataToSend(mesh->data()[sendDataIndex], mesh, dataRequiresInitialization);
   cplScheme.addDataToReceive(mesh->data()[receiveDataIndex], mesh, dataRequiresInitialization);
-=======
-      context.name, m2n, constants::FIXED_DT, BaseCouplingScheme::Implicit, 100);
-  cplScheme.addDataToSend(mesh->data()[sendDataIndex], mesh, initData);
-  cplScheme.addDataToReceive(mesh->data()[receiveDataIndex], mesh, initData);
->>>>>>> 1d299532
 
   // Add convergence measures
   int                                    minIterations = 3;
