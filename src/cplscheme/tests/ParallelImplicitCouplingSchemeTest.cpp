--- conflicted
+++ resolved
@@ -75,11 +75,7 @@
   PRECICE_TEST("Participant0"_on(1_rank), "Participant1"_on(1_rank), Require::Events);
   testing::ConnectionOptions options;
   options.useOnlyPrimaryCom = true;
-<<<<<<< HEAD
-  auto m2n                  = context.connectPrimaries("Participant0", "Participant1", options);
-=======
   auto m2n                  = context.connectPrimaryRanks("Participant0", "Participant1", options);
->>>>>>> a6f2fd91
 
   xml::XMLTag root = xml::getRootTag();
 
