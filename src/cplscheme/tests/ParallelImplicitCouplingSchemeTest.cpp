--- conflicted
+++ resolved
@@ -116,13 +116,8 @@
   const int              minIterations = 1;
   const int              maxIterations = 3;
   ParallelCouplingScheme cplScheme(
-<<<<<<< HEAD
       maxTime, maxTimeWindows, timeWindowSize, math::NUMERICAL_ZERO_DIFFERENCE, nameParticipant0, nameParticipant1,
-      context.name, m2n, constants::FIXED_TIME_WINDOW_SIZE, BaseCouplingScheme::Implicit, 100);
-=======
-      maxTime, maxTimeWindows, timeWindowSize, 16, nameParticipant0, nameParticipant1,
       context.name, m2n, constants::FIXED_TIME_WINDOW_SIZE, BaseCouplingScheme::Implicit, minIterations, maxIterations);
->>>>>>> 980ec4eb
 
   using Fixture = testing::ParallelCouplingSchemeFixture;
   cplScheme.addDataToSend(mesh->data(sendDataIndex), mesh, dataRequiresInitialization, true);
