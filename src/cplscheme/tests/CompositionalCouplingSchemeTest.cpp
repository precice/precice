#include <Eigen/Core>
#include <algorithm>
#include <cmath>
#include <memory>
#include <string>
#include <vector>
#include "../CompositionalCouplingScheme.hpp"
#include "../Constants.hpp"
#include "../SharedPointer.hpp"
#include "../config/CouplingSchemeConfiguration.hpp"
#include "DummyCouplingScheme.hpp"
#include "cplscheme/CouplingScheme.hpp"
#include "m2n/M2N.hpp"
#include "m2n/SharedPointer.hpp"
#include "m2n/config/M2NConfiguration.hpp"
#include "mesh/Data.hpp"
#include "mesh/Mesh.hpp"
#include "mesh/SharedPointer.hpp"
#include "mesh/config/DataConfiguration.hpp"
#include "mesh/config/MeshConfiguration.hpp"
#include "precice/config/ParticipantConfiguration.hpp"
#include "testing/TestContext.hpp"
#include "testing/Testing.hpp"
#include "xml/XMLTag.hpp"

using namespace precice;
using namespace precice::cplscheme;

#ifndef PRECICE_NO_MPI

BOOST_AUTO_TEST_SUITE(CplSchemeTests)

struct CompositionalCouplingSchemeFixture : m2n::WhiteboxAccessor {
  std::string _pathToTests;

  CompositionalCouplingSchemeFixture()
  {
    _pathToTests = testing::getPathToSources() + "/cplscheme/tests/";
  }

  void setupAndRunThreeSolverCoupling(const std::string &configFilename, const precice::testing::TestContext &context)
  {
    using namespace mesh;

    std::string nameParticipant0("Participant0");
    std::string nameParticipant1("Participant1");
    std::string nameParticipant2("Participant2");

    xml::XMLTag                                  root = xml::getRootTag();
    PtrDataConfiguration                         dataConfig(new DataConfiguration(root));
    PtrMeshConfiguration                         meshConfig(new MeshConfiguration(root, dataConfig));
    m2n::M2NConfiguration::SharedPointer         m2nConfig(new m2n::M2NConfiguration(root));
    precice::config::PtrParticipantConfiguration participantConfig(new precice::config::ParticipantConfiguration(root, meshConfig));
    CouplingSchemeConfiguration                  cplSchemeConfig(root, meshConfig, m2nConfig, participantConfig);

    const xml::ConfigurationContext ccontext{context.name, 0, 1};
    xml::configure(root, ccontext, configFilename);

    // some dummy mesh
    meshConfig->meshes().at(0)->createVertex(Eigen::Vector3d(1.0, 1.0, 1.0));
    meshConfig->meshes().at(0)->createVertex(Eigen::Vector3d(2.0, 1.0, -1.0));
    meshConfig->meshes().at(0)->createVertex(Eigen::Vector3d(3.0, 1.0, 1.0));
    meshConfig->meshes().at(0)->createVertex(Eigen::Vector3d(4.0, 1.0, -1.0));

    m2n::PtrM2N m2n0 = m2nConfig->getM2N(nameParticipant0, nameParticipant1);
    m2n::PtrM2N m2n1 = m2nConfig->getM2N(nameParticipant1, nameParticipant2);

    if (context.isNamed(nameParticipant0)) {
      connect(nameParticipant0, nameParticipant1, context.name, m2n0);
    } else if (context.isNamed(nameParticipant1)) {
      connect(nameParticipant0, nameParticipant1, context.name, m2n0);
      connect(nameParticipant1, nameParticipant2, context.name, m2n1);
    } else {
      connect(nameParticipant1, nameParticipant2, context.name, m2n1);
    }

    runThreeSolverCoupling(cplSchemeConfig.getCouplingScheme(context.name),
                           context.name, meshConfig);
  }

  void runThreeSolverCoupling(
      PtrCouplingScheme          cplScheme,
      const std::string &        participantName,
      mesh::PtrMeshConfiguration meshConfig)
  {
    BOOST_TEST(meshConfig->meshes().size() == 1);
    mesh::PtrMesh mesh = meshConfig->meshes().at(0);
    BOOST_TEST(mesh->data().size() == 3);
    BOOST_TEST(mesh->vertices().size() > 0);

    double computedTime      = 0.0;
    int    computedTimesteps = 0;

    if (participantName == std::string("Participant0")) {
      mesh->data(0)->setSampleAtTime(time::Storage::WINDOW_START, time::Sample{1, mesh->data(0)->values()});
      cplScheme->initialize(0.0, 1);
      BOOST_TEST(not cplScheme->hasDataBeenReceived());
      BOOST_TEST(not cplScheme->isTimeWindowComplete());
      BOOST_TEST(cplScheme->isCouplingOngoing());
      while (cplScheme->isCouplingOngoing()) {
        BOOST_REQUIRE(computedTime < 1.1);
        BOOST_TEST(testing::equals(0.1, cplScheme->getNextTimeStepMaxSize()));
        if (cplScheme->isActionRequired(CouplingScheme::Action::WriteCheckpoint)) {
          cplScheme->markActionFulfilled(CouplingScheme::Action::WriteCheckpoint);
        }
        mesh->data(0)->setSampleAtTime(time::Storage::WINDOW_END, time::Sample{1, mesh->data(0)->values()});
<<<<<<< HEAD
=======
        BOOST_TEST(cplScheme->getNormalizedWindowTime() == time::Storage::WINDOW_START);
>>>>>>> c8969641
        cplScheme->addComputedTime(cplScheme->getNextTimeStepMaxSize());
        BOOST_TEST(cplScheme->getNormalizedWindowTime() == time::Storage::WINDOW_END); // ensure that time is correctly updated, even if iterating. See https://github.com/precice/precice/pull/1792.
        cplScheme->firstSynchronization({});
        cplScheme->firstExchange();
        cplScheme->secondSynchronization();
        cplScheme->secondExchange();
        if (cplScheme->isActionRequired(CouplingScheme::Action::ReadCheckpoint)) {
          cplScheme->markActionFulfilled(CouplingScheme::Action::ReadCheckpoint);
        } else {
          BOOST_TEST(cplScheme->isTimeWindowComplete());
          computedTime += cplScheme->getNextTimeStepMaxSize();
          computedTimesteps++;
        }
        BOOST_TEST(testing::equals(computedTime, cplScheme->getTime()));
        BOOST_TEST(computedTimesteps == cplScheme->getTimeWindows() - 1);
        BOOST_TEST(cplScheme->hasDataBeenReceived());
      }
      cplScheme->finalize();
      BOOST_TEST(computedTimesteps == 10);
      BOOST_TEST(cplScheme->isTimeWindowComplete());
      BOOST_TEST(not cplScheme->isCouplingOngoing());
      BOOST_TEST(cplScheme->getNextTimeStepMaxSize() > 0.0); // ??
    } else if (participantName == std::string("Participant1")) {
      auto ddims = mesh->data(1)->getDimensions();
      mesh->data(1)->setSampleAtTime(time::Storage::WINDOW_START, time::Sample{ddims, mesh->data(1)->values()});
      cplScheme->initialize(0.0, 1);
      BOOST_TEST(cplScheme->hasDataBeenReceived());
      BOOST_TEST(not cplScheme->isTimeWindowComplete());
      BOOST_TEST(cplScheme->isCouplingOngoing());
      while (cplScheme->isCouplingOngoing()) {
        BOOST_REQUIRE(computedTime < 1.1);
        BOOST_TEST(testing::equals(0.1, cplScheme->getNextTimeStepMaxSize()));
        if (cplScheme->isActionRequired(CouplingScheme::Action::WriteCheckpoint)) {
          cplScheme->markActionFulfilled(CouplingScheme::Action::WriteCheckpoint);
        }
        mesh->data(1)->setSampleAtTime(time::Storage::WINDOW_END, time::Sample{ddims, mesh->data(1)->values()});
<<<<<<< HEAD
=======
        BOOST_TEST(cplScheme->getNormalizedWindowTime() == time::Storage::WINDOW_START);
>>>>>>> c8969641
        cplScheme->addComputedTime(cplScheme->getNextTimeStepMaxSize());
        BOOST_TEST(cplScheme->getNormalizedWindowTime() == time::Storage::WINDOW_END); // ensure that time is correctly updated, even if iterating. See https://github.com/precice/precice/pull/1792.
        cplScheme->firstSynchronization({});
        cplScheme->firstExchange();
        cplScheme->secondSynchronization();
        cplScheme->secondExchange();
        if (cplScheme->isActionRequired(CouplingScheme::Action::ReadCheckpoint)) {
          cplScheme->markActionFulfilled(CouplingScheme::Action::ReadCheckpoint);
        } else {
          BOOST_TEST(cplScheme->isTimeWindowComplete());
          computedTime += cplScheme->getNextTimeStepMaxSize();
          computedTimesteps++;
        }
        BOOST_TEST(testing::equals(computedTime, cplScheme->getTime()));
        BOOST_TEST(computedTimesteps == cplScheme->getTimeWindows() - 1);
        BOOST_TEST(cplScheme->hasDataBeenReceived());
      }
      cplScheme->finalize();
      BOOST_TEST(computedTimesteps == 10);
      BOOST_TEST(cplScheme->isTimeWindowComplete());
      BOOST_TEST(not cplScheme->isCouplingOngoing());
      BOOST_TEST(cplScheme->getNextTimeStepMaxSize() > 0.0); // ??
    } else {
      auto ddims = mesh->data(2)->getDimensions();
      BOOST_TEST(participantName == std::string("Participant2"), participantName);
      mesh->data(2)->setSampleAtTime(time::Storage::WINDOW_START, time::Sample{ddims, mesh->data(2)->values()});
      cplScheme->initialize(0.0, 1);
      BOOST_TEST(cplScheme->hasDataBeenReceived());
      BOOST_TEST(not cplScheme->isTimeWindowComplete());
      BOOST_TEST(cplScheme->isCouplingOngoing());
      while (cplScheme->isCouplingOngoing()) {
        BOOST_REQUIRE(computedTime < 1.1);
        BOOST_TEST(testing::equals(0.1, cplScheme->getNextTimeStepMaxSize()));
        if (cplScheme->isActionRequired(CouplingScheme::Action::WriteCheckpoint)) {
          cplScheme->markActionFulfilled(CouplingScheme::Action::WriteCheckpoint);
        }
        mesh->data(2)->setSampleAtTime(time::Storage::WINDOW_END, time::Sample{ddims, mesh->data(2)->values()});
<<<<<<< HEAD
=======
        BOOST_TEST(cplScheme->getNormalizedWindowTime() == time::Storage::WINDOW_START);
>>>>>>> c8969641
        cplScheme->addComputedTime(cplScheme->getNextTimeStepMaxSize());
        BOOST_TEST(cplScheme->getNormalizedWindowTime() == time::Storage::WINDOW_END); // ensure that time is correctly updated, even if iterating. See https://github.com/precice/precice/pull/1792.
        cplScheme->firstSynchronization({});
        cplScheme->firstExchange();
        cplScheme->secondSynchronization();
        cplScheme->secondExchange();
        if (cplScheme->isActionRequired(CouplingScheme::Action::ReadCheckpoint)) {
          cplScheme->markActionFulfilled(CouplingScheme::Action::ReadCheckpoint);
        } else {
          BOOST_TEST(cplScheme->isTimeWindowComplete());
          computedTime += cplScheme->getNextTimeStepMaxSize();
          computedTimesteps++;
        }
        BOOST_TEST(testing::equals(computedTime, cplScheme->getTime()));
        BOOST_TEST(computedTimesteps == cplScheme->getTimeWindows() - 1);
        if (cplScheme->isCouplingOngoing())
          BOOST_TEST(cplScheme->hasDataBeenReceived());
      }
      cplScheme->finalize();
      BOOST_TEST(computedTimesteps == 10);
      BOOST_TEST(cplScheme->isTimeWindowComplete());
      BOOST_TEST(not cplScheme->isCouplingOngoing());
      BOOST_TEST(cplScheme->getNextTimeStepMaxSize() > 0.0); // ??
    }
  }

  void connect(const std::string &participant0,
               const std::string &participant1,
               const std::string &localParticipant,
               m2n::PtrM2N        communication) const
  {
    BOOST_TEST(communication);
    BOOST_TEST(not communication->isConnected());
    useOnlyPrimaryCom(communication) = true;
    if (participant0 == localParticipant) {
      communication->requestPrimaryRankConnection(participant1, participant0);
    } else {
      BOOST_TEST(participant1 == localParticipant);
      communication->acceptPrimaryRankConnection(participant1, participant0);
    }
  }
};

BOOST_AUTO_TEST_SUITE(DummySchemeCompositionTests)

// Test two explicit dummy coupling schemes
BOOST_AUTO_TEST_CASE(testDummySchemeCompositionExplicit2)
{
  PRECICE_TEST(1_rank, Require::Events);
  int                         numberIterations = 1;
  int                         maxTimeWindows   = 10;
  PtrCouplingScheme           scheme1(new tests::DummyCouplingScheme(numberIterations, maxTimeWindows));
  PtrCouplingScheme           scheme2(new tests::DummyCouplingScheme(numberIterations, maxTimeWindows));
  CompositionalCouplingScheme composition;
  composition.addCouplingScheme(scheme1);
  composition.addCouplingScheme(scheme2);
  composition.initialize(0.0, 1);
  int advances = 0;
  while (composition.isCouplingOngoing()) {
    composition.firstSynchronization({});
    composition.firstExchange();
    composition.secondSynchronization();
    composition.secondExchange();
    advances++;
  }
  composition.finalize();
  BOOST_TEST(advances == 10);
  BOOST_TEST(scheme1->getTimeWindows() - 1 == 10);
  BOOST_TEST(scheme2->getTimeWindows() - 1 == 10);
}

// Test three explicit dummy coupling schemes
BOOST_AUTO_TEST_CASE(testDummySchemeCompositionExplicit3)
{
  PRECICE_TEST(1_rank, Require::Events);
  int               numberIterations = 1;
  int               maxTimeWindows   = 10;
  PtrCouplingScheme scheme1(
      new tests::DummyCouplingScheme(numberIterations, maxTimeWindows));
  PtrCouplingScheme scheme2(
      new tests::DummyCouplingScheme(numberIterations, maxTimeWindows));
  PtrCouplingScheme scheme3(
      new tests::DummyCouplingScheme(numberIterations, maxTimeWindows));
  CompositionalCouplingScheme composition;
  composition.addCouplingScheme(scheme1);
  composition.addCouplingScheme(scheme2);
  composition.addCouplingScheme(scheme3);
  composition.initialize(0.0, 1);
  int advances = 0;
  while (composition.isCouplingOngoing()) {
    composition.firstSynchronization({});
    composition.firstExchange();
    composition.secondSynchronization();
    composition.secondExchange();
    advances++;
  }
  composition.finalize();
  BOOST_TEST(advances == 10);
  BOOST_TEST(scheme1->getTimeWindows() - 1 == 10);
  BOOST_TEST(scheme2->getTimeWindows() - 1 == 10);
  BOOST_TEST(scheme3->getTimeWindows() - 1 == 10);
}

// Test E, I(2)
BOOST_AUTO_TEST_CASE(testDummySchemeCompositionExplicit1Implicit2)
{
  PRECICE_TEST(1_rank, Require::Events);
  int               numberIterations = 1;
  int               maxTimeWindows   = 10;
  PtrCouplingScheme scheme1(new tests::DummyCouplingScheme(numberIterations, maxTimeWindows));
  numberIterations = 2;
  PtrCouplingScheme           scheme2(new tests::DummyCouplingScheme(numberIterations, maxTimeWindows));
  CompositionalCouplingScheme composition;
  composition.addCouplingScheme(scheme1);
  composition.addCouplingScheme(scheme2);
  composition.initialize(0.0, 1);
  int advances = 0;
  BOOST_TEST_MESSAGE("Init Expl " << scheme1->getTimeWindows());
  BOOST_TEST_MESSAGE("Init Impl " << scheme2->getTimeWindows());
  while (composition.isCouplingOngoing()) {
    composition.firstSynchronization({});
    composition.firstExchange();
    composition.secondSynchronization();
    composition.secondExchange();
    advances++;
    // a 1, e 2, i 2
    BOOST_TEST_CONTEXT("Advance Nr " << advances)
    {
      BOOST_TEST_MESSAGE("Expl " << scheme1->getTimeWindows());
      BOOST_TEST_MESSAGE("Impl " << scheme2->getTimeWindows());
      if (advances % 2 == 0) {
        BOOST_TEST(scheme2->isActionRequired(CouplingScheme::Action::WriteCheckpoint));
        BOOST_TEST(scheme1->getTimeWindows() - 1 == advances / 2);
      } else {
        BOOST_TEST(scheme2->isActionRequired(CouplingScheme::Action::ReadCheckpoint));
        BOOST_TEST(scheme1->getTimeWindows() - 1 == (advances + 1) / 2);
      }
    }
  }
  composition.finalize();
  BOOST_TEST(advances == 20);
  BOOST_TEST(scheme1->getTimeWindows() - 1 == 10);
  BOOST_TEST(scheme2->getTimeWindows() - 1 == 10);
}

// Test I(2), E
BOOST_AUTO_TEST_CASE(testDummySchemeCompositionImplicit2Explicit1)
{
  PRECICE_TEST(1_rank, Require::Events);
  int               numberIterations = 2;
  int               maxTimeWindows   = 10;
  PtrCouplingScheme scheme1(new tests::DummyCouplingScheme(numberIterations, maxTimeWindows));
  numberIterations = 1;
  PtrCouplingScheme           scheme2(new tests::DummyCouplingScheme(numberIterations, maxTimeWindows));
  CompositionalCouplingScheme composition;
  composition.addCouplingScheme(scheme1);
  composition.addCouplingScheme(scheme2);
  composition.initialize(0.0, 1);
  int advances = 0;
  while (composition.isCouplingOngoing()) {
    composition.firstSynchronization({});
    composition.firstExchange();
    composition.secondSynchronization();
    composition.secondExchange();
    advances++;
    if (advances % 2 == 0) {
      BOOST_TEST(scheme1->isActionRequired(CouplingScheme::Action::WriteCheckpoint));
      BOOST_TEST(scheme1->getTimeWindows() - 1 == advances / 2);
    } else {
      BOOST_TEST(scheme1->isActionRequired(CouplingScheme::Action::ReadCheckpoint));
      BOOST_TEST(scheme1->getTimeWindows() - 1 == (advances - 1) / 2);
    }
  }
  composition.finalize();
  BOOST_TEST(advances == 20);
  BOOST_TEST(scheme1->getTimeWindows() - 1 == 10);
  BOOST_TEST(scheme2->getTimeWindows() - 1 == 10);
}

// Test E, I(3)
BOOST_AUTO_TEST_CASE(testDummySchemeCompositionExplicit1Implicit3)
{
  PRECICE_TEST(1_rank, Require::Events);
  int               numberIterations = 1;
  int               maxTimeWindows   = 10;
  PtrCouplingScheme scheme1(
      new tests::DummyCouplingScheme(numberIterations, maxTimeWindows));
  numberIterations = 3;
  PtrCouplingScheme scheme2(
      new tests::DummyCouplingScheme(numberIterations, maxTimeWindows));
  CompositionalCouplingScheme composition;
  composition.addCouplingScheme(scheme1);
  composition.addCouplingScheme(scheme2);
  composition.initialize(0.0, 1);
  int advances = 0;
  while (composition.isCouplingOngoing()) {
    composition.firstSynchronization({});
    composition.firstExchange();
    composition.secondSynchronization();
    composition.secondExchange();
    advances++;
    if (advances % 3 == 0) {
      BOOST_TEST(scheme2->isActionRequired(CouplingScheme::Action::WriteCheckpoint));
      BOOST_TEST(scheme1->getTimeWindows() - 1 == advances / 3);
    } else {
      BOOST_TEST(scheme2->isActionRequired(CouplingScheme::Action::ReadCheckpoint));
      BOOST_TEST(scheme1->getTimeWindows() - 1 == (advances + (3 - advances % 3)) / 3);
    }
  }
  composition.finalize();
  BOOST_TEST(advances == 30);
  BOOST_TEST(scheme1->getTimeWindows() - 1 == 10);
  BOOST_TEST(scheme2->getTimeWindows() - 1 == 10);
}

// Test I(3), E
BOOST_AUTO_TEST_CASE(testDummySchemeCompositionImplicit3Explicit1)
{
  PRECICE_TEST(1_rank, Require::Events);
  int               numberIterations = 3;
  int               maxTimeWindows   = 10;
  PtrCouplingScheme scheme1(new tests::DummyCouplingScheme(numberIterations, maxTimeWindows));
  numberIterations = 1;
  PtrCouplingScheme           scheme2(new tests::DummyCouplingScheme(numberIterations, maxTimeWindows));
  CompositionalCouplingScheme composition;
  composition.addCouplingScheme(scheme1);
  composition.addCouplingScheme(scheme2);
  composition.initialize(0.0, 1);
  int advances = 0;
  while (composition.isCouplingOngoing()) {
    composition.firstSynchronization({});
    composition.firstExchange();
    composition.secondSynchronization();
    composition.secondExchange();
    advances++;
    if (advances % 3 == 0) {
      BOOST_TEST(scheme1->isActionRequired(CouplingScheme::Action::WriteCheckpoint));
      BOOST_TEST(scheme1->getTimeWindows() - 1 == advances / 3);
    } else {
      BOOST_TEST(scheme1->isActionRequired(CouplingScheme::Action::ReadCheckpoint));
      BOOST_TEST(scheme1->getTimeWindows() - 1 == (advances - (advances % 3)) / 3);
    }
  }
  composition.finalize();
  BOOST_TEST(advances == 30);
  BOOST_TEST(scheme1->getTimeWindows() - 1 == 10);
  BOOST_TEST(scheme2->getTimeWindows() - 1 == 10);
}

BOOST_AUTO_TEST_SUITE_END()

BOOST_FIXTURE_TEST_SUITE(CompositionalCouplingSchemeTests, CompositionalCouplingSchemeFixture)

/// Test that runs on 3 processors.
BOOST_AUTO_TEST_CASE(testExplicitSchemeComposition1)
{
  PRECICE_TEST("Participant0"_on(1_rank), "Participant1"_on(1_rank), "Participant2"_on(1_rank), Require::Events);

  std::string configPath(_pathToTests + "multi-solver-coupling-1.xml");
  setupAndRunThreeSolverCoupling(configPath, context);
}

/// Test that runs on 3 processors.
BOOST_AUTO_TEST_CASE(testImplicitExplicitSchemeComposition)
{
  PRECICE_TEST("Participant0"_on(1_rank), "Participant1"_on(1_rank), "Participant2"_on(1_rank), Require::Events);

  std::string configPath(_pathToTests + "multi-solver-coupling-3.xml");
  setupAndRunThreeSolverCoupling(configPath, context);
}

/// Test that runs on 3 processors.
BOOST_AUTO_TEST_CASE(testExplicitImplicitSchemeComposition)
{
  PRECICE_TEST("Participant0"_on(1_rank), "Participant1"_on(1_rank), "Participant2"_on(1_rank), Require::Events);

  std::string configPath(_pathToTests + "multi-solver-coupling-4.xml");
  setupAndRunThreeSolverCoupling(configPath, context);
}

BOOST_AUTO_TEST_SUITE_END()
BOOST_AUTO_TEST_SUITE_END()

#endif // not PRECICE_NO_MPI<|MERGE_RESOLUTION|>--- conflicted
+++ resolved
@@ -104,10 +104,7 @@
           cplScheme->markActionFulfilled(CouplingScheme::Action::WriteCheckpoint);
         }
         mesh->data(0)->setSampleAtTime(time::Storage::WINDOW_END, time::Sample{1, mesh->data(0)->values()});
-<<<<<<< HEAD
-=======
         BOOST_TEST(cplScheme->getNormalizedWindowTime() == time::Storage::WINDOW_START);
->>>>>>> c8969641
         cplScheme->addComputedTime(cplScheme->getNextTimeStepMaxSize());
         BOOST_TEST(cplScheme->getNormalizedWindowTime() == time::Storage::WINDOW_END); // ensure that time is correctly updated, even if iterating. See https://github.com/precice/precice/pull/1792.
         cplScheme->firstSynchronization({});
@@ -144,10 +141,7 @@
           cplScheme->markActionFulfilled(CouplingScheme::Action::WriteCheckpoint);
         }
         mesh->data(1)->setSampleAtTime(time::Storage::WINDOW_END, time::Sample{ddims, mesh->data(1)->values()});
-<<<<<<< HEAD
-=======
         BOOST_TEST(cplScheme->getNormalizedWindowTime() == time::Storage::WINDOW_START);
->>>>>>> c8969641
         cplScheme->addComputedTime(cplScheme->getNextTimeStepMaxSize());
         BOOST_TEST(cplScheme->getNormalizedWindowTime() == time::Storage::WINDOW_END); // ensure that time is correctly updated, even if iterating. See https://github.com/precice/precice/pull/1792.
         cplScheme->firstSynchronization({});
@@ -185,10 +179,7 @@
           cplScheme->markActionFulfilled(CouplingScheme::Action::WriteCheckpoint);
         }
         mesh->data(2)->setSampleAtTime(time::Storage::WINDOW_END, time::Sample{ddims, mesh->data(2)->values()});
-<<<<<<< HEAD
-=======
         BOOST_TEST(cplScheme->getNormalizedWindowTime() == time::Storage::WINDOW_START);
->>>>>>> c8969641
         cplScheme->addComputedTime(cplScheme->getNextTimeStepMaxSize());
         BOOST_TEST(cplScheme->getNormalizedWindowTime() == time::Storage::WINDOW_END); // ensure that time is correctly updated, even if iterating. See https://github.com/precice/precice/pull/1792.
         cplScheme->firstSynchronization({});
