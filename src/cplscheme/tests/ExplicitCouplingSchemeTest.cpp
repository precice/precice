--- conflicted
+++ resolved
@@ -304,11 +304,7 @@
   }
   cplscheme::SerialCouplingScheme cplScheme(
       maxTime, maxTimesteps, timestepLength, 12, nameParticipant0,
-<<<<<<< HEAD
-      nameParticipant1, nameLocalParticipant, m2n, constants::FIXED_TIME_WINDOW_SIZE,
-=======
-      nameParticipant1, context.name, m2n, constants::FIXED_DT,
->>>>>>> 1d299532
+      nameParticipant1, context.name, m2n, constants::FIXED_TIME_WINDOW_SIZE,
       BaseCouplingScheme::Explicit);
   cplScheme.addDataToSend(mesh->data()[sendDataIndex], mesh, false);
   cplScheme.addDataToReceive(mesh->data()[receiveDataIndex], mesh, false);
@@ -611,11 +607,7 @@
   }
   cplscheme::SerialCouplingScheme cplScheme(
       maxTime, maxTimesteps, timestepLength, 12, nameParticipant0,
-<<<<<<< HEAD
-      nameParticipant1, nameLocalParticipant, m2n, constants::FIXED_TIME_WINDOW_SIZE,
-=======
-      nameParticipant1, context.name, m2n, constants::FIXED_DT,
->>>>>>> 1d299532
+      nameParticipant1, context.name, m2n, constants::FIXED_TIME_WINDOW_SIZE,
       BaseCouplingScheme::Explicit);
   cplScheme.addDataToSend(mesh->data()[sendDataIndex], mesh, false);
   cplScheme.addDataToReceive(mesh->data()[receiveDataIndex], mesh, false);
