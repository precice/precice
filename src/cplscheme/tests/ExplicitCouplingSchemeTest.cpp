--- conflicted
+++ resolved
@@ -53,13 +53,7 @@
   if (participantName == std::string("Participant0")) {
     mesh->data(0)->setSampleAtTime(time::Storage::WINDOW_START, time::Sample{mesh->data(0)->values()});
     cplScheme.initialize(0.0, 1);
-<<<<<<< HEAD
-    BOOST_TEST(cplScheme.hasDataBeenReceived());
-=======
     BOOST_TEST(not cplScheme.hasDataBeenReceived());
-    cplScheme.receiveResultOfFirstAdvance();
-    BOOST_TEST(not cplScheme.hasDataBeenReceived());
->>>>>>> 13b42636
     BOOST_TEST(not cplScheme.isActionRequired(CouplingScheme::Action::WriteCheckpoint));
     BOOST_TEST(not cplScheme.isActionRequired(CouplingScheme::Action::ReadCheckpoint));
     BOOST_TEST(not cplScheme.isTimeWindowComplete());
@@ -104,11 +98,6 @@
   } else if (participantName == std::string("Participant1")) {
     mesh->data(1)->setSampleAtTime(time::Storage::WINDOW_START, time::Sample{mesh->data(1)->values()});
     cplScheme.initialize(0.0, 1);
-<<<<<<< HEAD
-=======
-    BOOST_TEST(not cplScheme.hasDataBeenReceived());
-    cplScheme.receiveResultOfFirstAdvance();
->>>>>>> 13b42636
     BOOST_TEST(cplScheme.hasDataBeenReceived());
     double value = dataValues0(vertex.getID());
     BOOST_TEST(testing::equals(value, valueData0));
@@ -177,16 +166,10 @@
   if (participantName == nameParticipant0) {
     mesh->data(0)->setSampleAtTime(time::Storage::WINDOW_START, time::Sample{mesh->data(0)->values()});
     cplScheme.initialize(0.0, 1);
-    mesh->data(0)->timeStepsStorage().clear();
+    mesh->data(0)->timeStepsStorage().trim();
     double dtDesired = cplScheme.getNextTimeStepMaxSize() / 2.0;
     double dtUsed    = dtDesired;
-<<<<<<< HEAD
-    BOOST_TEST(cplScheme.hasDataBeenReceived());
-=======
     BOOST_TEST(not cplScheme.hasDataBeenReceived());
-    cplScheme.receiveResultOfFirstAdvance();
-    BOOST_TEST(not cplScheme.hasDataBeenReceived());
->>>>>>> 13b42636
     BOOST_TEST(not cplScheme.isActionRequired(CouplingScheme::Action::WriteCheckpoint));
     BOOST_TEST(not cplScheme.isActionRequired(CouplingScheme::Action::ReadCheckpoint));
     BOOST_TEST(not cplScheme.isTimeWindowComplete());
@@ -225,7 +208,7 @@
         // correct in following timesteps.
         valueData0 += 1.0;
         valueData1 += Eigen::VectorXd::Constant(3, 1.0);
-        mesh->data(0)->timeStepsStorage().clear();
+        mesh->data(0)->timeStepsStorage().trim();
       } else {
         BOOST_TEST(not cplScheme.isTimeWindowComplete());
       }
@@ -242,11 +225,6 @@
     // Start coupling
     mesh->data(1)->setSampleAtTime(time::Storage::WINDOW_START, time::Sample{mesh->data(1)->values()});
     cplScheme.initialize(0.0, 1);
-<<<<<<< HEAD
-=======
-    BOOST_TEST(not cplScheme.hasDataBeenReceived());
-    cplScheme.receiveResultOfFirstAdvance();
->>>>>>> 13b42636
     BOOST_TEST(cplScheme.hasDataBeenReceived());
     // Validate current coupling status
     BOOST_TEST(testing::equals(dataValues0(vertex.getID()), valueData0));
@@ -451,13 +429,9 @@
     double preciceDt, dt;
     mesh->data(0)->setSampleAtTime(time::Storage::WINDOW_START, time::Sample{mesh->data(0)->values()});
     cplScheme.initialize(0.0, 1);
-<<<<<<< HEAD
-    BOOST_TEST(cplScheme.hasDataBeenReceived());
-=======
     BOOST_TEST(not cplScheme.hasDataBeenReceived());
-    cplScheme.receiveResultOfFirstAdvance();
->>>>>>> 13b42636
     BOOST_TEST(cplScheme.getNextTimeStepMaxSize() == 1);
+    BOOST_TEST(not cplScheme.hasDataBeenReceived());
     BOOST_TEST(not cplScheme.isTimeWindowComplete());
     BOOST_TEST(cplScheme.isCouplingOngoing());
     while (cplScheme.isCouplingOngoing()) {
@@ -486,11 +460,6 @@
     BOOST_TEST(context.isNamed(nameParticipant1));
     mesh->data(1)->setSampleAtTime(time::Storage::WINDOW_START, time::Sample{mesh->data(1)->values()});
     cplScheme.initialize(0.0, 1);
-<<<<<<< HEAD
-=======
-    BOOST_TEST(not cplScheme.hasDataBeenReceived());
-    cplScheme.receiveResultOfFirstAdvance();
->>>>>>> 13b42636
     BOOST_TEST(cplScheme.hasDataBeenReceived());
     BOOST_TEST(not cplScheme.isTimeWindowComplete());
     BOOST_TEST(cplScheme.isCouplingOngoing());
@@ -645,13 +614,12 @@
   auto &dataValues2 = mesh->data(2)->values();
 
   if (context.isNamed(nameParticipant0)) {
-    BOOST_TEST(not cplScheme.hasDataBeenReceived());
     BOOST_TEST(cplScheme.isActionRequired(CouplingScheme::Action::InitializeData));
     dataValues2(0) = 3.0;
     cplScheme.markActionFulfilled(CouplingScheme::Action::InitializeData);
     mesh->data(2)->setSampleAtTime(time::Storage::WINDOW_START, time::Sample{mesh->data(2)->values()});
     cplScheme.initialize(0.0, 1);
-    BOOST_TEST(cplScheme.hasDataBeenReceived());
+    BOOST_TEST(cplScheme.hasDataBeenReceived()); // receives initial data
     BOOST_TEST(testing::equals(dataValues0(0), 0.0));
     BOOST_TEST(testing::equals(dataValues1(0), 1.0));
     dataValues2(0) = 2.0;
@@ -667,14 +635,13 @@
     cplScheme.finalize();
   } else {
     BOOST_TEST(context.isNamed(nameParticipant1));
-    BOOST_TEST(not cplScheme.hasDataBeenReceived());
     BOOST_TEST(cplScheme.isActionRequired(CouplingScheme::Action::InitializeData));
     dataValues1(0) = 1.0;
     cplScheme.markActionFulfilled(CouplingScheme::Action::InitializeData);
     mesh->data(0)->setSampleAtTime(time::Storage::WINDOW_START, time::Sample{mesh->data(0)->values()});
     mesh->data(1)->setSampleAtTime(time::Storage::WINDOW_START, time::Sample{mesh->data(1)->values()});
     cplScheme.initialize(0.0, 1);
-    BOOST_TEST(cplScheme.hasDataBeenReceived());
+    BOOST_TEST(cplScheme.hasDataBeenReceived()); // receives initial data
     BOOST_TEST(testing::equals(dataValues2(0), 3.0));
     dataValues0(0) = 4.0;
     mesh->data(0)->setSampleAtTime(time::Storage::WINDOW_END, time::Sample{mesh->data(0)->values()});
