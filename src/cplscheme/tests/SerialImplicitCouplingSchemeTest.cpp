--- conflicted
+++ resolved
@@ -544,13 +544,8 @@
   scheme2.moveToNextWindow(); // uses second order extrapolation at end of third window
   BOOST_TEST(testing::equals(cplData->previousIteration()(0), 7.0));
   scheme2.storeIteration();
-<<<<<<< HEAD
-  BOOST_TEST(testing::equals(cplData->values()(0), 9.0));
-  BOOST_TEST(testing::equals(cplData->previousIteration()(0), 9.0));
-=======
-  BOOST_TEST(testing::equals(cplData->values()(0), 17.5)); // = 2.5*10 - 2*4 + 0.5*1
-  BOOST_TEST(testing::equals(cplData->previousIteration()(0), 17.5));
->>>>>>> f7e4ebff
+  BOOST_TEST(testing::equals(cplData->values()(0), 19.0)); // = 3.0*10 - 3.0*4 + 1.0*1
+  BOOST_TEST(testing::equals(cplData->previousIteration()(0), 19.0));
 }
 
 /// Test that cplScheme gives correct results when applying extrapolation.
@@ -954,14 +949,7 @@
     BOOST_TEST(cplScheme.isCouplingOngoing());
     if (context.isNamed(first)) {
       if (i == 0) {
-<<<<<<< HEAD
-        // extrapolated data: 0, 2, 3 -> 3*x^t - 3*x^(t-1) + x^(t-2) = 3
-        BOOST_TEST(mesh->data(receiveDataIndex)->values()(0) == 3);
-      } else if (i == 1) {
-        // accelerated data from second participant: 0.5 * 3 + 0.5 * 5 = 4
-=======
         // extrapolated data, linear extrapolation from first window and second
->>>>>>> f7e4ebff
         BOOST_TEST(mesh->data(receiveDataIndex)->values()(0) == 4);
       } else if (i == 1) {
         // accelerated data from second participant: 0.5 * 3 + 0.5 * 4 = 4.5
@@ -1000,13 +988,8 @@
 
   // fourth window
   if (context.isNamed(first)) {
-<<<<<<< HEAD
-    // extrapolated data
-    BOOST_TEST(mesh->data(receiveDataIndex)->values()(0) == 8); // extrapolated data: 2, 3, 5 -> 3*x^t - 3*x^(t-1) + x^(t-2) = 8
-=======
-    // extrapolated data: 2, 3, 5 -> 2.5*x^t - 2*x^(t-1) + 0.5*x^(t-2) = 7.5
-    BOOST_TEST(mesh->data(receiveDataIndex)->values()(0) == 7.5);
->>>>>>> f7e4ebff
+    // extrapolated data: 2, 3, 5 -> 3.0*x^t - 3.0*x^(t-1) + 1.0*x^(t-2) = 8
+    BOOST_TEST(mesh->data(receiveDataIndex)->values()(0) == 8);
   } else if (context.isNamed(second)) {
     BOOST_TEST(mesh->data(receiveDataIndex)->values()(0) == 7); // this is now actually an extrapolated value, since it's not overwritten by the first participant: 1, 3, 5 -> 2.5*x^t - 2*x^(t-1) + 0.5*x^(t-2) = 7
   }
