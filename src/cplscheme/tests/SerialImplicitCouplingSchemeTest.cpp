--- conflicted
+++ resolved
@@ -541,11 +541,7 @@
   // Create the coupling scheme object
   cplscheme::SerialCouplingScheme cplScheme(
       maxTime, maxTimesteps, timestepLength, 16, nameParticipant0,
-<<<<<<< HEAD
-      nameParticipant1, nameLocalParticipant, m2n, constants::FIXED_TIME_WINDOW_SIZE,
-=======
-      nameParticipant1, context.name, m2n, constants::FIXED_DT,
->>>>>>> 1d299532
+      nameParticipant1, context.name, m2n, constants::FIXED_TIME_WINDOW_SIZE,
       BaseCouplingScheme::Implicit, 100);
   cplScheme.addDataToSend(mesh->data()[sendDataIndex], mesh, false);
   cplScheme.addDataToReceive(mesh->data()[receiveDataIndex], mesh, false);
@@ -642,11 +638,7 @@
   // Create the coupling scheme object
   cplscheme::SerialCouplingScheme cplScheme(
       maxTime, maxTimesteps, timestepLength, 16, nameParticipant0, nameParticipant1,
-<<<<<<< HEAD
-      nameLocalParticipant, m2n, constants::FIXED_TIME_WINDOW_SIZE,
-=======
-      context.name, m2n, constants::FIXED_DT,
->>>>>>> 1d299532
+      context.name, m2n, constants::FIXED_TIME_WINDOW_SIZE,
       BaseCouplingScheme::Implicit, 100);
   cplScheme.addDataToSend(mesh->data()[sendDataIndex], mesh, false);
   cplScheme.addDataToReceive(mesh->data()[receiveDataIndex], mesh, false);
@@ -707,11 +699,7 @@
   // Create the coupling scheme object
   cplscheme::SerialCouplingScheme cplScheme(
       maxTime, maxTimesteps, timestepLength, 16, nameParticipant0, nameParticipant1,
-<<<<<<< HEAD
-      nameLocalParticipant, m2n, constants::FIXED_TIME_WINDOW_SIZE,
-=======
-      context.name, m2n, constants::FIXED_DT,
->>>>>>> 1d299532
+      context.name, m2n, constants::FIXED_TIME_WINDOW_SIZE,
       BaseCouplingScheme::Implicit, 100);
   cplScheme.addDataToSend(mesh->data()[sendDataIndex], mesh, false);
   cplScheme.addDataToReceive(mesh->data()[receiveDataIndex], mesh, false);
@@ -756,42 +744,22 @@
   double      timestepLength = 0.1;
   std::string nameParticipant0("Participant0");
   std::string nameParticipant1("Participant1");
-<<<<<<< HEAD
-  std::string nameLocalParticipant("");
-  int         sendDataIndex              = -1;
-  int         receiveDataIndex           = -1;
-  bool        dataRequiresInitialization = false;
-  if (utils::Parallel::getProcessRank() == 0) {
-    nameLocalParticipant = nameParticipant0;
-    sendDataIndex        = 0;
-    receiveDataIndex     = 1;
-  } else if (utils::Parallel::getProcessRank() == 1) {
-    nameLocalParticipant       = nameParticipant1;
-    sendDataIndex              = 1;
-    receiveDataIndex           = 0;
-    dataRequiresInitialization = true;
-=======
   int         sendDataIndex    = -1;
   int         receiveDataIndex = -1;
-  bool        initData         = false;
+  bool        dataRequiresInitialization = false;
   if (context.isNamed(nameParticipant0)) {
     sendDataIndex    = 0;
     receiveDataIndex = 1;
   } else {
     sendDataIndex    = 1;
     receiveDataIndex = 0;
-    initData         = true;
->>>>>>> 1d299532
+    dataRequiresInitialization = true;
   }
 
   // Create the coupling scheme object
   cplscheme::SerialCouplingScheme cplScheme(
       maxTime, maxTimesteps, timestepLength, 16, nameParticipant0, nameParticipant1,
-<<<<<<< HEAD
-      nameLocalParticipant, m2n, constants::FIXED_TIME_WINDOW_SIZE,
-=======
-      context.name, m2n, constants::FIXED_DT,
->>>>>>> 1d299532
+      context.name, m2n, constants::FIXED_TIME_WINDOW_SIZE,
       BaseCouplingScheme::Implicit, 100);
   cplScheme.addDataToSend(mesh->data()[sendDataIndex], mesh, dataRequiresInitialization);
   cplScheme.addDataToReceive(mesh->data()[receiveDataIndex], mesh, not dataRequiresInitialization);
