<?xml version="1.0"?>

<configuration>

   <data:scalar name="Data0"/>
   <data:vector name="Data1"/>

   <mesh name="Mesh">
      <use-data name="Data0" />
      <use-data name="Data1" />
   </mesh>
<<<<<<< HEAD
   
   <m2n:sockets from="Participant0" to="Participant1" />
=======

   <m2n:mpi-single from="Participant0" to="Participant1" />
>>>>>>> 6d9ab5fd

   <coupling-scheme:serial-implicit>
      <participants first="Participant0" second="Participant1" />
      <time-window-size value="1e-1" />
      <max-time value="1.0" />
      <max-time-windows value="3" />
      <max-iterations value="100" />
      <exchange data="Data0" mesh="Mesh" from="Participant0" to="Participant1"/>
      <exchange data="Data1" mesh="Mesh" from="Participant1" to="Participant0"/>
      <absolute-convergence-measure
         data="Data1"
         mesh="Mesh"
         limit="1.7320508075688772" />
   </coupling-scheme:serial-implicit>

</configuration><|MERGE_RESOLUTION|>--- conflicted
+++ resolved
@@ -9,13 +9,8 @@
       <use-data name="Data0" />
       <use-data name="Data1" />
    </mesh>
-<<<<<<< HEAD
-   
-   <m2n:sockets from="Participant0" to="Participant1" />
-=======
 
    <m2n:mpi-single from="Participant0" to="Participant1" />
->>>>>>> 6d9ab5fd
 
    <coupling-scheme:serial-implicit>
       <participants first="Participant0" second="Participant1" />
