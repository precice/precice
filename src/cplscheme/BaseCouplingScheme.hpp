#pragma once

#include <Eigen/Core>
#include <algorithm>
#include <boost/range/adaptor/map.hpp>
#include <map>
#include <memory>
#include <set>
#include <string>
#include <vector>
#include "Constants.hpp"
#include "CouplingData.hpp"
#include "CouplingScheme.hpp"
#include "SharedPointer.hpp"
#include "acceleration/SharedPointer.hpp"
#include "impl/ConvergenceMeasure.hpp"
#include "impl/SharedPointer.hpp"
#include "io/TXTTableWriter.hpp"
#include "logging/Logger.hpp"
#include "m2n/M2N.hpp"
#include "m2n/SharedPointer.hpp"
#include "mesh/SharedPointer.hpp"
#include "utils/assertion.hpp"

namespace precice {
namespace io {
class TXTTableWriter;
} // namespace io

namespace cplscheme {
class CouplingData;

/**
 * @brief Abstract base class for standard coupling schemes.
 *
 * ! General description
 * A coupling scheme computes the actions to be done by the coupled participants
 * (solvers) in time. It provides interface functions to setup, advance and
 * shutdown the coupling scheme and interface functions to query the state of
 * the coupling scheme and required actions of the participants.
 *
 * ! Usage
 * -# create an object of a concrete coupling scheme class
 *    (ExplicitCouplingScheme, e.g.)
 * -# add all meshes holding data to the coupling scheme by addMesh()
 * -# configure the object by adding subclass specific information
 * -# start the coupling scheme with initialize(), where the name of the local
 *    participant, i.e. the participant using the coupling scheme object, is
 *    needed
 * -# retrieve necessary information about sent/received data and the state of
 *    the coupled simulation
 * -# query actions and mark them as fulfilled
 * -# compute data to be sent (possibly taking into account received data from
 *    initialize())
 * -# advance the coupling scheme with advance(); where the maximum timestep
 *    length (= time window size) needs to be obeyed
 * -# ....
 * -# when the method isCouplingOngoing() returns false, call finalize() to
 *    stop the coupling scheme
 */
class BaseCouplingScheme : public CouplingScheme {
public:
  enum CouplingMode { Explicit,
                      Implicit,
                      Undefined };

  BaseCouplingScheme(
      double                        maxTime,
      int                           maxTimeWindows,
      double                        timeWindowSize,
      int                           validDigits,
      std::string                   localParticipant,
      int                           maxIterations,
      CouplingMode                  cplMode,
      constants::TimesteppingMethod dtMethod,
      int                           extrapolationOrder);

  /**
   * @brief Getter for _sendsInitializedData
   * @returns _sendsInitializedData
   */
  bool sendsInitializedData() const override final;

  /**
   * @brief getter for _isInitialized
   * @returns true, if initialize has been called.
   */
  bool isInitialized() const override final;

  /**
   * @brief Adds newly computed time. Has to be called before every advance.
   * @param timeToAdd time to be added
   */
  void addComputedTime(double timeToAdd) override final;

  /**
   * @brief Returns true, if data will be exchanged when calling advance().
   *
   * Also returns true after the last call of advance() at the end of the
   * simulation.
   *
   * @param lastSolverTimestepLength [IN] The length of the last timestep
   *        computed by the solver calling willDataBeExchanged().
   */
  bool willDataBeExchanged(double lastSolverTimestepLength) const override final;

  /**
   * @brief getter for _hasDataBeenReceived
   * @returns true, if data has been received in last call of advance().
   */
  bool hasDataBeenReceived() const override final;

  /**
   * @brief getter for _time
   * @returns the currently computed time of the coupling scheme.
   */
  double getTime() const override final;

  /**
   * @brief getter for _timeWindows
   * @returns the number of currently computed time windows of the coupling scheme.
   */
  int getTimeWindows() const override final;

  /**
   * @brief Function to check whether time window size is defined by coupling scheme.
   *
   * There are two reasons why a scheme might have a time window size:
   * 1) a fixed time window size is given in the scheme
   * 2) the participant received the time window size from another participant in the scheme
   *
   * @returns true, if time window size is available.
   */
  bool hasTimeWindowSize() const override final;

  /**
   * @brief Returns the time window size, if one is given by the coupling scheme.
   *
   * An assertion is thrown, if no valid time window size is given. Check with
   * hasTimeWindowSize().
   */
  double getTimeWindowSize() const override final;

  /**
   * @brief Returns the remaining timestep length within the current time window.
   *
   * If no time window size is prescribed by the coupling scheme, always 0.0 is
   * returned.
   */
  double getThisTimeWindowRemainder() const override final;

  /**
   * @brief Returns the maximal length of the next timestep to be computed.
   *
   * If no time window size is prescribed by the coupling scheme, always the
   * maximal double accuracy floating point number value is returned.
   */
  double getNextTimestepMaxLength() const override final; // @todo mainly used in tests. Is this function actually needed or can we drop it and only use getThisTimeWindowRemainder()?

  /// Returns true, when the coupled simulation is still ongoing.
  bool isCouplingOngoing() const override final;

  /// Returns true, when the accessor can advance to the next time window.
  bool isTimeWindowComplete() const override final;

  /// Returns true, if the given action has to be performed by the accessor.
  bool isActionRequired(Action action) const override final;

  /// Returns true, if the given action has to be performed by the accessor.
  bool isActionFulfilled(Action action) const override final;

  /// Tells the coupling scheme that the accessor has performed the given action.
  void markActionFulfilled(Action action) override final;

  /// Sets an action required to be performed by the accessor.
  void requireAction(Action action) override final;

  /**
   * @brief Returns coupling state information.
   *
   * Includes current iteration, max iterations, time, time window and action.
   */
  std::string printCouplingState() const override;

  /// Finalizes the coupling scheme.
  void finalize() override final;

  /**
   * @brief Initializes the coupling scheme.
   *
   * @param[in] startTime starting time of coupling scheme
   * @param[in] startTimeWindow starting counter of time window, from which coupling scheme starts
   */
  void initialize(double startTime, int startTimeWindow) override final;

  ChangedMeshes firstSynchronization(const ChangedMeshes &changes) override final;

  void firstExchange() override final;

  ChangedMeshes secondSynchronization() override final;

  void secondExchange() override final;

  /// Adds a measure to determine the convergence of coupling iterations.
  void addConvergenceMeasure(
      int                         dataID,
      bool                        suffices,
      bool                        strict,
      impl::PtrConvergenceMeasure measure,
      bool                        doesLogging);

  /// Set an acceleration technique.
  void setAcceleration(const acceleration::PtrAcceleration &acceleration);

  /**
   * @brief Getter for _doesFirstStep
   * @returns _doesFirstStep
   */
  bool doesFirstStep() const;

  /**
   * @returns true, if coupling scheme has any sendData
   */
  virtual bool hasAnySendData() = 0;

  /**
   * @brief Determines which data is initialized and therefore has to be exchanged during initialize.
   *
   * Calls determineInitialSend and determineInitialReceive for all send and receive data of this coupling scheme.
   */
  virtual void determineInitialDataExchange() = 0;

  /**
   * @brief Function to determine whether coupling scheme is an implicit coupling scheme
   * @returns true, if coupling scheme is implicit
   */
  bool isImplicitCouplingScheme() const override;

  /**
   * @brief Checks if the implicit cplscheme has converged
   *
   * @pre \ref doImplicitStep() or \ref receiveConvergence() has been called
   */
  bool hasConverged() const override;

protected:
<<<<<<< HEAD
  /// Acceleration method to speedup iteration convergence.
  acceleration::PtrAcceleration _acceleration;
=======
  /// All send and receive data as a map "data ID -> data"
  DataMap _allData;
>>>>>>> bfcf9601

  /**
   * @brief Sends data sendDataIDs given in mapCouplingData with communication.
   *
   * @param m2n M2N used for communication
   * @param sendData DataMap associated with sent data
   * @param initialCommunication if true, will send data from WINDOW_START, else data from WINDOW_END
   */
  void sendData(const m2n::PtrM2N &m2n, const DataMap &sendData, bool initialCommunication = false);

  /**
   * @brief Receives data receiveDataIDs given in mapCouplingData with communication.
   *
   * @param m2n M2N used for communication
   * @param receiveData DataMap associated with received data
   * @param initialCommunication if true, will store received data for WINDOW_START, else store received data for WINDOW_END
   */
  void receiveData(const m2n::PtrM2N &m2n, const DataMap &receiveData, bool initialCommunication = false);

  /**
   * @brief Initializes receiveData with zero values.
   *
   * This function is called instead of receive data, if no initial data is received to initialize data with zero
   *
   * @param receiveData DataMap associated with received data
   */
  void initializeZeroReceiveData(const DataMap &receiveData);

  /**
   * @brief Adds CouplingData with given properties to this BaseCouplingScheme and returns a pointer to the CouplingData
   *
   * If CouplingData with ID of provided data already exists in coupling scheme, no duplicate is created but a pointer to the already existing CouplingData is returned.
   *
   * @param data data the CouplingData is associated with
   * @param mesh mesh the CouplingData is associated with
   * @param requiresInitialization true, if CouplingData requires initialization
   * @return PtrCouplingData pointer to CouplingData owned by the CouplingScheme
   */
  PtrCouplingData addCouplingData(const mesh::PtrData &data, mesh::PtrMesh mesh, bool requiresInitialization);

  /**
   * @brief Function to determine whether coupling scheme is an explicit coupling scheme
   * @returns true, if coupling scheme is explicit
   */
  bool isExplicitCouplingScheme();

  /**
   * @brief Setter for _timeWindowSize
   * @param timeWindowSize
   */
  void setTimeWindowSize(double timeWindowSize);

  /**
   * @brief Getter for _computedTimeWindowPart
   * @returns _computedTimeWindowPart
   */
  double getComputedTimeWindowPart();

  /**
   * @brief Setter for _doesFirstStep
   */
  void setDoesFirstStep(bool doesFirstStep);

  /**
   * @brief Used to set flag after data has been received using receiveData().
   */
  void checkDataHasBeenReceived();

  /**
   * @brief Getter for _receivesInitializedData
   * @returns _receivesInitializedData
   */
  bool receivesInitializedData() const;

  /**
   * @brief Setter for _timeWindows
   *
   * Sets the computed time windows of the coupling scheme.
   * Used for testing to allow to advance in time without a coupling partner.
   *
   * @param timeWindows number of time windows
   */
  void setTimeWindows(int timeWindows);

  /**
   * @brief sends convergence to other participant via m2n
   * @param m2n used for sending
   */
  void sendConvergence(const m2n::PtrM2N &m2n);

  /**
   * @brief receives convergence from other participant via m2n
   * @param m2n used for receiving
   * @returns convergence bool
   */
  void receiveConvergence(const m2n::PtrM2N &m2n);

  /**
   * @brief perform a coupling iteration
   * @see hasConverged
   *
   * This function is called from the child classes
   */
  void doImplicitStep();

  /**
   * @brief clears storage for all send data and writes given send data to storage at WINDOW_END
   */
  virtual void overwriteSendValuesAtWindowEnd() = 0;

  /**
   * @brief Stores send data in storage of CouplingData at given time WINDOW_START
   */
  virtual void initializeSendDataStorage() = 0;

  /**
   * @brief used for storing all Data at end of doImplicitStep for later reference.
   */
  void storeIteration();

  /**
   * @brief Sets _sendsInitializedData, if sendData requires initialization
   * @param sendData CouplingData being checked
   */
  void determineInitialSend(DataMap &sendData);

  /**
   * @brief Sets _receivesInitializedData, if receiveData requires initialization
   * @param receiveData CouplingData being checked
   */
  void determineInitialReceive(DataMap &receiveData);

  /**
   * @brief getter for _extrapolationOrder
   */
  int getExtrapolationOrder();

private:
  /// Coupling mode used by coupling scheme.
  CouplingMode _couplingMode = Undefined;

  mutable logging::Logger _log{"cplscheme::BaseCouplingScheme"};

  /// Maximum time being computed. End of simulation is reached, if _time == _maxTime
  double _maxTime;

  /// current time; _time <= _maxTime
  double _time = 0;

  /// Number of time windows that have to be computed. End of simulation is reached, if _timeWindows == _maxTimeWindows
  int _maxTimeWindows;

  /// number of completed time windows; _timeWindows <= _maxTimeWindows
  int _timeWindows = 0;

  /// size of time window; _timeWindowSize <= _maxTime
  double _timeWindowSize;

  /// Part of the window that is already computed; _computedTimeWindowPart <= _timeWindowSize
  double _computedTimeWindowPart = 0;

  /// Limit of iterations during one time window. Continue to next time window, if _iterations == _maxIterations.
  int _maxIterations = -1;

  /// Number of iterations in current time window. _iterations <= _maxIterations
  int _iterations = -1;

  /// Number of total iterations performed.
  int _totalIterations = -1;

  /// True, if local participant is the one starting the explicit scheme.
  bool _doesFirstStep = false;

  /// True, if _computedTimeWindowPart == _timeWindowSize and (coupling has converged or _iterations == _maxIterations)
  bool _isTimeWindowComplete = false;

  /// True, if this participant has to send initialized data.
  bool _sendsInitializedData = false;

  /// True, if this participant has to receive initialized data.
  bool _receivesInitializedData = false;

  /// True, if data has been received from other participant. Flag is used to make sure that coupling scheme is implemented and used correctly.
  bool _hasDataBeenReceived = false;

  /// True, if coupling has been initialized.
  bool _isInitialized = false;

  std::set<Action> _requiredActions;

  std::set<Action> _fulfilledActions;

  /// True if implicit scheme converged
  bool _hasConverged = false;

  /// Responsible for monitoring iteration count over time window.
  std::shared_ptr<io::TXTTableWriter> _iterationsWriter;

  /// Writes out coupling convergence within all time windows.
  std::shared_ptr<io::TXTTableWriter> _convergenceWriter;

  /// Local participant name.
  std::string _localParticipant = "unknown";

  /**
   * Order of predictor of interface values for first participant.
   *
   * The first participant in the implicit coupling scheme has to take some
   * initial guess for the interface values computed by the second participant.
   * There are two possibilities to determine an initial guess:
   *
   * 1) Simply use the converged values of the last time window (constant extrapolation).
   * 2) Compute a linear function from the values of the last two time windows and use it to determine the initial guess (linear extrapolation)
   */
  const int _extrapolationOrder;

  /// Smallest number, taking validDigits into account: eps = std::pow(10.0, -1 * validDigits)
  const double _eps;

  /**
   * @brief Holds meta information to perform a convergence measurement.
   * @param data Associated data field
   * @param couplingData Coupling data history
   * @param suffices Whether this measure already suffices for convergence
   * @param strict Whether non-convergence of this measure leads to a premature end of the simulation
   * @param measure Link to the actual convergence measure
   * @param doesLogging Whether this measure is logged in the convergence file
   */
  struct ConvergenceMeasureContext {
    PtrCouplingData             couplingData;
    bool                        suffices;
    bool                        strict;
    impl::PtrConvergenceMeasure measure;
    bool                        doesLogging;

    std::string logHeader() const
    {
      return "Res" + measure->getAbbreviation() + "(" + couplingData->getDataName() + ")";
    }
  };

  /**
   * @brief All convergence measures of coupling iterations.
   *
   * Before initialization, only dataID and measure variables are filled. Then,
   * the data is fetched from send and receive data assigned to the cpl scheme.
   */
  std::vector<ConvergenceMeasureContext> _convergenceMeasures;

  /// Functions needed for initialize()

  /**
   * @brief implements functionality for initialize in base class.
   */
  virtual void exchangeInitialData() = 0;

  /**
   * @brief Receives result of first advance, if this has to happen inside BaseCouplingScheme::initialize()
   *
   * This is only relevant for the second participant of the SerialCouplingScheme, because other coupling schemes only
   * receive initial data in initialize.
   */
  virtual void performReceiveOfFirstAdvance() = 0;

  /// Functions needed for advance()

  /// Exchanges the first set of data
  virtual void exchangeFirstData() = 0;

  /**
   * @brief Exchanges the second set of data between the participants of the SerialCouplingSchemes
   */
  virtual void exchangeSecondData() = 0;

  /**
   * @brief interface to provide accelerated data, depending on coupling scheme being used
   * @return data being accelerated
   */
  virtual const DataMap getAccelerationData() = 0;

  /**
   * @brief If any required actions are open, an error message is issued.
   */
  void checkCompletenessRequiredActions();

  /**
   * @brief Function to check whether end of time window is reached. Does not check for convergence
   * @returns true if end time of time window is reached.
   */
  bool reachedEndOfTimeWindow();

  /**
   * @brief Initialize txt writers for iterations and convergence tracking
   */
  void initializeTXTWriters();

  /**
   * @brief Advance txt writers for iterations and convergence tracking
   */
  void advanceTXTWriters();

  /**
   * @brief Prints the coupling state
   *
   * @param timeWindows current number of completed time windows
   * @param time current time
   */
  std::string printBasicState(
      int    timeWindows,
      double time) const;

  /**
   * @brief Prints the action state
   * @returns a string representing the required actions.
   */
  std::string printActionsState() const;

  /**
   * @brief Measure whether coupling scheme has converged or not
   * @return Whether coupling scheme has converged
   */
  bool measureConvergence();

  /**
   * @brief Reset all convergence measurements after convergence
   */
  void newConvergenceMeasurements();

  /**
   * @brief Checks whether any CouplingData in dataMap requires initialization
   * @param dataMap map containing CouplingData
   * @return true, if any CouplingData in dataMap requires initialization
   */
  bool anyDataRequiresInitialization(DataMap &dataMap) const;
};
} // namespace cplscheme
} // namespace precice<|MERGE_RESOLUTION|>--- conflicted
+++ resolved
@@ -244,13 +244,11 @@
   bool hasConverged() const override;
 
 protected:
-<<<<<<< HEAD
+  /// All send and receive data as a map "data ID -> data"
+  DataMap _allData;
+
   /// Acceleration method to speedup iteration convergence.
   acceleration::PtrAcceleration _acceleration;
-=======
-  /// All send and receive data as a map "data ID -> data"
-  DataMap _allData;
->>>>>>> bfcf9601
 
   /**
    * @brief Sends data sendDataIDs given in mapCouplingData with communication.
