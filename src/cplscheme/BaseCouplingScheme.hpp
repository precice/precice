#pragma once

#include <Eigen/Core>
#include <algorithm>
#include <map>
#include <memory>
#include <set>
#include <string>
#include <vector>
#include "Constants.hpp"
#include "CouplingData.hpp"
#include "CouplingScheme.hpp"
#include "SharedPointer.hpp"
#include "acceleration/SharedPointer.hpp"
#include "impl/ConvergenceMeasure.hpp"
#include "impl/SharedPointer.hpp"
#include "io/TXTTableWriter.hpp"
#include "logging/Logger.hpp"
#include "m2n/M2N.hpp"
#include "m2n/SharedPointer.hpp"
#include "mesh/SharedPointer.hpp"
#include "utils/assertion.hpp"

namespace precice {
namespace io {
class TXTTableWriter;
} // namespace io

namespace cplscheme {
class CouplingData;

/**
 * @brief Abstract base class for standard coupling schemes.
 *
 * ! General description
 * A coupling scheme computes the actions to be done by the coupled participants
 * (solvers) in time. It provides interface functions to setup, advance and
 * shutdown the coupling scheme and interface functions to query the state of
 * the coupling scheme and required actions of the participants.
 *
 * ! Usage
 * -# create an object of a concrete coupling scheme class
 *    (ExplicitCouplingScheme, e.g.)
 * -# add all meshes holding data to the coupling scheme by addMesh()
 * -# configure the object by adding subclass specific information
 * -# start the coupling scheme with initialize(), where the name of the local
 *    participant, i.e. the participant using the coupling scheme object, is
 *    needed
 * -# retrieve necessary information about sent/received data and the state of
 *    the coupled simulation
 * -# query actions and mark them as fulfilled
 * -# compute data to be sent (possibly taking into account received data from
 *    initialize())
 * -# advance the coupling scheme with advance(); where the maximum time step
 *    size (= time window size) needs to be obeyed
 * -# ....
 * -# when the method isCouplingOngoing() returns false, call finalize() to
 *    stop the coupling scheme
 */
class BaseCouplingScheme : public CouplingScheme {
public:
  enum CouplingMode { Explicit,
                      Implicit,
                      Undefined };

  BaseCouplingScheme(
      double                        maxTime,
      int                           maxTimeWindows,
      double                        timeWindowSize,
      int                           validDigits,
      std::string                   localParticipant,
      int                           maxIterations,
      CouplingMode                  cplMode,
      constants::TimesteppingMethod dtMethod,
      int                           extrapolationOrder);

  /**
   * @brief Getter for _localParticipant
   */
  std::string getLocalParticipant() const override final;

  /**
   * @brief Getter for _sendsInitializedData
   * @returns _sendsInitializedData
   */
  bool sendsInitializedData() const override final;

  /**
   * @brief getter for _isInitialized
   * @returns true, if initialize has been called.
   */
  bool isInitialized() const override final;

  /// @copydoc cplscheme::CouplingScheme::addComputedTime()
  bool addComputedTime(double timeToAdd) override final;

  /**
   * @brief Returns true, if data will be exchanged when calling advance().
   *
   * Also returns true after the last call of advance() at the end of the
   * simulation.
   *
   * @param lastSolverTimeStepSize [IN] The size of the last time step
   *        computed by the solver calling willDataBeExchanged().
   */
  bool willDataBeExchanged(double lastSolverTimeStepSize) const override final;

  /**
   * @brief getter for _hasDataBeenReceived
   * @returns true, if data has been received in last call of advance().
   */
  bool hasDataBeenReceived() const override final;

  /**
   * @brief getter for _time
   * @returns the currently computed time of the coupling scheme.
   */
  double getTime() const override final;

  /**
   * @brief getter for _timeWindows
   * @returns the number of currently computed time windows of the coupling scheme.
   */
  int getTimeWindows() const override final;

  /**
   * @brief Function to check whether time window size is defined by coupling scheme.
   *
   * There are two reasons why a scheme might have a time window size:
   * 1) a fixed time window size is given in the scheme
   * 2) the participant received the time window size from another participant in the scheme
   *
   * @returns true, if time window size is available.
   */
  bool hasTimeWindowSize() const override final;

  /**
   * @brief Returns the time window size, if one is given by the coupling scheme.
   *
   * An assertion is thrown, if no valid time window size is given. Check with
   * hasTimeWindowSize().
   */
  double getTimeWindowSize() const override final;

  /// @copydoc CouplingScheme::getNormalizedWindowTime
  double getNormalizedWindowTime() const override;

  /**
   * @brief Returns the maximal size of the next time step to be computed.
   *
   * If no time window size is prescribed by the coupling scheme, always the
   * maximal double accuracy floating point number value is returned.
   */
  double getNextTimeStepMaxSize() const override final;

  /// Returns true, when the coupled simulation is still ongoing.
  bool isCouplingOngoing() const override final;

  /// Returns true, when the accessor can advance to the next time window.
  bool isTimeWindowComplete() const override final;

  /// Returns true, if the given action has to be performed by the accessor.
  bool isActionRequired(Action action) const override final;

  /// Returns true, if the given action has to be performed by the accessor.
  bool isActionFulfilled(Action action) const override final;

  /// Tells the coupling scheme that the accessor has performed the given action.
  void markActionFulfilled(Action action) override final;

  /// Sets an action required to be performed by the accessor.
  void requireAction(Action action) override final;

  /**
   * @brief Returns coupling state information.
   *
   * Includes current iteration, max iterations, time, time window and action.
   */
  std::string printCouplingState() const override;

  /// Finalizes the coupling scheme.
  void finalize() override final;

  /**
   * @brief Initializes the coupling scheme.
   *
   * @param[in] startTime starting time of coupling scheme
   * @param[in] startTimeWindow starting counter of time window, from which coupling scheme starts
   */
  void initialize(double startTime, int startTimeWindow) override final;

<<<<<<< HEAD
  /// Receives result of first advance, if this has to happen inside SolverInterface::initialize(), see CouplingScheme.hpp
  void receiveResultOfFirstAdvance() override final;
=======
  ChangedMeshes firstSynchronization(const ChangedMeshes &changes) override final;
>>>>>>> 22cfb9d3

  void firstExchange() override final;

  void secondExchange() override final;

  /// Adds a measure to determine the convergence of coupling iterations.
  void addConvergenceMeasure(
      int                         dataID,
      bool                        suffices,
      bool                        strict,
      impl::PtrConvergenceMeasure measure,
      bool                        doesLogging);

  /// Set an acceleration technique.
  void setAcceleration(const acceleration::PtrAcceleration &acceleration);

  /// Mark this couplingscheme as required to synchronize
  void requireSynchronization();

  /**
   * @brief Getter for _doesFirstStep
   * @returns _doesFirstStep
   */
  bool doesFirstStep() const;

  /**
   * @returns true, if coupling scheme has any sendData
   */
  virtual bool hasAnySendData() = 0;

  /**
   * @brief Determines which data is initialized and therefore has to be exchanged during initialize.
   *
   * Calls determineInitialSend and determineInitialReceive for all send and receive data of this coupling scheme.
   */
  virtual void determineInitialDataExchange() = 0;

  /**
   * @brief Function to determine whether coupling scheme is an implicit coupling scheme
   * @returns true, if coupling scheme is implicit
   */
  bool isImplicitCouplingScheme() const override;

  /**
   * @brief Checks if the implicit cplscheme has converged
   *
   * @pre \ref doImplicitStep() or \ref receiveConvergence() has been called
   */
  bool hasConverged() const override;

  bool isSynchronizationRequired() const final;

protected:
  /// All send and receive data as a map "data ID -> data"
  DataMap _allData;

  /// Acceleration method to speedup iteration convergence.
  acceleration::PtrAcceleration _acceleration;

  /**
   * @brief Sends data sendDataIDs given in mapCouplingData with communication.
   *
   * @param m2n M2N used for communication
   * @param sendData DataMap associated with sent data
   */
  void sendData(const m2n::PtrM2N &m2n, const DataMap &sendData);

  /**
   * @brief Receives data receiveDataIDs given in mapCouplingData with communication.
   *
   * @param m2n M2N used for communication
   * @param receiveData DataMap associated with received data
   * @param initialCommunication if true, will store received data for WINDOW_START and WINDOW_END, else store received data only for WINDOW_END
   */
  void receiveData(const m2n::PtrM2N &m2n, const DataMap &receiveData, bool initialCommunication = false);

  /**
   * @brief Initializes storage in receiveData as zero
   *
   * @param receiveData DataMap associated with received data
   */
  void initializeWithZeroInitialData(const DataMap &receiveData);

  /**
   * @brief Adds CouplingData with given properties to this BaseCouplingScheme and returns a pointer to the CouplingData
   *
   * If CouplingData with ID of provided data already exists in coupling scheme, no duplicate is created but a pointer to the already existing CouplingData is returned.
   *
   * @param data data the CouplingData is associated with
   * @param mesh mesh the CouplingData is associated with
   * @param requiresInitialization true, if CouplingData requires initialization
   * @return PtrCouplingData pointer to CouplingData owned by the CouplingScheme
   */
  PtrCouplingData addCouplingData(const mesh::PtrData &data, mesh::PtrMesh mesh, bool requiresInitialization);

  /**
   * @brief Function to determine whether coupling scheme is an explicit coupling scheme
   * @returns true, if coupling scheme is explicit
   */
  bool isExplicitCouplingScheme();

  /**
   * @brief Setter for _timeWindowSize
   * @param timeWindowSize
   */
  void setTimeWindowSize(double timeWindowSize);

  /**
   * @brief Getter for _computedTimeWindowPart
   * @returns _computedTimeWindowPart
   */
  double getComputedTimeWindowPart() const;

  /**
   * @brief Returns the time at the beginning of the current time window.
   *
   * @return time at beginning of the current time window.
   */
  double getWindowStartTime() const;

  /**
   * @brief Setter for _doesFirstStep
   */
  void setDoesFirstStep(bool doesFirstStep);

  /**
   * @brief Used to set flag after data has been received using receiveData().
   */
  void checkDataHasBeenReceived();

  /**
   * @brief Getter for _receivesInitializedData
   * @returns _receivesInitializedData
   */
  bool receivesInitializedData() const;

  /**
   * @brief Setter for _timeWindows
   *
   * Sets the computed time windows of the coupling scheme.
   * Used for testing to allow to advance in time without a coupling partner.
   *
   * @param timeWindows number of time windows
   */
  void setTimeWindows(int timeWindows);

  /**
   * @brief sends convergence to other participant via m2n
   * @param m2n used for sending
   */
  void sendConvergence(const m2n::PtrM2N &m2n);

  /**
   * @brief receives convergence from other participant via m2n
   * @param m2n used for receiving
   * @returns convergence bool
   */
  void receiveConvergence(const m2n::PtrM2N &m2n);

  /**
   * @brief perform a coupling iteration
   * @see hasConverged
   *
   * This function is called from the child classes
   */
  void doImplicitStep();

  /**
   * @brief finalizes this window's data and initializes data for next window.
   */
  void moveToNextWindow();

  /**
   * @brief used for storing all Data at end of doImplicitStep for later reference.
   */
  void storeIteration();

  /**
   * @brief Sets _sendsInitializedData, if sendData requires initialization
   * @param sendData CouplingData being checked
   */
  void determineInitialSend(DataMap &sendData);

  /**
   * @brief Sets _receivesInitializedData, if receiveData requires initialization
   * @param receiveData CouplingData being checked
   */
  void determineInitialReceive(DataMap &receiveData);

<<<<<<< HEAD
  /**
   * @brief getter for _extrapolationOrder
   */
  int getExtrapolationOrder();

  /**
   * @brief Function to check whether end of time window is reached. Does not check for convergence
   * @returns true if end time of time window is reached.
   */
  bool reachedEndOfTimeWindow();

=======
>>>>>>> 22cfb9d3
private:
  /// Coupling mode used by coupling scheme.
  CouplingMode _couplingMode = Undefined;

  mutable logging::Logger _log{"cplscheme::BaseCouplingScheme"};

  /// Maximum time being computed. End of simulation is reached, if getTime() == _maxTime
  double _maxTime;

  /// time of beginning of the current time window
  double _timeWindowStartTime = 0;

  /// Number of time windows that have to be computed. End of simulation is reached, if _timeWindows == _maxTimeWindows
  int _maxTimeWindows;

  /// number of completed time windows; _timeWindows <= _maxTimeWindows
  int _timeWindows = 0;

  /// size of time window; _timeWindowSize <= _maxTime
  double _timeWindowSize;

  /// Part of the window that is already computed; _computedTimeWindowPart <= _timeWindowSize
  double _computedTimeWindowPart = 0;

  /// Limit of iterations during one time window. Continue to next time window, if _iterations == _maxIterations.
  int _maxIterations = -1;

  /// Number of iterations in current time window. _iterations <= _maxIterations
  int _iterations = -1;

  /// Number of total iterations performed.
  int _totalIterations = -1;

  /// True, if local participant is the one starting the explicit scheme.
  bool _doesFirstStep = false;

  /// True, if _computedTimeWindowPart == _timeWindowSize and (coupling has converged or _iterations == _maxIterations)
  bool _isTimeWindowComplete = false;

  /// True, if this participant has to send initialized data.
  bool _sendsInitializedData = false;

  /// True, if this participant has to receive initialized data.
  bool _receivesInitializedData = false;

  /// True, if data has been received from other participant. Flag is used to make sure that coupling scheme is implemented and used correctly.
  bool _hasDataBeenReceived = false;

  /// True, if coupling has been initialized.
  bool _isInitialized = false;

  std::set<Action> _requiredActions;

  std::set<Action> _fulfilledActions;

  /// True if implicit scheme converged
  bool _hasConverged = false;

  /// Responsible for monitoring iteration count over time window.
  std::shared_ptr<io::TXTTableWriter> _iterationsWriter;

  /// Writes out coupling convergence within all time windows.
  std::shared_ptr<io::TXTTableWriter> _convergenceWriter;

  /// Local participant name.
  std::string _localParticipant = "unknown";

  /**
   * Order of predictor of interface values for first participant.
   *
   * When a participant enters a new window, it has to take some initial guess for the interface values at the end of the window computed by the other participants.
   * There are two possibilities to determine an initial guess:
   *
   * 1) Simply use the converged values of the last time window (constant extrapolation).
   * 2) Compute a linear function from the values of the last two time windows and use it to determine the initial guess (linear extrapolation)
   */
  int _extrapolationOrder;

  /// Smallest number, taking validDigits into account: eps = std::pow(10.0, -1 * validDigits)
  const double _eps;

  /// Is either the local or the remote coupling partner dynamic?
  bool _isSynchonizationRequired = false;

  /**
   * @brief Holds meta information to perform a convergence measurement.
   * @param data Associated data field
   * @param couplingData Coupling data history
   * @param suffices Whether this measure already suffices for convergence
   * @param strict Whether non-convergence of this measure leads to a premature end of the simulation
   * @param measure Link to the actual convergence measure
   * @param doesLogging Whether this measure is logged in the convergence file
   */
  struct ConvergenceMeasureContext {
    PtrCouplingData             couplingData;
    bool                        suffices;
    bool                        strict;
    impl::PtrConvergenceMeasure measure;
    bool                        doesLogging;

    std::string logHeader() const
    {
      return "Res" + measure->getAbbreviation() + "(" + couplingData->getDataName() + ")";
    }
  };

  /**
   * @brief All convergence measures of coupling iterations.
   *
   * Before initialization, only dataID and measure variables are filled. Then,
   * the data is fetched from send and receive data assigned to the cpl scheme.
   */
  std::vector<ConvergenceMeasureContext> _convergenceMeasures;

  /// Functions needed for initialize()

  /**
   * @brief Need to initialize receive data
   */
  virtual void initializeReceiveDataStorage() = 0;

  /**
   * @brief implements functionality for initialize in base class.
   */
  virtual void exchangeInitialData() = 0;

  /// Exchanges the first set of data
  virtual void exchangeFirstData() = 0;

  /// Exchanges the second set of data
  virtual void exchangeSecondData() = 0;

  /**
   * @brief interface to provide accelerated data, depending on coupling scheme being used
   * @return data being accelerated
   */
  virtual const DataMap &getAccelerationData() = 0;

  /**
   * @brief If any required actions are open, an error message is issued.
   */
  void checkCompletenessRequiredActions();

  /**
   * @brief Initialize txt writers for iterations and convergence tracking
   */
  void initializeTXTWriters();

  /**
   * @brief Advance txt writers for iterations and convergence tracking
   */
  void advanceTXTWriters();

  /**
   * @brief Prints the coupling state
   *
   * @param timeWindows current number of completed time windows
   * @param time current time
   */
  std::string printBasicState(
      int    timeWindows,
      double time) const;

  /**
   * @brief Prints the action state
   * @returns a string representing the required actions.
   */
  std::string printActionsState() const;

  /**
   * @brief Measure whether coupling scheme has converged or not
   * @return Whether coupling scheme has converged
   */
  bool measureConvergence();

  /**
   * @brief Reset all convergence measurements after convergence
   */
  void newConvergenceMeasurements();

  /**
   * @brief Checks whether any CouplingData in dataMap requires initialization
   * @param dataMap map containing CouplingData
   * @return true, if any CouplingData in dataMap requires initialization
   */
  bool anyDataRequiresInitialization(DataMap &dataMap) const;
};
} // namespace cplscheme
} // namespace precice<|MERGE_RESOLUTION|>--- conflicted
+++ resolved
@@ -189,13 +189,6 @@
    */
   void initialize(double startTime, int startTimeWindow) override final;
 
-<<<<<<< HEAD
-  /// Receives result of first advance, if this has to happen inside SolverInterface::initialize(), see CouplingScheme.hpp
-  void receiveResultOfFirstAdvance() override final;
-=======
-  ChangedMeshes firstSynchronization(const ChangedMeshes &changes) override final;
->>>>>>> 22cfb9d3
-
   void firstExchange() override final;
 
   void secondExchange() override final;
@@ -384,7 +377,6 @@
    */
   void determineInitialReceive(DataMap &receiveData);
 
-<<<<<<< HEAD
   /**
    * @brief getter for _extrapolationOrder
    */
@@ -396,8 +388,6 @@
    */
   bool reachedEndOfTimeWindow();
 
-=======
->>>>>>> 22cfb9d3
 private:
   /// Coupling mode used by coupling scheme.
   CouplingMode _couplingMode = Undefined;
