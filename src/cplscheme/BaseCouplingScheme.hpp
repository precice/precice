--- conflicted
+++ resolved
@@ -242,14 +242,12 @@
   /// Acceleration method to speedup iteration convergence.
   acceleration::PtrAcceleration _acceleration;
 
-<<<<<<< HEAD
-  void sendNumberOfTimeSteps(const m2n::PtrM2N &m2n, const int numberOfTimeSteps);
-
-  void sendTimes(const m2n::PtrM2N &m2n, const Eigen::VectorXd &times);
-=======
   /// Allows to query whether experimental mode is used or not.
   const bool _useExperimental;
->>>>>>> c1858906
+
+  void sendNumberOfTimeSteps(const m2n::PtrM2N &m2n, const int numberOfTimeSteps);
+
+  void sendTimes(const m2n::PtrM2N &m2n, const Eigen::VectorXd &times);
 
   /**
    * @brief Sends data sendDataIDs given in mapCouplingData with communication.
