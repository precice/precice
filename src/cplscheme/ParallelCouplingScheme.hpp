--- conflicted
+++ resolved
@@ -59,12 +59,10 @@
 private:
   logging::Logger _log{"cplscheme::ParallelCouplingScheme"};
 
-<<<<<<< HEAD
   void performReceiveOfFirstAdvance() override final;
-=======
+
   /// Exchanges first set of data between the participants of the ParallelCouplingScheme
   void exchangeFirstData() override;
->>>>>>> 444516f5
 
   /**
    * @brief Exchanges the second set of data between the participants of the ParallelCouplingScheme and applies acceleration.
