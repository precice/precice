--- conflicted
+++ resolved
@@ -63,13 +63,10 @@
 private:
   logging::Logger _log{"cplscheme::ParallelCouplingScheme"};
 
-<<<<<<< HEAD
   /// Exchanges first set of data between the participants of the ParallelCouplingScheme
-=======
   /// @copydoc cplscheme::BaseCouplingScheme::exchangeInitialData()
   void exchangeInitialData() override final;
 
->>>>>>> 22cfb9d3
   void exchangeFirstData() override final;
 
   /**
