--- conflicted
+++ resolved
@@ -4,20 +4,12 @@
 
 int WaveformFixture::numberOfStoredSamples(time::Waveform &waveform)
 {
-<<<<<<< HEAD
-  return waveform._timeStepsStorage.nTimes();
-=======
   return waveform._storage.nTimes();
->>>>>>> 53fda271
 }
 
 int WaveformFixture::valuesSize(time::Waveform &waveform)
 {
-<<<<<<< HEAD
-  return waveform._timeStepsStorage.nDofs();
-=======
   return waveform._storage.nDofs();
->>>>>>> 53fda271
 }
 
 } // namespace precice::testing