#pragma once

#include "Testing.hpp"
#include "utils/Parallel.hpp"
#include "utils/MasterSlave.hpp"
#include "com/Communication.hpp"
#include "com/MPIDirectCommunication.hpp"
#include "m2n/M2N.hpp"
#include "m2n/GatherScatterComFactory.hpp"
#include "m2n/SharedPointer.hpp"

namespace precice
{
namespace testing
{

#ifndef PRECICE_NO_MPI

/// Fixture to create and destroy a master communication
/**
 * Many tests with parallel features need a working master communication. This fixture avoid code duplication for such tests.
 */
struct MasterComFixture {
  MasterComFixture()
  {
    utils::MasterSlave::_communication = com::PtrCommunication(new com::MPIDirectCommunication());
    int size = Par::getCommunicatorSize();

    if (utils::Parallel::getProcessRank() == 0){ //Master
      utils::Parallel::splitCommunicator( "Master" );
      utils::MasterSlave::_rank = 0;
      utils::MasterSlave::_size = size;
      utils::MasterSlave::_slaveMode = false;
      utils::MasterSlave::_masterMode = true;
<<<<<<< HEAD
      utils::MasterSlave::_communication->acceptConnection ( "Master", "Slaves", utils::Parallel::getProcessRank() );
=======
      utils::MasterSlave::_communication->acceptConnection( "Master", "Slaves" );
>>>>>>> 6e5bbbeb
      utils::MasterSlave::_communication->setRankOffset(1);
    }
    else {//Slaves
      assertion(utils::Parallel::getProcessRank() > 0 && utils::Parallel::getProcessRank() < size);
      utils::Parallel::splitCommunicator( "Slaves" );
      utils::MasterSlave::_rank = utils::Parallel::getProcessRank();
      utils::MasterSlave::_size = size;
      utils::MasterSlave::_slaveMode = true;
      utils::MasterSlave::_masterMode = false;
      utils::MasterSlave::_communication->requestConnection( "Master", "Slaves", utils::Parallel::getProcessRank()-1 , size-1 );
    }
  }

  ~MasterComFixture()
  {
    utils::MasterSlave::_communication = nullptr;
    utils::MasterSlave::reset();
    utils::Parallel::clearGroups();
  }
};

/// Fixture to create and destroy an m2n communication between two participants
struct M2NFixture {
  m2n::PtrM2N m2n;

  M2NFixture()
  {
    com::PtrCommunication participantCom =
          com::PtrCommunication(new com::MPIDirectCommunication());
    m2n::DistributedComFactory::SharedPointer distrFactory = m2n::DistributedComFactory::SharedPointer(
        new m2n::GatherScatterComFactory(participantCom));
    m2n = m2n::PtrM2N(new m2n::M2N(participantCom, distrFactory));

    if (utils::Parallel::getProcessRank() == 0){
      utils::Parallel::splitCommunicator( "ParticipantOne" );
      m2n->acceptMasterConnection ( "ParticipantOne", "ParticipantTwo");
    }
    else if(utils::Parallel::getProcessRank() == 1){//Master
      utils::Parallel::splitCommunicator( "ParticipantTwo" );
      m2n->requestMasterConnection ( "ParticipantOne", "ParticipantTwo" );
    }
  }

  ~M2NFixture()
  {
    utils::Parallel::clearGroups();
  }
};

#endif // PRECICE_NO_MPI

/// Fixture to split two participants such that both can interact in an integration test
struct SplitParticipantsFixture {
  int participantID;

  SplitParticipantsFixture()
  {
    if(utils::Parallel::getProcessRank()<=1){
      utils::Parallel::splitCommunicator( "ParticipantOne" );
      utils::Parallel::setGlobalCommunicator(utils::Parallel::getLocalCommunicator());
      utils::Parallel::clearGroups(); //This is important, if the testcase uses MPI communication again
      participantID = 1;
    }
    else {
      assertion(utils::Parallel::getProcessRank() > 1 && utils::Parallel::getProcessRank() < 4);
      utils::Parallel::splitCommunicator( "ParticipantTwo" );
      utils::Parallel::setGlobalCommunicator(utils::Parallel::getLocalCommunicator());
      utils::Parallel::clearGroups();
      participantID = 2;
    }
  }

  ~SplitParticipantsFixture()
  {
    utils::Parallel::setGlobalCommunicator(utils::Parallel::getCommunicatorWorld());
  }

};

}}<|MERGE_RESOLUTION|>--- conflicted
+++ resolved
@@ -32,11 +32,7 @@
       utils::MasterSlave::_size = size;
       utils::MasterSlave::_slaveMode = false;
       utils::MasterSlave::_masterMode = true;
-<<<<<<< HEAD
       utils::MasterSlave::_communication->acceptConnection ( "Master", "Slaves", utils::Parallel::getProcessRank() );
-=======
-      utils::MasterSlave::_communication->acceptConnection( "Master", "Slaves" );
->>>>>>> 6e5bbbeb
       utils::MasterSlave::_communication->setRankOffset(1);
     }
     else {//Slaves
