#include <boost/filesystem.hpp>
#include <boost/test/tree/test_case_counter.hpp>
#include <boost/test/tree/traverse.hpp>
#include <boost/test/unit_test.hpp>
#include <boost/test/unit_test_parameters.hpp>
#include <iostream>
#include "logging/LogConfiguration.hpp"
#include "utils/EventUtils.hpp"
#include "utils/MasterSlave.hpp"
#include "utils/Parallel.hpp"
#include "utils/Petsc.hpp"

namespace precice {
extern bool testMode;
extern bool syncMode;
} // namespace precice

/// Boost test Initialization function
/**
Boost Test Log Levels and corresponding command line arguments to --log_level
as of Boost 1.68:

\code
type = enum boost::unit_test::log_level : int {
  boost::unit_test::invalid_log_level = -1,
  boost::unit_test::log_successful_tests = 0, all
  boost::unit_test::log_test_units = 1, unit_scope, test_suite
  boost::unit_test::log_messages = 2, message
  boost::unit_test::log_warnings = 3, warning
  boost::unit_test::log_all_errors = 4, error (default log level)
  boost::unit_test::log_cpp_exception_errors = 5, cpp_exception
  boost::unit_test::log_system_errors = 6, system_error
  boost::unit_test::log_fatal_errors, fatal_error
  boost::unit_test::log_nothing, nothing
}
\endcode
**/
bool init_unit_test()
{
  using namespace boost::unit_test;
  using namespace precice;

  auto &master_suite        = framework::master_test_suite();
  master_suite.p_name.value = "preCICE Tests";

  auto logConfigs = logging::readLogConfFile("log.conf");

  if (logConfigs.empty()) { // nothing has been read from log.conf
#if BOOST_VERSION == 106900
    std::cerr << "Boost 1.69 get log_level is broken, preCICE log level set to debug.\n";
    auto logLevel = log_successful_tests;
#else
    auto logLevel = runtime_config::get<log_level>(runtime_config::btrt_log_level);
#endif

    logging::BackendConfiguration config;
    if (logLevel == log_successful_tests or logLevel == log_test_units)
      config.filter = "%Severity% >= debug";
    if (logLevel == log_messages)
      config.filter = "%Severity% >= info";
    if (logLevel == log_warnings)
      config.filter = "%Severity% >= warning";
    if (logLevel >= log_all_errors)
      config.filter = "%Severity% >= warning"; // log warnings in any case

    logConfigs.push_back(config);
  }

  // Initialize either with empty logConfig -> default, configs that are read from file
  // or from the Boost Test log level.
  logging::setupLogging(logConfigs);
  logging::lockConf();

  // Sets the default tolerance for floating point comparisions
  // Can be overwritten on a per-test or per-suite basis using decators
  // boost::unit_test::decorator::collector::instance() * boost::unit_test::tolerance(0.001);
  *tolerance(1e-9); // Stores the decorator in the collector singleton
#if BOOST_VERSION < 106900
  decorator::collector::instance().store_in(master_suite);
#else
  decorator::collector_t::instance().store_in(master_suite);
#endif

  return true;
}

int countEnabledTests()
{
  using namespace boost::unit_test;
  test_case_counter tcc;
  traverse_test_tree(framework::master_test_suite(), tcc, true);
  return tcc.p_count;
}

/// Entry point for the boost test executable
int main(int argc, char *argv[])
{
  using namespace precice;

  precice::testMode = true;
  precice::syncMode = false;
  logging::setupLogging(); // first logging initalization, as early as possible
  utils::Parallel::initializeMPI(&argc, &argv);
<<<<<<< HEAD
  const auto rank = utils::Parallel::current()->rank();
  const auto size = utils::Parallel::current()->size();
  logging::setMPIRank(rank);

  if (size < 4) {
    if (rank == 0) {
      std::cerr << "ERROR: The tests require at least 4 MPI processes.\n";
    }
    return 2;
  }

  std::cout << "This test suite runs on rank " << rank << " of " << size << '\n';

  const int retCode = boost::unit_test::unit_test_main(&init_unit_test, argc, argv);
=======
  logging::setMPIRank(utils::Parallel::getProcessRank());
  utils::Petsc::initialize(&argc, &argv);
  utils::EventRegistry::instance().initialize("precice-Tests", "", utils::Parallel::getGlobalCommunicator());

  const int rank = utils::Parallel::getProcessRank();
  const int size = utils::Parallel::getCommunicatorSize();

  if (size < 4) {
    if (rank == 0)
      std::cerr << "Running tests on less than four processors. Not all tests are executed.\n";
  }
  if (size > 4) {
    if (rank == 0)
      std::cerr << "Running tests on more than 4 processors is not supported. Aborting.\n";
    std::exit(-1);
  }

  int       retCode  = boost::unit_test::unit_test_main(&init_unit_test, argc, argv);
  const int testsRan = countEnabledTests();

  // Override the return code if the slaves have nothing to test
  if ((testsRan == 0) && (rank != 0)) {
    retCode = EXIT_SUCCESS;
  }
>>>>>>> 3eb896b4

  utils::MasterSlave::_communication = nullptr;
  utils::Parallel::finalizeMPI();
  return retCode;
}<|MERGE_RESOLUTION|>--- conflicted
+++ resolved
@@ -101,7 +101,6 @@
   precice::syncMode = false;
   logging::setupLogging(); // first logging initalization, as early as possible
   utils::Parallel::initializeMPI(&argc, &argv);
-<<<<<<< HEAD
   const auto rank = utils::Parallel::current()->rank();
   const auto size = utils::Parallel::current()->size();
   logging::setMPIRank(rank);
@@ -115,25 +114,6 @@
 
   std::cout << "This test suite runs on rank " << rank << " of " << size << '\n';
 
-  const int retCode = boost::unit_test::unit_test_main(&init_unit_test, argc, argv);
-=======
-  logging::setMPIRank(utils::Parallel::getProcessRank());
-  utils::Petsc::initialize(&argc, &argv);
-  utils::EventRegistry::instance().initialize("precice-Tests", "", utils::Parallel::getGlobalCommunicator());
-
-  const int rank = utils::Parallel::getProcessRank();
-  const int size = utils::Parallel::getCommunicatorSize();
-
-  if (size < 4) {
-    if (rank == 0)
-      std::cerr << "Running tests on less than four processors. Not all tests are executed.\n";
-  }
-  if (size > 4) {
-    if (rank == 0)
-      std::cerr << "Running tests on more than 4 processors is not supported. Aborting.\n";
-    std::exit(-1);
-  }
-
   int       retCode  = boost::unit_test::unit_test_main(&init_unit_test, argc, argv);
   const int testsRan = countEnabledTests();
 
@@ -141,7 +121,6 @@
   if ((testsRan == 0) && (rank != 0)) {
     retCode = EXIT_SUCCESS;
   }
->>>>>>> 3eb896b4
 
   utils::MasterSlave::_communication = nullptr;
   utils::Parallel::finalizeMPI();
