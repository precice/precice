#pragma once

#include "time/Waveform.hpp"

namespace precice {
namespace testing {
/*
 * @brief A fixture that is used to access private functions of the Waveform class.
 *
 * The fixture can be used to call private functions for individual testing. 
 */
class WaveformFixture {
public:
<<<<<<< HEAD
  int numberOfValidSamples(time::Waveform &waveform);

  int numberOfSamples(time::Waveform &waveform);
=======
  int numberOfStoredSamples(time::Waveform &waveform);
>>>>>>> 291042ea

  int sizeOfSampleStorage(time::Waveform &waveform);

  int dataSize(time::Waveform &waveform);

  double getValue(time::Waveform &waveform, int dataID, int sampleID);
};

} // namespace testing
} // namespace precice<|MERGE_RESOLUTION|>--- conflicted
+++ resolved
@@ -11,13 +11,7 @@
  */
 class WaveformFixture {
 public:
-<<<<<<< HEAD
-  int numberOfValidSamples(time::Waveform &waveform);
-
-  int numberOfSamples(time::Waveform &waveform);
-=======
   int numberOfStoredSamples(time::Waveform &waveform);
->>>>>>> 291042ea
 
   int sizeOfSampleStorage(time::Waveform &waveform);
 
