#include <Eigen/Core>
#include <algorithm>
#include <array>
#include <boost/container/flat_map.hpp>
#include <functional>
#include <memory>
#include <ostream>
#include <type_traits>
#include <utility>
#include <vector>

#include "Edge.hpp"
#include "Mesh.hpp"
#include "Triangle.hpp"
#include "logging/LogMacros.hpp"
#include "math/geometry.hpp"
#include "mesh/Data.hpp"
#include "precice/types.hpp"
#include "query/Index.hpp"
#include "utils/EigenHelperFunctions.hpp"

namespace precice {
namespace mesh {

Mesh::Mesh(
    std::string name,
    int         dimensions,
    MeshID      id)
    : _name(std::move(name)),
      _dimensions(dimensions),
      _id(id),
      _boundingBox(dimensions)
{
  PRECICE_ASSERT((_dimensions == 2) || (_dimensions == 3), _dimensions);
  PRECICE_ASSERT(_name != std::string(""));

  meshChanged.connect([](Mesh &m) { query::clearCache(m); });
  meshDestroyed.connect([](Mesh &m) { query::clearCache(m); });
}

Mesh::~Mesh()
{
  meshDestroyed(*this); // emit signal
}

Mesh::VertexContainer &Mesh::vertices()
{
  return _vertices;
}

const Mesh::VertexContainer &Mesh::vertices() const
{
  return _vertices;
}

Mesh::EdgeContainer &Mesh::edges()
{
  return _edges;
}

const Mesh::EdgeContainer &Mesh::edges() const
{
  return _edges;
}

Mesh::TriangleContainer &Mesh::triangles()
{
  return _triangles;
}

const Mesh::TriangleContainer &Mesh::triangles() const
{
  return _triangles;
}

int Mesh::getDimensions() const
{
  return _dimensions;
}

Vertex &Mesh::createVertex(const Eigen::VectorXd &coords)
{
  PRECICE_ASSERT(coords.size() == _dimensions, coords.size(), _dimensions);
  auto nextID = _vertices.size();
  _vertices.emplace_back(coords, nextID);
  return _vertices.back();
}

Edge &Mesh::createEdge(
    Vertex &vertexOne,
    Vertex &vertexTwo)
{
  auto nextID = _edges.size();
  _edges.emplace_back(vertexOne, vertexTwo, nextID);
  return _edges.back();
}

Edge &Mesh::createUniqueEdge(
    Vertex &vertexOne,
    Vertex &vertexTwo)
{
  const std::array<VertexID, 2> vids{vertexOne.getID(), vertexTwo.getID()};
  const auto                    eend = edges().end();
  auto                          pos  = std::find_if(edges().begin(), eend,
                          [&vids](const Edge &e) -> bool {
                            const std::array<VertexID, 2> eids{e.vertex(0).getID(), e.vertex(1).getID()};
                            return std::is_permutation(vids.begin(), vids.end(), eids.begin());
                          });
  if (pos != eend) {
    return *pos;
  } else {
    return createEdge(vertexOne, vertexTwo);
  }
}

Triangle &Mesh::createTriangle(
    Edge &edgeOne,
    Edge &edgeTwo,
    Edge &edgeThree)
{
  PRECICE_ASSERT(
      edgeOne.connectedTo(edgeTwo) &&
      edgeTwo.connectedTo(edgeThree) &&
      edgeThree.connectedTo(edgeOne));
  auto nextID = _triangles.size();
  _triangles.emplace_back(edgeOne, edgeTwo, edgeThree, nextID);
  return _triangles.back();
}

PtrData &Mesh::createData(
    const std::string &name,
    int                dimension)
{
  PRECICE_TRACE(name, dimension);
  for (const PtrData &data : _data) {
    PRECICE_CHECK(data->getName() != name,
                  "Data \"{}\" cannot be created twice for mesh \"{}\". "
                  "Please rename or remove one of the use-data tags with name \"{}\".",
                  name, _name, name);
  }
  int     id = Data::getDataCount();
  PtrData data(new Data(name, id, dimension));
  _data.push_back(data);
  return _data.back();
}

const Mesh::DataContainer &Mesh::data() const
{
  return _data;
}

bool Mesh::hasDataID(DataID dataID) const
{
  auto iter = std::find_if(_data.begin(), _data.end(), [dataID](const auto &dptr) {
    return dptr->getID() == dataID;
  });
  return iter != _data.end(); // if id was not found in mesh, iter == _data.end()
}

const PtrData &Mesh::data(DataID dataID) const
{
  auto iter = std::find_if(_data.begin(), _data.end(), [dataID](const auto &dptr) {
    return dptr->getID() == dataID;
  });
  PRECICE_ASSERT(iter != _data.end(), "Data with id not found in mesh.", dataID, _name);
  return *iter;
}

bool Mesh::hasDataName(const std::string &dataName) const
{
  auto iter = std::find_if(_data.begin(), _data.end(), [&dataName](const auto &dptr) {
    return dptr->getName() == dataName;
  });
  return iter != _data.end(); // if name was not found in mesh, iter == _data.end()
}

const PtrData &Mesh::data(const std::string &dataName) const
{
  auto iter = std::find_if(_data.begin(), _data.end(), [&dataName](const auto &dptr) {
    return dptr->getName() == dataName;
  });
  PRECICE_ASSERT(iter != _data.end(), "Data not found in mesh", dataName, _name);
  return *iter;
}

const std::string &Mesh::getName() const
{
  return _name;
}

MeshID Mesh::getID() const
{
  return _id;
}

bool Mesh::isValidVertexID(VertexID vertexID) const
{
  return (0 <= vertexID) && (static_cast<size_t>(vertexID) < vertices().size());
}

bool Mesh::isValidEdgeID(EdgeID edgeID) const
{
  return (0 <= edgeID) && (static_cast<size_t>(edgeID) < edges().size());
}

void Mesh::allocateDataValues()
{
  PRECICE_TRACE(_vertices.size());
  const auto expectedCount = _vertices.size();
  using SizeType           = std::remove_cv<decltype(expectedCount)>::type;
  for (PtrData &data : _data) {
    const SizeType expectedSize = expectedCount * data->getDimensions();
    const auto     actualSize   = static_cast<SizeType>(data->values().size());
    // Shrink Buffer
    if (expectedSize < actualSize) {
      data->values().resize(expectedSize);
    }
    // Enlarge Buffer
    if (expectedSize > actualSize) {
      const auto leftToAllocate = expectedSize - actualSize;
      utils::append(data->values(), Eigen::VectorXd(Eigen::VectorXd::Zero(leftToAllocate)));
    }
    PRECICE_DEBUG("Data {} now has {} values", data->getName(), data->values().size());
  }
}

void Mesh::computeBoundingBox()
{
  PRECICE_TRACE(_name);

  // Keep the bounding box if set via the API function.
  BoundingBox bb = _boundingBox.empty() ? BoundingBox(_dimensions) : BoundingBox(_boundingBox);

  for (const Vertex &vertex : _vertices) {
    bb.expandBy(vertex);
  }
  _boundingBox = std::move(bb);
  PRECICE_DEBUG("Bounding Box, {}", _boundingBox);
}

void Mesh::clear()
{
  _triangles.clear();
  _edges.clear();
  _vertices.clear();

  meshChanged(*this);

  for (mesh::PtrData &data : _data) {
    data->values().resize(0);
  }
}

/// @todo this should be handled by the Parition
void Mesh::clearPartitioning()
{
  _connectedRanks.clear();
  _communicationMap.clear();
  _vertexDistribution.clear();
  _vertexOffsets.clear();
  _globalNumberOfVertices = 0;
}

Mesh::VertexDistribution &Mesh::getVertexDistribution()
{
  return _vertexDistribution;
}

const Mesh::VertexDistribution &Mesh::getVertexDistribution() const
{
  return _vertexDistribution;
}

std::vector<int> &Mesh::getVertexOffsets()
{
  return _vertexOffsets;
}

const std::vector<int> &Mesh::getVertexOffsets() const
{
  return _vertexOffsets;
}

void Mesh::setVertexOffsets(std::vector<int> &vertexOffsets)
{
  _vertexOffsets = vertexOffsets;
}

int Mesh::getGlobalNumberOfVertices() const
{
  return _globalNumberOfVertices;
}

void Mesh::setGlobalNumberOfVertices(int num)
{
  _globalNumberOfVertices = num;
}

<<<<<<< HEAD
int Mesh::getGlobalNumberOfEdges() const
{
  return _globalNumberOfEdges;
}

void Mesh::setGlobalNumberOfEdges(int num)
{
  _globalNumberOfEdges = num;
}

int Mesh::getGlobalNumberOfTriangles() const
{
  return _globalNumberOfTriangles;
}

void Mesh::setGlobalNumberOfTriangles(int num)
{
  _globalNumberOfTriangles = num;
}

Eigen::VectorXd Mesh::getOwnedVertexData(int dataID)
=======
Eigen::VectorXd Mesh::getOwnedVertexData(DataID dataID)
>>>>>>> 6e00e86c
{

  std::vector<double> ownedDataVector;
  int                 valueDim = data(dataID)->getDimensions();
  int                 index    = 0;

  for (const auto &vertex : vertices()) {
    if (vertex.isOwner()) {
      for (int dim = 0; dim < valueDim; ++dim) {
        ownedDataVector.push_back(data(dataID)->values()[index * valueDim + dim]);
      }
    }
    ++index;
  }
  Eigen::Map<Eigen::VectorXd> ownedData(ownedDataVector.data(), ownedDataVector.size());

  return ownedData;
}

void Mesh::tagAll()
{
  for (auto &vertex : _vertices) {
    vertex.tag();
  }
}

void Mesh::addMesh(
    Mesh &deltaMesh)
{
  PRECICE_TRACE();
  PRECICE_ASSERT(_dimensions == deltaMesh.getDimensions());

  boost::container::flat_map<VertexID, Vertex *> vertexMap;
  vertexMap.reserve(deltaMesh.vertices().size());
  Eigen::VectorXd coords(_dimensions);
  for (const Vertex &vertex : deltaMesh.vertices()) {
    coords    = vertex.getCoords();
    Vertex &v = createVertex(coords);
    v.setGlobalIndex(vertex.getGlobalIndex());
    if (vertex.isTagged())
      v.tag();
    v.setOwner(vertex.isOwner());
    PRECICE_ASSERT(vertex.getID() >= 0, vertex.getID());
    vertexMap[vertex.getID()] = &v;
  }

  boost::container::flat_map<EdgeID, Edge *> edgeMap;
  edgeMap.reserve(deltaMesh.edges().size());
  // you cannot just take the vertices from the edge and add them,
  // since you need the vertices from the new mesh
  // (which may differ in IDs)
  for (const Edge &edge : deltaMesh.edges()) {
    VertexID vertexIndex1 = edge.vertex(0).getID();
    VertexID vertexIndex2 = edge.vertex(1).getID();
    PRECICE_ASSERT((vertexMap.count(vertexIndex1) == 1) &&
                   (vertexMap.count(vertexIndex2) == 1));
    Edge &e = createEdge(*vertexMap[vertexIndex1], *vertexMap[vertexIndex2]);
    e.setGlobalIndex(edge.getGlobalIndex());
    e.setOwner(edge.isOwner());
    edgeMap[edge.getID()] = &e;
  }

  if (_dimensions == 3) {
    for (const Triangle &triangle : deltaMesh.triangles()) {
      EdgeID edgeIndex1 = triangle.edge(0).getID();
      EdgeID edgeIndex2 = triangle.edge(1).getID();
      EdgeID edgeIndex3 = triangle.edge(2).getID();
      PRECICE_ASSERT((edgeMap.count(edgeIndex1) == 1) &&
                     (edgeMap.count(edgeIndex2) == 1) &&
                     (edgeMap.count(edgeIndex3) == 1));
      Triangle &t = createTriangle(*edgeMap[edgeIndex1], *edgeMap[edgeIndex2], *edgeMap[edgeIndex3]);
      t.setGlobalIndex(triangle.getGlobalIndex());
      t.setOwner(triangle.isOwner());
    }
  }
  meshChanged(*this);
}

const BoundingBox &Mesh::getBoundingBox() const
{
  return _boundingBox;
}

void Mesh::expandBoundingBox(const BoundingBox &boundingBox)
{
  _boundingBox.expandBy(boundingBox);
}

bool Mesh::operator==(const Mesh &other) const
{
  bool equal = true;
  equal &= _vertices.size() == other._vertices.size() &&
           std::is_permutation(_vertices.begin(), _vertices.end(), other._vertices.begin());
  equal &= _edges.size() == other._edges.size() &&
           std::is_permutation(_edges.begin(), _edges.end(), other._edges.begin());
  equal &= _triangles.size() == other._triangles.size() &&
           std::is_permutation(_triangles.begin(), _triangles.end(), other._triangles.begin());
  return equal;
}

bool Mesh::operator!=(const Mesh &other) const
{
  return !(*this == other);
}

std::ostream &operator<<(std::ostream &os, const Mesh &m)
{
  os << "Mesh \"" << m.getName() << "\", dimensionality = " << m.getDimensions() << ":\n";
  os << "GEOMETRYCOLLECTION(\n";
  const auto  token = ", ";
  const auto *sep   = "";
  for (auto &vertex : m.vertices()) {
    os << sep << vertex;
    sep = token;
  }
  sep = ",\n";
  for (auto &edge : m.edges()) {
    os << sep << edge;
    sep = token;
  }
  sep = ",\n";
  for (auto &triangle : m.triangles()) {
    os << sep << triangle;
    sep = token;
  }
  os << "\n)";
  return os;
}

} // namespace mesh
} // namespace precice<|MERGE_RESOLUTION|>--- conflicted
+++ resolved
@@ -296,7 +296,6 @@
   _globalNumberOfVertices = num;
 }
 
-<<<<<<< HEAD
 int Mesh::getGlobalNumberOfEdges() const
 {
   return _globalNumberOfEdges;
@@ -317,10 +316,7 @@
   _globalNumberOfTriangles = num;
 }
 
-Eigen::VectorXd Mesh::getOwnedVertexData(int dataID)
-=======
 Eigen::VectorXd Mesh::getOwnedVertexData(DataID dataID)
->>>>>>> 6e00e86c
 {
 
   std::vector<double> ownedDataVector;
