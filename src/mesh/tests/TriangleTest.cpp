#include <sstream>

#include "mesh/Edge.hpp"
#include "mesh/Triangle.hpp"
#include "mesh/Vertex.hpp"
#include "testing/Testing.hpp"

#include <iterator>

using namespace precice::mesh;

BOOST_AUTO_TEST_SUITE(MeshTests)

BOOST_AUTO_TEST_CASE(Triangles)
{
  using Eigen::Vector3d;
  Vector3d coords1(0.0, 0.0, 0.0);
  Vector3d coords2(1.0, 0.0, 0.0);
  Vector3d coords3(1.0, 1.0, 0.0);
  {
    Vertex v1(coords1, 0);
    Vertex v2(coords2, 1);
    Vertex v3(coords3, 2);

    Edge e1(v1, v2, 0);
    Edge e2(v3, v2, 1);
    Edge e3(v3, v1, 2);

    Triangle triangle(e1, e2, e3, 0);

    Vertex &v1ref = triangle.vertex(0);
    BOOST_TEST(v1ref.getID() == v1.getID());

    Vertex &v2ref = triangle.vertex(1);
    BOOST_TEST(v2ref.getID() == v2.getID());

    Vertex &v3ref = triangle.vertex(2);
    BOOST_TEST(v3ref.getID() == v3.getID());

    Edge &e1ref = triangle.edge(0);
    BOOST_TEST(e1ref.getID() == e1.getID());

    Edge &e2ref = triangle.edge(1);
    BOOST_TEST(e2ref.getID() == e2.getID());

    Edge &e3ref = triangle.edge(2);
    BOOST_TEST(e3ref.getID() == e3.getID());

    int id = triangle.getID();
    BOOST_TEST(id == 0);
  }
  {
    Vertex v1(coords1, 0);
    Vertex v2(coords2, 1);
    Vertex v3(coords3, 2);

    Edge e1(v1, v2, 0);
    Edge e2(v3, v2, 1);
    Edge e3(v1, v3, 2);

    Triangle triangle(e1, e2, e3, 0);

    Vertex &v1ref = triangle.vertex(0);
    BOOST_TEST(v1ref.getID() == v1.getID());

    Vertex &v2ref = triangle.vertex(1);
    BOOST_TEST(v2ref.getID() == v2.getID());

    Vertex &v3ref = triangle.vertex(2);
    BOOST_TEST(v3ref.getID() == v3.getID());

    Edge &e1ref = triangle.edge(0);
    BOOST_TEST(e1ref.getID() == e1.getID());

    Edge &e2ref = triangle.edge(1);
    BOOST_TEST(e2ref.getID() == e2.getID());

    Edge &e3ref = triangle.edge(2);
    BOOST_TEST(e3ref.getID() == e3.getID());

    int id = triangle.getID();
    BOOST_TEST(id == 0);
  }
  {
    Vertex v1(coords1, 0);
    Vertex v2(coords2, 1);
    Vertex v3(coords3, 2);

    Edge e1(v1, v2, 0);
    Edge e2(v3, v2, 1);
    Edge e3(v3, v1, 2);

    Triangle triangle(e1, e3, e2, 0);

    Vertex &v1ref = triangle.vertex(0);
    BOOST_TEST(v1ref.getID() == v2.getID());

    Vertex &v2ref = triangle.vertex(1);
    BOOST_TEST(v2ref.getID() == v1.getID());

    Vertex &v3ref = triangle.vertex(2);
    BOOST_TEST(v3ref.getID() == v3.getID());

    Edge &e1ref = triangle.edge(0);
    BOOST_TEST(e1ref.getID() == e1.getID());

    Edge &e2ref = triangle.edge(1);
    BOOST_TEST(e2ref.getID() == e3.getID());

    Edge &e3ref = triangle.edge(2);
    BOOST_TEST(e3ref.getID() == e2.getID());

    int id = triangle.getID();
    BOOST_TEST(id == 0);
  }
  {
    Vertex v0(coords1, 0);
    Vertex v1(coords2, 1);
    Vertex v2(coords3, 2);

    Edge e0(v0, v1, 0);
    Edge e1(v1, v2, 1);
    Edge e2(v2, v0, 2);

    Triangle triangle(e0, e1, e2, 0);

    {
      // Test begin(), end()
      auto       ibegin = triangle.begin();
      const auto iend   = triangle.end();
      BOOST_TEST(std::distance(ibegin, iend) == 3);
      BOOST_TEST(*ibegin == v0.getCoords());
      ++ibegin;
      BOOST_TEST(*ibegin == v1.getCoords());
      ++ibegin;
      BOOST_TEST(*ibegin == v2.getCoords());
      ++ibegin;
      BOOST_TEST((ibegin == iend));
    }
    {
      // Test begin(), end() for const
      const Triangle &ctriangle = triangle;
      auto            ibegin    = ctriangle.begin();
      const auto      iend      = ctriangle.end();
      BOOST_TEST(std::distance(ibegin, iend) == 3);
      BOOST_TEST(*ibegin == v0.getCoords());
      ++ibegin;
      BOOST_TEST(*ibegin == v1.getCoords());
      ++ibegin;
      BOOST_TEST(*ibegin == v2.getCoords());
      ++ibegin;
      BOOST_TEST((ibegin == iend));
    }
    {
      // Test cbegin(), cend()
      auto       ibegin = triangle.cbegin();
      const auto iend   = triangle.cend();
      BOOST_TEST(std::distance(ibegin, iend) == 3);
      BOOST_TEST(*ibegin == v0.getCoords());
      ++ibegin;
      BOOST_TEST(*ibegin == v1.getCoords());
      ++ibegin;
      BOOST_TEST(*ibegin == v2.getCoords());
      ++ibegin;
      BOOST_TEST((ibegin == iend));
    }
  }
<<<<<<< HEAD
=======
}

BOOST_AUTO_TEST_CASE(TriangleEquality)
{
  using Eigen::Vector3d;
  Vector3d coords1(0.0, 0.0, 0.0);
  Vector3d coords2(1.0, 0.0, 0.0);
  Vector3d coords3(1.0, 1.0, 0.0);  
  Vector3d coords4(2.0, 0.0, 0.0);
 
  Vertex v1(coords1, 0);
  Vertex v2(coords2, 1);
  Vertex v3(coords3, 2);
  Vertex v4(coords4, 0);

  Edge e1(v1, v2, 0);
  Edge e2(v3, v2, 1);
  Edge e3(v3, v1, 2);
  Edge e4(v2, v4, 0);
  Edge e5(v4, v3, 1);

  //    *
  //  * *
  // ****
  Triangle triangle1(e1, e3, e2, 0);
  Triangle triangle2(e1, e2, e3, 1);
  BOOST_TEST(triangle1 == triangle2);
  //    *
  //    * *
  //    ****
  Triangle triangle3(e2, e4, e5, 0);
  Triangle triangle4(e2, e4, e5, 0);
  triangle4.setNormal(Vector3d(0.,0.,1.));
  BOOST_TEST(triangle1 == triangle2);
  BOOST_TEST(triangle1 != triangle3);
  BOOST_TEST(triangle4 != triangle3);
}

BOOST_AUTO_TEST_CASE(TriangleWKTPrint)
{
    Vertex v1(Eigen::Vector3d(0.,0.,0.), 0);
    Vertex v2(Eigen::Vector3d(0.,1.,0.), 0);
    Vertex v3(Eigen::Vector3d(1.,0.,0.), 0);
    Edge e1(v1, v2, 0);
    Edge e2(v2, v3, 0);
    Edge e3(v3, v1, 0);
    Triangle t1(e1, e2, e3, 0);
    std::stringstream stream;
    stream << t1;
    std::string t1string("POLYGON ((0 0 0, 0 1 0, 1 0 0, 0 0 0))");
    BOOST_TEST(t1string == stream.str());
>>>>>>> 0f513e59
}

BOOST_AUTO_TEST_SUITE_END() // Mesh<|MERGE_RESOLUTION|>--- conflicted
+++ resolved
@@ -165,8 +165,6 @@
       BOOST_TEST((ibegin == iend));
     }
   }
-<<<<<<< HEAD
-=======
 }
 
 BOOST_AUTO_TEST_CASE(TriangleEquality)
@@ -218,7 +216,6 @@
     stream << t1;
     std::string t1string("POLYGON ((0 0 0, 0 1 0, 1 0 0, 0 0 0))");
     BOOST_TEST(t1string == stream.str());
->>>>>>> 0f513e59
 }
 
 BOOST_AUTO_TEST_SUITE_END() // Mesh