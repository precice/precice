#include <Eigen/Core>
#include <algorithm>
#include <deque>
#include <iosfwd>
#include <memory>
#include <string>
#include <vector>
#include "logging/Logger.hpp"
#include "mesh/BoundingBox.hpp"
#include "mesh/Data.hpp"
#include "mesh/Edge.hpp"
#include "mesh/Mesh.hpp"
#include "mesh/Quad.hpp"
#include "mesh/SharedPointer.hpp"
#include "mesh/Triangle.hpp"
#include "mesh/Vertex.hpp"
#include "testing/TestContext.hpp"
#include "testing/Testing.hpp"

using namespace precice;
using namespace precice::mesh;
using Eigen::Vector2d;
using Eigen::Vector3d;
using precice::testing::equals;

BOOST_AUTO_TEST_SUITE(MeshTests)

BOOST_AUTO_TEST_SUITE(MeshTests)

BOOST_AUTO_TEST_CASE(ComputeState_2D)
{
  PRECICE_TEST(1_rank);
  mesh::Mesh mesh("MyMesh", 2, true, testing::nextMeshID());
  // Create mesh
  Vertex &v1 = mesh.createVertex(Vector2d(0.0, 0.0));
  Vertex &v2 = mesh.createVertex(Vector2d(1.0, 0.0));
  Vertex &v3 = mesh.createVertex(Vector2d(1.0, 1.0));
  //
  //
  // *****
  Edge &e1 = mesh.createEdge(v1, v2);
  //     *
  //     *  <---
  // *****
  Edge &e2 = mesh.createEdge(v2, v3);
  mesh.computeState();

  // Perform test validations
  BOOST_TEST(equals(e1.getCenter(), Vector2d(0.5, 0.0)));
  BOOST_TEST(equals(e2.getCenter(), Vector2d(1.0, 0.5)));
  BOOST_TEST(e1.getEnclosingRadius() == 0.5);
  BOOST_TEST(e2.getEnclosingRadius() == 0.5);
  BOOST_TEST(equals(e1.getNormal(), Vector2d(0.0, 1.0)));
  BOOST_TEST(equals(e2.getNormal(), Vector2d(-1.0, 0.0)));
  BOOST_TEST(equals(v1.getNormal(), Vector2d(0.0, 1.0)));
  BOOST_TEST(equals(v2.getNormal(), Vector2d(-std::sqrt(0.5), std::sqrt(0.5))));
  BOOST_TEST(equals(v3.getNormal(), Vector2d(-1.0, 0.0)));
}

BOOST_AUTO_TEST_CASE(ComputeState_3D_Triangle)
{
  PRECICE_TEST(1_rank);
  precice::mesh::Mesh mesh("MyMesh", 3, true, testing::nextMeshID());
  // Create mesh
  Vertex &v1 = mesh.createVertex(Vector3d(0.0, 0.0, 0.0));
  Vertex &v2 = mesh.createVertex(Vector3d(1.0, 0.0, 1.0));
  Vertex &v3 = mesh.createVertex(Vector3d(1.0, 1.0, 1.0));
  Vertex &v4 = mesh.createVertex(Vector3d(2.0, 0.0, 2.0));
  Edge &  e1 = mesh.createEdge(v1, v2);
  Edge &  e2 = mesh.createEdge(v2, v3);
  Edge &  e3 = mesh.createEdge(v3, v1);
  Edge &  e4 = mesh.createEdge(v2, v4);
  Edge &  e5 = mesh.createEdge(v4, v3);

  //       *
  //     * *
  //   *   *
  // *******
  Triangle &t1 = mesh.createTriangle(e1, e2, e3);
  //       *
  //     * * *     <---
  //   *   *   *
  // *************
  Triangle &t2 = mesh.createTriangle(e4, e5, e2);
  mesh.computeState();

  // Perform test validations
  BOOST_TEST(equals(e1.getCenter(), Vector3d(0.5, 0.0, 0.5)));
  BOOST_TEST(equals(e2.getCenter(), Vector3d(1.0, 0.5, 1.0)));
  BOOST_TEST(equals(e3.getCenter(), Vector3d(0.5, 0.5, 0.5)));
  BOOST_TEST(equals(e4.getCenter(), Vector3d(1.5, 0.0, 1.5)));
  BOOST_TEST(equals(e5.getCenter(), Vector3d(1.5, 0.5, 1.5)));
  BOOST_TEST(e1.getEnclosingRadius() == std::sqrt(2.0) * 0.5);
  BOOST_TEST(e2.getEnclosingRadius() == 0.5);
  BOOST_TEST(e3.getEnclosingRadius() == std::sqrt(3.0) * 0.5);
  BOOST_TEST(e4.getEnclosingRadius() == std::sqrt(2.0) * 0.5);
  BOOST_TEST(e5.getEnclosingRadius() == std::sqrt(3.0) * 0.5);

  BOOST_TEST(equals(t1.getCenter(), Vector3d(2.0 / 3.0, 1.0 / 3.0, 2.0 / 3.0)));
  BOOST_TEST(equals(t2.getCenter(), Vector3d(4.0 / 3.0, 1.0 / 3.0, 4.0 / 3.0)));
  BOOST_TEST(t1.getEnclosingRadius() == 1.0);
  BOOST_TEST(t2.getEnclosingRadius() == 1.0);
  Vector3d normal(1.0, 0.0, -1.0);
  normal = normal.normalized();
  BOOST_TEST(normal.norm() == 1.0);
  BOOST_TEST(equals(t1.getNormal(), normal));
  BOOST_TEST(equals(t2.getNormal(), normal));

  BOOST_TEST(equals(e1.getNormal(), normal));
  BOOST_TEST(equals(e2.getNormal(), normal));
  BOOST_TEST(equals(e3.getNormal(), normal));
  BOOST_TEST(equals(e4.getNormal(), normal));
  BOOST_TEST(equals(e5.getNormal(), normal));
  BOOST_TEST(equals(v1.getNormal(), normal));
  BOOST_TEST(equals(v2.getNormal(), normal));
  BOOST_TEST(equals(v3.getNormal(), normal));
  BOOST_TEST(equals(v4.getNormal(), normal));
}

BOOST_AUTO_TEST_CASE(ComputeState_3D_Quad)
{
  PRECICE_TEST(1_rank);
  mesh::Mesh mesh("MyMesh", 3, true, testing::nextMeshID());
  // Create mesh (Two rectangles with a common edge at z-axis. One extends in
  // x-y-plane (2 long), the other in y-z-plane (1 long))
  Vertex &v0 = mesh.createVertex(Vector3d(0.0, 0.0, 0.0));
  Vertex &v1 = mesh.createVertex(Vector3d(2.0, 0.0, 0.0));
  Vertex &v2 = mesh.createVertex(Vector3d(2.0, 1.0, 0.0));
  Vertex &v3 = mesh.createVertex(Vector3d(0.0, 1.0, 0.0));
  Vertex &v4 = mesh.createVertex(Vector3d(0.0, 0.0, 1.0));
  Vertex &v5 = mesh.createVertex(Vector3d(0.0, 1.0, 1.0));
  Edge &  e0 = mesh.createEdge(v0, v1);
  Edge &  e1 = mesh.createEdge(v1, v2);
  Edge &  e2 = mesh.createEdge(v2, v3);
  Edge &  e3 = mesh.createEdge(v3, v0);
  Edge &  e4 = mesh.createEdge(v0, v4);
  Edge &  e5 = mesh.createEdge(v4, v5);
  Edge &  e6 = mesh.createEdge(v5, v3);

  Quad &q0 = mesh.createQuad(e0, e1, e2, e3); // in x-y-plane
  Quad &q1 = mesh.createQuad(e4, e5, e6, e3); // in z-y-plane
  mesh.computeState();

  // Perform test validations
  BOOST_TEST(equals(e0.getCenter(), Vector3d(1.0, 0.0, 0.0)));
  BOOST_TEST(equals(e1.getCenter(), Vector3d(2.0, 0.5, 0.0)));
  BOOST_TEST(equals(e2.getCenter(), Vector3d(1.0, 1.0, 0.0)));
  BOOST_TEST(equals(e3.getCenter(), Vector3d(0.0, 0.5, 0.0)));
  BOOST_TEST(equals(e4.getCenter(), Vector3d(0.0, 0.0, 0.5)));
  BOOST_TEST(equals(e5.getCenter(), Vector3d(0.0, 0.5, 1.0)));
  BOOST_TEST(equals(e6.getCenter(), Vector3d(0.0, 1.0, 0.5)));

  BOOST_TEST(e0.getEnclosingRadius() == 1.0);
  BOOST_TEST(e1.getEnclosingRadius() == 0.5);
  BOOST_TEST(e2.getEnclosingRadius() == 1.0);
  BOOST_TEST(e3.getEnclosingRadius() == 0.5);
  BOOST_TEST(e4.getEnclosingRadius() == 0.5);
  BOOST_TEST(e5.getEnclosingRadius() == 0.5);
  BOOST_TEST(e6.getEnclosingRadius() == 0.5);

  BOOST_TEST(equals(q0.getCenter(), Vector3d(1.0, 0.5, 0.0)));
  BOOST_TEST(equals(q1.getCenter(), Vector3d(0.0, 0.5, 0.5)));

  BOOST_TEST(q0.getEnclosingRadius() == sqrt(1.25));
  BOOST_TEST(q1.getEnclosingRadius() == sqrt(0.5));

  Vector3d normal0(0.0, 0.0, -1.0);
  BOOST_TEST(equals(q0.getNormal(), normal0));
  Vector3d normal1(1.0, 0.0, 0.0);
  BOOST_TEST(equals(q1.getNormal(), normal1));

  BOOST_TEST(equals(e0.getNormal(), normal0));
  BOOST_TEST(equals(e1.getNormal(), normal0));
  BOOST_TEST(equals(e2.getNormal(), normal0));
  Vector3d normal0and1(2.0 * normal0 + normal1);
  normal0and1 = normal0and1.normalized();
  BOOST_TEST(equals(e3.getNormal(), normal0and1));
  BOOST_TEST(equals(e4.getNormal(), normal1));
  BOOST_TEST(equals(e5.getNormal(), normal1));
  BOOST_TEST(equals(e6.getNormal(), normal1));

  BOOST_TEST(equals(v0.getNormal(), normal0and1));
  BOOST_TEST(equals(v1.getNormal(), normal0));
  BOOST_TEST(equals(v2.getNormal(), normal0));
  BOOST_TEST(equals(v3.getNormal(), normal0and1));
  BOOST_TEST(equals(v4.getNormal(), normal1));
  BOOST_TEST(equals(v5.getNormal(), normal1));
}

BOOST_AUTO_TEST_CASE(BoundingBoxCOG_2D)
{
  PRECICE_TEST(1_rank);
  Eigen::Vector2d coords0(2, 0);
  Eigen::Vector2d coords1(-1, 4);
  Eigen::Vector2d coords2(0, 1);

  mesh::Mesh mesh("2D Testmesh", 2, false, testing::nextMeshID());
  mesh.createVertex(coords0);
  mesh.createVertex(coords1);
  mesh.createVertex(coords2);

  mesh.computeBoundingBox();

  mesh::BoundingBox bBox = mesh.getBoundingBox();
  auto              cog  = bBox.center();

  mesh::BoundingBox referenceBox({-1.0, 2.0,
                                  0.0, 4.0});

  std::vector<double> referenceCOG = {0.5, 2.0};

  BOOST_TEST(bBox.getDimension() == 2);
  BOOST_TEST(cog.size() == 2);
  BOOST_TEST(referenceBox == bBox);

  for (decltype(cog.size()) d = 0; d < cog.size(); d++) {
    BOOST_TEST(referenceCOG[d] == cog[d]);
  }
}

BOOST_AUTO_TEST_CASE(BoundingBoxCOG_3D)
{
  PRECICE_TEST(1_rank);
  Eigen::Vector3d coords0(2, 0, -3);
  Eigen::Vector3d coords1(-1, 4, 8);
  Eigen::Vector3d coords2(0, 1, -2);
  Eigen::Vector3d coords3(3.5, 2, -2);

  mesh::Mesh mesh("3D Testmesh", 3, false, testing::nextMeshID());
  mesh.createVertex(coords0);
  mesh.createVertex(coords1);
  mesh.createVertex(coords2);
  mesh.createVertex(coords3);

  mesh.computeBoundingBox();

  mesh::BoundingBox bBox = mesh.getBoundingBox();
  auto              cog  = bBox.center();

  mesh::BoundingBox referenceBox({-1.0, 3.5,
                                  0.0, 4.0,
                                  -3.0, 8.0});

  std::vector<double> referenceCOG = {1.25, 2.0, 2.5};

  BOOST_TEST(bBox.getDimension() == 3);
  BOOST_TEST(cog.size() == 3);
  BOOST_TEST(referenceBox == bBox);

  for (decltype(cog.size()) d = 0; d < cog.size(); d++) {
    BOOST_TEST(referenceCOG[d] == cog[d]);
  }
}

BOOST_AUTO_TEST_CASE(Demonstration)
{
  PRECICE_TEST(1_rank);
  for (int dim = 2; dim <= 3; dim++) {
    // Create mesh object
    std::string         meshName("MyMesh");
    bool                flipNormals = false; // The normals of triangles, edges, vertices
    precice::mesh::Mesh mesh(meshName, dim, flipNormals, testing::nextMeshID());

    // Validate mesh object state
    BOOST_TEST(mesh.getName() == meshName);
    BOOST_TEST(mesh.isFlipNormals() == flipNormals);

    // Create mesh vertices
    Eigen::VectorXd coords0(dim);
    Eigen::VectorXd coords1(dim);
    Eigen::VectorXd coords2(dim);
    if (dim == 2) {
      coords0 << 0.0, 0.0;
      coords1 << 1.0, 0.0;
      coords2 << 0.0, 1.0;
    } else {
      coords0 << 0.0, 0.0, 0.0;
      coords1 << 1.0, 0.0, 0.0;
      coords2 << 0.0, 0.0, 1.0;
    }
    Vertex &v0 = mesh.createVertex(coords0);
    Vertex &v1 = mesh.createVertex(coords1);
    Vertex &v2 = mesh.createVertex(coords2);

    // Validate mesh vertices state
    // This is the preferred way to iterate over elements in a mesh, it hides
    // the details of the vertex container in class Mesh.
    size_t index = 0;
    for (Vertex &vertex : mesh.vertices()) {
      if (index == 0) {
        BOOST_TEST(vertex.getID() == v0.getID());
      } else if (index == 1) {
        BOOST_TEST(vertex.getID() == v1.getID());
      } else if (index == 2) {
        BOOST_TEST(vertex.getID() == v2.getID());
      } else {
        BOOST_TEST(false);
      }
      index++;
    }

    // Create mesh edges
    Edge &e0 = mesh.createEdge(v0, v1);
    Edge &e1 = mesh.createEdge(v1, v2);
    Edge &e2 = mesh.createEdge(v2, v0);

    // Validate mesh edges state
    index = 0;
    for (Edge &edge : mesh.edges()) {
      if (index == 0) {
        BOOST_TEST(edge.getID() == e0.getID());
      } else if (index == 1) {
        BOOST_TEST(edge.getID() == e1.getID());
      } else if (index == 2) {
        BOOST_TEST(edge.getID() == e2.getID());
      } else {
        BOOST_TEST(false);
      }
      index++;
    }

    Triangle *t = nullptr;
    if (dim == 3) {
      // Create triangle
      t = &mesh.createTriangle(e0, e1, e2);

      // Validate mesh triangle
      BOOST_TEST((*mesh.triangles().begin()).getID() == t->getID());
    }

    // Create vertex data
    std::string dataName("MyData");
    int         dataDimensions = dim;
    // Add a data set to the mesh. Every data value is associated to a vertex in
    // the mesh via the vertex ID. The data values are created when
    // Mesh::computeState() is called by the mesh holding the data.
    PtrData data = mesh.createData(dataName, dataDimensions);

    // Validate data state
    BOOST_TEST(data->getName() == dataName);
    BOOST_TEST(data->getDimensions() == dataDimensions);

    // Validate state of mesh with data
    BOOST_TEST(mesh.data().size() == 1);
    BOOST_TEST(mesh.data()[0]->getName() == dataName);

    // Compute the state of the mesh elements (vertices, edges, triangles)
    mesh.computeState();

    // Allocate memory for the data values of set data. Before data value access
    // leads to assertions.
    mesh.allocateDataValues();

    // Access data values
    Eigen::VectorXd &dataValues = data->values();
    BOOST_TEST(dataValues.size() == 3 * dim);
    BOOST_TEST(v0.getID() == 0);
    Eigen::VectorXd value = Eigen::VectorXd::Zero(dim);
    for (int i = 0; i < dim; i++) {
      value(i) = dataValues(v0.getID() * dim + i);
    }
  }
}

BOOST_AUTO_TEST_CASE(MeshEquality)
{
  PRECICE_TEST(1_rank);
  int   dim = 3;
  Mesh  mesh1("Mesh1", dim, false, testing::nextMeshID());
  Mesh  mesh1flipped("Mesh1flipped", dim, true, testing::nextMeshID());
  Mesh  mesh2("Mesh2", dim, false, testing::nextMeshID());
  Mesh *meshes[3] = {&mesh1, &mesh1flipped, &mesh2};
  for (auto ptr : meshes) {
    auto &          mesh = *ptr;
    Eigen::VectorXd coords0(dim);
    Eigen::VectorXd coords1(dim);
    Eigen::VectorXd coords2(dim);
    Eigen::VectorXd coords3(dim);
    coords0 << 0.0, 0.0, 0.0;
    coords1 << 1.0, 0.0, 0.0;
    coords2 << 0.0, 0.0, 1.0;
    coords3 << 1.0, 0.0, 1.0;
    Vertex &v0 = mesh.createVertex(coords0);
    Vertex &v1 = mesh.createVertex(coords1);
    Vertex &v2 = mesh.createVertex(coords2);
    Vertex &v3 = mesh.createVertex(coords3);
    Edge &  e0 = mesh.createEdge(v0, v1); // LINESTRING (0 0 0, 1 0 0)
    Edge &  e1 = mesh.createEdge(v1, v2); // LINESTRING (1 0 0, 0 0 1)
    Edge &  e2 = mesh.createEdge(v2, v0); // LINESTRING (0 0 1, 0 0 0)
    Edge &  e3 = mesh.createEdge(v1, v3); // LINESTRING (1 0 0, 1 0 1)
    Edge &  e4 = mesh.createEdge(v3, v2); // LINESTRING (1 0 1, 0 0 1)
    mesh.createTriangle(e0, e1, e2);
    mesh.createQuad(e0, e3, e4, e2);
    mesh.computeState();
  }
  BOOST_TEST(mesh1 != mesh1flipped);
  BOOST_TEST(mesh1 == mesh2);
}

BOOST_AUTO_TEST_CASE(MeshWKTPrint)
{
  PRECICE_TEST(1_rank);
  Mesh    mesh("WKTMesh", 3, false, testing::nextMeshID());
  Vertex &v0 = mesh.createVertex(Eigen::Vector3d(0., 0., 0.));
  Vertex &v1 = mesh.createVertex(Eigen::Vector3d(1., 0., 0.));
  Vertex &v2 = mesh.createVertex(Eigen::Vector3d(0., 0., 1.));
  Vertex &v3 = mesh.createVertex(Eigen::Vector3d(1., 0., 1.));
  Edge &  e0 = mesh.createEdge(v0, v1); // LINESTRING (0 0 0, 1 0 0)
  Edge &  e1 = mesh.createEdge(v1, v2); // LINESTRING (1 0 0, 0 0 1)
  Edge &  e2 = mesh.createEdge(v2, v0); // LINESTRING (0 0 1, 0 0 0)
  Edge &  e3 = mesh.createEdge(v1, v3); // LINESTRING (1 0 0, 1 0 1)
  Edge &  e4 = mesh.createEdge(v3, v2); // LINESTRING (1 0 1, 0 0 1)
  mesh.createTriangle(e0, e1, e2);
  mesh.createQuad(e0, e3, e4, e2);
  mesh.computeState();
  std::stringstream sstream;
  sstream << mesh;
  std::string reference(
      "Mesh \"WKTMesh\", dimensionality = 3:\n"
      "GEOMETRYCOLLECTION(\n"
      "POINT (0 0 0), POINT (1 0 0), POINT (0 0 1), POINT (1 0 1),\n"
      "LINESTRING (0 0 0, 1 0 0), LINESTRING (1 0 0, 0 0 1), LINESTRING (0 0 1, 0 0 0), LINESTRING (1 0 0, 1 0 1), LINESTRING (1 0 1, 0 0 1),\n"
      "POLYGON ((0 0 0, 1 0 0, 0 0 1, 0 0 0)),\n"
      "POLYGON ((0 0 0, 1 0 0, 1 0 1, 0 0 1, 0 0 0))\n"
      ")");
  BOOST_TEST(reference == sstream.str());
}

BOOST_AUTO_TEST_CASE(CreateUniqueEdge)
{
  PRECICE_TEST(1_rank);
  int             dim = 3;
  Mesh            mesh1("Mesh1", dim, false, testing::nextMeshID());
  auto &          mesh = mesh1;
  Eigen::VectorXd coords0(dim);
  Eigen::VectorXd coords1(dim);
  Eigen::VectorXd coords2(dim);
  coords0 << 0.0, 0.0, 0.0;
  coords1 << 1.0, 0.0, 0.0;
  coords2 << 0.0, 0.0, 1.0;
  Vertex &v0 = mesh.createVertex(coords0);
  Vertex &v1 = mesh.createVertex(coords1);
  Vertex &v2 = mesh.createVertex(coords2);

  Edge &e01a = mesh.createEdge(v0, v1); // LINESTRING (0 0 0, 1 0 0)
  mesh.createEdge(v0, v1);              // LINESTRING (0 0 0, 1 0 0)
  BOOST_TEST(mesh.edges().size() == 2);

  Edge &e01c = mesh.createUniqueEdge(v0, v1); // LINESTRING (0 0 0, 1 0 0)
  BOOST_TEST(mesh.edges().size() == 2);
  BOOST_TEST(e01a == e01c);

  mesh.createUniqueEdge(v1, v2); // LINESTRING (0 0 0, 1 0 0)
  BOOST_TEST(mesh.edges().size() == 3);
  mesh.createUniqueEdge(v1, v2); // LINESTRING (0 0 0, 1 0 0)
  BOOST_TEST(mesh.edges().size() == 3);
}

BOOST_AUTO_TEST_CASE(ComputeStateOfNotFullyConnectedMesh)
{
  Mesh mesh("Mesh1", 3, false, testing::nextMeshID());
  mesh.createData("Data", 1);
  const double ctz = 0.0000013;

  Eigen::Vector3d coords0;
  Eigen::Vector3d coords1;
  Eigen::Vector3d coords2;
  Eigen::Vector3d coords3;
  Eigen::Vector3d coords4;
  Eigen::Vector3d coords5;
  coords0 << ctz, ctz, ctz;
  coords1 << 1.0, ctz, ctz;
  coords2 << ctz, 1.0, ctz;
  coords3 << ctz, -1.0, ctz;
  coords4 << ctz, ctz, ctz - 1.;    // edge only
  coords5 << ctz, ctz - 1, ctz - 1; // disconnected
  Vertex &v0 = mesh.createVertex(coords0);
  Vertex &v1 = mesh.createVertex(coords1);
  Vertex &v2 = mesh.createVertex(coords2);
  Vertex &v3 = mesh.createVertex(coords3);
  Vertex &v4 = mesh.createVertex(coords4);
  mesh.createVertex(coords5);
  BOOST_TEST(mesh.vertices().size() == 6);

  Edge &e0 = mesh.createEdge(v0, v1);
  Edge &e1 = mesh.createEdge(v1, v2);
  Edge &e2 = mesh.createEdge(v2, v0);
  Edge &e3 = mesh.createEdge(v1, v3);
  Edge &e4 = mesh.createEdge(v3, v0);
  mesh.createEdge(v0, v4); // edge only
  BOOST_TEST(mesh.edges().size() == 6);

  mesh.createTriangle(e0, e1, e2);
  mesh.createTriangle(e0, e3, e4);
  BOOST_TEST(mesh.triangles().size() == 2);

  mesh.allocateDataValues();
  BOOST_TEST(mesh.data().size() == 1);
  mesh.computeState();

  for (const auto &vertex : mesh.vertices()) {
    BOOST_TEST(vertex.getNormal().allFinite());
  }
}

<<<<<<< HEAD

BOOST_AUTO_TEST_CASE(ComputeValidQuadConvexity)
{
  int             dim = 3;
  Mesh            mesh1("Mesh1", dim, false, testing::nextMeshID());
  auto &          mesh = mesh1;
  Eigen::VectorXd coords0(dim);
  Eigen::VectorXd coords1(dim);
  Eigen::VectorXd coords2(dim);
  Eigen::VectorXd coords3(dim);
  coords0 << 0.5, 0.34, 0.0;
  coords1 << 0.62, 0.32, 0.0;
  coords2 << 0.6, 0.24, 0.0;
  coords3 << 0.3, 0.22, 0.0;
  Vertex &v0 = mesh.createVertex(coords0);
  Vertex &v1 = mesh.createVertex(coords1);
  Vertex &v2 = mesh.createVertex(coords2);
  Vertex &v3 = mesh.createVertex(coords3);

  std::array<int,4>  vertexList;
  vertexList[0] = v0.getID();
  vertexList[1] = v1.getID();
  vertexList[2] = v2.getID();
  vertexList[3] = v3.getID();

  BOOST_TEST(mesh.computeQuadConvexityFromPoints(vertexList));
  BOOST_TEST(vertexList[0] ==  v3.getID());
  BOOST_TEST(vertexList[1] ==  v2.getID());
  BOOST_TEST(vertexList[2] ==  v1.getID());
  BOOST_TEST(vertexList[3] ==  v0.getID());
  
}

BOOST_AUTO_TEST_CASE(ComputeValidQuadConvexityWithOffPlane)
{
  int             dim = 3;
  Mesh            mesh1("Mesh1", dim, false, testing::nextMeshID());
  auto &          mesh = mesh1;
  Eigen::VectorXd coords0(dim);
  Eigen::VectorXd coords1(dim);
  Eigen::VectorXd coords2(dim);
  Eigen::VectorXd coords3(dim);
  coords0 << 0.5, 0.34, 0.0;
  coords1 << 0.62, 0.32, 0.0;
  coords2 << 0.6, 0.24, 0.0;
  coords3 << 0.3, 0.22, 0.5;
  Vertex &v0 = mesh.createVertex(coords0);
  Vertex &v1 = mesh.createVertex(coords1);
  Vertex &v2 = mesh.createVertex(coords2);
  Vertex &v3 = mesh.createVertex(coords3);

  std::array<int,4>  vertexList;
  vertexList[0] = v0.getID();
  vertexList[1] = v1.getID();
  vertexList[2] = v2.getID();
  vertexList[3] = v3.getID();

  BOOST_TEST(mesh.computeQuadConvexityFromPoints(vertexList));
  BOOST_TEST(vertexList[0] ==  v3.getID());
  BOOST_TEST(vertexList[1] ==  v2.getID());
  BOOST_TEST(vertexList[2] ==  v1.getID());
  BOOST_TEST(vertexList[3] ==  v0.getID());
  
}

BOOST_AUTO_TEST_CASE(ComputeInvalidQuadConvexity)
{
  int             dim = 3;
  Mesh            mesh1("Mesh1", dim, false, testing::nextMeshID());
  auto &          mesh = mesh1;
  Eigen::VectorXd coords0(dim);
  Eigen::VectorXd coords1(dim);
  Eigen::VectorXd coords2(dim);
  Eigen::VectorXd coords3(dim);
  coords0 << 0.5, 0.34, 0.0;
  coords1 << 0.62, 0.32, 0.0;
  coords2 << 0.52, 0.31, 0.0;
  coords3 << 0.51, 0.22, 0.0;
  Vertex &v0 = mesh.createVertex(coords0);
  Vertex &v1 = mesh.createVertex(coords1);
  Vertex &v2 = mesh.createVertex(coords2);
  Vertex &v3 = mesh.createVertex(coords3);

  std::array<int,4>  vertexList;
  vertexList[0] = v0.getID();
  vertexList[1] = v1.getID();
  vertexList[2] = v2.getID();
  vertexList[3] = v3.getID();

  BOOST_TEST(not mesh.computeQuadConvexityFromPoints(vertexList));
  BOOST_TEST(vertexList[0] ==  v0.getID());
  BOOST_TEST(vertexList[1] ==  v3.getID());
  BOOST_TEST(vertexList[2] ==  v1.getID());
  BOOST_TEST(vertexList[3] !=  v2.getID());

}

BOOST_AUTO_TEST_CASE(ComputeValidEdgeConnectivity)
{
  Mesh mesh("Mesh1", 3, false, testing::nextMeshID());
  mesh.createData("Data", 1);

  Eigen::Vector3d coords0;
  Eigen::Vector3d coords1;
  Eigen::Vector3d coords2;
  Eigen::Vector3d coords3;
  coords0 << 1.0, 0.0, 0.0;
  coords1 << 0.0, 0.0, 0.0;
  coords2 << 2.0, 2.0, 0.0;
  coords3 << 0.0, 1.0, 0.0;
  Vertex &v0 = mesh.createVertex(coords0);
  Vertex &v1 = mesh.createVertex(coords1);
  Vertex &v2 = mesh.createVertex(coords2);
  Vertex &v3 = mesh.createVertex(coords3);

  BOOST_TEST(mesh.vertices().size() == 4);

  Edge &e0 = mesh.createEdge(v0, v1);
  Edge &e1 = mesh.createEdge(v3, v2);
  Edge &e2 = mesh.createEdge(v3, v1);
  Edge &e3 = mesh.createEdge(v0, v2);

  BOOST_TEST(mesh.edges().size() == 4);

  std::array<int,4>  edgeList;
  edgeList[0] = e0.getID();
  edgeList[1] = e1.getID();
  edgeList[2] = e2.getID();
  edgeList[3] = e3.getID();

  std::array<int,4> vertexList = mesh.computeQuadEdgeOrder(edgeList);

  BOOST_TEST(edgeList[0] == e0.getID());
  BOOST_TEST(edgeList[1] == e2.getID());
  BOOST_TEST(edgeList[2] == e1.getID());
  BOOST_TEST(edgeList[3] == e3.getID()); 

  BOOST_TEST(vertexList[0] == e0.vertex(0).getID());
  BOOST_TEST(vertexList[1] == e0.vertex(1).getID());
  BOOST_TEST(vertexList[2] == e1.vertex(0).getID());
  BOOST_TEST(vertexList[3] == e1.vertex(1).getID());

  Eigen::VectorXd distance1(3),distance2(3);
  distance1 = e0.vertex(0).getCoords() - e1.vertex(0).getCoords();
  distance2 = e0.vertex(1).getCoords() - e1.vertex(1).getCoords();

  BOOST_TEST(distance1.norm() < distance2.norm());

=======
BOOST_AUTO_TEST_CASE(ResizeDataGrow)
{
  PRECICE_TEST(1_rank);
  precice::mesh::Mesh mesh("MyMesh", 3, true, testing::nextMeshID());
  const auto &        values = mesh.createData("Data", 1)->values();

  // Create mesh
  mesh.createVertex(Vector3d(0.0, 0.0, 0.0));
  mesh.createVertex(Vector3d(1.0, 0.0, 1.0));

  BOOST_TEST(mesh.vertices().size() == 2);
  mesh.allocateDataValues();
  BOOST_TEST(values.size() == 2);

  mesh.createVertex(Vector3d(1.0, 1.0, 1.0));
  mesh.createVertex(Vector3d(2.0, 0.0, 2.0));
  mesh.createVertex(Vector3d(2.0, 0.0, 2.1));

  BOOST_TEST(mesh.vertices().size() == 5);
  mesh.allocateDataValues();
  BOOST_TEST(values.size() == 5);
}

BOOST_AUTO_TEST_CASE(ResizeDataShrink)
{
  PRECICE_TEST(1_rank);
  precice::mesh::Mesh mesh("MyMesh", 3, true, testing::nextMeshID());
  const auto &        values = mesh.createData("Data", 1)->values();

  // Create mesh
  mesh.createVertex(Vector3d(0.0, 0.0, 0.0));
  mesh.createVertex(Vector3d(1.0, 0.0, 1.0));
  mesh.createVertex(Vector3d(1.0, 1.0, 1.0));
  mesh.createVertex(Vector3d(2.0, 2.0, 2.0));

  BOOST_TEST(mesh.vertices().size() == 4);
  mesh.allocateDataValues();
  BOOST_TEST(values.size() == 4);

  mesh.clear();
  mesh.createVertex(Vector3d(0.0, 0.0, 0.0));
  mesh.createVertex(Vector3d(1.0, 0.0, 1.0));

  BOOST_TEST(mesh.vertices().size() == 2);
  mesh.allocateDataValues();
  BOOST_TEST(values.size() == 2);
>>>>>>> 4aa6a302
}

BOOST_AUTO_TEST_SUITE_END() // Mesh
BOOST_AUTO_TEST_SUITE_END() // Mesh<|MERGE_RESOLUTION|>--- conflicted
+++ resolved
@@ -503,7 +503,54 @@
   }
 }
 
-<<<<<<< HEAD
+BOOST_AUTO_TEST_CASE(ResizeDataGrow)
+{
+  PRECICE_TEST(1_rank);
+  precice::mesh::Mesh mesh("MyMesh", 3, true, testing::nextMeshID());
+  const auto &        values = mesh.createData("Data", 1)->values();
+
+  // Create mesh
+  mesh.createVertex(Vector3d(0.0, 0.0, 0.0));
+  mesh.createVertex(Vector3d(1.0, 0.0, 1.0));
+
+  BOOST_TEST(mesh.vertices().size() == 2);
+  mesh.allocateDataValues();
+  BOOST_TEST(values.size() == 2);
+
+  mesh.createVertex(Vector3d(1.0, 1.0, 1.0));
+  mesh.createVertex(Vector3d(2.0, 0.0, 2.0));
+  mesh.createVertex(Vector3d(2.0, 0.0, 2.1));
+
+  BOOST_TEST(mesh.vertices().size() == 5);
+  mesh.allocateDataValues();
+  BOOST_TEST(values.size() == 5);
+}
+
+BOOST_AUTO_TEST_CASE(ResizeDataShrink)
+{
+  PRECICE_TEST(1_rank);
+  precice::mesh::Mesh mesh("MyMesh", 3, true, testing::nextMeshID());
+  const auto &        values = mesh.createData("Data", 1)->values();
+
+  // Create mesh
+  mesh.createVertex(Vector3d(0.0, 0.0, 0.0));
+  mesh.createVertex(Vector3d(1.0, 0.0, 1.0));
+  mesh.createVertex(Vector3d(1.0, 1.0, 1.0));
+  mesh.createVertex(Vector3d(2.0, 2.0, 2.0));
+
+  BOOST_TEST(mesh.vertices().size() == 4);
+  mesh.allocateDataValues();
+  BOOST_TEST(values.size() == 4);
+
+  mesh.clear();
+  mesh.createVertex(Vector3d(0.0, 0.0, 0.0));
+  mesh.createVertex(Vector3d(1.0, 0.0, 1.0));
+
+  BOOST_TEST(mesh.vertices().size() == 2);
+  mesh.allocateDataValues();
+  BOOST_TEST(values.size() == 2);
+
+}
 
 BOOST_AUTO_TEST_CASE(ComputeValidQuadConvexity)
 {
@@ -651,55 +698,7 @@
   distance2 = e0.vertex(1).getCoords() - e1.vertex(1).getCoords();
 
   BOOST_TEST(distance1.norm() < distance2.norm());
-
-=======
-BOOST_AUTO_TEST_CASE(ResizeDataGrow)
-{
-  PRECICE_TEST(1_rank);
-  precice::mesh::Mesh mesh("MyMesh", 3, true, testing::nextMeshID());
-  const auto &        values = mesh.createData("Data", 1)->values();
-
-  // Create mesh
-  mesh.createVertex(Vector3d(0.0, 0.0, 0.0));
-  mesh.createVertex(Vector3d(1.0, 0.0, 1.0));
-
-  BOOST_TEST(mesh.vertices().size() == 2);
-  mesh.allocateDataValues();
-  BOOST_TEST(values.size() == 2);
-
-  mesh.createVertex(Vector3d(1.0, 1.0, 1.0));
-  mesh.createVertex(Vector3d(2.0, 0.0, 2.0));
-  mesh.createVertex(Vector3d(2.0, 0.0, 2.1));
-
-  BOOST_TEST(mesh.vertices().size() == 5);
-  mesh.allocateDataValues();
-  BOOST_TEST(values.size() == 5);
-}
-
-BOOST_AUTO_TEST_CASE(ResizeDataShrink)
-{
-  PRECICE_TEST(1_rank);
-  precice::mesh::Mesh mesh("MyMesh", 3, true, testing::nextMeshID());
-  const auto &        values = mesh.createData("Data", 1)->values();
-
-  // Create mesh
-  mesh.createVertex(Vector3d(0.0, 0.0, 0.0));
-  mesh.createVertex(Vector3d(1.0, 0.0, 1.0));
-  mesh.createVertex(Vector3d(1.0, 1.0, 1.0));
-  mesh.createVertex(Vector3d(2.0, 2.0, 2.0));
-
-  BOOST_TEST(mesh.vertices().size() == 4);
-  mesh.allocateDataValues();
-  BOOST_TEST(values.size() == 4);
-
-  mesh.clear();
-  mesh.createVertex(Vector3d(0.0, 0.0, 0.0));
-  mesh.createVertex(Vector3d(1.0, 0.0, 1.0));
-
-  BOOST_TEST(mesh.vertices().size() == 2);
-  mesh.allocateDataValues();
-  BOOST_TEST(values.size() == 2);
->>>>>>> 4aa6a302
+  
 }
 
 BOOST_AUTO_TEST_SUITE_END() // Mesh
