--- conflicted
+++ resolved
@@ -131,59 +131,6 @@
     Edge e1(v1, v2, 1);
     Edge e2(v2, v3, 2);
     Edge e3(v3, v0, 3);
-<<<<<<< HEAD
-
-    Quad quad(e0, e1, e2, e3, 0);
-    {
-      // Test begin(), end()
-      auto       ibegin = quad.begin();
-      const auto iend   = quad.end();
-      BOOST_TEST(std::distance(ibegin, iend) == 4);
-      BOOST_TEST(*ibegin == v0.getCoords());
-      ++ibegin;
-      BOOST_TEST(*ibegin == v1.getCoords());
-      ++ibegin;
-      BOOST_TEST(*ibegin == v2.getCoords());
-      ++ibegin;
-      BOOST_TEST(*ibegin == v3.getCoords());
-      ++ibegin;
-      BOOST_TEST((ibegin == iend));
-    }
-    {
-      // Test begin(), end() for const
-      const Quad &cquad = quad;
-      auto            ibegin    = cquad.begin();
-      const auto      iend      = cquad.end();
-      BOOST_TEST(std::distance(ibegin, iend) == 4);
-      BOOST_TEST(*ibegin == v0.getCoords());
-      ++ibegin;
-      BOOST_TEST(*ibegin == v1.getCoords());
-      ++ibegin;
-      BOOST_TEST(*ibegin == v2.getCoords());
-      ++ibegin;
-      BOOST_TEST(*ibegin == v3.getCoords());
-      ++ibegin;
-      BOOST_TEST((ibegin == iend));
-    }
-    {
-      // Test cbegin(), cend()
-      auto       ibegin = quad.cbegin();
-      const auto iend   = quad.cend();
-      BOOST_TEST(std::distance(ibegin, iend) == 4);
-      BOOST_TEST(*ibegin == v0.getCoords());
-      ++ibegin;
-      BOOST_TEST(*ibegin == v1.getCoords());
-      ++ibegin;
-      BOOST_TEST(*ibegin == v2.getCoords());
-      ++ibegin;
-      BOOST_TEST(*ibegin == v3.getCoords());
-      ++ibegin;
-      BOOST_TEST((ibegin == iend));
-    }
-  }
-}
-=======
->>>>>>> 0f513e59
 
     Quad quad(e0, e1, e2, e3, 0);
     {
