--- conflicted
+++ resolved
@@ -9,13 +9,13 @@
 namespace mesh {
 
 /// Creates a vertex on the destination mesh and adds it to the map to use it to build other connectivity elements
-void addVertexToMesh(const Vertex &vertex, boost::container::flat_map<int, Vertex *> &vertexMap, Mesh &destination);
+void addVertexToMesh(const Vertex &vertex, boost::container::flat_map<VertexID, Vertex *> &vertexMap, Mesh &destination);
 
 /// Creates an edge on the destination mesh. If withConnection option is true, it also creates the missing vertex for an edge
-void addEdgeToMesh(const Edge &edge, boost::container::flat_map<int, Edge *> &edgeMap, boost::container::flat_map<int, Vertex *> &vertexMap, Mesh &destination, bool withConnection);
+void addEdgeToMesh(const Edge &edge, boost::container::flat_map<EdgeID, Edge *> &edgeMap, boost::container::flat_map<VertexID, Vertex *> &vertexMap, Mesh &destination, bool withConnection);
 
 /// Creates an face on the destination mesh. If withConnection option is true, it also creates the missing vertices for an edge
-void addTriangleToMesh(const Triangle &triangle, boost::container::flat_map<int, Edge *> &edgeMap, boost::container::flat_map<int, Vertex *> &vertexMap, Mesh &destination, bool withConnection);
+void addTriangleToMesh(const Triangle &triangle, boost::container::flat_map<EdgeID, Edge *> &edgeMap, boost::container::flat_map<VertexID, Vertex *> &vertexMap, Mesh &destination, bool withConnection);
 
 /** filters the source Mesh and adds it to the destination Mesh
  * @param[inout] destination the destination mesh to append the filtered Mesh to
@@ -43,34 +43,13 @@
 
   // Add all edges formed by the contributing vertices
   for (const Edge &edge : source.edges()) {
-<<<<<<< HEAD
     addEdgeToMesh(edge, edgeMap, vertexMap, destination, withConnection);
-=======
-    VertexID vertexIndex1 = edge.vertex(0).getID();
-    VertexID vertexIndex2 = edge.vertex(1).getID();
-    if (vertexMap.count(vertexIndex1) == 1 &&
-        vertexMap.count(vertexIndex2) == 1) {
-      Edge &e               = destination.createEdge(*vertexMap[vertexIndex1], *vertexMap[vertexIndex2]);
-      edgeMap[edge.getID()] = &e;
-    }
->>>>>>> 6e00e86c
   }
 
   // Add all triangles formed by the contributing edges
   if (source.getDimensions() == 3) {
     for (const Triangle &triangle : source.triangles()) {
-<<<<<<< HEAD
       addTriangleToMesh(triangle, edgeMap, vertexMap, destination, withConnection);
-=======
-      EdgeID edgeIndex1 = triangle.edge(0).getID();
-      EdgeID edgeIndex2 = triangle.edge(1).getID();
-      EdgeID edgeIndex3 = triangle.edge(2).getID();
-      if (edgeMap.count(edgeIndex1) == 1 &&
-          edgeMap.count(edgeIndex2) == 1 &&
-          edgeMap.count(edgeIndex3) == 1) {
-        destination.createTriangle(*edgeMap[edgeIndex1], *edgeMap[edgeIndex2], *edgeMap[edgeIndex3]);
-      }
->>>>>>> 6e00e86c
     }
   }
 }
