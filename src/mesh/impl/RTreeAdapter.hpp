#pragma once

#include <boost/geometry.hpp>
#include <Eigen/Core>
#include "mesh/Vertex.hpp"
#include "mesh/Edge.hpp"

namespace precice {
namespace mesh {
class Triangle;
class Quad;
} // namespace mesh
} // namespace precice

using precice::mesh::Edge;
using precice::mesh::Quad;
using precice::mesh::Triangle;
using precice::mesh::Vertex;

namespace boost {
namespace geometry {
namespace traits {

/// Provides the necessary template specialisations to adapt precice's Vertex to boost.geometry
/*
* This adapts every Vertex to a 3d point. For non-existing dimensions, zero is returned.
*/
template<> struct tag<Vertex>               { using type = point_tag; };
template<> struct coordinate_type<Vertex>   { using type = double; };
template<> struct coordinate_system<Vertex> { using type = cs::cartesian; };
template<> struct dimension<Vertex> : boost::mpl::int_<3> {};

template<size_t Dimension>
struct access<Vertex, Dimension>
{
  static double get(Vertex const& p)
  {
    if (Dimension > static_cast<size_t>(p.getDimensions())-1)
      return 0;
   
    return p.getCoords()[Dimension];
  }
  
  static void set(Vertex& p, double const& value)
  {
    Eigen::VectorXd vec = p.getCoords();
    vec[Dimension] = value;
    p.setCoords(vec);
  }
};

/** @brief Provides the necessary template specialisations to adapt precice's Edge to boost.geometry
*
* This adapts every Edge to the segment concept of boost.geometry.
* Include impl/RangeAdapter.hpp for full support.
*/
template <>
struct tag<Edge> {
  using type = segment_tag;
};
template <>
struct point_type<Edge> {
  using type = Eigen::VectorXd;
};

template <size_t Index, size_t Dimension>
struct indexed_access<Edge, Index, Dimension> {
<<<<<<< HEAD
=======
  static_assert((Index <= 1), "Valid Indices are {0, 1}");
  static_assert((Dimension <= 2), "Valid Dimensions are {0, 1, 2}");

>>>>>>> 59279994
  static double get(Edge const &e)
  {
    return access<Eigen::VectorXd, Dimension>::get(e.vertex(Index).getCoords());
  }

  static void set(Edge &e, double const &value)
  {
<<<<<<< HEAD
    return access<Eigen::VectorXd, Dimension>::set(e.vertex(Index), value);
=======
    Eigen::VectorXd v = e.vertex(Index).getCoords();
    access<Eigen::VectorXd, Dimension>::set(v, value);
    e.vertex(Index).setCoords(std::move(v));
>>>>>>> 59279994
  }
};

/** @brief Provides the necessary template specialisations to adapt precice's Triangle to boost.geometry
*
* This adapts every Triangle to the ring concept (filled planar polygone) of boost.geometry.
* Include impl/RangeAdapter.hpp for full support.
*/
template <>
struct tag<Triangle> {
  using type = ring_tag;
};
template <>
struct closure<Triangle> {
  static const closure_selector value = closed;
};

/** @brief Provides the necessary template specialisations to adapt precice's Quad to boost.geometry
*
* This adapts every Quad to the ring concept (filled planar polygone) of boost.geometry.
*/
template <>
struct tag<Quad> {
  using type = ring_tag;
};
template <>
struct closure<Quad> {
  static const closure_selector value = closed;
};

/// Adapts Eigen::VectorXd to boost.geometry
/*
 * This adapts every VectorXd to a 3d point. For non-existing dimensions, zero is returned.
 */
template<> struct tag<Eigen::VectorXd>               { using type = point_tag; };
template<> struct coordinate_type<Eigen::VectorXd>   { using type = double; };
template<> struct coordinate_system<Eigen::VectorXd> { using type = cs::cartesian; };
template<> struct dimension<Eigen::VectorXd> : boost::mpl::int_<3> {};

template<size_t Dimension>
struct access<Eigen::VectorXd, Dimension>
{
  static double get(Eigen::VectorXd const& p)
  {
    if (Dimension > static_cast<size_t>(p.rows())-1)
      return 0;
   
    return p[Dimension];
  }
  
  static void set(Eigen::VectorXd& p, double const& value)
  {
    // This handles default initialized VectorXd
    if (p.size() == 0) {
        p.resize(3);
    }
    p[Dimension] = value;
  }
};

}}}

namespace precice {
namespace mesh {
namespace impl {

/// Makes a utils::PtrVector indexable and thus be usable in boost::geometry::rtree
template <typename Container>
class PtrVectorIndexable
{
  using size_type = typename Container::container::size_type;
  using cref = const typename Container::value_type&;
  Container const& container;

public:
  using result_type = cref;

  explicit PtrVectorIndexable(Container const& c) : container(c)
  {}

  result_type operator()(size_type i) const
  {
    return container[i];
  }
};


}}}<|MERGE_RESOLUTION|>--- conflicted
+++ resolved
@@ -65,12 +65,9 @@
 
 template <size_t Index, size_t Dimension>
 struct indexed_access<Edge, Index, Dimension> {
-<<<<<<< HEAD
-=======
   static_assert((Index <= 1), "Valid Indices are {0, 1}");
   static_assert((Dimension <= 2), "Valid Dimensions are {0, 1, 2}");
 
->>>>>>> 59279994
   static double get(Edge const &e)
   {
     return access<Eigen::VectorXd, Dimension>::get(e.vertex(Index).getCoords());
@@ -78,13 +75,9 @@
 
   static void set(Edge &e, double const &value)
   {
-<<<<<<< HEAD
-    return access<Eigen::VectorXd, Dimension>::set(e.vertex(Index), value);
-=======
     Eigen::VectorXd v = e.vertex(Index).getCoords();
     access<Eigen::VectorXd, Dimension>::set(v, value);
     e.vertex(Index).setCoords(std::move(v));
->>>>>>> 59279994
   }
 };
 
