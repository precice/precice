#pragma once

#include "mesh/Group.hpp"
#include "mesh/SharedPointer.hpp"
#include "mesh/Data.hpp"
#include "mesh/Vertex.hpp"
#include "utils/PointerVector.hpp"
#include "utils/ManageUniqueIDs.hpp"
#include <boost/noncopyable.hpp>
#include <map>
#include <list>
#include <vector>
#include <boost/signals2.hpp>

namespace precice {
  namespace mesh {
    class PropertyContainer;
  }
}

// ----------------------------------------------------------- CLASS DEFINITION

namespace precice {
namespace mesh {


/**
 * @brief Container and creator for meshes.
 *
 * A Mesh can consist of Vertices, Edges, Triangles, nested Meshes, and
 * PropertyContainers. It provides functionality to conveniently create those
 * objects.
 *
 * In addition to creating the topological information of a mesh, the Mesh class
 * can also be used to add data to the vertices of a mesh.
 *
 * Usage example: precice::mesh::tests::MeshTest::testDemonstration()
 */
class Mesh : public PropertyContainer, private boost::noncopyable
{
public:

<<<<<<< HEAD

=======
>>>>>>> bac8007d
  using VertexContainer            = utils::ptr_vector<Vertex>;
  using EdgeContainer              = utils::ptr_vector<Edge>;
  using TriangleContainer          = utils::ptr_vector<Triangle>;
  using QuadContainer              = utils::ptr_vector<Quad>;
  using DataContainer              = std::vector<PtrData>;
  using PropertyContainerContainer = utils::ptr_vector<PropertyContainer>;
  using BoundingBox                = std::vector<std::pair<double, double>>;
  using BoundingBoxMap             = std::map<int,BoundingBox>; 

  /// A mapping from rank to used (not necessarily owned) vertex IDs
  using VertexDistribution = std::map<int, std::vector<int>>;

  /// A mapping from remote local ranks to the IDs that must be communicated
  using CommunicationMap = std::map<int, std::vector<int>>;

  /// Signal is emitted when the mesh is changed
  boost::signals2::signal<void(Mesh &)> meshChanged;

  /// Signal is emitted when the mesh is destroyed
  boost::signals2::signal<void(Mesh &)> meshDestroyed;

  /**
   * @brief Resets the internal geometry ID counter to start from anew.
   *
   * This method is only used for test cases.
   */
  static void resetGeometryIDsGlobally();

  /**
   * @brief Constructor.
   *
   * @param[in] name Unique name of the mesh.
   * @param[in] dimensions Dimensionalty of the mesh.
   * @param[in] flipNormals Inverts the standard direction of normals.
   */
  Mesh (
    const std::string& name,
    int                dimensions,
    bool               flipNormals );

  /// Destructor, deletes created objects.
  virtual ~Mesh();

  /// Returns group object with all Triangle, Edge, Vertex objects.
  const Group& content() const;

  /// Returns modifieable container holding all vertices.
  VertexContainer& vertices();

  /// Returns const container holding all vertices.
  const VertexContainer& vertices() const;

  /// Returns modifiable container holding all edges.
  EdgeContainer& edges();

  /// Returns const container holding all edges.
  const EdgeContainer& edges() const;

  /// Returns modifiable container holding all triangles.
  TriangleContainer& triangles();

  /// Returns const container holding all triangles.
  const TriangleContainer& triangles() const;

  /// Returns modifiable container holding all quads.
  QuadContainer& quads();

  /// Returns const container holding all quads.
  const QuadContainer& quads() const;

  PropertyContainerContainer& propertyContainers();

  const PropertyContainerContainer& propertyContainers() const;

  int getDimensions() const;

  template<typename VECTOR_T>
  Vertex& createVertex ( const VECTOR_T& coords )
  {
    assertion(coords.size() == _dimensions, coords.size(), _dimensions);
    Vertex* newVertex = new Vertex(coords, _manageVertexIDs.getFreeID());
    newVertex->addParent(*this);
    _content.add(newVertex);
    return *newVertex;
  }

  /**
   * @brief Creates and initializes an Edge object.
   *
   * @param[in] vertexOne Reference to first Vertex defining the Edge.
   * @param[in] vertexTwo Reference to second Vertex defining the Edge.
   */
  Edge& createEdge (
    Vertex& vertexOne,
    Vertex& vertexTwo );

  /**
   * @brief Creates and initializes an Edge object or returns an already existing one.
   *
   * @param[in] vertexOne Reference to first Vertex defining the Edge.
   * @param[in] vertexTwo Reference to second Vertex defining the Edge.
   */
  Edge& createUniqueEdge (
    Vertex& vertexOne,
    Vertex& vertexTwo );

  /**
   * @brief Creates and initializes a Triangle object.
   *
   * @param[in] edgeOne Reference to first edge defining the Triangle.
   * @param[in] edgeTwo Reference to second edge defining the Triangle.
   * @param[in] edgeThree Reference to third edge defining the Triangle.
   */
  Triangle& createTriangle (
    Edge& edgeOne,
    Edge& edgeTwo,
    Edge& edgeThree );

  /**
   * @brief Creates and initializes a Quad object.
   *
   * @param[in] edgeOne Reference to first edge defining the Quad.
   * @param[in] edgeTwo Reference to second edge defining the Quad.
   * @param[in] edgeThree Reference to third edge defining the Quad.
   * @param[in] edgeFour Reference to fourth edge defining the Quad.
   */
  Quad& createQuad (
    Edge& edgeOne,
    Edge& edgeTwo,
    Edge& edgeThree,
    Edge& edgeFour);

  /**
   * @brief Creates and initializes a PropertyContainer object.
   *
   * A PropertyContainer can be used to serve as Property parent for other
   * objects in the mesh. It is used, to define multiple geometry IDs for
   * Vertices and Edges lying at the intersection of regions with different
   * geometry IDs.
   */
  PropertyContainer& createPropertyContainer();

  PtrData& createData (
    const std::string& name,
    int                dimension );

  const DataContainer& data() const;

  const PtrData& data ( int dataID ) const;

  PropertyContainer& getPropertyContainer (const std::string & subIDName);

  /// Returns the name of the mesh, as set in the config file.
  const std::string& getName() const;

  bool isFlipNormals() const;

  void setFlipNormals ( bool flipNormals );

  /**
   * @brief Associates a new geometry ID to the mesh.
   *
   * The full name of the ID is given by:
   * getName() + "-" + subIDNamePostfix
   *
   * @return Newly created property container holding the new ID.
   */
  PropertyContainer& setSubID ( const std::string& subIDNamePostfix );

  /// Returns all used geometry IDs paired with their names
  const std::map<std::string,int>& getNameIDPairs();

  /// Returns the geometry ID corresponding to the given name.
  int getID ( const std::string& name ) const;

  /// Returns the base ID of the mesh.
  int getID() const;

  /// Returns true if the given vertexID is valid
  bool isValidVertexID(int vertexID) const;

  /// Returns true if the given edgeID is valid
  bool isValidEdgeID(int edgeID) const;

  /// Allocates memory for the vertex data values.
  void allocateDataValues();

  /**
   * @brief Necessary before any geom. operations can be performed on the mesh.
   *
   * If no edges (in 2d) or triangles/quads (in 3d) are
   * given, no normals are computed in order to avoid dividing by zero on
   * normalization of the vertex normals.
   *
   * Circumcircles of edges and triangles are computed.
   */
  void computeState();

  /**
   * @brief Removes all mesh elements and data values (does not remove data).
   *
   * A mesh element is a
   * - vertex
   * - edge
   * - triangle
   * - property container
   */
  void clear();

  /// Returns a mapping from rank to used (not necessarily owned) vertex IDs
  VertexDistribution & getVertexDistribution()
  {
    return _vertexDistribution;
  }

  std::vector<int>& getVertexOffsets()
  {
    return _vertexOffsets;
  }

  /// Only used for tests
  void setVertexOffsets(std::vector<int> & vertexOffsets)
  {
    _vertexOffsets = vertexOffsets;
  }

  int getGlobalNumberOfVertices()
  {
    return _globalNumberOfVertices;
  }

  void setGlobalNumberOfVertices(int num)
  {
    _globalNumberOfVertices = num;
  }

  /// Returns a vector of connected ranks
  std::vector<int> & getConnectedRanks()
  {
    return _connectedRanks;
  }
  
  /// Returns a mapping from remote local connected ranks to the corresponding vertex IDs
  CommunicationMap & getCommunicationMap()
  {
    return _communicationMap;
  }

  void addMesh(Mesh& deltaMesh);

  /**
   * @brief Returns the bounding box of the mesh.
   *
   * BoundingBox is a vector of pairs (min, max), one pair for each dimension.
   * computeState() has to be called after setting the mesh.
   */
  const BoundingBox getBoundingBox() const;

  /**
   * @brief Returns the Center Of Gravity of the mesh
   * 
   * Returns a vector of doubles, size d, each dimension computed as
   * cog =  (max - min) / 2 + min
   */
  const std::vector<double> getCOG() const;
  
  bool operator==(const Mesh& other) const;
  
  bool operator!=(const Mesh& other) const;

private:

  mutable logging::Logger _log{"mesh::Mesh"};

  /// Provides unique IDs for all geometry objects
  static std::unique_ptr<utils::ManageUniqueIDs> _managePropertyIDs;

  /// Name of the mesh.
  std::string _name;

  /// Dimension of mesh.
  int _dimensions;

  /// Flag for flipping normals direction.
  bool _flipNormals;

  /// Holds all mesh names and the corresponding IDs belonging to the mesh.
  std::map<std::string,int> _nameIDPairs;

  /// Holds vertices, edges, and triangles.
  Group _content;

  /// All property containers created by the mesh.
  PropertyContainerContainer _propertyContainers;

  /// Data hold by the vertices of the mesh.
  DataContainer _data;

  utils::ManageUniqueIDs _manageVertexIDs;

  utils::ManageUniqueIDs _manageEdgeIDs;

  utils::ManageUniqueIDs _manageTriangleIDs;

  utils::ManageUniqueIDs _manageQuadIDs;

  /**
   * @brief Vertex distribution for the master, holding for each slave all vertex IDs it owns.
   *
   * For slaves, this data structure is empty and should not be used.
   */
  VertexDistribution _vertexDistribution;

  /// Holds the index of the last vertex for each slave.
  /**
   * The last entry holds the total number of vertices.
   * Needed for the matrix-matrix multiplication of the IMVJ postprocessing.
   */
  std::vector<int> _vertexOffsets;


  /**
   * @brief Number of unique vertices for complete distributed mesh.
   *
   * Duplicated vertices are only accounted once.
   */
  int _globalNumberOfVertices = -1;

  /**
   * @brief each rank stores list of connected remote ranks.
   * In the m2n package, this is used to create the initial communication channels.
   */
  std::vector<int> _connectedRanks;

  /**
   * @brief each rank stores list of connected ranks and corresponding vertex IDs here. 
   * In the m2n package, this is used to create the final communication channels.
   */
  CommunicationMap _communicationMap;

  BoundingBox _boundingBox;

};

std::ostream& operator<<(std::ostream& os, const Mesh& q);

}} // namespace precice, mesh<|MERGE_RESOLUTION|>--- conflicted
+++ resolved
@@ -40,10 +40,6 @@
 {
 public:
 
-<<<<<<< HEAD
-
-=======
->>>>>>> bac8007d
   using VertexContainer            = utils::ptr_vector<Vertex>;
   using EdgeContainer              = utils::ptr_vector<Edge>;
   using TriangleContainer          = utils::ptr_vector<Triangle>;
