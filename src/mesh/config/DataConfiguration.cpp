--- conflicted
+++ resolved
@@ -56,16 +56,9 @@
 {
   if (tag.getNamespace() == TAG) {
     PRECICE_ASSERT(_dimensions != 0);
-<<<<<<< HEAD
-    std::string name     = tag.getStringAttributeValue(ATTR_NAME);
-    std::string typeName = tag.getName();
-
-    int dataDimensions = getDataDimensions(typeName);
-=======
     const std::string &name           = tag.getStringAttributeValue(ATTR_NAME);
     const std::string &typeName       = tag.getName();
     int                dataDimensions = getDataDimensions(typeName);
->>>>>>> e1265675
     addData(name, dataDimensions);
   } else {
     PRECICE_ASSERT(false, "Received callback from an unknown tag.", tag.getName());
