--- conflicted
+++ resolved
@@ -56,14 +56,9 @@
 
   void tag();
 
-<<<<<<< HEAD
-  /// Equality comparison for vertices
-  bool operator==(const Vertex& other) const;
-=======
   inline bool operator==(const Vertex& rhs) const;
 
   inline bool operator!=(const Vertex& rhs) const;
->>>>>>> 0f513e59
 
 private:
 
@@ -128,9 +123,6 @@
   return _coords;
 }
 
-inline bool Vertex::operator==(const Vertex& other) const {
-    return _id == other._id;
-}
 
 inline bool Vertex::operator==(const Vertex& rhs) const 
 {
