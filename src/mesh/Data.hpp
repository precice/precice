--- conflicted
+++ resolved
@@ -88,15 +88,11 @@
   /// Returns the dimension (i.e., number of components) of one data value (i.e number of columns of one gradient data value).
   int getDimensions() const;
 
-<<<<<<< HEAD
-  /// @brief Allocates memory for the data values and corresponding gradient values.
-=======
   /**
    * @brief Allocates memory for the data values and corresponding gradient values.
    *
    * @param expectedCount expected number of values count (i.e. number of mesh vertices)
    */
->>>>>>> 14214ab3
   void allocateValues(int expectedCount);
 
 private:
