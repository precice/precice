#pragma once

#include <iostream>
#include <algorithm>
#include "boost/noncopyable.hpp"
#include "mesh/Edge.hpp"
#include "mesh/PropertyContainer.hpp"
#include "mesh/RangeAccessor.hpp"
<<<<<<< HEAD

namespace precice
{
namespace mesh
{
class Vertex;
}
} // namespace precice

// ----------------------------------------------------------- CLASS DEFINITION
=======
>>>>>>> 0f513e59

namespace precice
{
namespace mesh
{

/// Quadrilateral (or Quadrangle) geometric primitive.
class Quad : public PropertyContainer, private boost::noncopyable
{
public:
<<<<<<< HEAD
  /// Type of the const random access vertex iterator
=======
  /// Type of the read-only const random-access iterator over Vertex coords
  /**
   * This index-based iterator iterates over the vertices of this Quad.
   * The returned value is the forwarded result of Vertex::getCoords.
   * It is thus a read-only random-access iterator.
   */
>>>>>>> 0f513e59
  using const_iterator = IndexRangeIterator<const Quad, const Eigen::VectorXd>;

  /// Type of the random access vertex iterator
  using iterator = const_iterator; //IndexRangeIterator<Quad, Eigen::Vector3d>;

<<<<<<< HEAD
=======
  /// Fix for the Boost.Test versions 1.65 - 1.67.1
  using value_type = Eigen::VectorXd;

>>>>>>> 0f513e59
  /// Constructor, the order of edges defines the outer normal direction.
  Quad(
      Edge &edgeOne,
      Edge &edgeTwo,
      Edge &edgeThree,
      Edge &edgeFour,
      int   id);

  /// Destructor, empty.
  virtual ~Quad() {}

  /// Returns dimensionalty of space the quad is embedded in.
  int getDimensions() const;

  /**
   * @brief Returns quad vertex with index 0, 1, 2, or 3.
   *
   * Vertex 0 is the first vertex of edge 0. Vertex 1 the second vertex of
   * edge 0. Vertex 2 is either the first or second vertex of edge 1, which
   * is determined on construction of the triangle.
   */
  Vertex &vertex(int i);

  /**
   * @brief Returns const quad vertex with index 0, 1, 2, or 3.
   *
   * Vertex 0 is the first vertex of edge 0. Vertex 1 the second vertex of
   * edge 0. Vertex 2 is either the first or second vertex of edge 1, which
   * is determined on construction of the triangle.
   */
  const Vertex &vertex(int i) const;

  /// Returns quad edge with index 0, 1, 2, or 3.
  Edge &edge(int i);

  /// Returns const quad edge with index 0, 1, 2, or 3.
  const Edge &edge(int i) const;

<<<<<<< HEAD
  /// Returns a random access iterator to the begin (0) of the vertex range [0,1,2,3]
  iterator begin();

  /// Returns a random access iterator to the end (4) of the vertex range [0,1,2,3]
  iterator end();

  /// Returns a const random access iterator to the begin (0) of the vertex range [0,1,2,3]
  const_iterator begin() const;

  /// Returns a const random access iterator to the end (4) of the vertex range [0,1,2,3]
  const_iterator end() const;

  /// Returns a const random access iterator to the begin (0) of the vertex range [0,1,2,3]
  const_iterator cbegin() const;

  /// Returns a const random access iterator to the end (4) of the vertex range [0,1,2,3]
  const_iterator cend() const;

=======
  ///@name Iterators
  ///@{

  /// Returns a read-only random-access iterator to the begin (0) of the vertex range [0,1,2,3]
  iterator begin();

  /// Returns a read-only random-access iterator to the end (4) of the vertex range [0,1,2,3]
  iterator end();

  /// Returns a read-only random-access iterator to the begin (0) of the vertex range [0,1,2,3]
  const_iterator begin() const;

  /// Returns a read-only random-access iterator to the end (4) of the vertex range [0,1,2,3]
  const_iterator end() const;

  /// Returns a read-only random-access iterator to the begin (0) of the vertex range [0,1,2,3]
  const_iterator cbegin() const;

  /// Returns a read-only random-access iterator to the end (4) of the vertex range [0,1,2,3]
  const_iterator cend() const;

  ///@}

>>>>>>> 0f513e59
  /// Sets the outer normal of the quad.
  template <typename VECTOR_T>
  void setNormal(const VECTOR_T &normal);

  /// Returns a among quads globally unique ID.
  int getID() const;

  /**
   * @brief Returns the outer normal of the quad.
   *
   * @pre The normal has to be computed and set from outside before.
   */
  const Eigen::VectorXd &getNormal() const;

  /// Returns the barycenter of the quad.
  const Eigen::VectorXd getCenter() const;

  /// Returns the radius of the circle enclosing the quad.
  double getEnclosingRadius() const;

  /**
   * @brief Compares two Quads for equality
   *
   * Two Quads are equal if their normal vector is equal AND
   * if the four edges are equal, whereas the order of edges is NOT important.
   */
  bool operator==(const Quad& other) const;

  /// Not equal, implemented in terms of equal.
  bool operator!=(const Quad& other) const;

private:
  /// Edges defining the quad.
  std::array<Edge *, 4> _edges;

  /// Decider for choosing unique vertices from _edges.
  std::array<int, 4> _vertexMap;

  /// ID of the edge.
  int _id;

  /// Normal vector of the quad.
  Eigen::VectorXd _normal;
};

// --------------------------------------------------------- HEADER DEFINITIONS

inline Vertex &Quad::vertex(int i)
{
  assertion((i >= 0) && (i < 4), i);
  return edge(i).vertex(_vertexMap[i]);
}

inline const Vertex &Quad::vertex(int i) const
{
  assertion((i >= 0) && (i < 4), i);
  return edge(i).vertex(_vertexMap[i]);
}

inline Quad::iterator Quad::begin()
{
  return {this, 0};
}

inline Quad::iterator Quad::end()
{
  return {this, 4};
}

inline Quad::const_iterator Quad::begin() const
{
  return {this, 0};
}

inline Quad::const_iterator Quad::end() const
{
  return {this, 4};
}

inline Quad::const_iterator Quad::cbegin() const
{
    return begin();
}

inline Quad::const_iterator Quad::cend() const
{
    return end();
}

inline Edge &Quad::edge(int i)
{
  return *_edges[i];
}

inline const Edge &Quad::edge(int i) const
{
  return *_edges[i];
}

template <typename VECTOR_T>
void Quad::setNormal(const VECTOR_T &normal)
{
  assertion(normal.size() == getDimensions(), normal.size(), getDimensions());
  _normal = normal;
}

inline int Quad::getID() const
{
  return _id;
}

<<<<<<< HEAD
BOOST_CONCEPT_ASSERT((boost::RandomAccessIteratorConcept<Quad::iterator>));
BOOST_CONCEPT_ASSERT((boost::RandomAccessIteratorConcept<Quad::const_iterator>));
BOOST_CONCEPT_ASSERT((boost::RandomAccessRangeConcept<Quad>));
BOOST_CONCEPT_ASSERT((boost::RandomAccessRangeConcept<const Quad>));
=======
std::ostream& operator<<(std::ostream& os, const Quad& q);
>>>>>>> 0f513e59

} // namespace mesh
} // namespace precice<|MERGE_RESOLUTION|>--- conflicted
+++ resolved
@@ -6,19 +6,6 @@
 #include "mesh/Edge.hpp"
 #include "mesh/PropertyContainer.hpp"
 #include "mesh/RangeAccessor.hpp"
-<<<<<<< HEAD
-
-namespace precice
-{
-namespace mesh
-{
-class Vertex;
-}
-} // namespace precice
-
-// ----------------------------------------------------------- CLASS DEFINITION
-=======
->>>>>>> 0f513e59
 
 namespace precice
 {
@@ -29,27 +16,20 @@
 class Quad : public PropertyContainer, private boost::noncopyable
 {
 public:
-<<<<<<< HEAD
-  /// Type of the const random access vertex iterator
-=======
   /// Type of the read-only const random-access iterator over Vertex coords
   /**
    * This index-based iterator iterates over the vertices of this Quad.
    * The returned value is the forwarded result of Vertex::getCoords.
    * It is thus a read-only random-access iterator.
    */
->>>>>>> 0f513e59
   using const_iterator = IndexRangeIterator<const Quad, const Eigen::VectorXd>;
 
   /// Type of the random access vertex iterator
   using iterator = const_iterator; //IndexRangeIterator<Quad, Eigen::Vector3d>;
 
-<<<<<<< HEAD
-=======
   /// Fix for the Boost.Test versions 1.65 - 1.67.1
   using value_type = Eigen::VectorXd;
 
->>>>>>> 0f513e59
   /// Constructor, the order of edges defines the outer normal direction.
   Quad(
       Edge &edgeOne,
@@ -88,26 +68,6 @@
   /// Returns const quad edge with index 0, 1, 2, or 3.
   const Edge &edge(int i) const;
 
-<<<<<<< HEAD
-  /// Returns a random access iterator to the begin (0) of the vertex range [0,1,2,3]
-  iterator begin();
-
-  /// Returns a random access iterator to the end (4) of the vertex range [0,1,2,3]
-  iterator end();
-
-  /// Returns a const random access iterator to the begin (0) of the vertex range [0,1,2,3]
-  const_iterator begin() const;
-
-  /// Returns a const random access iterator to the end (4) of the vertex range [0,1,2,3]
-  const_iterator end() const;
-
-  /// Returns a const random access iterator to the begin (0) of the vertex range [0,1,2,3]
-  const_iterator cbegin() const;
-
-  /// Returns a const random access iterator to the end (4) of the vertex range [0,1,2,3]
-  const_iterator cend() const;
-
-=======
   ///@name Iterators
   ///@{
 
@@ -131,7 +91,6 @@
 
   ///@}
 
->>>>>>> 0f513e59
   /// Sets the outer normal of the quad.
   template <typename VECTOR_T>
   void setNormal(const VECTOR_T &normal);
@@ -243,14 +202,7 @@
   return _id;
 }
 
-<<<<<<< HEAD
-BOOST_CONCEPT_ASSERT((boost::RandomAccessIteratorConcept<Quad::iterator>));
-BOOST_CONCEPT_ASSERT((boost::RandomAccessIteratorConcept<Quad::const_iterator>));
-BOOST_CONCEPT_ASSERT((boost::RandomAccessRangeConcept<Quad>));
-BOOST_CONCEPT_ASSERT((boost::RandomAccessRangeConcept<const Quad>));
-=======
 std::ostream& operator<<(std::ostream& os, const Quad& q);
->>>>>>> 0f513e59
 
 } // namespace mesh
 } // namespace precice