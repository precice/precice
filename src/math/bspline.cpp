--- conflicted
+++ resolved
@@ -5,8 +5,6 @@
 #include <Eigen/Core>
 #include <algorithm>
 #include <cstdlib>
-#include <functional>
-#include <iterator>
 #include <unsupported/Eigen/Splines>
 
 namespace precice::math::bspline {
@@ -14,26 +12,20 @@
 Eigen::VectorXd interpolateAt(Eigen::VectorXd ts, const Eigen::MatrixXd &xs, int splineDegree, double t)
 {
   PRECICE_ASSERT(ts.size() >= 2, "Interpolation requires at least 2 samples");
-
-  PRECICE_ASSERT(std::inner_product(
-                     ts.data(), std::next(ts.data(), ts.size() - 1),
-                     std::next(ts.data()), true,
-                     std::logical_and<bool>{},
-                     [](double l, double r) { return math::smaller(l, r); }),
-                 "Timestamps must be strictly increasting", ts);
+#if EIGEN_VERSION_AT_LEAST(3, 4, 0)
+  PRECICE_ASSERT(std::is_sorted(ts.begin(), ts.end()), "Timestamps must be sorted");
+#else
+  PRECICE_ASSERT(std::is_sorted(ts.data(), ts.data() + ts.size()), "Timestamps must be sorted");
+#endif
 
   // organize data in columns. Each column represents one sample in time.
   PRECICE_ASSERT(xs.cols() == ts.size());
   const int ndofs = xs.rows(); // number of dofs. Each dof needs it's own interpolant.
 
   // transform all times to the relative interval [0; 1]
-<<<<<<< HEAD
+  PRECICE_ASSERT(ts(0) != ts(ts.size() - 1));
   PRECICE_ASSERT(math::greaterEquals(t, ts(0)), "t is before the first sample!", t, ts(0), ts);                       // Only allowed to use BSpline for interpolation, not extrapolation.
   PRECICE_ASSERT(math::smallerEquals(t, ts(ts.size() - 1)), "t is after the last sample!", t, ts(ts.size() - 1), ts); // Only allowed to use BSpline for interpolation, not extrapolation.
-=======
-  PRECICE_ASSERT(ts(0) != ts(ts.size() - 1));
-  PRECICE_ASSERT((t >= ts(0)) && (t <= ts(ts.size() - 1)), "t lies outside of ts!", t, ts); // Only allowed to use BSpline for interpolation, not extrapolation.
->>>>>>> e5c4e351
   auto         relativeTime = [tsMin = ts(0), tsMax = ts(ts.size() - 1)](double t) -> double { return (t - tsMin) / (tsMax - tsMin); };
   const double tRelative    = relativeTime(t);
   ts                        = ts.unaryExpr(relativeTime);
