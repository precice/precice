--- conflicted
+++ resolved
@@ -27,13 +27,8 @@
   const int ndofs = xs.rows(); // number of dofs. Each dof needs it's own interpolant.
 
   // transform all times to the relative interval [0; 1]
-<<<<<<< HEAD
-  PRECICE_ASSERT(ts(0) != ts(ts.size() - 1));
-  // PRECICE_ASSERT((t >= ts(0)) && (t <= ts(ts.size() - 1)), "t lies outside of ts!", t, ts); // Only allowed to use BSpline for interpolation, not extrapolation.  // @todo fix this! Currently leads to failures in tests.
-=======
   PRECICE_ASSERT(math::greaterEquals(t, ts(0)), "t is before the first sample!", t, ts(0), ts);                       // Only allowed to use BSpline for interpolation, not extrapolation.
   PRECICE_ASSERT(math::smallerEquals(t, ts(ts.size() - 1)), "t is after the last sample!", t, ts(ts.size() - 1), ts); // Only allowed to use BSpline for interpolation, not extrapolation.
->>>>>>> 5b55377f
   auto         relativeTime = [tsMin = ts(0), tsMax = ts(ts.size() - 1)](double t) -> double { return (t - tsMin) / (tsMax - tsMin); };
   const double tRelative    = relativeTime(t);
   ts                        = ts.unaryExpr(relativeTime);
