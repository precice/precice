--- conflicted
+++ resolved
@@ -67,20 +67,13 @@
   if (dimensions == 3) {
     Vector3d ab, ac, au, n;
 
-<<<<<<< HEAD
+
     ab         = b - a;
     ac         = c - a;
     n          = ab.cross(ac);
     auto nDotN = n.dot(n);
     PRECICE_ASSERT(nDotN != 0, "It seems a degenerate triangle was sent.");
     scaleFactor = 1.0 / nDotN;
-=======
-    ab          = b - a;
-    ac          = c - a;
-    n           = ab.cross(ac);
-    scaleFactor = 1.0 / n.dot(n);
-    PRECICE_ASSERT(scaleFactor != 0, "It seems a degenerate triangle was sent.");
->>>>>>> 9ddd7df7
 
     // varying per point
     au = u - a;
@@ -98,14 +91,11 @@
     uc = c - u;
     ua = a - u;
 
-<<<<<<< HEAD
+
     auto twiceArea = crossProduct2D(ab, ac);
     PRECICE_ASSERT(twiceArea != 0, "It seems a degenerate triangle was sent.");
     scaleFactor          = 1.0 / twiceArea;
-=======
-    scaleFactor          = 1.0 / crossProduct2D(ab, ac);
-    PRECICE_ASSERT(scaleFactor != 0, "It seems a degenerate triangle was sent.");
->>>>>>> 9ddd7df7
+
     barycentricCoords(0) = crossProduct2D(ub, uc) * scaleFactor;
     barycentricCoords(1) = crossProduct2D(uc, ua) * scaleFactor;
     barycentricCoords(2) = 1 - barycentricCoords(0) - barycentricCoords(1);
