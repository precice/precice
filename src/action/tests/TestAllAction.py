mySourceData = 0
myTargetData = 0
myIteration = 0

#
# This function is called first. It can be omitted, if not needed. Its
# parameters are the source data, followed by the target data, which are
# omitted (selectively or both) if not mentioned in the preCICE configuration.
#
def performAction(time, sourceData, targetData):
    global mySourceData
    global myTargetData
    mySourceData = sourceData # store (reference to) sourceData for later use
    myTargetData = targetData # store (reference to) targetData for later use
    # Usage example:
    for i in range(myTargetData.size):
        myTargetData[i] = mySourceData[i] + 1

#
# This function is called for every vertex in the configured mesh. It is called
# after performAction, and can also be omitted.
#
def vertexCallback(id, coords):
    global mySourceData
    global myTargetData
    # Usage example:
    myTargetData[id] += coords[0]

#
# This function is called at last, if not omitted.
#
def postAction():
    global mySourceData
    global myTargetData
    global myIteration
    for i in range(myTargetData.size):
        myTargetData[i] -= myIteration
<<<<<<< HEAD
    myIteration += 1
=======
    myIteration += 1
>>>>>>> f3ef21d2
<|MERGE_RESOLUTION|>--- conflicted
+++ resolved
@@ -35,8 +35,4 @@
     global myIteration
     for i in range(myTargetData.size):
         myTargetData[i] -= myIteration
-<<<<<<< HEAD
-    myIteration += 1
-=======
-    myIteration += 1
->>>>>>> f3ef21d2
+    myIteration += 1