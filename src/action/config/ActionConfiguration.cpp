--- conflicted
+++ resolved
@@ -227,30 +227,18 @@
 
   if (!_configuredAction.targetData.empty()) {
     PRECICE_CHECK(mesh->hasDataName(_configuredAction.targetData),
-<<<<<<< HEAD
-                  "Data action uses target data \"{}\" which is not configured. Please ensure that the target data name is used by the mesh", _configuredAction.targetData);
-=======
                   "Data action uses target data \"{}\" which is not configured. Please ensure that the target data name is used by the mesh with name \"{}\".", _configuredAction.targetData, _configuredAction.mesh);
->>>>>>> a88dec8f
     targetDataID = mesh->data(_configuredAction.targetData)->getID();
     PRECICE_ASSERT(targetDataID != -1);
   }
 
   for (const std::string &dataName : _configuredAction.sourceDataVector) {
-<<<<<<< HEAD
-    PRECICE_CHECK(mesh->hasDataName(dataName), "Data action uses source data \"{}\" which is not configured. Please ensure that the target data name is used by the mesh", dataName);
-=======
     PRECICE_CHECK(mesh->hasDataName(dataName), "Data action uses source data \"{}\" which is not configured. Please ensure that the target data name is used by the mesh with name \"{}\".", dataName, _configuredAction.mesh);
->>>>>>> a88dec8f
     sourceDataIDs.push_back(mesh->data(dataName)->getID());
   }
 
   PRECICE_CHECK((_configuredAction.sourceDataVector.empty() || not sourceDataIDs.empty()),
-<<<<<<< HEAD
-                "Data action uses source data \"{}\" which is not configured. Please ensure that the source data name is used by the mesh.", _configuredAction.sourceDataVector.back());
-=======
                 "Data action uses source data \"{}\" which is not configured. Please ensure that the source data name is used by the mesh with name \"{}\".", _configuredAction.sourceDataVector.back(), _configuredAction.mesh);
->>>>>>> a88dec8f
 
   action::PtrAction action;
   if (_configuredAction.type == NAME_MULTIPLY_BY_AREA) {
