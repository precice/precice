--- conflicted
+++ resolved
@@ -43,11 +43,7 @@
   return oss.str();
 }
 
-<<<<<<< HEAD
-void ExportVTU::writePrimaryCells(std::ostream &out) const
-=======
 void ExportVTU::writeParallelCells(std::ostream &out) const
->>>>>>> a6f2fd91
 {
   out << "      <PCells>\n";
   out << "         <PDataArray type=\"Int32\" Name=\"connectivity\" NumberOfComponents=\"1\"/>\n";
