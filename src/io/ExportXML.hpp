#pragma once

#include <Eigen/Core>
#include <iosfwd>
#include <string>
#include <vector>
#include "io/Export.hpp"
#include "logging/Logger.hpp"

namespace precice {
namespace mesh {
class Mesh;
class Edge;
class Triangle;
} // namespace mesh
} // namespace precice

namespace precice {
namespace io {

/// Common class to generate the VTK XML-based formats.
class ExportXML : public Export {
public:
  void doExport(
      const std::string &name,
      const std::string &location,
      const mesh::Mesh & mesh) override;

  static void writeVertex(
      const Eigen::VectorXd &position,
      std::ostream &         outFile);

  static void writeLine(
      const mesh::Edge &edge,
      std::ostream &    outFile);

  static void writeTriangle(
      const mesh::Triangle &triangle,
      std::ostream &        outFile);

private:
  mutable logging::Logger _log{"io::ExportXML"};

  /// List of names of all scalar data on mesh
  std::vector<std::string> _scalarDataNames;

  /// List of names of all vector data on mesh
  std::vector<std::string> _vectorDataNames;

  virtual std::string getVTKFormat() const                             = 0;
  virtual std::string getParallelExtension() const                     = 0;
  virtual std::string getPieceExtension() const                        = 0;
  virtual std::string getPieceAttributes(const mesh::Mesh &mesh) const = 0;

  /**
    * @brief Stores scalar and vector data names in string vectors
    * Needed for writing primary file and sub files
    */
  void processDataNamesAndDimensions(const mesh::Mesh &mesh);

  /**
    * @brief Writes the primary file (called only by the primary rank)
    */
  void writeParallelFile(
      const std::string &name,
      const std::string &location,
      const mesh::Mesh & mesh) const;

<<<<<<< HEAD
  virtual void writePrimaryCells(std::ostream &out) const = 0;

  void writePrimaryData(std::ostream &out) const;
=======
  virtual void writeParallelCells(std::ostream &out) const = 0;

  void writeParallelData(std::ostream &out) const;
>>>>>>> a6f2fd91

  /**
    * @brief Writes the sub file for each rank
    */
  void writeSubFile(
      const std::string &name,
      const std::string &location,
      const mesh::Mesh & mesh) const;

  void exportPoints(
      std::ostream &    outFile,
      const mesh::Mesh &mesh) const;

  virtual void exportConnectivity(
      std::ostream &    outFile,
      const mesh::Mesh &mesh) const = 0;

  void exportData(
      std::ostream &    outFile,
      const mesh::Mesh &mesh) const;
};

} // namespace io
} // namespace precice<|MERGE_RESOLUTION|>--- conflicted
+++ resolved
@@ -66,15 +66,9 @@
       const std::string &location,
       const mesh::Mesh & mesh) const;
 
-<<<<<<< HEAD
-  virtual void writePrimaryCells(std::ostream &out) const = 0;
-
-  void writePrimaryData(std::ostream &out) const;
-=======
   virtual void writeParallelCells(std::ostream &out) const = 0;
 
   void writeParallelData(std::ostream &out) const;
->>>>>>> a6f2fd91
 
   /**
     * @brief Writes the sub file for each rank
