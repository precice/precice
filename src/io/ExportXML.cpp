--- conflicted
+++ resolved
@@ -29,11 +29,7 @@
   processDataNamesAndDimensions(mesh);
   if (not location.empty())
     boost::filesystem::create_directories(location);
-<<<<<<< HEAD
   if (utils::IntraComm::isPrimary()) {
-=======
-  if (utils::MasterSlave::isPrimary()) {
->>>>>>> a6f2fd91
     writeParallelFile(name, location, mesh);
   }
   if (mesh.vertices().size() > 0) { //only procs at the coupling interface should write output (for performance reasons)
@@ -65,25 +61,6 @@
   namespace fs = boost::filesystem;
   fs::path outfile(location);
   outfile = outfile / fs::path(name + getParallelExtension());
-<<<<<<< HEAD
-  std::ofstream outPrimaryFile(outfile.string(), std::ios::trunc);
-
-  PRECICE_CHECK(outPrimaryFile, "{} export failed to open master file \"{}\"", getVTKFormat(), outfile);
-
-  const auto formatType = getVTKFormat();
-  outPrimaryFile << "<?xml version=\"1.0\"?>\n";
-  outPrimaryFile << "<VTKFile type=\"P" << formatType << "\" version=\"0.1\" byte_order=\"";
-  outPrimaryFile << (utils::isMachineBigEndian() ? "BigEndian\">" : "LittleEndian\">") << '\n';
-  outPrimaryFile << "   <P" << formatType << " GhostLevel=\"0\">\n";
-
-  outPrimaryFile << "      <PPoints>\n";
-  outPrimaryFile << "         <PDataArray type=\"Float64\" Name=\"Position\" NumberOfComponents=\"" << 3 << "\"/>\n";
-  outPrimaryFile << "      </PPoints>\n";
-
-  writePrimaryCells(outPrimaryFile);
-
-  writePrimaryData(outPrimaryFile);
-=======
   std::ofstream outParallelFile(outfile.string(), std::ios::trunc);
 
   PRECICE_CHECK(outParallelFile, "{} export failed to open primary file \"{}\"", getVTKFormat(), outfile);
@@ -101,30 +78,13 @@
   writeParallelCells(outParallelFile);
 
   writeParallelData(outParallelFile);
->>>>>>> a6f2fd91
 
   const auto &offsets = mesh.getVertexOffsets();
   PRECICE_ASSERT(offsets.size() > 0);
   if (offsets[0] > 0) {
-<<<<<<< HEAD
-    outPrimaryFile << "      <Piece Source=\"" << name << "_" << 0 << getPieceExtension() << "\"/>\n";
-  }
-  for (auto rank : utils::IntraComm::allSecondaries()) {
-    PRECICE_ASSERT(rank < offsets.size());
-    if (offsets[rank] - offsets[rank - 1] > 0) {
-      //only non-empty subfiles
-      outPrimaryFile << "      <Piece Source=\"" << name << "_" << rank << getPieceExtension() << "\"/>\n";
-    }
-  }
-
-  outPrimaryFile << "   </P" << formatType << ">\n";
-  outPrimaryFile << "</VTKFile>\n";
-
-  outPrimaryFile.close();
-=======
     outParallelFile << "      <Piece Source=\"" << name << "_" << 0 << getPieceExtension() << "\"/>\n";
   }
-  for (auto rank : utils::MasterSlave::allSecondaryRanks()) {
+  for (auto rank : utils::IntraComm::allSecondaryRanks()) {
     PRECICE_ASSERT(rank < offsets.size());
     if (offsets[rank] - offsets[rank - 1] > 0) {
       //only non-empty subfiles
@@ -136,7 +96,6 @@
   outParallelFile << "</VTKFile>\n";
 
   outParallelFile.close();
->>>>>>> a6f2fd91
 }
 
 namespace {
@@ -284,11 +243,7 @@
   outFile << "         </Points> \n\n";
 }
 
-<<<<<<< HEAD
-void ExportXML::writePrimaryData(std::ostream &out) const
-=======
 void ExportXML::writeParallelData(std::ostream &out) const
->>>>>>> a6f2fd91
 {
   // write scalar data names
   out << "      <PPointData Scalars=\"Rank ";
