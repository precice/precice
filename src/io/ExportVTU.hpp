--- conflicted
+++ resolved
@@ -33,11 +33,7 @@
   std::string getPieceExtension() const override;
   std::string getPieceAttributes(const mesh::Mesh &mesh) const override;
 
-<<<<<<< HEAD
-  void writePrimaryCells(std::ostream &out) const override;
-=======
   void writeParallelCells(std::ostream &out) const override;
->>>>>>> a6f2fd91
 
   void exportConnectivity(std::ostream &outFile, const mesh::Mesh &mesh) const override;
 };
