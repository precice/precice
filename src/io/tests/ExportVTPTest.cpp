#ifndef PRECICE_NO_MPI

#include <Eigen/Core>
#include <algorithm>
#include <map>
#include <string>
#include "com/SharedPointer.hpp"
#include "io/Export.hpp"
#include "io/ExportVTP.hpp"
#include "mesh/Mesh.hpp"
#include "testing/TestContext.hpp"
#include "testing/Testing.hpp"
#include "utils/Parallel.hpp"

namespace precice {
namespace mesh {
class Edge;
class Vertex;
} // namespace mesh
} // namespace precice

BOOST_AUTO_TEST_SUITE(IOTests)

using namespace precice;

BOOST_AUTO_TEST_SUITE(VTPExport)

BOOST_AUTO_TEST_CASE(ExportPolygonalMeshSerial)
{
<<<<<<< HEAD
  PRECICE_TEST(""_on(1_rank).setupIntraComms());
=======
  PRECICE_TEST(""_on(1_rank).setupIntraComm());
>>>>>>> a6f2fd91
  int           dim = 2;
  mesh::Mesh    mesh("MyMesh", dim, testing::nextMeshID());
  mesh::Vertex &v1 = mesh.createVertex(Eigen::Vector2d::Zero());
  mesh::Vertex &v2 = mesh.createVertex(Eigen::Vector2d::Constant(1));
  mesh::Vertex &v3 = mesh.createVertex(Eigen::Vector2d{1.0, 0.0});

  mesh.createEdge(v1, v2);
  mesh.createEdge(v2, v3);
  mesh.createEdge(v3, v1);

  io::ExportVTP exportVTP;
  std::string   filename = "io-VTPExport-ExportPolygonalMesh";
  std::string   location = "";
  exportVTP.doExport(filename, location, mesh);
}

BOOST_AUTO_TEST_CASE(ExportPolygonalMesh)
{
<<<<<<< HEAD
  PRECICE_TEST(""_on(4_ranks).setupIntraComms());
=======
  PRECICE_TEST(""_on(4_ranks).setupIntraComm());
>>>>>>> a6f2fd91
  int        dim = 2;
  mesh::Mesh mesh("MyMesh", dim, testing::nextMeshID());

  if (context.isRank(0)) {
    mesh::Vertex &v1 = mesh.createVertex(Eigen::Vector2d::Zero());
    mesh::Vertex &v2 = mesh.createVertex(Eigen::Vector2d::Constant(1));
    mesh::Vertex &v3 = mesh.createVertex(Eigen::Vector2d{1.0, 0});

    mesh.createEdge(v1, v2);
    mesh.createEdge(v2, v3);
    mesh.createEdge(v3, v1);
    mesh.getVertexOffsets() = {3, 3, 6, 7};
  } else if (context.isRank(1)) {
    // nothing
  } else if (context.isRank(2)) {
    mesh::Vertex &v1 = mesh.createVertex(Eigen::Vector2d::Constant(1));
    mesh::Vertex &v2 = mesh.createVertex(Eigen::Vector2d::Constant(2));
    mesh::Vertex &v3 = mesh.createVertex(Eigen::Vector2d{1.0, 0.0});

    mesh.createEdge(v1, v2);
    mesh.createEdge(v2, v3);
    mesh.createEdge(v3, v1);
  } else if (context.isRank(3)) {
    mesh.createVertex(Eigen::Vector2d::Constant(3.0));
  }

  io::ExportVTP exportVTP;
  std::string   filename = "io-ExportVTPTest-testExportPolygonalMesh";
  std::string   location = "";
  exportVTP.doExport(filename, location, mesh);
}

BOOST_AUTO_TEST_CASE(ExportTriangulatedMesh)
{
<<<<<<< HEAD
  PRECICE_TEST(""_on(4_ranks).setupIntraComms());
=======
  PRECICE_TEST(""_on(4_ranks).setupIntraComm());
>>>>>>> a6f2fd91
  int        dim = 3;
  mesh::Mesh mesh("MyMesh", dim, testing::nextMeshID());

  if (context.isRank(0)) {
    mesh::Vertex &v1 = mesh.createVertex(Eigen::Vector3d::Zero());
    mesh::Vertex &v2 = mesh.createVertex(Eigen::Vector3d::Constant(1));
    mesh::Vertex &v3 = mesh.createVertex(Eigen::Vector3d{1.0, 0.0, 0.0});

    mesh::Edge &e1 = mesh.createEdge(v1, v2);
    mesh::Edge &e2 = mesh.createEdge(v2, v3);
    mesh::Edge &e3 = mesh.createEdge(v3, v1);
    mesh.createTriangle(e1, e2, e3);
    mesh.getVertexOffsets() = {3, 3, 6, 7};

  } else if (context.isRank(1)) {
    // nothing
  } else if (context.isRank(2)) {
    mesh::Vertex &v1 = mesh.createVertex(Eigen::Vector3d::Constant(1));
    mesh::Vertex &v2 = mesh.createVertex(Eigen::Vector3d::Constant(2));
    mesh::Vertex &v3 = mesh.createVertex(Eigen::Vector3d{0.0, 1.0, 0.0});

    mesh::Edge &e1 = mesh.createEdge(v1, v2);
    mesh::Edge &e2 = mesh.createEdge(v2, v3);
    mesh::Edge &e3 = mesh.createEdge(v3, v1);
    mesh.createTriangle(e1, e2, e3);
  } else if (context.isRank(3)) {
    mesh.createVertex(Eigen::Vector3d::Constant(3.0));
  }

  io::ExportVTP exportVTP;
  std::string   filename = "io-ExportVTPTest-testExportTriangulatedMesh";
  std::string   location = "";
  exportVTP.doExport(filename, location, mesh);
}

BOOST_AUTO_TEST_CASE(ExportSplitSquare)
{
<<<<<<< HEAD
  PRECICE_TEST(""_on(4_ranks).setupIntraComms());
=======
  PRECICE_TEST(""_on(4_ranks).setupIntraComm());
>>>>>>> a6f2fd91
  int        dim = 3;
  mesh::Mesh mesh("MyMesh", dim, testing::nextMeshID());

  mesh::Vertex &vm = mesh.createVertex(Eigen::Vector3d::Zero());
  if (context.isRank(0)) {
    mesh::Vertex &v1  = mesh.createVertex(Eigen::Vector3d{-1.0, 1.0, 0.0});
    mesh::Vertex &v2  = mesh.createVertex(Eigen::Vector3d{1.0, 1.0, 0.0});
    mesh::Vertex &vo  = mesh.createVertex(Eigen::Vector3d{0.0, 2.0, 0.0});
    mesh::Edge &  em1 = mesh.createEdge(vm, v1);
    mesh::Edge &  e12 = mesh.createEdge(v1, v2);
    mesh::Edge &  e2m = mesh.createEdge(v2, vm);
    mesh.createTriangle(em1, e12, e2m);
    mesh::Edge &eo1 = mesh.createEdge(vo, v1);
    mesh::Edge &e2o = mesh.createEdge(v2, vo);
    mesh.createTriangle(eo1, e12, e2o);

    mesh.getVertexOffsets() = {3, 6, 9, 12};
  } else if (context.isRank(1)) {
    mesh::Vertex &v1  = mesh.createVertex(Eigen::Vector3d{1.0, -1.0, 0.0});
    mesh::Vertex &v2  = mesh.createVertex(Eigen::Vector3d{-1.0, -1.0, 0.0});
    mesh::Vertex &vo  = mesh.createVertex(Eigen::Vector3d{0.0, -2.0, 0.0});
    mesh::Edge &  em1 = mesh.createEdge(vm, v1);
    mesh::Edge &  e12 = mesh.createEdge(v1, v2);
    mesh::Edge &  e2m = mesh.createEdge(v2, vm);
    mesh.createTriangle(em1, e12, e2m);
    mesh::Edge &eo1 = mesh.createEdge(vo, v1);
    mesh::Edge &e2o = mesh.createEdge(v2, vo);
    mesh.createTriangle(eo1, e12, e2o);
  } else if (context.isRank(2)) {
    mesh::Vertex &v1  = mesh.createVertex(Eigen::Vector3d{-1.0, 1.0, 0.0});
    mesh::Vertex &v2  = mesh.createVertex(Eigen::Vector3d{-1.0, -1.0, 0.0});
    mesh::Vertex &vo  = mesh.createVertex(Eigen::Vector3d{-2.0, 0.0, 0.0});
    mesh::Edge &  em1 = mesh.createEdge(vm, v1);
    mesh::Edge &  e12 = mesh.createEdge(v1, v2);
    mesh::Edge &  e2m = mesh.createEdge(v2, vm);
    mesh.createTriangle(em1, e12, e2m);
    mesh::Edge &eo1 = mesh.createEdge(vo, v1);
    mesh::Edge &e2o = mesh.createEdge(v2, vo);
    mesh.createTriangle(eo1, e12, e2o);
  } else if (context.isRank(3)) {
    mesh::Vertex &v1  = mesh.createVertex(Eigen::Vector3d{1.0, 1.0, 0.0});
    mesh::Vertex &v2  = mesh.createVertex(Eigen::Vector3d{1.0, -1.0, 0.0});
    mesh::Vertex &vo  = mesh.createVertex(Eigen::Vector3d{2.0, 0.0, 0.0});
    mesh::Edge &  em1 = mesh.createEdge(vm, v1);
    mesh::Edge &  e12 = mesh.createEdge(v1, v2);
    mesh::Edge &  e2m = mesh.createEdge(v2, vm);
    mesh.createTriangle(em1, e12, e2m);
    mesh::Edge &eo1 = mesh.createEdge(vo, v1);
    mesh::Edge &e2o = mesh.createEdge(v2, vo);
    mesh.createTriangle(eo1, e12, e2o);
  }

  io::ExportVTP exportVTP;
  std::string   filename = "io-ExportVTPTest-Square";
  std::string   location = "";
  exportVTP.doExport(filename, location, mesh);
}

BOOST_AUTO_TEST_SUITE_END() // IOTests
BOOST_AUTO_TEST_SUITE_END() // VTPExport

#endif // PRECICE_NO_MPI<|MERGE_RESOLUTION|>--- conflicted
+++ resolved
@@ -27,11 +27,7 @@
 
 BOOST_AUTO_TEST_CASE(ExportPolygonalMeshSerial)
 {
-<<<<<<< HEAD
-  PRECICE_TEST(""_on(1_rank).setupIntraComms());
-=======
   PRECICE_TEST(""_on(1_rank).setupIntraComm());
->>>>>>> a6f2fd91
   int           dim = 2;
   mesh::Mesh    mesh("MyMesh", dim, testing::nextMeshID());
   mesh::Vertex &v1 = mesh.createVertex(Eigen::Vector2d::Zero());
@@ -50,11 +46,7 @@
 
 BOOST_AUTO_TEST_CASE(ExportPolygonalMesh)
 {
-<<<<<<< HEAD
-  PRECICE_TEST(""_on(4_ranks).setupIntraComms());
-=======
   PRECICE_TEST(""_on(4_ranks).setupIntraComm());
->>>>>>> a6f2fd91
   int        dim = 2;
   mesh::Mesh mesh("MyMesh", dim, testing::nextMeshID());
 
@@ -89,11 +81,7 @@
 
 BOOST_AUTO_TEST_CASE(ExportTriangulatedMesh)
 {
-<<<<<<< HEAD
-  PRECICE_TEST(""_on(4_ranks).setupIntraComms());
-=======
   PRECICE_TEST(""_on(4_ranks).setupIntraComm());
->>>>>>> a6f2fd91
   int        dim = 3;
   mesh::Mesh mesh("MyMesh", dim, testing::nextMeshID());
 
@@ -131,11 +119,7 @@
 
 BOOST_AUTO_TEST_CASE(ExportSplitSquare)
 {
-<<<<<<< HEAD
-  PRECICE_TEST(""_on(4_ranks).setupIntraComms());
-=======
   PRECICE_TEST(""_on(4_ranks).setupIntraComm());
->>>>>>> a6f2fd91
   int        dim = 3;
   mesh::Mesh mesh("MyMesh", dim, testing::nextMeshID());
 
