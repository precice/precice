--- conflicted
+++ resolved
@@ -134,7 +134,6 @@
 
 void ProvidedBoundingBox::communicate()
 {
-<<<<<<< HEAD
   /*
    * First we should set global index for each vertices
    * This gloabl vertex id is needed for final filtering in 
@@ -197,13 +196,11 @@
   
   // each rank sends its min/max global vertex index to connected remote ranks 
   _m2n->broadcastSendLCM(vertexGlobalIndexDomain, *_mesh);
-  
-  // each rank sends its mesh partition to connected remote ranks
-  _m2n->broadcastSendLocalMesh(*_mesh);  
-=======
+
+
   // each rank send its mesh partition to connected ranks at other participant
   _m2ns[0]->broadcastSendLocalMesh(*_mesh);  
->>>>>>> 7e6d68de
+
 }
 
 void ProvidedBoundingBox::compute()
