#include "partition/ReceivedPartition.hpp"
#include <algorithm>
#include <map>
#include <memory>
#include <ostream>
#include <utility>
#include <vector>
#include <algorithm>
#include "com/CommunicateBoundingBox.hpp"
#include "com/CommunicateMesh.hpp"
#include "com/Communication.hpp"
#include "com/SharedPointer.hpp"
#include "logging/LogMacros.hpp"
#include "m2n/M2N.hpp"
#include "mapping/Mapping.hpp"
#include "mapping/SharedPointer.hpp"
#include "mesh/Filter.hpp"
#include "mesh/Mesh.hpp"
#include "mesh/Vertex.hpp"
#include "partition/Partition.hpp"
#include "utils/Event.hpp"
#include "utils/MasterSlave.hpp"
#include "utils/assertion.hpp"
#include "utils/fmt.hpp"

using precice::utils::Event;

namespace precice {
extern bool syncMode;

namespace partition {

ReceivedPartition::ReceivedPartition(
    mesh::PtrMesh mesh, GeometricFilter geometricFilter, double safetyFactor)
    : Partition(mesh),
      _geometricFilter(geometricFilter),
      _bb(mesh->getDimensions()),
      _dimensions(mesh->getDimensions()),
      _safetyFactor(safetyFactor)
{
}

void ReceivedPartition::communicate()
{
  PRECICE_TRACE();
  PRECICE_ASSERT(_mesh->vertices().empty());

  // for two-level initialization, receive mesh partitions
  if (m2n().usesTwoLevelInitialization()) {
    PRECICE_INFO("Receive mesh partitions for mesh {}", _mesh->getName());
    Event e("partition.receiveMeshPartitions." + _mesh->getName(), precice::syncMode);

    if (utils::MasterSlave::isMaster()) {
      // Master receives remote mesh's global number of vertices
      int globalNumberOfVertices = -1;
      m2n().getMasterCommunication()->receive(globalNumberOfVertices, 0);
      _mesh->setGlobalNumberOfVertices(globalNumberOfVertices);
    }

    // each rank receives max/min global vertex indices from connected remote ranks
    m2n().broadcastReceiveAll(_remoteMinGlobalVertexIDs, *_mesh);
    m2n().broadcastReceiveAll(_remoteMaxGlobalVertexIDs, *_mesh);
    // each rank receives mesh partition from connected remote ranks
    m2n().broadcastReceiveAllMesh(*_mesh);

  } else {
    // for one-level initialization receive complete mesh on master
    PRECICE_INFO("Receive global mesh {}", _mesh->getName());
    Event e("partition.receiveGlobalMesh." + _mesh->getName(), precice::syncMode);

    if (not utils::MasterSlave::isSlave()) {
      // a ReceivedPartition can only have one communication, @todo nicer design
      com::CommunicateMesh(m2n().getMasterCommunication()).receiveMesh(*_mesh, 0);
      _mesh->setGlobalNumberOfVertices(_mesh->vertices().size());
    }
  }

  // for both initialization concepts broadcast and set the global number of vertices
  if (utils::MasterSlave::isMaster()) {
    utils::MasterSlave::_communication->broadcast(_mesh->getGlobalNumberOfVertices());
  }
  if (utils::MasterSlave::isSlave()) {
    int globalNumberOfVertices = -1;
    utils::MasterSlave::_communication->broadcast(globalNumberOfVertices, 0);
    PRECICE_ASSERT(globalNumberOfVertices >= 0);
    _mesh->setGlobalNumberOfVertices(globalNumberOfVertices);
  }
}

void ReceivedPartition::compute()
{
  PRECICE_TRACE();

  // handle coupling mode first (i.e. serial participant)
  if (!utils::MasterSlave::isParallel()) { //coupling mode
    PRECICE_DEBUG("Handle partition data structures for serial participant");
    int vertexCounter = 0;
    for (mesh::Vertex &v : _mesh->vertices()) {
      v.setOwner(true);
      _mesh->getVertexDistribution()[0].push_back(vertexCounter);
      vertexCounter++;
    }
    _mesh->getVertexOffsets().push_back(vertexCounter);
    return;
  }

  // check to prevent false configuration
  if (not utils::MasterSlave::isSlave()) {
    PRECICE_CHECK(hasAnyMapping(),
                  "The received mesh {} needs a mapping, either from it, to it, or both. Maybe you don't want to receive this mesh at all?",
                  _mesh->getName());
  }

  // To better understand steps (2) to (5), it is recommended to look at BU's thesis, especially Figure 69 on page 89
  // for RBF-based filtering. https://mediatum.ub.tum.de/doc/1320661/document.pdf

  // (1) Bounding-Box-Filter
  filterByBoundingBox();


  // (2) Tag vertices 1st round (i.e. who could be owned by this rank)
  PRECICE_DEBUG("Tag vertices for filtering: 1st round.");
  // go to both meshes, vertex is tagged if already one mesh tags him
  tagMeshFirstRound();

  // (3) Define which vertices are owned by this rank
  PRECICE_DEBUG("Create owner information.");
  createOwnerInformation();

  // (4) Tag vertices 2nd round (what should be filtered out)
  PRECICE_DEBUG("Tag vertices for filtering: 2nd round.");
  tagMeshSecondRound();

  // (5) Filter mesh according to tag
  PRECICE_INFO("Filter mesh {} by mappings", _mesh->getName());
  Event      e5("partition.filterMeshMappings" + _mesh->getName(), precice::syncMode);
  mesh::Mesh filteredMesh("FilteredMesh", _dimensions, mesh::Mesh::MESH_ID_UNDEFINED);
  mesh::filterMesh(filteredMesh, *_mesh, [&](const mesh::Vertex &v) { return v.isTagged(); });
  PRECICE_DEBUG("Mapping filter, filtered from {} to {} vertices, {} to {} edges, and {} to {} triangles.",
                _mesh->vertices().size(), filteredMesh.vertices().size(),
                _mesh->edges().size(), filteredMesh.edges().size(),
                _mesh->triangles().size(), filteredMesh.triangles().size());

  _mesh->clear();
  _mesh->addMesh(filteredMesh);
  e5.stop();

  // (6) Compute vertex distribution or local communication map
  if (m2n().usesTwoLevelInitialization()) {

    PRECICE_INFO("Compute communication map for mesh {}", _mesh->getName());
    Event e6("partition.computeCommunicationMap." + _mesh->getName(), precice::syncMode);

    // Fill two data structures: remoteCommunicationMap and this rank's communication map (_mesh->getCommunicationMap()).
    // remoteCommunicationMap: connectedRank -> {remote local vertex index}
    // _mesh->getCommunicationMap(): connectedRank -> {this rank's local vertex index}
    // A vertex belongs to a specific connected rank if its global vertex ID lies within the ranks min and max.
    std::map<int, std::vector<int>> remoteCommunicationMap;

    for (size_t vertexIndex = 0; vertexIndex < _mesh->vertices().size(); ++vertexIndex) {
      for (size_t rankIndex = 0; rankIndex < _mesh->getConnectedRanks().size(); ++rankIndex) {
        int globalVertexIndex = _mesh->vertices()[vertexIndex].getGlobalIndex();
        if (globalVertexIndex <= _remoteMaxGlobalVertexIDs[rankIndex] && globalVertexIndex >= _remoteMinGlobalVertexIDs[rankIndex]) {
          int remoteRank = _mesh->getConnectedRanks()[rankIndex];
          remoteCommunicationMap[remoteRank].push_back(globalVertexIndex - _remoteMinGlobalVertexIDs[rankIndex]); //remote local vertex index
          _mesh->getCommunicationMap()[remoteRank].push_back(vertexIndex);                                        //this rank's local vertex index
        }
      }
    }

    // communicate remote communication map to all remote connected ranks
    m2n().scatterAllCommunicationMap(remoteCommunicationMap, *_mesh);

  } else {

    PRECICE_INFO("Feedback distribution for mesh {}", _mesh->getName());
    Event e6("partition.feedbackMesh." + _mesh->getName(), precice::syncMode);
    if (utils::MasterSlave::isSlave()) {
      int numberOfVertices = _mesh->vertices().size();
      utils::MasterSlave::_communication->send(numberOfVertices, 0);
      if (numberOfVertices != 0) {
        std::vector<int> vertexIDs(numberOfVertices, -1);
        for (int i = 0; i < numberOfVertices; i++) {
          vertexIDs[i] = _mesh->vertices()[i].getGlobalIndex();
        }
        PRECICE_DEBUG("Send partition feedback to master");
        utils::MasterSlave::_communication->send(vertexIDs, 0);
      }
    } else { // Master
      int              numberOfVertices = _mesh->vertices().size();
      std::vector<int> vertexIDs(numberOfVertices, -1);
      for (int i = 0; i < numberOfVertices; i++) {
        vertexIDs[i] = _mesh->vertices()[i].getGlobalIndex();
      }
      _mesh->getVertexDistribution()[0] = std::move(vertexIDs);

      for (int rankSlave : utils::MasterSlave::allSlaves()) {
        int numberOfSlaveVertices = -1;
        utils::MasterSlave::_communication->receive(numberOfSlaveVertices, rankSlave);
        PRECICE_ASSERT(numberOfSlaveVertices >= 0);
        std::vector<int> slaveVertexIDs(numberOfSlaveVertices, -1);
        if (numberOfSlaveVertices != 0) {
          PRECICE_DEBUG("Receive partition feedback from slave rank {}", rankSlave);
          utils::MasterSlave::_communication->receive(slaveVertexIDs, rankSlave);
        }
        _mesh->getVertexDistribution()[rankSlave] = std::move(slaveVertexIDs);
      }
    }
  }

  // (7) Compute vertex offsets
  PRECICE_DEBUG("Compute vertex offsets");
  if (utils::MasterSlave::isSlave()) {

    // send number of vertices
    PRECICE_DEBUG("Send number of vertices: {}", _mesh->vertices().size());
    int numberOfVertices = _mesh->vertices().size();
    utils::MasterSlave::_communication->send(numberOfVertices, 0);

    // set vertex offsets
    utils::MasterSlave::_communication->broadcast(_mesh->getVertexOffsets(), 0);
    PRECICE_DEBUG("My vertex offsets: {}", _mesh->getVertexOffsets());

  } else if (utils::MasterSlave::isMaster()) {

    _mesh->getVertexOffsets().resize(utils::MasterSlave::getSize());
    _mesh->getVertexOffsets()[0] = _mesh->vertices().size();

    // receive number of slave vertices and fill vertex offsets
    for (int rankSlave : utils::MasterSlave::allSlaves()) {
      int numberOfSlaveVertices = -1;
      utils::MasterSlave::_communication->receive(numberOfSlaveVertices, rankSlave);
      _mesh->getVertexOffsets()[rankSlave] = numberOfSlaveVertices + _mesh->getVertexOffsets()[rankSlave - 1];
    }

    // broadcast vertex offsets
    PRECICE_DEBUG("My vertex offsets: {}", _mesh->getVertexOffsets());
    utils::MasterSlave::_communication->broadcast(_mesh->getVertexOffsets());
  }
}

namespace {
auto errorMeshFilteredOut(const std::string &meshName, const int rank)
{
  return fmt::format("The re-partitioning completely filtered out the mesh \"{0}\" received on rank {1} "
                     "at the coupling interface, although the provided mesh partition on this rank is "
                     "non-empty. Most probably, the coupling interfaces of your coupled participants do "
                     "not match geometry-wise. Please check your geometry setup again. Small overlaps or "
                     "gaps are no problem. If your geometry setup is correct and if you have very different "
                     "mesh resolutions on both sides, you may want to increase the safety-factor: "
                     "\"<use-mesh mesh=\"{0} \" ... safety-factor=\"N\"/> (default value is 0.5) of the "
                     "decomposition strategy or disable the filtering completely: "
                     "\"<use-mesh mesh=\"{0}\" ... geometric-filter=\"no-filter\" />",
                     meshName, rank);
}
} // namespace

void ReceivedPartition::filterByBoundingBox()
{
  PRECICE_TRACE(_geometricFilter);

  if (m2n().usesTwoLevelInitialization()) {
    std::string msg = "The received mesh " + _mesh->getName() +
                      " cannot solely be filtered on the master rank "
                      "(option \"filter-on-master\") if it is communicated by an m2n communication that uses "
                      "two-level initialization. Use \"filter-on-slaves\" or \"no-filter\" instead.";
    PRECICE_CHECK(_geometricFilter != ON_MASTER, msg);
  }

  prepareBoundingBox();

  if (_geometricFilter == ON_MASTER) { //filter on master and communicate reduced mesh then

    PRECICE_ASSERT(not m2n().usesTwoLevelInitialization());
    PRECICE_INFO("Pre-filter mesh {} by bounding box on master", _mesh->getName());
    Event e("partition.preFilterMesh." + _mesh->getName(), precice::syncMode);

    if (utils::MasterSlave::isSlave()) {
      PRECICE_DEBUG("Send bounding box to master");
      com::CommunicateBoundingBox(utils::MasterSlave::_communication).sendBoundingBox(_bb, 0);
      PRECICE_DEBUG("Receive filtered mesh");
      com::CommunicateMesh(utils::MasterSlave::_communication).receiveMesh(*_mesh, 0);

      if (isAnyProvidedMeshNonEmpty()) {
        PRECICE_CHECK(not _mesh->vertices().empty(), errorMeshFilteredOut(_mesh->getName(), utils::MasterSlave::getRank()));
      }

    } else { // Master
      PRECICE_ASSERT(utils::MasterSlave::getRank() == 0);
      PRECICE_ASSERT(utils::MasterSlave::getSize() > 1);

      for (int rankSlave : utils::MasterSlave::allSlaves()) {
        mesh::BoundingBox slaveBB(_bb.getDimension());
        com::CommunicateBoundingBox(utils::MasterSlave::_communication).receiveBoundingBox(slaveBB, rankSlave);

        PRECICE_DEBUG("From slave {}, bounding mesh: {}", rankSlave, slaveBB);
        mesh::Mesh slaveMesh("SlaveMesh", _dimensions, mesh::Mesh::MESH_ID_UNDEFINED);
        mesh::filterMesh(slaveMesh, *_mesh, [&slaveBB](const mesh::Vertex &v) { return slaveBB.contains(v); });
        PRECICE_DEBUG("Send filtered mesh to slave: {}", rankSlave);
        com::CommunicateMesh(utils::MasterSlave::_communication).sendMesh(slaveMesh, rankSlave);
      }

      // Now also filter the remaining master mesh
      mesh::Mesh filteredMesh("FilteredMesh", _dimensions, mesh::Mesh::MESH_ID_UNDEFINED);
      mesh::filterMesh(filteredMesh, *_mesh, [&](const mesh::Vertex &v) { return _bb.contains(v); });
      PRECICE_DEBUG("Master mesh, filtered from {} to {} vertices, {} to {} edges, and {} to {} triangles.",
                    _mesh->vertices().size(), filteredMesh.vertices().size(),
                    _mesh->edges().size(), filteredMesh.edges().size(),
                    _mesh->triangles().size(), filteredMesh.triangles().size());
      _mesh->clear();
      _mesh->addMesh(filteredMesh);

      if (isAnyProvidedMeshNonEmpty()) {
        PRECICE_CHECK(not _mesh->vertices().empty(), errorMeshFilteredOut(_mesh->getName(), utils::MasterSlave::getRank()));
      }
    }
  } else {
    if (not m2n().usesTwoLevelInitialization()) {
      PRECICE_INFO("Broadcast mesh {}", _mesh->getName());
      Event e("partition.broadcastMesh." + _mesh->getName(), precice::syncMode);

      if (utils::MasterSlave::isSlave()) {
        com::CommunicateMesh(utils::MasterSlave::_communication).broadcastReceiveMesh(*_mesh);
      } else { // Master
        PRECICE_ASSERT(utils::MasterSlave::isMaster());
        com::CommunicateMesh(utils::MasterSlave::_communication).broadcastSendMesh(*_mesh);
      }
    }
    if (_geometricFilter == ON_SLAVES) {

      PRECICE_INFO("Filter mesh {} by bounding box on slaves", _mesh->getName());
      Event e("partition.filterMeshBB." + _mesh->getName(), precice::syncMode);

      mesh::Mesh filteredMesh("FilteredMesh", _dimensions, mesh::Mesh::MESH_ID_UNDEFINED);
      mesh::filterMesh(filteredMesh, *_mesh, [&](const mesh::Vertex &v) { return _bb.contains(v); });

      PRECICE_DEBUG("Bounding box filter, filtered from {} to {} vertices, {} to {} edges, and {} to {} triangles.",
                    _mesh->vertices().size(), filteredMesh.vertices().size(),
                    _mesh->edges().size(), filteredMesh.edges().size(),
                    _mesh->triangles().size(), filteredMesh.triangles().size());

      _mesh->clear();
      _mesh->addMesh(filteredMesh);
      if (isAnyProvidedMeshNonEmpty()) {
        PRECICE_CHECK(not _mesh->vertices().empty(), errorMeshFilteredOut(_mesh->getName(), utils::MasterSlave::getRank()));
      }
    } else {
      PRECICE_ASSERT(_geometricFilter == NO_FILTER);
    }
  }
}

void ReceivedPartition::compareBoundingBoxes()
{
  PRECICE_TRACE();

  // @todo handle coupling mode (i.e. serial participant)
  // @todo treatment of multiple m2ns
  PRECICE_ASSERT(_m2ns.size() == 1);
  if (not m2n().usesTwoLevelInitialization())
    return;

  // receive and broadcast number of remote ranks
  int numberOfRemoteRanks = -1;
  if (utils::MasterSlave::isMaster()) {
    m2n().getMasterCommunication()->receive(numberOfRemoteRanks, 0);
    utils::MasterSlave::_communication->broadcast(numberOfRemoteRanks);
  } else {
    PRECICE_ASSERT(utils::MasterSlave::isSlave());
    utils::MasterSlave::_communication->broadcast(numberOfRemoteRanks, 0);
  }

  // define and initialize remote bounding box map
  mesh::Mesh::BoundingBoxMap remoteBBMap;
  mesh::BoundingBox          initialBB(_mesh->getDimensions());

  for (int remoteRank = 0; remoteRank < numberOfRemoteRanks; remoteRank++) {
    remoteBBMap.emplace(remoteRank, initialBB);
  }

  // receive and broadcast remote bounding box map
  if (utils::MasterSlave::isMaster()) {
    com::CommunicateBoundingBox(m2n().getMasterCommunication()).receiveBoundingBoxMap(remoteBBMap, 0);
    com::CommunicateBoundingBox(utils::MasterSlave::_communication).broadcastSendBoundingBoxMap(remoteBBMap);
  } else {
    PRECICE_ASSERT(utils::MasterSlave::isSlave());
    com::CommunicateBoundingBox(utils::MasterSlave::_communication).broadcastReceiveBoundingBoxMap(remoteBBMap);
  }

  // prepare local bounding box
  prepareBoundingBox();

  if (utils::MasterSlave::isMaster()) {                 // Master
    std::map<int, std::vector<int>> connectionMap;      //local ranks -> {remote ranks}
    std::vector<int>                connectedRanksList; // local ranks with any connection

    // connected ranks for master
    for (auto &remoteBB : remoteBBMap) {
      if (_bb.overlapping(remoteBB.second)) {
        _mesh->getConnectedRanks().push_back(remoteBB.first); //connected remote ranks for this rank
      }
    }
    if (not _mesh->getConnectedRanks().empty()) {
      connectionMap[0] = _mesh->getConnectedRanks();
      connectedRanksList.push_back(0);
    }

    // receive connected ranks from slaves and add them to the connection map
    for (int rank : utils::MasterSlave::allSlaves()) {
      std::vector<int> slaveConnectedRanks;
      int              connectedRanksSize = -1;
      utils::MasterSlave::_communication->receive(connectedRanksSize, rank);
      if (connectedRanksSize != 0) {
        connectedRanksList.push_back(rank);
        utils::MasterSlave::_communication->receive(slaveConnectedRanks, rank);
        connectionMap[rank] = slaveConnectedRanks;
      }
    }

    // send connectionMap to other master
    m2n().getMasterCommunication()->send(connectedRanksList, 0);
    PRECICE_CHECK(not connectionMap.empty(),
                  "The mesh \"{}\" of this participant seems to have no partitions at the coupling interface. "
                  "Check that both mapped meshes are describing the same geometry. "
                  "If you deal with very different mesh resolutions, consider increasing the safety-factor in the <use-mesh /> tag.",
                  _mesh->getName());
    com::CommunicateBoundingBox(m2n().getMasterCommunication()).sendConnectionMap(connectionMap, 0);
  } else {
    PRECICE_ASSERT(utils::MasterSlave::isSlave());

    for (const auto &remoteBB : remoteBBMap) {
      if (_bb.overlapping(remoteBB.second)) {
        _mesh->getConnectedRanks().push_back(remoteBB.first);
      }
    }

    // send connected ranks to master
    utils::MasterSlave::_communication->send((int) _mesh->getConnectedRanks().size(), 0);
    if (not _mesh->getConnectedRanks().empty()) {
      utils::MasterSlave::_communication->send(_mesh->getConnectedRanks(), 0);
    }
  }
}

void ReceivedPartition::prepareBoundingBox()
{
  PRECICE_TRACE(_safetyFactor);

  if (_boundingBoxPrepared)
    return;

  PRECICE_DEBUG("Merge bounding boxes and increase by safety factor");

  // Create BB around all "other" meshes
  for (mapping::PtrMapping &fromMapping : _fromMappings) {
    auto other_bb = fromMapping->getOutputMesh()->getBoundingBox();
    _bb.expandBy(other_bb);
    _bb.scaleBy(_safetyFactor);
    _boundingBoxPrepared = true;
  }
  for (mapping::PtrMapping &toMapping : _toMappings) {
    auto other_bb = toMapping->getInputMesh()->getBoundingBox();
    _bb.expandBy(other_bb);
    _bb.scaleBy(_safetyFactor);
    _boundingBoxPrepared = true;
  }
}

void ReceivedPartition::createOwnerInformation()
{
  PRECICE_TRACE();
  Event e("partition.createOwnerInformation." + _mesh->getName(), precice::syncMode);

  if (m2n().usesTwoLevelInitialization()) {
    /*
    This function ensures that each vertex is owned by only a single rank and
    is not shared among ranks. Initially the vertexes are checked against the 
    bounding box of each rank. If a vertex fits into only a single bounding box, 
    the vertex is assigend to that rank. If it fits to varous bbs, the rank with 
    the lowest vertexes own it to keed the load as balanced as possible. 
    
    Following steps are taken:

    1- receive local bb map from master
    2- filter bb map to keep the connected ranks
    3- own the vertices that only fits into the ranks bb
    4- send number of owned vertices and shared vertices list to neighbors
    5- for the remaining vertices: check if we have less vertexes -> own it!
    */

    // #1: receive local bb map from master
    // Define and initialize localBBMap to save local bbs
 
    mesh::Mesh::BoundingBoxMap localBBMap;
    for (int rank = 0; rank < utils::MasterSlave::getSize(); rank++) {
      localBBMap.emplace(rank, _bb);
    }

    // Define a bb map to save the local connected ranks and respective boundingboxes 
    mesh::Mesh::BoundingBoxMap localConnectedBBMap;

    // store global IDs and list of possible shared vertices

    // Global IDs to be saved in: 
    std::vector<int> sharedVerticesList;
    // Local IDs to be saved in:
    std::vector<int> sharedVerticesIndex;
    
    // store possible shared vertices in a map to communicate with neighbors, map: rank -> vertex_global_id
    std::map<int, std::vector<double>> sharedVerticesSendMap;

    // receive list of possible shared vertices from neighboring ranks
    std::map<int, std::vector<double>> sharedVerticesReceiveMap;

    if (utils::MasterSlave::isMaster()) {

      // master receives local bb from each slave rank
      for (int rankSlave = 1; rankSlave < utils::MasterSlave::getSize(); rankSlave++) {
        com::CommunicateBoundingBox(utils::MasterSlave::_communication).receiveBoundingBox(localBBMap.at(rankSlave), rankSlave);
      }

      // master broadcast localBBMap to all slaves 
      com::CommunicateBoundingBox(utils::MasterSlave::_communication).broadcastSendBoundingBoxMap(localBBMap);
    }
    else if (utils::MasterSlave::isSlave()) {
      // slaves send local bb to master 
      com::CommunicateBoundingBox(utils::MasterSlave::_communication).sendBoundingBox(_bb, 0);
      // slaves receive localBBMap from master
      com::CommunicateBoundingBox(utils::MasterSlave::_communication).broadcastReceiveBoundingBoxMap(localBBMap);
    }    

    // #2: filter bb map to keep the connected ranks
    // remove the own bb from the map since we compare the own bb only with other ranks bb. 
    localBBMap.erase(utils::MasterSlave::getRank());
    // find and store local connected ranks
    for (auto &localBB : localBBMap) {
      if (_bb.overlapping(localBB.second)) {
        localConnectedBBMap.emplace(localBB.first, localBB.second);
      }
    }

    // #3: check vertices and keep those only fit into the current rank's bb
    int numberOfVertices = _mesh->vertices().size();
    PRECICE_DEBUG("Tag vertices, number of vertices " << numberOfVertices);
    std::vector<int> tags(numberOfVertices, -1);
    std::vector<int> globalIDs(numberOfVertices, -1);
    bool             atInterface = false;
    int counter = 0; // number of vertices owned by this rank
    for (int i = 0; i < numberOfVertices; i++) {
      globalIDs[i] = _mesh->vertices()[i].getGlobalIndex();
      if (_mesh->vertices()[i].isTagged()) {
        bool vertexIsShared= false;
        for (auto & neighborRank: localConnectedBBMap)
        {
          if(neighborRank.second.contains(_mesh->vertices()[i]))
          {
            vertexIsShared = true;
            sharedVerticesSendMap[neighborRank.first].push_back(globalIDs[i]);
            sharedVerticesList.push_back(globalIDs[i]);
            sharedVerticesIndex.push_back(i);
          }  
        }

<<<<<<< HEAD
        if(not vertexIsShared)
        {
=======
    if (numberOfVertices != 0) {
      PRECICE_DEBUG("Tag vertices, number of vertices {}", numberOfVertices);
      std::vector<int> tags(numberOfVertices, -1);
      std::vector<int> globalIDs(numberOfVertices, -1);
      bool             atInterface = false;
      for (int i = 0; i < numberOfVertices; i++) {
        globalIDs[i] = _mesh->vertices()[i].getGlobalIndex();
        if (_mesh->vertices()[i].isTagged()) {
>>>>>>> 3ff08990
          tags[i]     = 1;
          atInterface = true;
          counter++;
        }
      }
<<<<<<< HEAD

      else
      {
          tags[i] = 0;
      } 

=======
      PRECICE_DEBUG("My tags: {}", tags);
      PRECICE_DEBUG("My global IDs: {}", globalIDs);
      PRECICE_DEBUG("Send tags and global IDs");
      utils::MasterSlave::_communication->send(tags, 0);
      utils::MasterSlave::_communication->send(globalIDs, 0);
      utils::MasterSlave::_communication->send(atInterface, 0);

      PRECICE_DEBUG("Receive owner information");
      std::vector<int> ownerVec(numberOfVertices, -1);
      utils::MasterSlave::_communication->receive(ownerVec, 0);
      PRECICE_DEBUG("My owner information: {}", ownerVec);
      PRECICE_ASSERT(ownerVec.size() == static_cast<std::size_t>(numberOfVertices));
      setOwnerInformation(ownerVec);
>>>>>>> 3ff08990
    }

    // #4: Exchange number of already owned vertices with the neighbors
    std::map<int, int> neighborRanksVertexCount; // for load balancing
    int receivedCounter = 0;
    for (auto & neighborRank: localConnectedBBMap)
    {
      utils::MasterSlave::_communication->aSend(counter, neighborRank.first);
    }
    
    for (auto & neighborRank: localConnectedBBMap)
    {
      utils::MasterSlave::_communication->receive(receivedCounter, neighborRank.first);
      neighborRanksVertexCount.emplace(neighborRank.first, receivedCounter);
    }
<<<<<<< HEAD
=======
    PRECICE_DEBUG("My tags: {}", slaveTags[0]);
>>>>>>> 3ff08990

    // #5: Exchange list of shared vertices with the neighbor
    for (auto & receivingRank: sharedVerticesSendMap)
    {
      int sendSize = receivingRank.second.size();
      utils::MasterSlave::_communication->aSend(sendSize, receivingRank.first);
      if (sendSize != 0)
      {
        utils::MasterSlave::_communication->aSend(receivingRank.second, receivingRank.first);
      }
    }

<<<<<<< HEAD
    for (auto & neighborRank: sharedVerticesSendMap)
    {
      int receiveSize = 0;
      utils::MasterSlave::_communication->receive(receiveSize, neighborRank.first);
      if (receiveSize != 0)
      {
        std::vector<double> receivedSharedVertices;
        utils::MasterSlave::_communication->receive(receivedSharedVertices, neighborRank.first);
        sharedVerticesReceiveMap.insert(std::make_pair(neighborRank.first, receivedSharedVertices));
      }
    }

    // #6: Second round filter according to the number of owned vertices

    /* In case that a vertex can be shared between two ranks, the rank with lower
       vertex count will own the vertex. 
       If both ranks have same vertex count, the lower rank will own the vertex.
    */ 

    int minGlobalID = _mesh->vertices()[0].getGlobalIndex();

    for(int i=0; i < sharedVerticesList.size(); i++)
    {
      bool owned = true;

      for (auto & sharingRank : sharedVerticesReceiveMap)
      {
        std::vector<double> vec = sharingRank.second;
        if( std::find(vec.begin(), vec.end(), sharedVerticesList[i]) != vec.end() )
        {
          if((counter > neighborRanksVertexCount[sharingRank.first]) ||
             (counter == neighborRanksVertexCount[sharingRank.first] && utils::MasterSlave::getRank() > sharingRank.first) )
          {
            owned = false;
          }
=======
    for (int rank : utils::MasterSlave::allSlaves()) {
      int localNumberOfVertices = -1;
      utils::MasterSlave::_communication->receive(localNumberOfVertices, rank);
      PRECICE_DEBUG("Rank {} has {} vertices.", rank, localNumberOfVertices);
      slaveOwnerVecs[rank].resize(localNumberOfVertices, 0);

      if (localNumberOfVertices != 0) {
        PRECICE_DEBUG("Receive tags from slave rank {}", rank);
        utils::MasterSlave::_communication->receive(slaveTags[rank], rank);
        utils::MasterSlave::_communication->receive(slaveGlobalIDs[rank], rank);
        PRECICE_DEBUG("Rank {} has tags {}", rank, slaveTags[rank]);
        PRECICE_DEBUG("Rank {} has global IDs {}", rank, slaveGlobalIDs[rank]);
        bool atInterface = false;
        utils::MasterSlave::_communication->receive(atInterface, rank);
        if (atInterface)
          ranksAtInterface++;
      }
    }

    // Decide upon owners,
    PRECICE_DEBUG("Decide owners, first round by rough load balancing");
    PRECICE_ASSERT(ranksAtInterface != 0);
    int localGuess = _mesh->getGlobalNumberOfVertices() / ranksAtInterface; // Guess for a decent load balancing
    // First round: every slave gets localGuess vertices
    for (int rank : utils::MasterSlave::allRanks()) {
      int counter = 0;
      for (size_t i = 0; i < slaveOwnerVecs[rank].size(); i++) {
        // Vertex has no owner yet and rank could be owner
        if (globalOwnerVec[slaveGlobalIDs[rank][i]] == 0 && slaveTags[rank][i] == 1) {
          slaveOwnerVecs[rank][i]                 = 1; // Now rank is owner
          globalOwnerVec[slaveGlobalIDs[rank][i]] = 1; // Vertex now has owner
          counter++;
          if (counter == localGuess)
            break;
>>>>>>> 3ff08990
        }
      }
      if (owned)
      {
        tags[sharedVerticesIndex[i]] = 1;
      } else
      {
        tags[sharedVerticesIndex[i]] = 0;
      }
    }

<<<<<<< HEAD
    setOwnerInformation(tags);
    
    auto filteredVertices = std::count(tags.begin(), tags.end(), 0);
    if (filteredVertices)
      PRECICE_WARN(filteredVertices << " of " << _mesh->getGlobalNumberOfVertices()
                   << " vertices of mesh " << _mesh->getName() << " have been filtered out "
                   << "since they have no influence on the mapping.");
   // end of bb section 
  } else
  {
    if (utils::MasterSlave::isSlave()) {
      int numberOfVertices = _mesh->vertices().size();
      utils::MasterSlave::_communication->send(numberOfVertices, 0);

      if (numberOfVertices != 0) {
        PRECICE_DEBUG("Tag vertices, number of vertices " << numberOfVertices);
        std::vector<int> tags(numberOfVertices, -1);
        std::vector<int> globalIDs(numberOfVertices, -1);
        bool             atInterface = false;
        for (int i = 0; i < numberOfVertices; i++) {
          globalIDs[i] = _mesh->vertices()[i].getGlobalIndex();
          if (_mesh->vertices()[i].isTagged()) {
            tags[i]     = 1;
            atInterface = true;
          } else {
            tags[i] = 0;
          }
=======
    // Second round: distribute all other vertices in a greedy way
    PRECICE_DEBUG("Decide owners, second round in greedy way");
    for (int rank : utils::MasterSlave::allRanks()) {
      for (size_t i = 0; i < slaveOwnerVecs[rank].size(); i++) {
        if (globalOwnerVec[slaveGlobalIDs[rank][i]] == 0 && slaveTags[rank][i] == 1) {
          slaveOwnerVecs[rank][i]                 = 1;
          globalOwnerVec[slaveGlobalIDs[rank][i]] = rank + 1;
>>>>>>> 3ff08990
        }
        PRECICE_DEBUG("My tags: " << tags);
        PRECICE_DEBUG("My global IDs: " << globalIDs);
        PRECICE_DEBUG("Send tags and global IDs");
        utils::MasterSlave::_communication->send(tags, 0);
        utils::MasterSlave::_communication->send(globalIDs, 0);
        utils::MasterSlave::_communication->send(atInterface, 0);

        PRECICE_DEBUG("Receive owner information");
        std::vector<int> ownerVec(numberOfVertices, -1);
        utils::MasterSlave::_communication->receive(ownerVec, 0);
        PRECICE_DEBUG("My owner information: " << ownerVec);
        setOwnerInformation(ownerVec);
      }
    }
    else if (utils::MasterSlave::isMaster()) {
      // To temporary store which vertices already have an owner
      std::vector<int> globalOwnerVec(_mesh->getGlobalNumberOfVertices(), 0);
      // The same per rank
      std::vector<std::vector<int>> slaveOwnerVecs(utils::MasterSlave::getSize());
      // Global IDs per rank
      std::vector<std::vector<int>> slaveGlobalIDs(utils::MasterSlave::getSize());
      // Tag information per rank
      std::vector<std::vector<int>> slaveTags(utils::MasterSlave::getSize());

      // Fill master data
      PRECICE_DEBUG("Tag master vertices");
      bool masterAtInterface = false;
      slaveOwnerVecs[0].resize(_mesh->vertices().size());
      slaveGlobalIDs[0].resize(_mesh->vertices().size());
      slaveTags[0].resize(_mesh->vertices().size());
      for (size_t i = 0; i < _mesh->vertices().size(); i++) {
        slaveGlobalIDs[0][i] = _mesh->vertices()[i].getGlobalIndex();
        if (_mesh->vertices()[i].isTagged()) {
          masterAtInterface = true;
          slaveTags[0][i]   = 1;
        } else {
          slaveTags[0][i] = 0;
        }
      }
      PRECICE_DEBUG("My tags: " << slaveTags[0]);

      // receive slave data
      int ranksAtInterface = 0;
      if (masterAtInterface)
        ranksAtInterface++;

      for (int rank = 1; rank < utils::MasterSlave::getSize(); rank++) {
        int localNumberOfVertices = -1;
        utils::MasterSlave::_communication->receive(localNumberOfVertices, rank);
        PRECICE_DEBUG("Rank " << rank << " has " << localNumberOfVertices << " vertices.");
        slaveOwnerVecs[rank].resize(localNumberOfVertices, 0);

        if (localNumberOfVertices != 0) {
          PRECICE_DEBUG("Receive tags from slave rank " << rank);
          utils::MasterSlave::_communication->receive(slaveTags[rank], rank);
          utils::MasterSlave::_communication->receive(slaveGlobalIDs[rank], rank);
          PRECICE_DEBUG("Rank " << rank << " has tags " << slaveTags[rank]);
          PRECICE_DEBUG("Rank " << rank << " has global IDs " << slaveGlobalIDs[rank]);
          bool atInterface = false;
          utils::MasterSlave::_communication->receive(atInterface, rank);
          if (atInterface)
            ranksAtInterface++;
        }
      }

<<<<<<< HEAD
      // Decide upon owners,
      PRECICE_DEBUG("Decide owners, first round by rough load balancing");
      PRECICE_ASSERT(ranksAtInterface != 0);
      int localGuess = _mesh->getGlobalNumberOfVertices() / ranksAtInterface; // Guess for a decent load balancing
      // First round: every slave gets localGuess vertices
      for (int rank = 0; rank < utils::MasterSlave::getSize(); rank++) {
        int counter = 0;
        for (size_t i = 0; i < slaveOwnerVecs[rank].size(); i++) {
          // Vertex has no owner yet and rank could be owner
          if (globalOwnerVec[slaveGlobalIDs[rank][i]] == 0 && slaveTags[rank][i] == 1) {
            slaveOwnerVecs[rank][i]                 = 1; // Now rank is owner
            globalOwnerVec[slaveGlobalIDs[rank][i]] = 1; // Vertex now has owner
            counter++;
            if (counter == localGuess)
              break;
          }
        }
      }

      // Second round: distribute all other vertices in a greedy way
      PRECICE_DEBUG("Decide owners, second round in greedy way");
      for (int rank = 0; rank < utils::MasterSlave::getSize(); rank++) {
        for (size_t i = 0; i < slaveOwnerVecs[rank].size(); i++) {
          if (globalOwnerVec[slaveGlobalIDs[rank][i]] == 0 && slaveTags[rank][i] == 1) {
            slaveOwnerVecs[rank][i]                 = 1;
            globalOwnerVec[slaveGlobalIDs[rank][i]] = rank + 1;
          }
        }
      }

      // Send information back to slaves
      for (int rank = 1; rank < utils::MasterSlave::getSize(); rank++) {
        if (not slaveTags[rank].empty())
          PRECICE_DEBUG("Send owner information to slave rank " << rank);
        utils::MasterSlave::_communication->send(slaveOwnerVecs[rank], rank);
      }
      // Master data
      PRECICE_DEBUG("My owner information: " << slaveOwnerVecs[0]);
      setOwnerInformation(slaveOwnerVecs[0]);


#ifndef NDEBUG
      for (size_t i = 0; i < globalOwnerVec.size(); i++) {
        if (globalOwnerVec[i] == 0) {
          PRECICE_DEBUG("The Vertex with global index " << i << " of mesh: " << _mesh->getName()
                        << " was completely filtered out, since it has no influence on any mapping.");
        }
=======
    // Send information back to slaves
    for (int rank : utils::MasterSlave::allSlaves()) {
      if (not slaveTags[rank].empty()) {
        PRECICE_DEBUG("Send owner information to slave rank {}", rank);
        utils::MasterSlave::_communication->send(slaveOwnerVecs[rank], rank);
      }
    }
    // Master data
    PRECICE_DEBUG("My owner information: {}", slaveOwnerVecs[0]);
    setOwnerInformation(slaveOwnerVecs[0]);

#ifndef NDEBUG
    for (size_t i = 0; i < globalOwnerVec.size(); i++) {
      if (globalOwnerVec[i] == 0) {
        PRECICE_DEBUG("The Vertex with global index {} of mesh: {} was completely filtered out, since it has no influence on any mapping.",
                      i, _mesh->getName());
>>>>>>> 3ff08990
      }
#endif
<<<<<<< HEAD
      auto filteredVertices = std::count(globalOwnerVec.begin(), globalOwnerVec.end(), 0);
      if (filteredVertices)
        PRECICE_WARN(filteredVertices << " of " << _mesh->getGlobalNumberOfVertices()
                     << " vertices of mesh " << _mesh->getName() << " have been filtered out "
                     << "since they have no influence on the mapping.");
    }
=======
    auto filteredVertices = std::count(globalOwnerVec.begin(), globalOwnerVec.end(), 0);
    if (filteredVertices)
      PRECICE_WARN("{} of {} vertices of mesh {} have been filtered out since they have no influence on the mapping.",
                   filteredVertices, _mesh->getGlobalNumberOfVertices(), _mesh->getName());
>>>>>>> 3ff08990
  }
}

bool ReceivedPartition::isAnyProvidedMeshNonEmpty() const
{
  for (const auto &fromMapping : _fromMappings) {
    if (not fromMapping->getOutputMesh()->vertices().empty()) {
      return true;
    }
  }
  for (const auto &toMapping : _toMappings) {
    if (not toMapping->getInputMesh()->vertices().empty()) {
      return true;
    }
  }
  return false;
}

bool ReceivedPartition::hasAnyMapping() const
{
  return not(_fromMappings.empty() && _toMappings.empty());
}

void ReceivedPartition::tagMeshFirstRound()
{
  for (const mapping::PtrMapping &fromMapping : _fromMappings) {
    fromMapping->tagMeshFirstRound();
  }
  for (const mapping::PtrMapping &toMapping : _toMappings) {
    toMapping->tagMeshFirstRound();
  }
}

void ReceivedPartition::tagMeshSecondRound()
{
  for (const mapping::PtrMapping &fromMapping : _fromMappings) {
    fromMapping->tagMeshSecondRound();
  }
  for (const mapping::PtrMapping &toMapping : _toMappings) {
    toMapping->tagMeshSecondRound();
  }
}

void ReceivedPartition::setOwnerInformation(const std::vector<int> &ownerVec)
{
  size_t i = 0;
  for (mesh::Vertex &vertex : _mesh->vertices()) {
    PRECICE_ASSERT(i < ownerVec.size());
    PRECICE_ASSERT(ownerVec[i] != -1);
    vertex.setOwner(ownerVec[i] == 1);
    i++;
  }
}

m2n::M2N &ReceivedPartition::m2n()
{
  PRECICE_ASSERT(_m2ns.size() == 1);
  return *_m2ns[0];
}

} // namespace partition
} // namespace precice<|MERGE_RESOLUTION|>--- conflicted
+++ resolved
@@ -561,46 +561,18 @@
           }  
         }
 
-<<<<<<< HEAD
         if(not vertexIsShared)
         {
-=======
-    if (numberOfVertices != 0) {
-      PRECICE_DEBUG("Tag vertices, number of vertices {}", numberOfVertices);
-      std::vector<int> tags(numberOfVertices, -1);
-      std::vector<int> globalIDs(numberOfVertices, -1);
-      bool             atInterface = false;
-      for (int i = 0; i < numberOfVertices; i++) {
-        globalIDs[i] = _mesh->vertices()[i].getGlobalIndex();
-        if (_mesh->vertices()[i].isTagged()) {
->>>>>>> 3ff08990
           tags[i]     = 1;
           atInterface = true;
           counter++;
         }
       }
-<<<<<<< HEAD
 
       else
       {
           tags[i] = 0;
       } 
-
-=======
-      PRECICE_DEBUG("My tags: {}", tags);
-      PRECICE_DEBUG("My global IDs: {}", globalIDs);
-      PRECICE_DEBUG("Send tags and global IDs");
-      utils::MasterSlave::_communication->send(tags, 0);
-      utils::MasterSlave::_communication->send(globalIDs, 0);
-      utils::MasterSlave::_communication->send(atInterface, 0);
-
-      PRECICE_DEBUG("Receive owner information");
-      std::vector<int> ownerVec(numberOfVertices, -1);
-      utils::MasterSlave::_communication->receive(ownerVec, 0);
-      PRECICE_DEBUG("My owner information: {}", ownerVec);
-      PRECICE_ASSERT(ownerVec.size() == static_cast<std::size_t>(numberOfVertices));
-      setOwnerInformation(ownerVec);
->>>>>>> 3ff08990
     }
 
     // #4: Exchange number of already owned vertices with the neighbors
@@ -616,10 +588,6 @@
       utils::MasterSlave::_communication->receive(receivedCounter, neighborRank.first);
       neighborRanksVertexCount.emplace(neighborRank.first, receivedCounter);
     }
-<<<<<<< HEAD
-=======
-    PRECICE_DEBUG("My tags: {}", slaveTags[0]);
->>>>>>> 3ff08990
 
     // #5: Exchange list of shared vertices with the neighbor
     for (auto & receivingRank: sharedVerticesSendMap)
@@ -632,7 +600,7 @@
       }
     }
 
-<<<<<<< HEAD
+
     for (auto & neighborRank: sharedVerticesSendMap)
     {
       int receiveSize = 0;
@@ -668,42 +636,6 @@
           {
             owned = false;
           }
-=======
-    for (int rank : utils::MasterSlave::allSlaves()) {
-      int localNumberOfVertices = -1;
-      utils::MasterSlave::_communication->receive(localNumberOfVertices, rank);
-      PRECICE_DEBUG("Rank {} has {} vertices.", rank, localNumberOfVertices);
-      slaveOwnerVecs[rank].resize(localNumberOfVertices, 0);
-
-      if (localNumberOfVertices != 0) {
-        PRECICE_DEBUG("Receive tags from slave rank {}", rank);
-        utils::MasterSlave::_communication->receive(slaveTags[rank], rank);
-        utils::MasterSlave::_communication->receive(slaveGlobalIDs[rank], rank);
-        PRECICE_DEBUG("Rank {} has tags {}", rank, slaveTags[rank]);
-        PRECICE_DEBUG("Rank {} has global IDs {}", rank, slaveGlobalIDs[rank]);
-        bool atInterface = false;
-        utils::MasterSlave::_communication->receive(atInterface, rank);
-        if (atInterface)
-          ranksAtInterface++;
-      }
-    }
-
-    // Decide upon owners,
-    PRECICE_DEBUG("Decide owners, first round by rough load balancing");
-    PRECICE_ASSERT(ranksAtInterface != 0);
-    int localGuess = _mesh->getGlobalNumberOfVertices() / ranksAtInterface; // Guess for a decent load balancing
-    // First round: every slave gets localGuess vertices
-    for (int rank : utils::MasterSlave::allRanks()) {
-      int counter = 0;
-      for (size_t i = 0; i < slaveOwnerVecs[rank].size(); i++) {
-        // Vertex has no owner yet and rank could be owner
-        if (globalOwnerVec[slaveGlobalIDs[rank][i]] == 0 && slaveTags[rank][i] == 1) {
-          slaveOwnerVecs[rank][i]                 = 1; // Now rank is owner
-          globalOwnerVec[slaveGlobalIDs[rank][i]] = 1; // Vertex now has owner
-          counter++;
-          if (counter == localGuess)
-            break;
->>>>>>> 3ff08990
         }
       }
       if (owned)
@@ -715,14 +647,14 @@
       }
     }
 
-<<<<<<< HEAD
+
     setOwnerInformation(tags);
     
     auto filteredVertices = std::count(tags.begin(), tags.end(), 0);
-    if (filteredVertices)
-      PRECICE_WARN(filteredVertices << " of " << _mesh->getGlobalNumberOfVertices()
-                   << " vertices of mesh " << _mesh->getName() << " have been filtered out "
-                   << "since they have no influence on the mapping.");
+    // if (filteredVertices)
+    //   PRECICE_WARN(filteredVertices << " of " << _mesh->getGlobalNumberOfVertices()
+    //                << " vertices of mesh " << _mesh->getName() << " have been filtered out "
+    //                << "since they have no influence on the mapping.";)
    // end of bb section 
   } else
   {
@@ -731,7 +663,7 @@
       utils::MasterSlave::_communication->send(numberOfVertices, 0);
 
       if (numberOfVertices != 0) {
-        PRECICE_DEBUG("Tag vertices, number of vertices " << numberOfVertices);
+        PRECICE_DEBUG("Tag vertices, number of vertices {}", numberOfVertices);
         std::vector<int> tags(numberOfVertices, -1);
         std::vector<int> globalIDs(numberOfVertices, -1);
         bool             atInterface = false;
@@ -743,18 +675,9 @@
           } else {
             tags[i] = 0;
           }
-=======
-    // Second round: distribute all other vertices in a greedy way
-    PRECICE_DEBUG("Decide owners, second round in greedy way");
-    for (int rank : utils::MasterSlave::allRanks()) {
-      for (size_t i = 0; i < slaveOwnerVecs[rank].size(); i++) {
-        if (globalOwnerVec[slaveGlobalIDs[rank][i]] == 0 && slaveTags[rank][i] == 1) {
-          slaveOwnerVecs[rank][i]                 = 1;
-          globalOwnerVec[slaveGlobalIDs[rank][i]] = rank + 1;
->>>>>>> 3ff08990
-        }
-        PRECICE_DEBUG("My tags: " << tags);
-        PRECICE_DEBUG("My global IDs: " << globalIDs);
+        }
+        PRECICE_DEBUG("My tags: {}", tags);
+        PRECICE_DEBUG("My global IDs: {}", globalIDs);
         PRECICE_DEBUG("Send tags and global IDs");
         utils::MasterSlave::_communication->send(tags, 0);
         utils::MasterSlave::_communication->send(globalIDs, 0);
@@ -763,10 +686,12 @@
         PRECICE_DEBUG("Receive owner information");
         std::vector<int> ownerVec(numberOfVertices, -1);
         utils::MasterSlave::_communication->receive(ownerVec, 0);
-        PRECICE_DEBUG("My owner information: " << ownerVec);
+        PRECICE_DEBUG("My owner information: {}", ownerVec);
+        PRECICE_ASSERT(ownerVec.size() == static_cast<std::size_t>(numberOfVertices));
         setOwnerInformation(ownerVec);
       }
     }
+
     else if (utils::MasterSlave::isMaster()) {
       // To temporary store which vertices already have an owner
       std::vector<int> globalOwnerVec(_mesh->getGlobalNumberOfVertices(), 0);
@@ -792,25 +717,25 @@
           slaveTags[0][i] = 0;
         }
       }
-      PRECICE_DEBUG("My tags: " << slaveTags[0]);
+      PRECICE_DEBUG("My tags: {}", slaveTags[0]);
 
       // receive slave data
       int ranksAtInterface = 0;
       if (masterAtInterface)
         ranksAtInterface++;
 
-      for (int rank = 1; rank < utils::MasterSlave::getSize(); rank++) {
+      for (int rank : utils::MasterSlave::allSlaves()) {
         int localNumberOfVertices = -1;
         utils::MasterSlave::_communication->receive(localNumberOfVertices, rank);
-        PRECICE_DEBUG("Rank " << rank << " has " << localNumberOfVertices << " vertices.");
+        PRECICE_DEBUG("Rank {} has {} vertices.", rank, localNumberOfVertices);
         slaveOwnerVecs[rank].resize(localNumberOfVertices, 0);
 
         if (localNumberOfVertices != 0) {
-          PRECICE_DEBUG("Receive tags from slave rank " << rank);
+          PRECICE_DEBUG("Receive tags from slave rank {}", rank);
           utils::MasterSlave::_communication->receive(slaveTags[rank], rank);
           utils::MasterSlave::_communication->receive(slaveGlobalIDs[rank], rank);
-          PRECICE_DEBUG("Rank " << rank << " has tags " << slaveTags[rank]);
-          PRECICE_DEBUG("Rank " << rank << " has global IDs " << slaveGlobalIDs[rank]);
+          PRECICE_DEBUG("Rank {} has tags {}", rank, slaveTags[rank]);
+          PRECICE_DEBUG("Rank {} has global IDs {}", rank, slaveGlobalIDs[rank]);
           bool atInterface = false;
           utils::MasterSlave::_communication->receive(atInterface, rank);
           if (atInterface)
@@ -818,13 +743,12 @@
         }
       }
 
-<<<<<<< HEAD
       // Decide upon owners,
       PRECICE_DEBUG("Decide owners, first round by rough load balancing");
       PRECICE_ASSERT(ranksAtInterface != 0);
       int localGuess = _mesh->getGlobalNumberOfVertices() / ranksAtInterface; // Guess for a decent load balancing
       // First round: every slave gets localGuess vertices
-      for (int rank = 0; rank < utils::MasterSlave::getSize(); rank++) {
+      for (int rank : utils::MasterSlave::allRanks()) {
         int counter = 0;
         for (size_t i = 0; i < slaveOwnerVecs[rank].size(); i++) {
           // Vertex has no owner yet and rank could be owner
@@ -840,7 +764,7 @@
 
       // Second round: distribute all other vertices in a greedy way
       PRECICE_DEBUG("Decide owners, second round in greedy way");
-      for (int rank = 0; rank < utils::MasterSlave::getSize(); rank++) {
+      for (int rank : utils::MasterSlave::allRanks()) {
         for (size_t i = 0; i < slaveOwnerVecs[rank].size(); i++) {
           if (globalOwnerVec[slaveGlobalIDs[rank][i]] == 0 && slaveTags[rank][i] == 1) {
             slaveOwnerVecs[rank][i]                 = 1;
@@ -850,55 +774,29 @@
       }
 
       // Send information back to slaves
-      for (int rank = 1; rank < utils::MasterSlave::getSize(); rank++) {
-        if (not slaveTags[rank].empty())
-          PRECICE_DEBUG("Send owner information to slave rank " << rank);
-        utils::MasterSlave::_communication->send(slaveOwnerVecs[rank], rank);
+      for (int rank : utils::MasterSlave::allSlaves()) {
+        if (not slaveTags[rank].empty()) {
+          PRECICE_DEBUG("Send owner information to slave rank {}", rank);
+          utils::MasterSlave::_communication->send(slaveOwnerVecs[rank], rank);
+        }
       }
       // Master data
-      PRECICE_DEBUG("My owner information: " << slaveOwnerVecs[0]);
+      PRECICE_DEBUG("My owner information: {}", slaveOwnerVecs[0]);
       setOwnerInformation(slaveOwnerVecs[0]);
 
-
-#ifndef NDEBUG
+      #ifndef NDEBUG
       for (size_t i = 0; i < globalOwnerVec.size(); i++) {
         if (globalOwnerVec[i] == 0) {
-          PRECICE_DEBUG("The Vertex with global index " << i << " of mesh: " << _mesh->getName()
-                        << " was completely filtered out, since it has no influence on any mapping.");
-        }
-=======
-    // Send information back to slaves
-    for (int rank : utils::MasterSlave::allSlaves()) {
-      if (not slaveTags[rank].empty()) {
-        PRECICE_DEBUG("Send owner information to slave rank {}", rank);
-        utils::MasterSlave::_communication->send(slaveOwnerVecs[rank], rank);
-      }
-    }
-    // Master data
-    PRECICE_DEBUG("My owner information: {}", slaveOwnerVecs[0]);
-    setOwnerInformation(slaveOwnerVecs[0]);
-
-#ifndef NDEBUG
-    for (size_t i = 0; i < globalOwnerVec.size(); i++) {
-      if (globalOwnerVec[i] == 0) {
-        PRECICE_DEBUG("The Vertex with global index {} of mesh: {} was completely filtered out, since it has no influence on any mapping.",
-                      i, _mesh->getName());
->>>>>>> 3ff08990
-      }
-#endif
-<<<<<<< HEAD
+          PRECICE_DEBUG("The Vertex with global index {} of mesh: {} was completely filtered out, since it has no influence on any mapping.",
+                        i, _mesh->getName());
+        }
+      }
+      #endif
       auto filteredVertices = std::count(globalOwnerVec.begin(), globalOwnerVec.end(), 0);
       if (filteredVertices)
-        PRECICE_WARN(filteredVertices << " of " << _mesh->getGlobalNumberOfVertices()
-                     << " vertices of mesh " << _mesh->getName() << " have been filtered out "
-                     << "since they have no influence on the mapping.");
-    }
-=======
-    auto filteredVertices = std::count(globalOwnerVec.begin(), globalOwnerVec.end(), 0);
-    if (filteredVertices)
-      PRECICE_WARN("{} of {} vertices of mesh {} have been filtered out since they have no influence on the mapping.",
-                   filteredVertices, _mesh->getGlobalNumberOfVertices(), _mesh->getName());
->>>>>>> 3ff08990
+        PRECICE_WARN("{} of {} vertices of mesh {} have been filtered out since they have no influence on the mapping.",
+                     filteredVertices, _mesh->getGlobalNumberOfVertices(), _mesh->getName());
+    }
   }
 }
 
