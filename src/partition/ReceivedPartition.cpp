--- conflicted
+++ resolved
@@ -92,13 +92,7 @@
   PRECICE_TRACE();
 
   // handle coupling mode first (i.e. serial participant)
-<<<<<<< HEAD
-  if (not utils::MasterSlave::isSlave() && not utils::MasterSlave::isMaster()) {
-
-    // Debug messages
-=======
   if (!utils::MasterSlave::isParallel()) { //coupling mode
->>>>>>> bd0e158a
     PRECICE_DEBUG("Handle partition data structures for serial participant");
 
     if (_partitionByBoundingBox) {
