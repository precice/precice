--- conflicted
+++ resolved
@@ -51,17 +51,10 @@
     PRECICE_INFO("Receive mesh partitions for mesh {}", _mesh->getName());
     Event e("partition.receiveMeshPartitions." + _mesh->getName(), precice::syncMode);
 
-<<<<<<< HEAD
     if (utils::IntraComm::isPrimary()) {
-      // Primary receives remote mesh's global number of vertices
-      int globalNumberOfVertices = -1;
-      m2n().getPrimaryCommunication()->receive(globalNumberOfVertices, 0);
-=======
-    if (utils::MasterSlave::isPrimary()) {
       // Primary rank receives remote mesh's global number of vertices
       int globalNumberOfVertices = -1;
       m2n().getPrimaryRankCommunication()->receive(globalNumberOfVertices, 0);
->>>>>>> a6f2fd91
       _mesh->setGlobalNumberOfVertices(globalNumberOfVertices);
     }
 
@@ -76,31 +69,18 @@
     PRECICE_INFO("Receive global mesh {}", _mesh->getName());
     Event e("partition.receiveGlobalMesh." + _mesh->getName(), precice::syncMode);
 
-<<<<<<< HEAD
     if (not utils::IntraComm::isSecondary()) {
       // a ReceivedPartition can only have one communication, @todo nicer design
-      com::CommunicateMesh(m2n().getPrimaryCommunication()).receiveMesh(*_mesh, 0);
-=======
-    if (not utils::MasterSlave::isSecondary()) {
-      // a ReceivedPartition can only have one communication, @todo nicer design
       com::CommunicateMesh(m2n().getPrimaryRankCommunication()).receiveMesh(*_mesh, 0);
->>>>>>> a6f2fd91
       _mesh->setGlobalNumberOfVertices(_mesh->vertices().size());
     }
   }
 
   // for both initialization concepts broadcast and set the global number of vertices
-<<<<<<< HEAD
   if (utils::IntraComm::isPrimary()) {
     utils::IntraComm::getCommunication()->broadcast(_mesh->getGlobalNumberOfVertices());
   }
   if (utils::IntraComm::isSecondary()) {
-=======
-  if (utils::MasterSlave::isPrimary()) {
-    utils::MasterSlave::getCommunication()->broadcast(_mesh->getGlobalNumberOfVertices());
-  }
-  if (utils::MasterSlave::isSecondary()) {
->>>>>>> a6f2fd91
     int globalNumberOfVertices = -1;
     utils::IntraComm::getCommunication()->broadcast(globalNumberOfVertices, 0);
     PRECICE_ASSERT(globalNumberOfVertices >= 0);
@@ -149,11 +129,7 @@
   }
 
   // check to prevent false configuration
-<<<<<<< HEAD
   if (not utils::IntraComm::isSecondary()) {
-=======
-  if (not utils::MasterSlave::isSecondary()) {
->>>>>>> a6f2fd91
     PRECICE_CHECK(hasAnyMapping() || _allowDirectAccess,
                   "The received mesh {} needs a mapping, either from it, to it, or both. Maybe you don't want to receive this mesh at all?",
                   _mesh->getName());
@@ -222,11 +198,7 @@
 
     PRECICE_INFO("Feedback distribution for mesh {}", _mesh->getName());
     Event e6("partition.feedbackMesh." + _mesh->getName(), precice::syncMode);
-<<<<<<< HEAD
     if (utils::IntraComm::isSecondary()) {
-=======
-    if (utils::MasterSlave::isSecondary()) {
->>>>>>> a6f2fd91
       int numberOfVertices = _mesh->vertices().size();
       utils::IntraComm::getCommunication()->send(numberOfVertices, 0);
       if (numberOfVertices != 0) {
@@ -234,13 +206,8 @@
         for (int i = 0; i < numberOfVertices; i++) {
           vertexIDs[i] = _mesh->vertices()[i].getGlobalIndex();
         }
-<<<<<<< HEAD
-        PRECICE_DEBUG("Send partition feedback to master");
+        PRECICE_DEBUG("Send partition feedback to primary rank");
         utils::IntraComm::getCommunication()->send(vertexIDs, 0);
-=======
-        PRECICE_DEBUG("Send partition feedback to primary rank");
-        utils::MasterSlave::getCommunication()->send(vertexIDs, 0);
->>>>>>> a6f2fd91
       }
     } else { // Primary
       int              numberOfVertices = _mesh->vertices().size();
@@ -250,40 +217,23 @@
       }
       _mesh->getVertexDistribution()[0] = std::move(vertexIDs);
 
-<<<<<<< HEAD
-      for (int rankSecondary : utils::IntraComm::allSecondaries()) {
-        int numberOfSecondaryVertices = -1;
-        utils::IntraComm::getCommunication()->receive(numberOfSecondaryVertices, rankSecondary);
-        PRECICE_ASSERT(numberOfSecondaryVertices >= 0);
-        std::vector<int> slaveVertexIDs(numberOfSecondaryVertices, -1);
-        if (numberOfSecondaryVertices != 0) {
-          PRECICE_DEBUG("Receive partition feedback from slave rank {}", rankSecondary);
-          utils::IntraComm::getCommunication()->receive(slaveVertexIDs, rankSecondary);
-        }
-        _mesh->getVertexDistribution()[rankSecondary] = std::move(slaveVertexIDs);
-=======
-      for (int secondaryRank : utils::MasterSlave::allSecondaryRanks()) {
+      for (int secondaryRank : utils::IntraComm::allSecondaryRanks()) {
         int numberOfSecondaryRankVertices = -1;
-        utils::MasterSlave::getCommunication()->receive(numberOfSecondaryRankVertices, secondaryRank);
+        utils::IntraComm::getCommunication()->receive(numberOfSecondaryRankVertices, secondaryRank);
         PRECICE_ASSERT(numberOfSecondaryRankVertices >= 0);
         std::vector<int> secondaryVertexIDs(numberOfSecondaryRankVertices, -1);
         if (numberOfSecondaryRankVertices != 0) {
           PRECICE_DEBUG("Receive partition feedback from secondary rank {}", secondaryRank);
-          utils::MasterSlave::getCommunication()->receive(secondaryVertexIDs, secondaryRank);
+          utils::IntraComm::getCommunication()->receive(secondaryVertexIDs, secondaryRank);
         }
         _mesh->getVertexDistribution()[secondaryRank] = std::move(secondaryVertexIDs);
->>>>>>> a6f2fd91
       }
     }
   }
 
   // (7) Compute vertex offsets
   PRECICE_DEBUG("Compute vertex offsets");
-<<<<<<< HEAD
   if (utils::IntraComm::isSecondary()) {
-=======
-  if (utils::MasterSlave::isSecondary()) {
->>>>>>> a6f2fd91
 
     // send number of vertices
     PRECICE_DEBUG("Send number of vertices: {}", _mesh->vertices().size());
@@ -294,28 +244,16 @@
     utils::IntraComm::getCommunication()->broadcast(_mesh->getVertexOffsets(), 0);
     PRECICE_DEBUG("My vertex offsets: {}", _mesh->getVertexOffsets());
 
-<<<<<<< HEAD
   } else if (utils::IntraComm::isPrimary()) {
-=======
-  } else if (utils::MasterSlave::isPrimary()) {
->>>>>>> a6f2fd91
 
     _mesh->getVertexOffsets().resize(utils::IntraComm::getSize());
     _mesh->getVertexOffsets()[0] = _mesh->vertices().size();
 
-<<<<<<< HEAD
-    // receive number of slave vertices and fill vertex offsets
-    for (int rankSecondary : utils::IntraComm::allSecondaries()) {
-      int numberOfSecondaryVertices = -1;
-      utils::IntraComm::getCommunication()->receive(numberOfSecondaryVertices, rankSecondary);
-      _mesh->getVertexOffsets()[rankSecondary] = numberOfSecondaryVertices + _mesh->getVertexOffsets()[rankSecondary - 1];
-=======
     // receive number of secondary vertices and fill vertex offsets
-    for (int secondaryRank : utils::MasterSlave::allSecondaryRanks()) {
+    for (int secondaryRank : utils::IntraComm::allSecondaryRanks()) {
       int numberOfSecondaryRankVertices = -1;
-      utils::MasterSlave::getCommunication()->receive(numberOfSecondaryRankVertices, secondaryRank);
+      utils::IntraComm::getCommunication()->receive(numberOfSecondaryRankVertices, secondaryRank);
       _mesh->getVertexOffsets()[secondaryRank] = numberOfSecondaryRankVertices + _mesh->getVertexOffsets()[secondaryRank - 1];
->>>>>>> a6f2fd91
     }
 
     // broadcast vertex offsets
@@ -348,36 +286,21 @@
     std::string msg = "The received mesh " + _mesh->getName() +
                       " cannot solely be filtered on the primary rank "
                       "(option \"filter-on-master\") if it is communicated by an m2n communication that uses "
-<<<<<<< HEAD
-                      "two-level initialization. Use \"filter-on-slaves\" or \"no-filter\" instead.";
-    PRECICE_CHECK(_geometricFilter != ON_PRIMARY, msg);
-=======
                       "two-level initialization. Use \"filter-on-secondary-rank\" or \"no-filter\" instead.";
     PRECICE_CHECK(_geometricFilter != ON_PRIMARY_RANK, msg);
->>>>>>> a6f2fd91
   }
 
   prepareBoundingBox();
 
-<<<<<<< HEAD
-  if (_geometricFilter == ON_PRIMARY) { //filter on master and communicate reduced mesh then
-=======
   if (_geometricFilter == ON_PRIMARY_RANK) { //filter on primary rank and communicate reduced mesh then
->>>>>>> a6f2fd91
 
     PRECICE_ASSERT(not m2n().usesTwoLevelInitialization());
     PRECICE_INFO("Pre-filter mesh {} by bounding box on primary rank", _mesh->getName());
     Event e("partition.preFilterMesh." + _mesh->getName(), precice::syncMode);
 
-<<<<<<< HEAD
     if (utils::IntraComm::isSecondary()) {
       PRECICE_DEBUG("Send bounding box to master");
       com::CommunicateBoundingBox(utils::IntraComm::getCommunication()).sendBoundingBox(_bb, 0);
-=======
-    if (utils::MasterSlave::isSecondary()) {
-      PRECICE_DEBUG("Send bounding box to primary rank");
-      com::CommunicateBoundingBox(utils::MasterSlave::getCommunication()).sendBoundingBox(_bb, 0);
->>>>>>> a6f2fd91
       PRECICE_DEBUG("Receive filtered mesh");
       com::CommunicateMesh(utils::IntraComm::getCommunication()).receiveMesh(*_mesh, 0);
 
@@ -389,37 +312,21 @@
       PRECICE_ASSERT(utils::IntraComm::getRank() == 0);
       PRECICE_ASSERT(utils::IntraComm::getSize() > 1);
 
-<<<<<<< HEAD
-      for (int rankSecondary : utils::IntraComm::allSecondaries()) {
-        mesh::BoundingBox slaveBB(_bb.getDimension());
-        com::CommunicateBoundingBox(utils::IntraComm::getCommunication()).receiveBoundingBox(slaveBB, rankSecondary);
-
-        PRECICE_DEBUG("From slave {}, bounding mesh: {}", rankSecondary, slaveBB);
-        mesh::Mesh slaveMesh("SecondaryMesh", _dimensions, mesh::Mesh::MESH_ID_UNDEFINED);
-        mesh::filterMesh(slaveMesh, *_mesh, [&slaveBB](const mesh::Vertex &v) { return slaveBB.contains(v); });
-        PRECICE_DEBUG("Send filtered mesh to slave: {}", rankSecondary);
-        com::CommunicateMesh(utils::IntraComm::getCommunication()).sendMesh(slaveMesh, rankSecondary);
-=======
-      for (int secondaryRank : utils::MasterSlave::allSecondaryRanks()) {
+      for (int secondaryRank : utils::IntraComm::allSecondaryRanks()) {
         mesh::BoundingBox secondaryBB(_bb.getDimension());
-        com::CommunicateBoundingBox(utils::MasterSlave::getCommunication()).receiveBoundingBox(secondaryBB, secondaryRank);
+        com::CommunicateBoundingBox(utils::IntraComm::getCommunication()).receiveBoundingBox(secondaryBB, secondaryRank);
 
         PRECICE_DEBUG("From secondary rank {}, bounding mesh: {}", secondaryRank, secondaryBB);
         mesh::Mesh secondaryMesh("SlaveMesh", _dimensions, mesh::Mesh::MESH_ID_UNDEFINED);
         mesh::filterMesh(secondaryMesh, *_mesh, [&secondaryBB](const mesh::Vertex &v) { return secondaryBB.contains(v); });
         PRECICE_DEBUG("Send filtered mesh to secondary rank: {}", secondaryRank);
-        com::CommunicateMesh(utils::MasterSlave::getCommunication()).sendMesh(secondaryMesh, secondaryRank);
->>>>>>> a6f2fd91
+        com::CommunicateMesh(utils::IntraComm::getCommunication()).sendMesh(secondaryMesh, secondaryRank);
       }
 
       // Now also filter the remaining primary mesh
       mesh::Mesh filteredMesh("FilteredMesh", _dimensions, mesh::Mesh::MESH_ID_UNDEFINED);
       mesh::filterMesh(filteredMesh, *_mesh, [&](const mesh::Vertex &v) { return _bb.contains(v); });
-<<<<<<< HEAD
-      PRECICE_DEBUG("Primary mesh, filtered from {} to {} vertices, {} to {} edges, and {} to {} triangles.",
-=======
       PRECICE_DEBUG("Primary rank mesh, filtered from {} to {} vertices, {} to {} edges, and {} to {} triangles.",
->>>>>>> a6f2fd91
                     _mesh->vertices().size(), filteredMesh.vertices().size(),
                     _mesh->edges().size(), filteredMesh.edges().size(),
                     _mesh->triangles().size(), filteredMesh.triangles().size());
@@ -435,7 +342,6 @@
       PRECICE_INFO("Broadcast mesh {}", _mesh->getName());
       Event e("partition.broadcastMesh." + _mesh->getName(), precice::syncMode);
 
-<<<<<<< HEAD
       if (utils::IntraComm::isSecondary()) {
         com::CommunicateMesh(utils::IntraComm::getCommunication()).broadcastReceiveMesh(*_mesh);
       } else { // Primary
@@ -443,17 +349,7 @@
         com::CommunicateMesh(utils::IntraComm::getCommunication()).broadcastSendMesh(*_mesh);
       }
     }
-    if (_geometricFilter == ON_SECONDARIES) {
-=======
-      if (utils::MasterSlave::isSecondary()) {
-        com::CommunicateMesh(utils::MasterSlave::getCommunication()).broadcastReceiveMesh(*_mesh);
-      } else { // Master
-        PRECICE_ASSERT(utils::MasterSlave::isPrimary());
-        com::CommunicateMesh(utils::MasterSlave::getCommunication()).broadcastSendMesh(*_mesh);
-      }
-    }
     if (_geometricFilter == ON_SECONDARY_RANKS) {
->>>>>>> a6f2fd91
 
       PRECICE_INFO("Filter mesh {} by bounding box on secondary ranks", _mesh->getName());
       Event e("partition.filterMeshBB." + _mesh->getName(), precice::syncMode);
@@ -495,21 +391,12 @@
 
   // receive and broadcast number of remote ranks
   int numberOfRemoteRanks = -1;
-<<<<<<< HEAD
   if (utils::IntraComm::isPrimary()) {
     m2n().getPrimaryCommunication()->receive(numberOfRemoteRanks, 0);
     utils::IntraComm::getCommunication()->broadcast(numberOfRemoteRanks);
   } else {
     PRECICE_ASSERT(utils::IntraComm::isSecondary());
     utils::IntraComm::getCommunication()->broadcast(numberOfRemoteRanks, 0);
-=======
-  if (utils::MasterSlave::isPrimary()) {
-    m2n().getPrimaryRankCommunication()->receive(numberOfRemoteRanks, 0);
-    utils::MasterSlave::getCommunication()->broadcast(numberOfRemoteRanks);
-  } else {
-    PRECICE_ASSERT(utils::MasterSlave::isSecondary());
-    utils::MasterSlave::getCommunication()->broadcast(numberOfRemoteRanks, 0);
->>>>>>> a6f2fd91
   }
 
   // define and initialize remote bounding box map
@@ -521,31 +408,18 @@
   }
 
   // receive and broadcast remote bounding box map
-<<<<<<< HEAD
   if (utils::IntraComm::isPrimary()) {
     com::CommunicateBoundingBox(m2n().getPrimaryCommunication()).receiveBoundingBoxMap(remoteBBMap, 0);
     com::CommunicateBoundingBox(utils::IntraComm::getCommunication()).broadcastSendBoundingBoxMap(remoteBBMap);
   } else {
     PRECICE_ASSERT(utils::IntraComm::isSecondary());
     com::CommunicateBoundingBox(utils::IntraComm::getCommunication()).broadcastReceiveBoundingBoxMap(remoteBBMap);
-=======
-  if (utils::MasterSlave::isPrimary()) {
-    com::CommunicateBoundingBox(m2n().getPrimaryRankCommunication()).receiveBoundingBoxMap(remoteBBMap, 0);
-    com::CommunicateBoundingBox(utils::MasterSlave::getCommunication()).broadcastSendBoundingBoxMap(remoteBBMap);
-  } else {
-    PRECICE_ASSERT(utils::MasterSlave::isSecondary());
-    com::CommunicateBoundingBox(utils::MasterSlave::getCommunication()).broadcastReceiveBoundingBoxMap(remoteBBMap);
->>>>>>> a6f2fd91
   }
 
   // prepare local bounding box
   prepareBoundingBox();
 
-<<<<<<< HEAD
   if (utils::IntraComm::isPrimary()) {                  // Primary
-=======
-  if (utils::MasterSlave::isPrimary()) {                // Master
->>>>>>> a6f2fd91
     std::map<int, std::vector<int>> connectionMap;      //local ranks -> {remote ranks}
     std::vector<int>                connectedRanksList; // local ranks with any connection
 
@@ -561,50 +435,28 @@
       connectedRanksList.push_back(0);
     }
 
-<<<<<<< HEAD
-    // receive connected ranks from slaves and add them to the connection map
-    for (int rank : utils::IntraComm::allSecondaries()) {
-      std::vector<int> slaveConnectedRanks;
-=======
     // receive connected ranks from secondary ranks and add them to the connection map
-    for (int rank : utils::MasterSlave::allSecondaryRanks()) {
+    for (int rank : utils::IntraComm::allSecondaryRanks()) {
       std::vector<int> secondaryConnectedRanks;
->>>>>>> a6f2fd91
       int              connectedRanksSize = -1;
       utils::IntraComm::getCommunication()->receive(connectedRanksSize, rank);
       if (connectedRanksSize != 0) {
         connectedRanksList.push_back(rank);
-<<<<<<< HEAD
-        utils::IntraComm::getCommunication()->receive(slaveConnectedRanks, rank);
-        connectionMap[rank] = slaveConnectedRanks;
-      }
-    }
-
-    // send connectionMap to other master
-    m2n().getPrimaryCommunication()->send(connectedRanksList, 0);
-=======
-        utils::MasterSlave::getCommunication()->receive(secondaryConnectedRanks, rank);
+        utils::IntraComm::getCommunication()->receive(secondaryConnectedRanks, rank);
         connectionMap[rank] = secondaryConnectedRanks;
       }
     }
 
     // send connectionMap to other primary rank
     m2n().getPrimaryRankCommunication()->send(connectedRanksList, 0);
->>>>>>> a6f2fd91
     PRECICE_CHECK(not connectionMap.empty(),
                   "The mesh \"{}\" of this participant seems to have no partitions at the coupling interface. "
                   "Check that both mapped meshes are describing the same geometry. "
                   "If you deal with very different mesh resolutions, consider increasing the safety-factor in the <use-mesh /> tag.",
                   _mesh->getName());
-<<<<<<< HEAD
-    com::CommunicateBoundingBox(m2n().getPrimaryCommunication()).sendConnectionMap(connectionMap, 0);
+    com::CommunicateBoundingBox(m2n().getPrimaryRankCommunication()).sendConnectionMap(connectionMap, 0);
   } else {
     PRECICE_ASSERT(utils::IntraComm::isSecondary());
-=======
-    com::CommunicateBoundingBox(m2n().getPrimaryRankCommunication()).sendConnectionMap(connectionMap, 0);
-  } else {
-    PRECICE_ASSERT(utils::MasterSlave::isSecondary());
->>>>>>> a6f2fd91
 
     _mesh->getConnectedRanks().clear();
     for (const auto &remoteBB : remoteBBMap) {
@@ -613,13 +465,8 @@
       }
     }
 
-<<<<<<< HEAD
-    // send connected ranks to master
+    // send connected ranks to primary rank
     utils::IntraComm::getCommunication()->send(static_cast<int>(_mesh->getConnectedRanks().size()), 0);
-=======
-    // send connected ranks to primary rank
-    utils::MasterSlave::getCommunication()->send(static_cast<int>(_mesh->getConnectedRanks().size()), 0);
->>>>>>> a6f2fd91
     if (not _mesh->getConnectedRanks().empty()) {
       utils::IntraComm::getCommunication()->send(_mesh->getConnectedRanks(), 0);
     }
@@ -663,11 +510,7 @@
     // on the defined access region (setMeshAccessRegion), we raise a warning
     // to inform the user
     const float defaultSafetyFactor = 0.5;
-<<<<<<< HEAD
     if (utils::IntraComm::isPrimary() && !hasAnyMapping() && (_safetyFactor != defaultSafetyFactor)) {
-=======
-    if (utils::MasterSlave::isPrimary() && !hasAnyMapping() && (_safetyFactor != defaultSafetyFactor)) {
->>>>>>> a6f2fd91
       PRECICE_WARN("The received mesh \"{}\" was entirely partitioned based on the defined access region "
                    "(setMeshAccessRegion) and a safety-factor was defined. However, the safety factor "
                    "will be ignored in this case. You may want to modify the access region by modifying "
@@ -731,42 +574,23 @@
     // receive list of possible shared vertices from neighboring ranks
     std::map<int, std::vector<int>> sharedVerticesReceiveMap;
 
-<<<<<<< HEAD
     if (utils::IntraComm::isPrimary()) {
-=======
-    if (utils::MasterSlave::isPrimary()) {
->>>>>>> a6f2fd91
 
       // Insert bounding box of primary ranks
       localBBMap.at(0) = _bb;
 
-<<<<<<< HEAD
-      // master receives local bb from each slave rank
-      for (int rankSecondary = 1; rankSecondary < utils::IntraComm::getSize(); rankSecondary++) {
-        com::CommunicateBoundingBox(utils::IntraComm::getCommunication()).receiveBoundingBox(localBBMap.at(rankSecondary), rankSecondary);
-      }
-
-      // master broadcast localBBMap to all slaves
+      // primary rank receives local bb from each secondary rank
+      for (int secondaryRank = 1; secondaryRank < utils::IntraComm::getSize(); secondaryRank++) {
+        com::CommunicateBoundingBox(utils::IntraComm::getCommunication()).receiveBoundingBox(localBBMap.at(secondaryRank), secondaryRank);
+      }
+
+      // primary rank broadcast localBBMap to all secondary ranks
       com::CommunicateBoundingBox(utils::IntraComm::getCommunication()).broadcastSendBoundingBoxMap(localBBMap);
-    } else if (utils::IntraComm::isSecondary()) {
-      // slaves send local bb to master
-      com::CommunicateBoundingBox(utils::IntraComm::getCommunication()).sendBoundingBox(_bb, 0);
-      // slaves receive localBBMap from master
-      com::CommunicateBoundingBox(utils::IntraComm::getCommunication()).broadcastReceiveBoundingBoxMap(localBBMap);
-=======
-      // primary rank receives local bb from each secondary rank
-      for (int secondaryRank = 1; secondaryRank < utils::MasterSlave::getSize(); secondaryRank++) {
-        com::CommunicateBoundingBox(utils::MasterSlave::getCommunication()).receiveBoundingBox(localBBMap.at(secondaryRank), secondaryRank);
-      }
-
-      // primary rank broadcast localBBMap to all secondary ranks
-      com::CommunicateBoundingBox(utils::MasterSlave::getCommunication()).broadcastSendBoundingBoxMap(localBBMap);
     } else if (utils::MasterSlave::isSecondary()) {
       // secondary ranks send local bb to primary rank
-      com::CommunicateBoundingBox(utils::MasterSlave::getCommunication()).sendBoundingBox(_bb, 0);
+      com::CommunicateBoundingBox(utils::IntraComm::getCommunication()).sendBoundingBox(_bb, 0);
       // secondary ranks receive localBBMap from primary rank
-      com::CommunicateBoundingBox(utils::MasterSlave::getCommunication()).broadcastReceiveBoundingBoxMap(localBBMap);
->>>>>>> a6f2fd91
+      com::CommunicateBoundingBox(utils::IntraComm::getCommunication()).broadcastReceiveBoundingBoxMap(localBBMap);
     }
 
     // #2: filter bb map to keep the connected ranks
@@ -895,13 +719,8 @@
             //               _mesh->getName());
             // PRECICE_ASSERT(ranksAtInterface != 0);
             // int localGuess = _mesh->getGlobalNumberOfVertices() / ranksAtInterface; // Guess for a decent load balancing
-<<<<<<< HEAD
-            // // First round: every slave gets localGuess vertices
+            // // First round: every secondary rank gets localGuess vertices
             // for (Rank rank : utils::IntraComm::allRanks()) {
-=======
-            // // First round: every secondary rank gets localGuess vertices
-            // for (Rank rank : utils::MasterSlave::allRanks()) {
->>>>>>> a6f2fd91
             //   int counter = 0;
             //   for (size_t i = 0; i < secondaryOwnerVecs[rank].size(); i++) {
             //     // Vertex has no owner yet and rank could be owner
@@ -925,11 +744,7 @@
                    filteredVertices, _mesh->getGlobalNumberOfVertices(), _mesh->getName());
     // end of two-level initialization section
   } else {
-<<<<<<< HEAD
     if (utils::IntraComm::isSecondary()) {
-=======
-    if (utils::MasterSlave::isSecondary()) {
->>>>>>> a6f2fd91
       int numberOfVertices = _mesh->vertices().size();
       utils::IntraComm::getCommunication()->send(numberOfVertices, 0);
 
@@ -963,33 +778,15 @@
       }
     }
 
-<<<<<<< HEAD
     else if (utils::IntraComm::isPrimary()) {
       // To temporary store which vertices already have an owner
       std::vector<int> globalOwnerVec(_mesh->getGlobalNumberOfVertices(), 0);
       // The same per rank
-      std::vector<std::vector<int>> slaveOwnerVecs(utils::IntraComm::getSize());
+      std::vector<std::vector<int>> secondaryOwnerVecs(utils::IntraComm::getSize());
       // Global IDs per rank
-      std::vector<std::vector<int>> slaveGlobalIDs(utils::IntraComm::getSize());
+      std::vector<std::vector<int>> secondaryGlobalIDs(utils::IntraComm::getSize());
       // Tag information per rank
-      std::vector<std::vector<int>> slaveTags(utils::IntraComm::getSize());
-
-      // Fill master data
-      PRECICE_DEBUG("Tag master vertices");
-      bool masterAtInterface = false;
-      slaveOwnerVecs[0].resize(_mesh->vertices().size());
-      slaveGlobalIDs[0].resize(_mesh->vertices().size());
-      slaveTags[0].resize(_mesh->vertices().size());
-=======
-    else if (utils::MasterSlave::isPrimary()) {
-      // To temporary store which vertices already have an owner
-      std::vector<int> globalOwnerVec(_mesh->getGlobalNumberOfVertices(), 0);
-      // The same per rank
-      std::vector<std::vector<int>> secondaryOwnerVecs(utils::MasterSlave::getSize());
-      // Global IDs per rank
-      std::vector<std::vector<int>> secondaryGlobalIDs(utils::MasterSlave::getSize());
-      // Tag information per rank
-      std::vector<std::vector<int>> secondaryTags(utils::MasterSlave::getSize());
+      std::vector<std::vector<int>> secondaryTags(utils::IntraComm::getSize());
 
       // Fill primary data
       PRECICE_DEBUG("Tag vertices of primary rank");
@@ -997,7 +794,6 @@
       secondaryOwnerVecs[0].resize(_mesh->vertices().size());
       secondaryGlobalIDs[0].resize(_mesh->vertices().size());
       secondaryTags[0].resize(_mesh->vertices().size());
->>>>>>> a6f2fd91
       for (size_t i = 0; i < _mesh->vertices().size(); i++) {
         secondaryGlobalIDs[0][i] = _mesh->vertices()[i].getGlobalIndex();
         if (_mesh->vertices()[i].isTagged()) {
@@ -1014,30 +810,18 @@
       if (primaryRankAtInterface)
         ranksAtInterface++;
 
-<<<<<<< HEAD
-      for (Rank rank : utils::IntraComm::allSecondaries()) {
-=======
-      for (Rank rank : utils::MasterSlave::allSecondaryRanks()) {
->>>>>>> a6f2fd91
+      for (Rank rank : utils::IntraComm::allSecondaryRanks()) {
         int localNumberOfVertices = -1;
         utils::IntraComm::getCommunication()->receive(localNumberOfVertices, rank);
         PRECICE_DEBUG("Rank {} has {} vertices.", rank, localNumberOfVertices);
         secondaryOwnerVecs[rank].resize(localNumberOfVertices, 0);
 
         if (localNumberOfVertices != 0) {
-<<<<<<< HEAD
-          PRECICE_DEBUG("Receive tags from slave rank {}", rank);
-          utils::IntraComm::getCommunication()->receive(slaveTags[rank], rank);
-          utils::IntraComm::getCommunication()->receive(slaveGlobalIDs[rank], rank);
-          PRECICE_DEBUG("Rank {} has tags {}", rank, slaveTags[rank]);
-          PRECICE_DEBUG("Rank {} has global IDs {}", rank, slaveGlobalIDs[rank]);
-=======
           PRECICE_DEBUG("Receive tags from secondary rank {}", rank);
-          utils::MasterSlave::getCommunication()->receive(secondaryTags[rank], rank);
-          utils::MasterSlave::getCommunication()->receive(secondaryGlobalIDs[rank], rank);
+          utils::IntraComm::getCommunication()->receive(secondaryTags[rank], rank);
+          utils::IntraComm::getCommunication()->receive(secondaryGlobalIDs[rank], rank);
           PRECICE_DEBUG("Rank {} has tags {}", rank, secondaryTags[rank]);
           PRECICE_DEBUG("Rank {} has global IDs {}", rank, secondaryGlobalIDs[rank]);
->>>>>>> a6f2fd91
           bool atInterface = false;
           utils::IntraComm::getCommunication()->receive(atInterface, rank);
           if (atInterface)
@@ -1056,13 +840,8 @@
                     _mesh->getName());
       PRECICE_ASSERT(ranksAtInterface != 0);
       int localGuess = _mesh->getGlobalNumberOfVertices() / ranksAtInterface; // Guess for a decent load balancing
-<<<<<<< HEAD
-      // First round: every slave gets localGuess vertices
+      // First round: every secondary rank gets localGuess vertices
       for (Rank rank : utils::IntraComm::allRanks()) {
-=======
-      // First round: every secondary rank gets localGuess vertices
-      for (Rank rank : utils::MasterSlave::allRanks()) {
->>>>>>> a6f2fd91
         int counter = 0;
         for (size_t i = 0; i < secondaryOwnerVecs[rank].size(); i++) {
           // Vertex has no owner yet and rank could be owner
@@ -1078,28 +857,7 @@
 
       // Second round: distribute all other vertices in a greedy way
       PRECICE_DEBUG("Decide owners, second round in greedy way");
-<<<<<<< HEAD
       for (Rank rank : utils::IntraComm::allRanks()) {
-        for (size_t i = 0; i < slaveOwnerVecs[rank].size(); i++) {
-          if (globalOwnerVec[slaveGlobalIDs[rank][i]] == 0 && slaveTags[rank][i] == 1) {
-            slaveOwnerVecs[rank][i]                 = 1;
-            globalOwnerVec[slaveGlobalIDs[rank][i]] = rank + 1;
-          }
-        }
-      }
-
-      // Send information back to slaves
-      for (Rank rank : utils::IntraComm::allSecondaries()) {
-        if (not slaveTags[rank].empty()) {
-          PRECICE_DEBUG("Send owner information to slave rank {}", rank);
-          utils::IntraComm::getCommunication()->send(slaveOwnerVecs[rank], rank);
-        }
-      }
-      // Primary data
-      PRECICE_DEBUG("My owner information: {}", slaveOwnerVecs[0]);
-      setOwnerInformation(slaveOwnerVecs[0]);
-=======
-      for (Rank rank : utils::MasterSlave::allRanks()) {
         for (size_t i = 0; i < secondaryOwnerVecs[rank].size(); i++) {
           if (globalOwnerVec[secondaryGlobalIDs[rank][i]] == 0 && secondaryTags[rank][i] == 1) {
             secondaryOwnerVecs[rank][i]                 = 1;
@@ -1109,16 +867,15 @@
       }
 
       // Send information back to secondary ranks
-      for (Rank rank : utils::MasterSlave::allSecondaryRanks()) {
+      for (Rank rank : utils::IntraComm::allSecondaryRanks()) {
         if (not secondaryTags[rank].empty()) {
           PRECICE_DEBUG("Send owner information to secondary rank {}", rank);
-          utils::MasterSlave::getCommunication()->send(secondaryOwnerVecs[rank], rank);
+          utils::IntraComm::getCommunication()->send(secondaryOwnerVecs[rank], rank);
         }
       }
       // Primary rank data
       PRECICE_DEBUG("My owner information: {}", secondaryOwnerVecs[0]);
       setOwnerInformation(secondaryOwnerVecs[0]);
->>>>>>> a6f2fd91
 
 #ifndef NDEBUG
       for (size_t i = 0; i < globalOwnerVec.size(); i++) {
