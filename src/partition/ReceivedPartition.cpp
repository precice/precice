--- conflicted
+++ resolved
@@ -239,11 +239,7 @@
 }
 
 namespace {
-<<<<<<< HEAD
-bool vertexInBoundingBox(mesh::Vertex const &vertex, mesh::Mesh::BoundingBox const &bb)
-=======
 bool isVertexInBoundingBox(mesh::Vertex const &vertex, mesh::Mesh::BoundingBox const &bb)
->>>>>>> 3eb896b4
 {
   const int dim = bb.size();
   for (int d = 0; d < dim; d++) {
@@ -299,17 +295,9 @@
         mesh::Mesh::BoundingBox slaveBB(_bb.size(), std::make_pair(std::numeric_limits<double>::max(), std::numeric_limits<double>::lowest()));
         com::CommunicateMesh(utils::MasterSlave::_communication).receiveBoundingBox(slaveBB, rankSlave);
 
-<<<<<<< HEAD
-        PRECICE_DEBUG("From slave " << rankSlave << ", bounding mesh: "
-                                    << slaveBB[0].first << ", " << slaveBB[0].second << " and "
-                                    << slaveBB[1].first << ", " << slaveBB[1].second);
-        mesh::Mesh slaveMesh("SlaveMesh", _dimensions, _mesh->isFlipNormals(), mesh::Mesh::MESH_ID_UNDEFINED);
-        mesh::filterMesh(slaveMesh, *_mesh, [&slaveBB](const mesh::Vertex &v) { return vertexInBoundingBox(v, slaveBB); });
-=======
         PRECICE_DEBUG("From slave " << rankSlave << ", bounding mesh: " << slaveBB);
         mesh::Mesh slaveMesh("SlaveMesh", _dimensions, _mesh->isFlipNormals(), mesh::Mesh::MESH_ID_UNDEFINED);
         mesh::filterMesh(slaveMesh, *_mesh, [&slaveBB](const mesh::Vertex &v) { return isVertexInBoundingBox(v, slaveBB); });
->>>>>>> 3eb896b4
         PRECICE_DEBUG("Send filtered mesh to slave: " << rankSlave);
         com::CommunicateMesh(utils::MasterSlave::_communication).sendMesh(slaveMesh, rankSlave);
       }
@@ -533,11 +521,7 @@
 
 bool ReceivedPartition::isVertexInBB(const mesh::Vertex &vertex)
 {
-<<<<<<< HEAD
-  return vertexInBoundingBox(vertex, _bb);
-=======
   return isVertexInBoundingBox(vertex, _bb);
->>>>>>> 3eb896b4
 }
 
 void ReceivedPartition::createOwnerInformation()
