--- conflicted
+++ resolved
@@ -56,13 +56,8 @@
     utils::MasterSlave::_masterMode = false;
   }
 
-<<<<<<< HEAD
   if(utils::Parallel::getProcessRank() == 1){//Master
     masterSlaveCom->acceptConnection ( "FluidMaster", "FluidSlaves", utils::Parallel::getProcessRank());
-=======
-  if (utils::Parallel::getProcessRank() == 1) { //Master
-    masterSlaveCom->acceptConnection("FluidMaster", "FluidSlaves");
->>>>>>> 6e5bbbeb
     masterSlaveCom->setRankOffset(1);
   } else if (utils::Parallel::getProcessRank() == 2) { //Slave1
     masterSlaveCom->requestConnection("FluidMaster", "FluidSlaves", 0, 2);
