#ifndef PRECICE_NO_MPI
#include "testing/Testing.hpp"
#include "testing/Fixtures.hpp"
#include "partition/ProvidedBoundingBox.hpp"
#include "partition/ReceivedBoundingBox.hpp"
#include "partition/SharedPointer.hpp"
#include "utils/Parallel.hpp"
#include "com/CommunicationFactory.hpp"
#include "com/MPIDirectCommunication.hpp"
#include "com/MPIPortsCommunication.hpp"
#include "com/MPIPortsCommunicationFactory.hpp"
#include "com/SocketCommunication.hpp"
#include "com/SocketCommunicationFactory.hpp"
#include "com/CommunicateBoundingBox.hpp"
#include "mapping/NearestNeighborMapping.hpp"
#include "mapping/NearestProjectionMapping.hpp"
#include "mapping/PetRadialBasisFctMapping.hpp"
#include "utils/MasterSlave.hpp"
#include "m2n/PointToPointComFactory.hpp"

using namespace precice;
using namespace partition;

BOOST_AUTO_TEST_SUITE(PartitionTests)
BOOST_AUTO_TEST_SUITE(ProvidedBoundingBoxTests)

void setupParallelEnvironment(m2n::PtrM2N m2n)
{
  PRECICE_ASSERT(utils::Parallel::getCommunicatorSize() == 4);

  com::PtrCommunication masterSlaveCom = com::PtrCommunication(new com::MPIDirectCommunication());
  utils::MasterSlave::_communication   = masterSlaveCom;

  if (utils::Parallel::getProcessRank() == 0) { 
    utils::Parallel::splitCommunicator("Fluid");
    m2n->acceptMasterConnection("Fluid", "SolidMaster");
  } else if (utils::Parallel::getProcessRank() == 1) { //Master
    utils::Parallel::splitCommunicator("SolidMaster");
    m2n->requestMasterConnection("Fluid", "SolidMaster");
    utils::MasterSlave::configure(0, 3);
  } else if (utils::Parallel::getProcessRank() == 2) { //Slave1
    utils::Parallel::splitCommunicator("SolidSlaves");
    utils::MasterSlave::configure(1, 3);
  } else if (utils::Parallel::getProcessRank() == 3) { //Slave2
    utils::Parallel::splitCommunicator("SolidSlaves");
    utils::MasterSlave::configure(2, 3);
  }

  if(utils::Parallel::getProcessRank() == 1){//Master
    masterSlaveCom->acceptConnection ( "SolidMaster", "SolidSlaves", utils::Parallel::getProcessRank());
    masterSlaveCom->setRankOffset(1);
  } else if (utils::Parallel::getProcessRank() == 2) { //Slave1
    masterSlaveCom->requestConnection("SolidMaster", "SolidSlaves", 0, 2);
  } else if (utils::Parallel::getProcessRank() == 3) { //Slave2
    masterSlaveCom->requestConnection("SolidMaster", "SolidSlaves", 1, 2);
  }
}

void setupM2NEnvironment(m2n::PtrM2N m2n){
  PRECICE_ASSERT(utils::Parallel::getCommunicatorSize() == 4);

  com::PtrCommunication masterSlaveCom =
        com::PtrCommunication(new com::MPIDirectCommunication());
  utils::MasterSlave::_communication = masterSlaveCom;

  utils::Parallel::synchronizeProcesses();

  if (utils::Parallel::getProcessRank() == 0){ //Master Fluid
    utils::Parallel::splitCommunicator("FluidMaster");
    utils::MasterSlave::configure(0, 2);
    utils::MasterSlave::_communication->acceptConnection("FluidMaster", "FluidSlave", utils::Parallel::getProcessRank());
    utils::MasterSlave::_communication->setRankOffset(1);   
  }
  else if(utils::Parallel::getProcessRank() == 1){//Slave1
    utils::Parallel::splitCommunicator("FluidSlave");
    utils::MasterSlave::configure(1, 2);
    utils::MasterSlave::_communication->requestConnection("FluidMaster", "FluidSlave", 0, 1);
  }
  else if(utils::Parallel::getProcessRank() == 2){//Master Solid
    utils::Parallel::splitCommunicator("SolidMaster");
    utils::MasterSlave::configure(0, 2);
    utils::MasterSlave::_communication->acceptConnection("SolidMaster", "SolidSlave", utils::Parallel::getProcessRank());
    utils::MasterSlave::_communication->setRankOffset(1);   
  }
  else if(utils::Parallel::getProcessRank() == 3){//Slave2
    utils::Parallel::splitCommunicator("SolidSlave");
    utils::MasterSlave::configure(1, 2);
    utils::MasterSlave::_communication->requestConnection("SolidMaster", "SolidSlave", 0, 1);
 }
}

void tearDownParallelEnvironment(){
  utils::MasterSlave::_communication = nullptr;
  utils::MasterSlave::reset();
  //utils::Parallel::synchronizeProcesses();
  utils::Parallel::clearGroups();
  mesh::Mesh::resetGeometryIDsGlobally();
  mesh::Data::resetDataCount();
  utils::Parallel::setGlobalCommunicator(utils::Parallel::getCommunicatorWorld());
}


BOOST_AUTO_TEST_CASE(TestCommunicateBoundingBox2D, * testing::OnSize(4))
{
  com::PtrCommunication participantCom =
      com::PtrCommunication(new com::SocketCommunication());
  m2n::DistributedComFactory::SharedPointer distrFactory = m2n::DistributedComFactory::SharedPointer(
      new m2n::GatherScatterComFactory(participantCom));
  m2n::PtrM2N m2n = m2n::PtrM2N(new m2n::M2N(participantCom, distrFactory));

  setupParallelEnvironment(m2n);

  int dimensions = 2;
  bool flipNormals = true;

  BOOST_TEST(utils::Parallel::getCommunicatorSize()==4); 
  

  if (utils::Parallel::getProcessRank() != 0) { //NASTIN
  
    mesh::PtrMesh pSolidzMesh(new mesh::Mesh("SolidzMesh", dimensions, flipNormals));

    if(utils::Parallel::getProcessRank() == 1){//Master
      Eigen::VectorXd position(dimensions);
      position << -1.0, 0.0;
      mesh::Vertex& v0 = pSolidzMesh->createVertex(position);
      position << 1.0, 2.0;
      mesh::Vertex& v1 = pSolidzMesh->createVertex(position);
      position << 5.0, 3.0;
      mesh::Vertex& v2 = pSolidzMesh->createVertex(position);
      pSolidzMesh->createEdge(v0,v1);
      pSolidzMesh->createEdge(v1,v2);      
    }   
  
    else if(utils::Parallel::getProcessRank() == 2){//Slave1
      Eigen::VectorXd position(dimensions);
      position << 1.0, 3.5;
      mesh::Vertex& v3 = pSolidzMesh->createVertex(position);
      position << 0.0, 4.5;
      mesh::Vertex& v4 = pSolidzMesh->createVertex(position);
      pSolidzMesh->createEdge(v3,v4);
    }
    else if(utils::Parallel::getProcessRank() == 3){//Slave2
      Eigen::VectorXd position(dimensions);
      position << 2.5, 5.5;
      mesh::Vertex& v5 = pSolidzMesh->createVertex(position);
      position << 4.5, 7.0;
      mesh::Vertex& v6 = pSolidzMesh->createVertex(position); 
      pSolidzMesh->createEdge(v5,v6);
    }
 
    double safetyFactor = 0.0;
    bool hasToSend = true;    
    pSolidzMesh->computeState();
    
    ProvidedBoundingBox part(pSolidzMesh, hasToSend, safetyFactor);
    part.addM2N(m2n);
    part.communicateBoundingBox();
    
  }
  else{//SOLIDZ    
    
    mesh::Mesh::BoundingBoxMap receivedGlobalBB;    
    mesh::Mesh::BoundingBox localBB;

    // we receive other participants communicator size
    int receivedFeedbackSize = 3;    
    m2n->getMasterCommunication()->receive(receivedFeedbackSize, 0);

    for (int j=0; j < dimensions; j++) {
      localBB.push_back(std::make_pair(-1,-1));
    }
    for (int i=0; i < receivedFeedbackSize; i++) {
      receivedGlobalBB[i]=localBB;      
    } 

    // we receive golbal bounding box from othe participant!
     com::CommunicateBoundingBox(m2n->getMasterCommunication()).receiveBoundingBoxMap(receivedGlobalBB, 0 );

    // check wether we have received the correct com size
    BOOST_TEST(receivedFeedbackSize == 3);

    //check the validity of received golbal bounding box (globalBB) 
    BOOST_TEST(receivedGlobalBB[0][0].first == -1);
    BOOST_TEST(receivedGlobalBB[0][0].second == 5);
    BOOST_TEST(receivedGlobalBB[0][1].first == 0);
    BOOST_TEST(receivedGlobalBB[0][1].second == 3);
    BOOST_TEST(receivedGlobalBB[1][0].first == 0);
    BOOST_TEST(receivedGlobalBB[1][0].second == 1);
    BOOST_TEST(receivedGlobalBB[1][1].first == 3.5);
    BOOST_TEST(receivedGlobalBB[1][1].second == 4.5);
    BOOST_TEST(receivedGlobalBB[2][0].first == 2.5);
    BOOST_TEST(receivedGlobalBB[2][0].second == 4.5);
    BOOST_TEST(receivedGlobalBB[2][1].first == 5.5);
    BOOST_TEST(receivedGlobalBB[2][1].second == 7.0);      
    
  }
  
  tearDownParallelEnvironment();
}

BOOST_AUTO_TEST_CASE(TestCommunicateBoundingBox3D, * testing::OnSize(4))
{
  com::PtrCommunication participantCom =
      com::PtrCommunication(new com::SocketCommunication());
  m2n::DistributedComFactory::SharedPointer distrFactory = m2n::DistributedComFactory::SharedPointer(
      new m2n::GatherScatterComFactory(participantCom));
  m2n::PtrM2N m2n = m2n::PtrM2N(new m2n::M2N(participantCom, distrFactory));

  setupParallelEnvironment(m2n);

  int dimensions = 3;
  bool flipNormals = true;

  BOOST_TEST(utils::Parallel::getCommunicatorSize()==4); 
  

  if (utils::Parallel::getProcessRank() != 0) { //NASTIN
  
    mesh::PtrMesh pSolidzMesh(new mesh::Mesh("SolidzMesh", dimensions, flipNormals));

    if(utils::Parallel::getProcessRank() == 1){//Master
      Eigen::VectorXd position(dimensions);
      position << -1.0, 0.0, -1.0;
      mesh::Vertex& v0 = pSolidzMesh->createVertex(position);
      position << 1.0, 2.0, 1.0;
      mesh::Vertex& v1 = pSolidzMesh->createVertex(position);
      position << 5.0, 3.0, 5.0;
      mesh::Vertex& v2 = pSolidzMesh->createVertex(position);
      pSolidzMesh->createEdge(v0,v1);
      pSolidzMesh->createEdge(v1,v2);      
    }   
  
    else if(utils::Parallel::getProcessRank() == 2){//Slave1
      Eigen::VectorXd position(dimensions);
      position << 1.0, 3.5, 1.0;
      mesh::Vertex& v3 = pSolidzMesh->createVertex(position);
      position << 0.0, 4.5, 0.0;
      mesh::Vertex& v4 = pSolidzMesh->createVertex(position);
      pSolidzMesh->createEdge(v3,v4);
    }
    else if(utils::Parallel::getProcessRank() == 3){//Slave2
      Eigen::VectorXd position(dimensions);
      position << 2.5, 5.5, 2.5;
      mesh::Vertex& v5 = pSolidzMesh->createVertex(position);
      position << 4.5, 7.0, 4.5;
      mesh::Vertex& v6 = pSolidzMesh->createVertex(position); 
      pSolidzMesh->createEdge(v5,v6);
    }
 
    double safetyFactor = 0.0;
    bool hasToSend = true;    
    pSolidzMesh->computeState();
    
    ProvidedBoundingBox part(pSolidzMesh, hasToSend, safetyFactor);
    part.addM2N(m2n);
    part.communicateBoundingBox();
    
  }
  else{//SOLIDZ    
    
    mesh::Mesh::BoundingBoxMap receivedGlobalBB;    
    mesh::Mesh::BoundingBox localBB;

    // we receive other participants communicator size
    int remoteParComSize = 3;    
    m2n->getMasterCommunication()->receive(remoteParComSize, 0);

    for (int j=0; j < dimensions; j++) {
      localBB.push_back(std::make_pair(-1,-1));
    }
    for (int i=0; i < remoteParComSize; i++) {
      receivedGlobalBB[i]=localBB;      
    } 

    // we receive golbal bounding box from othe participant!
    com::CommunicateBoundingBox(m2n->getMasterCommunication()).receiveBoundingBoxMap(receivedGlobalBB, 0 );

    // check wether we have received the correct com size
    BOOST_TEST(remoteParComSize == 3);

    //check the validity of received golbal bounding box (globalBB) 
    BOOST_TEST(receivedGlobalBB[0][0].first == -1);
    BOOST_TEST(receivedGlobalBB[0][0].second == 5);
    BOOST_TEST(receivedGlobalBB[0][1].first == 0);
    BOOST_TEST(receivedGlobalBB[0][1].second == 3);
    BOOST_TEST(receivedGlobalBB[0][2].first == -1);
    BOOST_TEST(receivedGlobalBB[0][2].second == 5);
    BOOST_TEST(receivedGlobalBB[1][0].first == 0);
    BOOST_TEST(receivedGlobalBB[1][0].second == 1);
    BOOST_TEST(receivedGlobalBB[1][1].first == 3.5);
    BOOST_TEST(receivedGlobalBB[1][1].second == 4.5);
    BOOST_TEST(receivedGlobalBB[1][2].first == 0);
    BOOST_TEST(receivedGlobalBB[1][2].second == 1);
    BOOST_TEST(receivedGlobalBB[2][0].first == 2.5);
    BOOST_TEST(receivedGlobalBB[2][0].second == 4.5);    
    BOOST_TEST(receivedGlobalBB[2][1].first == 5.5);
    BOOST_TEST(receivedGlobalBB[2][1].second == 7.0);
    BOOST_TEST(receivedGlobalBB[2][2].first == 2.5);
    BOOST_TEST(receivedGlobalBB[2][2].second == 4.5);    
  }
  
  tearDownParallelEnvironment();
}

BOOST_AUTO_TEST_CASE(TestComputeBoundingBox, * testing::OnSize(4))
{
  com::PtrCommunication participantCom =
      com::PtrCommunication(new com::SocketCommunication());
  m2n::DistributedComFactory::SharedPointer distrFactory = m2n::DistributedComFactory::SharedPointer(
      new m2n::GatherScatterComFactory(participantCom));
  m2n::PtrM2N m2n = m2n::PtrM2N(new m2n::M2N(participantCom, distrFactory));

  setupParallelEnvironment(m2n);

  int dimensions = 2;
  bool flipNormals = true;

  BOOST_TEST(utils::Parallel::getCommunicatorSize()==4); 
  

  if (utils::Parallel::getProcessRank() == 0)
  {
    std::vector<int> connectedRanks = {0, 1, 2};
    m2n->getMasterCommunication()->send(connectedRanks, 0);

    // construct connection map
    std::map<int, std::vector<int>> sendConnectionMap;
    sendConnectionMap[0].push_back(1);
    sendConnectionMap[0].push_back(2);
    sendConnectionMap[1].push_back(0);
    sendConnectionMap[1].push_back(2);
    sendConnectionMap[2].push_back(0);
    sendConnectionMap[2].push_back(1);
    
    com::CommunicateBoundingBox(m2n->getMasterCommunication()).sendConnectionMap(sendConnectionMap, 0 );
  }
  else
  { //NASTIN
  
    mesh::PtrMesh pSolidzMesh(new mesh::Mesh("SolidzMesh", dimensions, flipNormals));    
 
    double safetyFactor = 0.0;
    bool hasToSend = true;    
    pSolidzMesh->computeState();
    
    ProvidedBoundingBox part(pSolidzMesh, hasToSend, safetyFactor);
    part.addM2N(m2n);
    part.computeBoundingBox();

    if(utils::Parallel::getProcessRank() == 1)
    {//Master
      BOOST_TEST(pSolidzMesh->getConnectedRanks().size() == 2);
      BOOST_TEST(pSolidzMesh->getConnectedRanks()[0] == 1);
      BOOST_TEST(pSolidzMesh->getConnectedRanks()[1] == 2);
    }   
    else if(utils::Parallel::getProcessRank() == 2)
    {//Slave1
      BOOST_TEST(pSolidzMesh->getConnectedRanks().size() == 2);
      BOOST_TEST(pSolidzMesh->getConnectedRanks()[0] == 0);
      BOOST_TEST(pSolidzMesh->getConnectedRanks()[1] == 2);
    }
    else if(utils::Parallel::getProcessRank() == 3)
    {//Slave2
      BOOST_TEST(pSolidzMesh->getConnectedRanks().size() == 2);
      BOOST_TEST(pSolidzMesh->getConnectedRanks()[0] == 0);
      BOOST_TEST(pSolidzMesh->getConnectedRanks()[1] == 1);
    }
    
  }  
  tearDownParallelEnvironment();
}

<<<<<<< HEAD
// for both participants: receivd and provided!
BOOST_AUTO_TEST_CASE(TestCommunicate, * testing::OnSize(4))
=======
BOOST_AUTO_TEST_CASE(TestCommunicateLocalMeshPartitions, * testing::OnSize(4))
>>>>>>> 7e6d68de
{
  //mesh creation
  int dimensions = 2;
  bool flipNormals = true;
  double safetyFactor = 0.1;
  bool hasToSend=true;
  mesh::PtrMesh mesh(new mesh::Mesh("mesh", dimensions, flipNormals));  
  
  switch (utils::Parallel::getProcessRank()) {
  case 0: {
    Eigen::VectorXd position(dimensions);
    position <<0.5, 0.0;
    mesh::Vertex& v1 = mesh->createVertex(position);
    position << 1.5, 0.0;
    mesh::Vertex& v2 = mesh->createVertex(position);
    position <<2.0, 1.0;
    mesh::Vertex& v3 = mesh->createVertex(position);
    position << 0.5, 1.0;
    mesh::Vertex& v4 = mesh->createVertex(position);
    mesh->createEdge(v1, v2);
    mesh->createEdge(v2, v3);
    mesh->createEdge(v3, v4);
    mesh->createEdge(v4, v1);

    mesh->getConnectedRanks().push_back(0);
    
    break;
  }
  case 1: {
    Eigen::VectorXd position(dimensions);
    position <<2.5, 0.0;
    mesh::Vertex& v1 = mesh->createVertex(position);
    position << 3.5, 0.0;
    mesh::Vertex& v2 = mesh->createVertex(position);
    position <<3.5, 1.0;
    mesh::Vertex& v3 = mesh->createVertex(position);
    position << 2.0, 1.0;
    mesh::Vertex& v4 = mesh->createVertex(position);
    mesh->createEdge(v1, v2);
    mesh->createEdge(v2, v3);
    mesh->createEdge(v3, v4);
    mesh->createEdge(v4, v1);

    mesh->getConnectedRanks().push_back(1);

    break;
  }
  case 2: {    

    mesh->getConnectedRanks().push_back(0);
    
    break;
  }
  case 3: {    

    mesh->getConnectedRanks().push_back(1);

    break;
  }
  }

  mesh->computeState();

  // create communicatror for master com and bb exchange/com/initial com_map
  com::PtrCommunication participantCom1 = com::PtrCommunication(new com::SocketCommunication());
  m2n::DistributedComFactory::SharedPointer distrFactory = m2n::DistributedComFactory::SharedPointer(new m2n::GatherScatterComFactory(participantCom1));
  m2n::PtrM2N m2n = m2n::PtrM2N(new m2n::M2N(participantCom1, distrFactory));
  setupM2NEnvironment(m2n);
  
  // create second communicator for m2n mesh and communciation map exchange 
  com::PtrCommunication participantsCom =  com::PtrCommunication(new com::SocketCommunication());
  com::PtrCommunicationFactory participantComFactory =  com::PtrCommunicationFactory(new com::SocketCommunicationFactory);
  m2n::DistributedComFactory::SharedPointer distributionFactory = m2n::DistributedComFactory::SharedPointer(new m2n::PointToPointComFactory(participantComFactory));
  m2n::PtrM2N p2p = m2n::PtrM2N(new m2n::M2N(participantsCom, distributionFactory));
  
  if(utils::Parallel::getProcessRank() < 2)
  {
    p2p->createDistributedCommunication(mesh);
    ProvidedBoundingBox part(mesh, hasToSend, safetyFactor);
    part.addM2N(p2p);
    p2p->requestSlavesPreConnection("Solid", "Fluid");

    part.communicate();
  }
  else
  {
    p2p->createDistributedCommunication(mesh);
    ReceivedBoundingBox part(mesh, safetyFactor);
    part.addM2N(p2p);
    p2p->acceptSlavesPreConnection("Solid", "Fluid");

    part.communicate();

    BOOST_TEST(mesh->vertices().size()==4);


    if(utils::Parallel::getProcessRank() == 2)
    {
      BOOST_TEST(mesh->vertices()[0].getCoords()[0]==0.5);
      BOOST_TEST(mesh->vertices()[0].getCoords()[1]==0.0);
      BOOST_TEST(mesh->vertices()[1].getCoords()[0]==1.5);
      BOOST_TEST(mesh->vertices()[1].getCoords()[1]==0.0);
      BOOST_TEST(mesh->vertices()[2].getCoords()[0]==2.0);
      BOOST_TEST(mesh->vertices()[2].getCoords()[1]==1.0);
      BOOST_TEST(mesh->vertices()[3].getCoords()[0]==0.5);
      BOOST_TEST(mesh->vertices()[3].getCoords()[1]==1.0);
    } else
    {
      BOOST_TEST(mesh->vertices()[0].getCoords()[0]==2.5);
      BOOST_TEST(mesh->vertices()[0].getCoords()[1]==0.0);
      BOOST_TEST(mesh->vertices()[1].getCoords()[0]==3.5);
      BOOST_TEST(mesh->vertices()[1].getCoords()[1]==0.0);
      BOOST_TEST(mesh->vertices()[2].getCoords()[0]==3.5);
      BOOST_TEST(mesh->vertices()[2].getCoords()[1]==1.0);
      BOOST_TEST(mesh->vertices()[3].getCoords()[0]==2.0);
      BOOST_TEST(mesh->vertices()[3].getCoords()[1]==1.0);
    }

  }
  
  tearDownParallelEnvironment();
}

//for both participants: receivd and provided!
/* must be checked 
BOOST_AUTO_TEST_CASE(TestCompute, * testing::OnSize(4))
{

  //mesh creation
  int dimensions = 2;
  bool flipNormals = true;
  double safetyFactor = 0.1;
  bool hasToSend=true;
  mesh::PtrMesh mesh(new mesh::Mesh("mesh", dimensions, flipNormals));
  mesh::PtrMesh receivedMesh(new mesh::Mesh("mesh", dimensions, flipNormals));  
  
  switch (utils::Parallel::getProcessRank()) {
  case 0: {
    Eigen::VectorXd position(dimensions);
    position <<0.5, 0.0;
    mesh::Vertex& v1 = mesh->createVertex(position);
    position << 1.5, 0.0;
    mesh::Vertex& v2 = mesh->createVertex(position);
    position <<2.0, 1.0;
    mesh::Vertex& v3 = mesh->createVertex(position);
    position << 0.5, 1.0;
    mesh::Vertex& v4 = mesh->createVertex(position);
    mesh->createEdge(v1, v2);
    mesh->createEdge(v2, v3);
    mesh->createEdge(v3, v4);
    mesh->createEdge(v4, v1);
    
    
    break;
  }
  case 1: {
    Eigen::VectorXd position(dimensions);
    position <<2.5, 0.0;
    mesh::Vertex& v1 = mesh->createVertex(position);
    position << 3.5, 0.0;
    mesh::Vertex& v2 = mesh->createVertex(position);
    position <<3.5, 1.0;
    mesh::Vertex& v3 = mesh->createVertex(position);
    position << 2.0, 1.0;
    mesh::Vertex& v4 = mesh->createVertex(position);
    mesh->createEdge(v1, v2);
    mesh->createEdge(v2, v3);
    mesh->createEdge(v3, v4);
    mesh->createEdge(v4, v1);

    break;
  }
  case 2: {
    Eigen::VectorXd position(dimensions);
    position <<0.5, 0.0;
    mesh::Vertex& v1 = mesh->createVertex(position);
    position << 2.0, 0.0;
    mesh::Vertex& v2 = mesh->createVertex(position);
    position <<2.0, -1.0;
    mesh::Vertex& v3 = mesh->createVertex(position);
    position << 0.5, -1.0;
    mesh::Vertex& v4 = mesh->createVertex(position);
    mesh->createEdge(v1, v2);
    mesh->createEdge(v2, v3);
    mesh->createEdge(v3, v4);
    mesh->createEdge(v4, v1);

    break;
  }
  case 3: {
    Eigen::VectorXd position(dimensions);
    position <<2.0, 0.0;
    mesh::Vertex& v1 = mesh->createVertex(position);
    position << 3.5, 0.0;
    mesh::Vertex& v2 = mesh->createVertex(position);
    position <<3.5, -1.0;
    mesh::Vertex& v3 = mesh->createVertex(position);
    position << 2.0, -1.0;
    mesh::Vertex& v4 = mesh->createVertex(position);
    mesh->createEdge(v1, v2);
    mesh->createEdge(v2, v3);
    mesh->createEdge(v3, v4);
    mesh->createEdge(v4, v1);

    break;
  }
  }

  mesh->computeState();
  
  // create communicatror for master com and bb exchange/com/initial com_map
  com::PtrCommunication participantCom1 = com::PtrCommunication(new com::SocketCommunication());
  m2n::DistributedComFactory::SharedPointer distrFactory = m2n::DistributedComFactory::SharedPointer(new m2n::GatherScatterComFactory(participantCom1));
  m2n::PtrM2N m2n = m2n::PtrM2N(new m2n::M2N(participantCom1, distrFactory));
  setupM2NEnvironment(m2n);

  // create second communicator for m2n mesh and communciation map exchange 
  com::PtrCommunication participantsCom =  com::PtrCommunication(new com::SocketCommunication());
  com::PtrCommunicationFactory participantComFactory =  com::PtrCommunicationFactory(new com::SocketCommunicationFactory);
  m2n::DistributedComFactory::SharedPointer distributionFactory = m2n::DistributedComFactory::SharedPointer(new m2n::PointToPointComFactory(participantComFactory));
  m2n::PtrM2N p2p = m2n::PtrM2N(new m2n::M2N(participantsCom, distributionFactory));
  
  if(utils::Parallel::getProcessRank() < 2)
  {
    p2p->createDistributedCommunication(mesh);
    ProvidedBoundingBox part(mesh, hasToSend, safetyFactor);
    part.setM2N(m2n);
    
    part.communicateBoundingBox();
    part.computeBoundingBox();

    // if(utils::Parallel::getProcessRank() == 0 )
    // {      
    //   BOOST_TEST(mesh->getConnectedRanks().size() == 2);
    // }
    // else
    // {
    //   BOOST_TEST(mesh->getConnectedRanks().size() == 2);
    // }

    
    // part.setM2N(p2p);
    // p2p->requestSlavesPreConnection("Solid", "Fluid");

    // mesh->getConnectedRanks().push_back(0);
    // mesh->getConnectedRanks().push_back(1);

    //part.communicate();
    //part.compute();

  }
  else
  {
    p2p->createDistributedCommunication(receivedMesh);
    mapping::PtrMapping boundingFromMapping = mapping::PtrMapping(new mapping::NearestNeighborMapping(mapping::Mapping::CONSISTENT, dimensions));
    mapping::PtrMapping boundingToMapping = mapping::PtrMapping(new mapping::NearestNeighborMapping(mapping::Mapping::CONSERVATIVE, dimensions));
    boundingFromMapping->setMeshes(receivedMesh, mesh);
    boundingToMapping->setMeshes(mesh, receivedMesh);

    ReceivedBoundingBox part(receivedMesh, safetyFactor);  // up to here
    
    part.setM2N(m2n);
    part.setFromMapping(boundingFromMapping);
    part.setToMapping(boundingToMapping);
    part.communicateBoundingBox();    
    part.computeBoundingBox();
    receivedMesh->getConnectedRanks().push_back(0);
    receivedMesh->getConnectedRanks().push_back(1);
    part.setM2N(p2p);
    p2p->acceptSlavesPreConnection("Solid", "Fluid");

    //part.communicate();

    BOOST_TEST(receivedMesh->vertices().size()==8);      
    // part.compute();     

    BOOST_TEST(receivedMesh->vertices().size()==2);

    if(utils::Parallel::getProcessRank() == 2)
    {
      // BOOST_TEST(part._localCommunicationMap[1].size() == 0);
      // BOOST_TEST(part._localCommunicationMap[0][0] == 0);
      // BOOST_TEST(part._localCommunicationMap[0][1] == 1);
    } else
    {
      // BOOST_TEST(part._localCommunicationMap[0].size() == 0);
      // BOOST_TEST(part._localCommunicationMap[1][0] == 4);
      // BOOST_TEST(part._localCommunicationMap[1][1] == 5);
    }

      

      //If some one need the list of vertices in CommunicationMap:
      
      // if(utils::Parallel::getProcessRank() == 2)
      // {
      //   std::cout << "for global rank  " <<  utils::Parallel::getProcessRank() << std::endl;     
      //   for (auto & ranks : part.localCommunicationMap ) {
      //     std::cout << "vertices for rank = " <<  ranks.first << "are " ;
      //     for (auto & vertices : ranks.second ) {
      //       std::cout << vertices << ", ";
      //     }
      //     std::cout <<  std::endl;
      //   }
      // }      
  } 
  tearDownParallelEnvironment();
}

*/
BOOST_AUTO_TEST_CASE(TestCompute2D, * testing::OnSize(4))
{
  //mesh creation
  int dimensions = 2;
  bool flipNormals = true;
  double safetyFactor = 0.0;
  bool hasToSend=true;
  mesh::PtrMesh mesh(new mesh::Mesh("mesh", dimensions, flipNormals));
  mesh::PtrMesh receivedMesh(new mesh::Mesh("mesh", dimensions, flipNormals));  
  
  switch (utils::Parallel::getProcessRank()) {
  case 0: {
    Eigen::VectorXd position(dimensions);
    position << -2.0, 0.0;
    mesh->createVertex(position);
    position << -1.0, 0.0;
    mesh->createVertex(position);
    position <<  0.0, 1.0;
    mesh->createVertex(position);
    position << -1.0, 1.0;
    mesh->createVertex(position);
    position << -2.0, 1.0;
    mesh->createVertex(position);
    position << -2.0, 2.0;
    mesh->createVertex(position);
    position << -1.0, 2.0;
    mesh->createVertex(position);
    position <<  0.0, 2.0;
    mesh->createVertex(position);           
    break;
  }
  case 1: {
    Eigen::VectorXd position(dimensions);
    position << -0.5, 0.0;
    mesh->createVertex(position);
    position <<  1.0, 0.0;
    mesh->createVertex(position);
    position <<  2.0, 0.0;
    mesh->createVertex(position);
    position <<  2.0, 1.0;
    mesh->createVertex(position);
    position <<  1.0, 1.0;
    mesh->createVertex(position);
    position <<  1.0, 2.0;
    mesh->createVertex(position);
    position <<  2.0, 2.0;
    mesh->createVertex(position);
    break;
  }
  case 2: { 
    Eigen::VectorXd position(dimensions);
    position <<  0.0,  0.0;
    mesh->createVertex(position);
    position <<  0.0, -1.0;
    mesh->createVertex(position);
    position << -1.0,  0.0;
    mesh->createVertex(position);
    position << -1.0, -1.0;
    mesh->createVertex(position);
    position << -2.0, -0.0;
    mesh->createVertex(position);
    position << -2.0, -1.0;
    mesh->createVertex(position); 
    break;
  }
  case 3: {
    Eigen::VectorXd position(dimensions);
    position << 0.0,  0.0;
    mesh->createVertex(position);
    position << 1.0,  0.0;
    mesh->createVertex(position);
    position << 0.0, -1.0;
    mesh->createVertex(position);
    position << 1.0, -1.0;
    mesh->createVertex(position);
    position << 2.0,  0.0;
    mesh->createVertex(position);
    position << 2.0, -1.0;
    mesh->createVertex(position);    
    break;    
  }
  }

  mesh->computeState();
  
  // create communicatror for master com and bb exchange/com/initial com_map
  com::PtrCommunication participantCom1 = com::PtrCommunication(new com::SocketCommunication());
  m2n::DistributedComFactory::SharedPointer distrFactory = m2n::DistributedComFactory::SharedPointer(new m2n::GatherScatterComFactory(participantCom1));
  m2n::PtrM2N m2n = m2n::PtrM2N(new m2n::M2N(participantCom1, distrFactory));
  setupM2NEnvironment(m2n);

  // create second communicator for m2n mesh and communciation map exchange 
  com::PtrCommunication participantsCom =  com::PtrCommunication(new com::SocketCommunication());
  com::PtrCommunicationFactory participantComFactory =  com::PtrCommunicationFactory(new com::SocketCommunicationFactory);
  m2n::DistributedComFactory::SharedPointer distributionFactory = m2n::DistributedComFactory::SharedPointer(new m2n::PointToPointComFactory(participantComFactory));
  m2n::PtrM2N p2p = m2n::PtrM2N(new m2n::M2N(participantsCom, distributionFactory));

  if(utils::Parallel::getProcessRank() < 2)
  {
    p2p->createDistributedCommunication(mesh);
    ProvidedBoundingBox part(mesh, hasToSend, safetyFactor);
    part.setM2N(m2n);
    
    part.communicateBoundingBox();
    part.computeBoundingBox();

    if(utils::Parallel::getProcessRank() == 0 )
    {      
      BOOST_TEST(mesh->getConnectedRanks().size() == 2);
      BOOST_TEST(mesh->getConnectedRanks()[0] == 0);
      BOOST_TEST(mesh->getConnectedRanks()[1] == 1);
    }
    else
    {
      BOOST_TEST(mesh->getConnectedRanks().size() == 2);
      BOOST_TEST(mesh->getConnectedRanks()[0] == 0);
      BOOST_TEST(mesh->getConnectedRanks()[1] == 1);
    }
 
    part.setM2N(p2p);
    
    p2p->requestSlavesPreConnection("Solid", "Fluid");
    part.communicate();
    part.compute();
    

    if(utils::Parallel::getProcessRank() == 0 )
    {
      BOOST_TEST(mesh->getCommunicationMap()[0][0] == 0);
      BOOST_TEST(mesh->getCommunicationMap()[0][1] == 1);      
    }
    else
    {
      BOOST_TEST(mesh->getCommunicationMap()[0][0] == 8);
      BOOST_TEST(mesh->getCommunicationMap()[1][0] == 9);
      BOOST_TEST(mesh->getCommunicationMap()[1][1] == 10);
    } 
    
  }
  else
  {
    p2p->createDistributedCommunication(receivedMesh);
    mapping::PtrMapping boundingFromMapping = mapping::PtrMapping(new mapping::NearestNeighborMapping(mapping::Mapping::CONSISTENT, dimensions));
    mapping::PtrMapping boundingToMapping = mapping::PtrMapping(new mapping::NearestNeighborMapping(mapping::Mapping::CONSERVATIVE, dimensions));
    boundingFromMapping->setMeshes(receivedMesh, mesh);
    boundingToMapping->setMeshes(mesh, receivedMesh);

    ReceivedBoundingBox part(receivedMesh, safetyFactor);  
    
    part.setM2N(m2n);
    part.setFromMapping(boundingFromMapping);
    part.setToMapping(boundingToMapping);
    part.communicateBoundingBox();    
    part.computeBoundingBox();
    
    part.setM2N(p2p);
    p2p->acceptSlavesPreConnection("Solid", "Fluid"); 
    part.communicate();
    part.compute();
  }
  tearDownParallelEnvironment();
}

BOOST_AUTO_TEST_CASE(TestCompute3D, * testing::OnSize(4))
{

  //mesh creation
  int dimensions = 3;
  bool flipNormals = true;
  double safetyFactor = 0.0;
  bool hasToSend=true;
  mesh::PtrMesh mesh(new mesh::Mesh("mesh", dimensions, flipNormals));
  mesh::PtrMesh receivedMesh(new mesh::Mesh("mesh", dimensions, flipNormals));  
  
  switch (utils::Parallel::getProcessRank()) {
  case 0: {
    Eigen::VectorXd position(dimensions);
    position << -2.0, 0.0, 0.0;
    mesh->createVertex(position);
    position << -1.0, 0.0, 0.0;
    mesh->createVertex(position);
    position <<  0.0, 1.0, 1.0;
    mesh->createVertex(position);
    position << -1.0, 1.0, 1.0;
    mesh->createVertex(position);
    position << -2.0, 1.0, 1.0;
    mesh->createVertex(position);
    break;
  }
  case 1: {
    Eigen::VectorXd position(dimensions);
    position << -0.5, 0.0, 0.0;
    mesh->createVertex(position);
    position <<  1.0, 0.0, 0.0;
    mesh->createVertex(position);
    position <<  2.0, 0.0, 0.0;
    mesh->createVertex(position);
    position <<  2.0, 1.0, 1.0;
    mesh->createVertex(position);
    position <<  1.0, 1.0, 1.0;
    mesh->createVertex(position);
    break;
  }
  case 2: { 
    Eigen::VectorXd position(dimensions);
    position <<  0.0,  0.0, 0.0;
    mesh->createVertex(position);
    position <<  0.0, -1.0, 1.0;
    mesh->createVertex(position);
    position << -1.0,  0.0, 0.0;
    mesh->createVertex(position);
    position << -1.0, -1.0, 1.0;
    mesh->createVertex(position);
    position << -2.0, -0.0, 0.0;
    mesh->createVertex(position);
    position << -2.0, -1.0, 1.0;
    mesh->createVertex(position); 
    break;
  }
  case 3: {
    Eigen::VectorXd position(dimensions);
    position << 0.0,  0.0, 0.0;
    mesh->createVertex(position);
    position << 1.0,  0.0, 0.0;
    mesh->createVertex(position);
    position << 0.0, -1.0, 1.0;
    mesh->createVertex(position);
    position << 1.0, -1.0, 1.0;
    mesh->createVertex(position);
    position << 2.0,  0.0, 0.0;
    mesh->createVertex(position);
    position << 2.0, -1.0, 0.0;
    mesh->createVertex(position);    
    break;    
  }
  }

  mesh->computeState();
  
  // create communicatror for master com and bb exchange/com/initial com_map
  com::PtrCommunication participantCom1 = com::PtrCommunication(new com::SocketCommunication());
  m2n::DistributedComFactory::SharedPointer distrFactory = m2n::DistributedComFactory::SharedPointer(new m2n::GatherScatterComFactory(participantCom1));
  m2n::PtrM2N m2n = m2n::PtrM2N(new m2n::M2N(participantCom1, distrFactory));
  setupM2NEnvironment(m2n);

  // create second communicator for m2n mesh and communciation map exchange 
  com::PtrCommunication participantsCom =  com::PtrCommunication(new com::SocketCommunication());
  com::PtrCommunicationFactory participantComFactory =  com::PtrCommunicationFactory(new com::SocketCommunicationFactory);
  m2n::DistributedComFactory::SharedPointer distributionFactory = m2n::DistributedComFactory::SharedPointer(new m2n::PointToPointComFactory(participantComFactory));
  m2n::PtrM2N p2p = m2n::PtrM2N(new m2n::M2N(participantsCom, distributionFactory));

  if(utils::Parallel::getProcessRank() < 2)
  {
    p2p->createDistributedCommunication(mesh);
    ProvidedBoundingBox part(mesh, hasToSend, safetyFactor);
    part.setM2N(m2n);
    
    part.communicateBoundingBox();
    part.computeBoundingBox();

    if(utils::Parallel::getProcessRank() == 0 )
    {      
      BOOST_TEST(mesh->getConnectedRanks().size() == 2);
      BOOST_TEST(mesh->getConnectedRanks()[0] == 0);
      BOOST_TEST(mesh->getConnectedRanks()[1] == 1);
    }
    else
    {
      BOOST_TEST(mesh->getConnectedRanks().size() == 2);
      BOOST_TEST(mesh->getConnectedRanks()[0] == 0);
      BOOST_TEST(mesh->getConnectedRanks()[1] == 1);
    }
 
    part.setM2N(p2p);
    
    p2p->requestSlavesPreConnection("Solid", "Fluid");
    part.communicate();
    part.compute();
    
    if(utils::Parallel::getProcessRank() == 0 )
    {
      BOOST_TEST(mesh->getCommunicationMap()[0][0] == 0);
      BOOST_TEST(mesh->getCommunicationMap()[0][1] == 1);      
    }
    else
    {
      BOOST_TEST(mesh->getCommunicationMap()[0][0] == 5);
      BOOST_TEST(mesh->getCommunicationMap()[1][0] == 6);
      BOOST_TEST(mesh->getCommunicationMap()[1][1] == 7);
    }     
  }
  else
  {
    p2p->createDistributedCommunication(receivedMesh);
    mapping::PtrMapping boundingFromMapping = mapping::PtrMapping(new mapping::NearestNeighborMapping(mapping::Mapping::CONSISTENT, dimensions));
    mapping::PtrMapping boundingToMapping = mapping::PtrMapping(new mapping::NearestNeighborMapping(mapping::Mapping::CONSERVATIVE, dimensions));
    boundingFromMapping->setMeshes(receivedMesh, mesh);
    boundingToMapping->setMeshes(mesh, receivedMesh);

    ReceivedBoundingBox part(receivedMesh, safetyFactor);  
    
    part.setM2N(m2n);
    part.setFromMapping(boundingFromMapping);
    part.setToMapping(boundingToMapping);
    part.communicateBoundingBox();    
    part.computeBoundingBox();
    
    part.setM2N(p2p);
    p2p->acceptSlavesPreConnection("Solid", "Fluid"); 
    part.communicate();
    part.compute();
  }
  tearDownParallelEnvironment();
}

BOOST_AUTO_TEST_SUITE_END()
BOOST_AUTO_TEST_SUITE_END()
#endif // PRECICE_NO_MPI<|MERGE_RESOLUTION|>--- conflicted
+++ resolved
@@ -371,12 +371,8 @@
   tearDownParallelEnvironment();
 }
 
-<<<<<<< HEAD
-// for both participants: receivd and provided!
-BOOST_AUTO_TEST_CASE(TestCommunicate, * testing::OnSize(4))
-=======
+
 BOOST_AUTO_TEST_CASE(TestCommunicateLocalMeshPartitions, * testing::OnSize(4))
->>>>>>> 7e6d68de
 {
   //mesh creation
   int dimensions = 2;
