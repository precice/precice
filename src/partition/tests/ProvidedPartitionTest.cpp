--- conflicted
+++ resolved
@@ -41,13 +41,8 @@
 
 BOOST_AUTO_TEST_CASE(TestGatherAndCommunicate2D)
 {
-<<<<<<< HEAD
-  PRECICE_TEST("NASTIN"_on(1_rank), "SOLIDZ"_on(3_ranks).setupIntraComms(), Require::Events);
-  auto m2n = context.connectPrimaries("NASTIN", "SOLIDZ");
-=======
   PRECICE_TEST("NASTIN"_on(1_rank), "SOLIDZ"_on(3_ranks).setupIntraComm(), Require::Events);
   auto m2n = context.connectPrimaryRanks("NASTIN", "SOLIDZ");
->>>>>>> a6f2fd91
 
   int dimensions = 2;
 
@@ -56,11 +51,7 @@
 
     double safetyFactor = 0.1;
 
-<<<<<<< HEAD
-    ReceivedPartition part(pSolidzMesh, ReceivedPartition::ON_SECONDARIES, safetyFactor);
-=======
     ReceivedPartition part(pSolidzMesh, ReceivedPartition::ON_SECONDARY_RANKS, safetyFactor);
->>>>>>> a6f2fd91
     part.addM2N(m2n);
     part.communicate();
 
@@ -73,24 +64,15 @@
   } else { //SOLIDZ
     mesh::PtrMesh pSolidzMesh(new mesh::Mesh("SolidzMesh", dimensions, testing::nextMeshID()));
 
-<<<<<<< HEAD
     if (context.isPrimary()) { //Primary
-=======
-    if (context.isPrimary()) { //Master
->>>>>>> a6f2fd91
       Eigen::VectorXd position(dimensions);
       position << 0.0, 0.0;
       mesh::Vertex &v1 = pSolidzMesh->createVertex(position);
       position << 0.0, 1.5;
       mesh::Vertex &v2 = pSolidzMesh->createVertex(position);
       pSolidzMesh->createEdge(v1, v2);
-<<<<<<< HEAD
-    } else if (context.isRank(1)) { //Secondary1
-    } else if (context.isRank(2)) { //Secondary2
-=======
-    } else if (context.isRank(1)) { //SecondaryRank1
+    } else if (context.isRank(1)) { //Secondary rank 1
     } else if (context.isRank(2)) { //Secondary rank 2
->>>>>>> a6f2fd91
       Eigen::VectorXd position(dimensions);
       position << 0.0, 3.5;
       mesh::Vertex &v3 = pSolidzMesh->createVertex(position);
@@ -112,39 +94,26 @@
     part.compute();
 
     BOOST_REQUIRE(pSolidzMesh->getVertexOffsets().size() == 3);
-<<<<<<< HEAD
-    if (context.isPrimary()) { //master
+    if (context.isPrimary()) {
       BOOST_TEST(pSolidzMesh->getVertexOffsets().at(0) == 2);
       BOOST_TEST(pSolidzMesh->getVertexOffsets().at(1) == 2);
       BOOST_TEST(pSolidzMesh->getVertexOffsets().at(2) == 6);
-    } else if (context.isRank(1)) { //Secondary1
-=======
-    if (context.isPrimary()) {
+    } else if (context.isRank(1)) { //Secondary rank 1
       BOOST_TEST(pSolidzMesh->getVertexOffsets().at(0) == 2);
       BOOST_TEST(pSolidzMesh->getVertexOffsets().at(1) == 2);
       BOOST_TEST(pSolidzMesh->getVertexOffsets().at(2) == 6);
-    } else if (context.isRank(1)) { //SecondaryRank1
->>>>>>> a6f2fd91
+    } else {
       BOOST_TEST(pSolidzMesh->getVertexOffsets().at(0) == 2);
       BOOST_TEST(pSolidzMesh->getVertexOffsets().at(1) == 2);
       BOOST_TEST(pSolidzMesh->getVertexOffsets().at(2) == 6);
-    } else {
-      BOOST_TEST(pSolidzMesh->getVertexOffsets().at(0) == 2);
-      BOOST_TEST(pSolidzMesh->getVertexOffsets().at(1) == 2);
-      BOOST_TEST(pSolidzMesh->getVertexOffsets().at(2) == 6);
     }
   }
 }
 
 BOOST_AUTO_TEST_CASE(TestGatherAndCommunicate3D)
 {
-<<<<<<< HEAD
-  PRECICE_TEST("NASTIN"_on(1_rank), "SOLIDZ"_on(3_ranks).setupIntraComms(), Require::Events);
-  auto m2n = context.connectPrimaries("NASTIN", "SOLIDZ");
-=======
   PRECICE_TEST("NASTIN"_on(1_rank), "SOLIDZ"_on(3_ranks).setupIntraComm(), Require::Events);
   auto m2n = context.connectPrimaryRanks("NASTIN", "SOLIDZ");
->>>>>>> a6f2fd91
 
   int dimensions = 3;
 
@@ -153,11 +122,7 @@
 
     double safetyFactor = 0.1;
 
-<<<<<<< HEAD
-    ReceivedPartition part(pSolidzMesh, ReceivedPartition::ON_SECONDARIES, safetyFactor);
-=======
     ReceivedPartition part(pSolidzMesh, ReceivedPartition::ON_SECONDARY_RANKS, safetyFactor);
->>>>>>> a6f2fd91
     part.addM2N(m2n);
     part.communicate();
 
@@ -171,24 +136,15 @@
   } else { //SOLIDZ
     mesh::PtrMesh pSolidzMesh(new mesh::Mesh("SolidzMesh", dimensions, testing::nextMeshID()));
 
-<<<<<<< HEAD
     if (context.isPrimary()) { //Primary
-=======
-    if (context.isPrimary()) { //Master
->>>>>>> a6f2fd91
       Eigen::VectorXd position(dimensions);
       position << 0.0, 0.0, 0.0;
       mesh::Vertex &v1 = pSolidzMesh->createVertex(position);
       position << 0.0, 1.5, 1.0;
       mesh::Vertex &v2 = pSolidzMesh->createVertex(position);
       pSolidzMesh->createEdge(v1, v2);
-<<<<<<< HEAD
-    } else if (context.isRank(1)) { //Secondary1
-    } else if (context.isRank(2)) { //Secondary2
-=======
-    } else if (context.isRank(1)) { //SecondaryRank1
+    } else if (context.isRank(1)) { //Secondary rank 1
     } else if (context.isRank(2)) { //Secondary rank 2
->>>>>>> a6f2fd91
       Eigen::VectorXd position(dimensions);
       position << 0.0, 3.5, 0.1;
       mesh::Vertex &v3 = pSolidzMesh->createVertex(position);
@@ -219,11 +175,7 @@
     const auto &vertexOffsets      = pSolidzMesh->getVertexOffsets();
     const auto &vertexDistribution = pSolidzMesh->getVertexDistribution();
 
-<<<<<<< HEAD
-    if (context.isPrimary()) { //master
-=======
-    if (context.isPrimary()) {
->>>>>>> a6f2fd91
+    if (context.isPrimary()) {
       BOOST_REQUIRE(vertexOffsets.size() == 3);
       BOOST_TEST(vertexOffsets.at(0) == 2);
       BOOST_TEST(vertexOffsets.at(1) == 2);
@@ -245,20 +197,12 @@
       BOOST_TEST(vertexDistribution.at(2).at(1) == 3);
       BOOST_TEST(vertexDistribution.at(2).at(2) == 4);
       BOOST_TEST(vertexDistribution.at(2).at(3) == 5);
-<<<<<<< HEAD
-    } else if (context.isRank(1)) { //Secondary1
-=======
-    } else if (context.isRank(1)) { //SecondaryRank1
->>>>>>> a6f2fd91
+    } else if (context.isRank(1)) { //Secondary rank 1
       BOOST_REQUIRE(vertexOffsets.size() == 3);
       BOOST_TEST(vertexOffsets.at(0) == 2);
       BOOST_TEST(vertexOffsets.at(1) == 2);
       BOOST_TEST(vertexOffsets.at(2) == 6);
-<<<<<<< HEAD
-    } else if (context.isRank(2)) { //Secondary2
-=======
     } else if (context.isRank(2)) { //Secondary rank 2
->>>>>>> a6f2fd91
       BOOST_REQUIRE(vertexOffsets.size() == 3);
       BOOST_TEST(vertexOffsets.at(0) == 2);
       BOOST_TEST(vertexOffsets.at(1) == 2);
@@ -279,41 +223,24 @@
 
 BOOST_AUTO_TEST_CASE(TestOnlyDistribution2D)
 {
-<<<<<<< HEAD
-  PRECICE_TEST("NASTIN"_on(4_ranks).setupIntraComms(), Require::Events);
-=======
   PRECICE_TEST("NASTIN"_on(4_ranks).setupIntraComm(), Require::Events);
->>>>>>> a6f2fd91
   // Create mesh object
   std::string   meshName("MyMesh");
   int           dim = 2;
   mesh::PtrMesh pMesh(new mesh::Mesh(meshName, dim, testing::nextMeshID()));
 
-<<<<<<< HEAD
   if (context.isPrimary()) { //Primary
-=======
-  if (context.isPrimary()) { //Master
->>>>>>> a6f2fd91
     Eigen::VectorXd position(dim);
     position << 0.0, 0.0;
     pMesh->createVertex(position);
     position << 1.0, 0.0;
     pMesh->createVertex(position);
-<<<<<<< HEAD
-  } else if (context.isRank(1)) { //Secondary1
-    Eigen::VectorXd position(dim);
-    position << 2.0, 0.0;
-    pMesh->createVertex(position);
-  } else if (context.isRank(2)) { //Secondary2
-  } else if (context.isRank(3)) { //Secondary3
-=======
-  } else if (context.isRank(1)) { //SecondaryRank1
+  } else if (context.isRank(1)) { //Secondary rank 1
     Eigen::VectorXd position(dim);
     position << 2.0, 0.0;
     pMesh->createVertex(position);
   } else if (context.isRank(2)) { //Secondary rank 2
   } else if (context.isRank(3)) { //Secondary rank 3
->>>>>>> a6f2fd91
     Eigen::VectorXd position(dim);
     position << 3.0, 0.0;
     pMesh->createVertex(position);
@@ -328,11 +255,7 @@
 
   BOOST_TEST_CONTEXT(*pMesh)
   {
-<<<<<<< HEAD
     if (context.isPrimary()) { //Primary
-=======
-    if (context.isPrimary()) { //Master
->>>>>>> a6f2fd91
       BOOST_TEST(pMesh->getGlobalNumberOfVertices() == 5);
       BOOST_TEST_REQUIRE(pMesh->getVertexOffsets().size() == 4);
       BOOST_TEST(pMesh->getVertexOffsets().at(0) == 2);
@@ -343,11 +266,7 @@
       BOOST_TEST(pMesh->vertices().at(1).getGlobalIndex() == 1);
       BOOST_TEST(pMesh->vertices().at(0).isOwner() == true);
       BOOST_TEST(pMesh->vertices().at(1).isOwner() == true);
-<<<<<<< HEAD
-    } else if (context.isRank(1)) { //Secondary1
-=======
-    } else if (context.isRank(1)) { //SecondaryRank1
->>>>>>> a6f2fd91
+    } else if (context.isRank(1)) { //Secondary rank 1
       BOOST_TEST(pMesh->getGlobalNumberOfVertices() == 5);
       BOOST_TEST_REQUIRE(pMesh->getVertexOffsets().size() == 4);
       BOOST_TEST(pMesh->getVertexOffsets().at(0) == 2);
@@ -356,22 +275,14 @@
       BOOST_TEST(pMesh->getVertexOffsets().at(3) == 5);
       BOOST_TEST(pMesh->vertices().at(0).getGlobalIndex() == 2);
       BOOST_TEST(pMesh->vertices().at(0).isOwner() == true);
-<<<<<<< HEAD
-    } else if (context.isRank(2)) { //Secondary2
-=======
     } else if (context.isRank(2)) { //Secondary rank 2
->>>>>>> a6f2fd91
       BOOST_TEST(pMesh->getGlobalNumberOfVertices() == 5);
       BOOST_TEST_REQUIRE(pMesh->getVertexOffsets().size() == 4);
       BOOST_TEST(pMesh->getVertexOffsets().at(0) == 2);
       BOOST_TEST(pMesh->getVertexOffsets().at(1) == 3);
       BOOST_TEST(pMesh->getVertexOffsets().at(2) == 3);
       BOOST_TEST(pMesh->getVertexOffsets().at(3) == 5);
-<<<<<<< HEAD
-    } else if (context.isRank(3)) { //Secondary3
-=======
     } else if (context.isRank(3)) { //Secondary rank 3
->>>>>>> a6f2fd91
       BOOST_TEST(pMesh->getGlobalNumberOfVertices() == 5);
       BOOST_TEST_REQUIRE(pMesh->getVertexOffsets().size() == 4);
       BOOST_TEST(pMesh->getVertexOffsets().at(0) == 2);
@@ -388,19 +299,11 @@
 
 BOOST_AUTO_TEST_CASE(TestCompareBoundingBoxes2D)
 {
-<<<<<<< HEAD
-  PRECICE_TEST("SOLIDZ"_on(3_ranks).setupIntraComms(), "NASTIN"_on(1_rank), Require::Events);
-  testing::ConnectionOptions options;
-  options.useOnlyPrimaryCom = false;
-  options.useTwoLevelInit   = true;
-  auto m2n                  = context.connectPrimaries("NASTIN", "SOLIDZ", options);
-=======
   PRECICE_TEST("SOLIDZ"_on(3_ranks).setupIntraComm(), "NASTIN"_on(1_rank), Require::Events);
   testing::ConnectionOptions options;
   options.useOnlyPrimaryCom = false;
   options.useTwoLevelInit   = true;
   auto m2n                  = context.connectPrimaryRanks("NASTIN", "SOLIDZ", options);
->>>>>>> a6f2fd91
 
   int dimensions = 2;
 
@@ -408,11 +311,7 @@
 
     mesh::PtrMesh pSolidzMesh(new mesh::Mesh("SolidzMesh", dimensions, testing::nextMeshID()));
 
-<<<<<<< HEAD
     if (context.isPrimary()) { //Primary
-=======
-    if (context.isPrimary()) { //Master
->>>>>>> a6f2fd91
       Eigen::VectorXd position(dimensions);
       position << -1.0, 0.0;
       mesh::Vertex &v0 = pSolidzMesh->createVertex(position);
@@ -424,22 +323,14 @@
       pSolidzMesh->createEdge(v1, v2);
     }
 
-<<<<<<< HEAD
-    else if (context.isRank(1)) { //Secondary1
-=======
-    else if (context.isRank(1)) { //SecondaryRank1
->>>>>>> a6f2fd91
+    else if (context.isRank(1)) { //Secondary rank 1
       Eigen::VectorXd position(dimensions);
       position << 1.0, 3.5;
       mesh::Vertex &v3 = pSolidzMesh->createVertex(position);
       position << 0.0, 4.5;
       mesh::Vertex &v4 = pSolidzMesh->createVertex(position);
       pSolidzMesh->createEdge(v3, v4);
-<<<<<<< HEAD
-    } else if (context.isRank(2)) { //Secondary2
-=======
     } else if (context.isRank(2)) { //Secondary rank 2
->>>>>>> a6f2fd91
       Eigen::VectorXd position(dimensions);
       position << 2.5, 5.5;
       mesh::Vertex &v5 = pSolidzMesh->createVertex(position);
@@ -453,27 +344,15 @@
     part.addM2N(m2n);
     part.compareBoundingBoxes();
 
-<<<<<<< HEAD
     if (context.isPrimary()) { //Primary
       BOOST_TEST(pSolidzMesh->getConnectedRanks().size() == 2);
       BOOST_TEST(pSolidzMesh->getConnectedRanks().at(0) == 1);
       BOOST_TEST(pSolidzMesh->getConnectedRanks().at(1) == 2);
-    } else if (context.isRank(1)) { //Secondary1
-      BOOST_TEST(pSolidzMesh->getConnectedRanks().size() == 2);
-      BOOST_TEST(pSolidzMesh->getConnectedRanks().at(0) == 0);
-      BOOST_TEST(pSolidzMesh->getConnectedRanks().at(1) == 2);
-    } else if (context.isRank(2)) { //Secondary2
-=======
-    if (context.isPrimary()) { //Master
-      BOOST_TEST(pSolidzMesh->getConnectedRanks().size() == 2);
-      BOOST_TEST(pSolidzMesh->getConnectedRanks().at(0) == 1);
-      BOOST_TEST(pSolidzMesh->getConnectedRanks().at(1) == 2);
-    } else if (context.isRank(1)) { //SecondaryRank1
+    } else if (context.isRank(1)) { //Secondary rank 1
       BOOST_TEST(pSolidzMesh->getConnectedRanks().size() == 2);
       BOOST_TEST(pSolidzMesh->getConnectedRanks().at(0) == 0);
       BOOST_TEST(pSolidzMesh->getConnectedRanks().at(1) == 2);
     } else if (context.isRank(2)) { //Secondary rank 2
->>>>>>> a6f2fd91
       BOOST_TEST(pSolidzMesh->getConnectedRanks().size() == 2);
       BOOST_TEST(pSolidzMesh->getConnectedRanks().at(0) == 0);
       BOOST_TEST(pSolidzMesh->getConnectedRanks().at(1) == 1);
@@ -492,22 +371,14 @@
 
     // we receive other participants communicator size
     int receivedFeedbackSize = 3;
-<<<<<<< HEAD
-    m2n->getPrimaryCommunication()->receive(receivedFeedbackSize, 0);
-=======
     m2n->getPrimaryRankCommunication()->receive(receivedFeedbackSize, 0);
->>>>>>> a6f2fd91
 
     for (int i = 0; i < receivedFeedbackSize; i++) {
       receivedGlobalBB.emplace(i, localBB);
     }
 
     // we receive global bounding box from other participant!
-<<<<<<< HEAD
-    com::CommunicateBoundingBox(m2n->getPrimaryCommunication()).receiveBoundingBoxMap(receivedGlobalBB, 0);
-=======
     com::CommunicateBoundingBox(m2n->getPrimaryRankCommunication()).receiveBoundingBoxMap(receivedGlobalBB, 0);
->>>>>>> a6f2fd91
     // check whether we have received the correct com size
     BOOST_TEST(receivedFeedbackSize == 3);
 
@@ -517,11 +388,7 @@
     BOOST_TEST(receivedGlobalBB.at(2) == compareBB.at(2));
 
     std::vector<int> connectedRanks = {0, 1, 2};
-<<<<<<< HEAD
-    m2n->getPrimaryCommunication()->send(connectedRanks, 0);
-=======
     m2n->getPrimaryRankCommunication()->send(connectedRanks, 0);
->>>>>>> a6f2fd91
 
     // construct connection map
     std::map<int, std::vector<int>> connectionMap;
@@ -532,29 +399,17 @@
     connectionMap[2].push_back(0);
     connectionMap[2].push_back(1);
 
-<<<<<<< HEAD
-    com::CommunicateBoundingBox(m2n->getPrimaryCommunication()).sendConnectionMap(connectionMap, 0);
-=======
     com::CommunicateBoundingBox(m2n->getPrimaryRankCommunication()).sendConnectionMap(connectionMap, 0);
->>>>>>> a6f2fd91
   }
 }
 
 BOOST_AUTO_TEST_CASE(TestSendBoundingBoxes3D)
 {
-<<<<<<< HEAD
-  PRECICE_TEST("SOLIDZ"_on(3_ranks).setupIntraComms(), "NASTIN"_on(1_rank), Require::Events);
-  testing::ConnectionOptions options;
-  options.useOnlyPrimaryCom = false;
-  options.useTwoLevelInit   = true;
-  auto m2n                  = context.connectPrimaries("NASTIN", "SOLIDZ", options);
-=======
   PRECICE_TEST("SOLIDZ"_on(3_ranks).setupIntraComm(), "NASTIN"_on(1_rank), Require::Events);
   testing::ConnectionOptions options;
   options.useOnlyPrimaryCom = false;
   options.useTwoLevelInit   = true;
   auto m2n                  = context.connectPrimaryRanks("NASTIN", "SOLIDZ", options);
->>>>>>> a6f2fd91
 
   int dimensions = 3;
 
@@ -562,11 +417,7 @@
 
     mesh::PtrMesh pSolidzMesh(new mesh::Mesh("SolidzMesh", dimensions, testing::nextMeshID()));
 
-<<<<<<< HEAD
     if (context.isPrimary()) { //Primary
-=======
-    if (context.isPrimary()) { //Master
->>>>>>> a6f2fd91
       Eigen::VectorXd position(dimensions);
       position << -1.0, 0.0, -1.0;
       mesh::Vertex &v0 = pSolidzMesh->createVertex(position);
@@ -578,22 +429,14 @@
       pSolidzMesh->createEdge(v1, v2);
     }
 
-<<<<<<< HEAD
-    else if (context.isRank(1)) { //Secondary1
-=======
-    else if (context.isRank(1)) { //SecondaryRank1
->>>>>>> a6f2fd91
+    else if (context.isRank(1)) { //Secondary rank 1
       Eigen::VectorXd position(dimensions);
       position << 1.0, 3.5, 1.0;
       mesh::Vertex &v3 = pSolidzMesh->createVertex(position);
       position << 0.0, 4.5, 0.0;
       mesh::Vertex &v4 = pSolidzMesh->createVertex(position);
       pSolidzMesh->createEdge(v3, v4);
-<<<<<<< HEAD
-    } else if (context.isRank(2)) { //Secondary2
-=======
     } else if (context.isRank(2)) { //Secondary rank 2
->>>>>>> a6f2fd91
       Eigen::VectorXd position(dimensions);
       position << 2.5, 5.5, 2.5;
       mesh::Vertex &v5 = pSolidzMesh->createVertex(position);
@@ -620,22 +463,14 @@
 
     // we receive other participants communicator size
     int remoteParComSize = 3;
-<<<<<<< HEAD
-    m2n->getPrimaryCommunication()->receive(remoteParComSize, 0);
-=======
     m2n->getPrimaryRankCommunication()->receive(remoteParComSize, 0);
->>>>>>> a6f2fd91
 
     for (int i = 0; i < remoteParComSize; i++) {
       receivedGlobalBB.emplace(i, localBB);
     }
 
     // we receive global bounding box from other participant!
-<<<<<<< HEAD
-    com::CommunicateBoundingBox(m2n->getPrimaryCommunication()).receiveBoundingBoxMap(receivedGlobalBB, 0);
-=======
     com::CommunicateBoundingBox(m2n->getPrimaryRankCommunication()).receiveBoundingBoxMap(receivedGlobalBB, 0);
->>>>>>> a6f2fd91
 
     // check whether we have received the correct com size
     BOOST_TEST(remoteParComSize == 3);
@@ -647,21 +482,13 @@
 
     //send empty dummy list of connected ranks as feedback
     std::vector<int> connectedRanksList;
-<<<<<<< HEAD
-    m2n->getPrimaryCommunication()->send(connectedRanksList, 0);
-=======
     m2n->getPrimaryRankCommunication()->send(connectedRanksList, 0);
->>>>>>> a6f2fd91
   }
 }
 
 BOOST_AUTO_TEST_CASE(TestCommunicateLocalMeshPartitions)
 {
-<<<<<<< HEAD
-  PRECICE_TEST("Solid"_on(2_ranks).setupIntraComms(), "Fluid"_on(2_ranks).setupIntraComms(), Require::Events);
-=======
   PRECICE_TEST("Solid"_on(2_ranks).setupIntraComm(), "Fluid"_on(2_ranks).setupIntraComm(), Require::Events);
->>>>>>> a6f2fd91
   //mesh creation
   int           dimensions   = 2;
   double        safetyFactor = 0.1;
@@ -671,11 +498,7 @@
   options.useOnlyPrimaryCom = false;
   options.useTwoLevelInit   = true;
   options.type              = testing::ConnectionType::PointToPoint;
-<<<<<<< HEAD
-  auto m2n                  = context.connectPrimaries("Fluid", "Solid", options);
-=======
   auto m2n                  = context.connectPrimaryRanks("Fluid", "Solid", options);
->>>>>>> a6f2fd91
 
   if (context.isNamed("Solid")) {
     if (context.isPrimary()) {
@@ -725,22 +548,13 @@
   if (context.isNamed("Solid")) {
     m2n->createDistributedCommunication(mesh);
     ProvidedPartition part(mesh);
-<<<<<<< HEAD
-    m2n->acceptSecondariesPreConnection("SolidSecondaries", "FluidSecondaries");
-=======
     m2n->acceptSecondaryPreConnections("SolidSecondaryRanks", "FluidSecondaryRanks");
->>>>>>> a6f2fd91
     part.addM2N(m2n);
     part.communicate();
   } else {
     m2n->createDistributedCommunication(mesh);
-<<<<<<< HEAD
-    ReceivedPartition part(mesh, ReceivedPartition::ON_SECONDARIES, safetyFactor);
-    m2n->requestSecondariesPreConnection("SolidSecondaries", "FluidSecondaries");
-=======
     ReceivedPartition part(mesh, ReceivedPartition::ON_SECONDARY_RANKS, safetyFactor);
     m2n->requestSecondaryRanksPreConnection("SolidSecondaryRanks", "FluidSecondaryRanks");
->>>>>>> a6f2fd91
     part.addM2N(m2n);
 
     part.communicate();
@@ -771,11 +585,7 @@
 
 BOOST_AUTO_TEST_CASE(TestTwoLevelRepartitioning2D)
 {
-<<<<<<< HEAD
-  PRECICE_TEST("Solid"_on(2_ranks).setupIntraComms(), "Fluid"_on(2_ranks).setupIntraComms(), Require::Events);
-=======
   PRECICE_TEST("Solid"_on(2_ranks).setupIntraComm(), "Fluid"_on(2_ranks).setupIntraComm(), Require::Events);
->>>>>>> a6f2fd91
   //mesh creation
   int           dimensions   = 2;
   double        safetyFactor = 0;
@@ -786,11 +596,7 @@
   options.useOnlyPrimaryCom = false;
   options.useTwoLevelInit   = true;
   options.type              = testing::ConnectionType::PointToPoint;
-<<<<<<< HEAD
-  auto m2n                  = context.connectPrimaries("Fluid", "Solid", options);
-=======
   auto m2n                  = context.connectPrimaryRanks("Fluid", "Solid", options);
->>>>>>> a6f2fd91
 
   if (context.isNamed("Solid")) {
     if (context.isPrimary()) {
@@ -879,11 +685,7 @@
       BOOST_TEST(mesh->getConnectedRanks().at(1) == 1);
     }
 
-<<<<<<< HEAD
-    m2n->acceptSecondariesPreConnection("FluidSecondaries", "SolidSecondaries");
-=======
     m2n->acceptSecondaryPreConnections("FluidSecondaryRanks", "SolidSecondaryRanks");
->>>>>>> a6f2fd91
 
     part.communicate();
     part.compute();
@@ -903,11 +705,7 @@
     boundingFromMapping->setMeshes(receivedMesh, mesh);
     boundingToMapping->setMeshes(mesh, receivedMesh);
 
-<<<<<<< HEAD
-    ReceivedPartition part(receivedMesh, ReceivedPartition::ON_SECONDARIES, safetyFactor);
-=======
     ReceivedPartition part(receivedMesh, ReceivedPartition::ON_SECONDARY_RANKS, safetyFactor);
->>>>>>> a6f2fd91
 
     part.addM2N(m2n);
 
@@ -916,11 +714,7 @@
 
     part.compareBoundingBoxes();
 
-<<<<<<< HEAD
-    m2n->requestSecondariesPreConnection("FluidSecondaries", "SolidSecondaries");
-=======
     m2n->requestSecondaryRanksPreConnection("FluidSecondaryRanks", "SolidSecondaryRanks");
->>>>>>> a6f2fd91
 
     part.communicate();
     part.compute();
@@ -929,11 +723,7 @@
 
 BOOST_AUTO_TEST_CASE(TestTwoLevelRepartitioning3D)
 {
-<<<<<<< HEAD
-  PRECICE_TEST("Solid"_on(2_ranks).setupIntraComms(), "Fluid"_on(2_ranks).setupIntraComms(), Require::Events);
-=======
   PRECICE_TEST("Solid"_on(2_ranks).setupIntraComm(), "Fluid"_on(2_ranks).setupIntraComm(), Require::Events);
->>>>>>> a6f2fd91
 
   //mesh creation
   int           dimensions   = 3;
@@ -946,11 +736,7 @@
   options.useOnlyPrimaryCom = false;
   options.useTwoLevelInit   = true;
   options.type              = testing::ConnectionType::PointToPoint;
-<<<<<<< HEAD
-  auto m2n                  = context.connectPrimaries("Fluid", "Solid", options);
-=======
   auto m2n                  = context.connectPrimaryRanks("Fluid", "Solid", options);
->>>>>>> a6f2fd91
 
   if (context.isNamed("Solid")) {
     if (context.isPrimary()) {
@@ -1028,11 +814,7 @@
       BOOST_TEST(mesh->getConnectedRanks().at(1) == 1);
     }
 
-<<<<<<< HEAD
-    m2n->acceptSecondariesPreConnection("FluidSecondaries", "SolidSecondaries");
-=======
     m2n->acceptSecondaryPreConnections("FluidSecondaryRanks", "SolidSecondaryRanks");
->>>>>>> a6f2fd91
 
     part.communicate();
     part.compute();
@@ -1052,11 +834,7 @@
     boundingFromMapping->setMeshes(receivedMesh, mesh);
     boundingToMapping->setMeshes(mesh, receivedMesh);
 
-<<<<<<< HEAD
-    ReceivedPartition part(receivedMesh, ReceivedPartition::ON_SECONDARIES, safetyFactor);
-=======
     ReceivedPartition part(receivedMesh, ReceivedPartition::ON_SECONDARY_RANKS, safetyFactor);
->>>>>>> a6f2fd91
     part.addM2N(m2n);
 
     part.addFromMapping(boundingFromMapping);
@@ -1064,11 +842,7 @@
 
     part.compareBoundingBoxes();
 
-<<<<<<< HEAD
-    m2n->requestSecondariesPreConnection("FluidSecondaries", "SolidSecondaries");
-=======
     m2n->requestSecondaryRanksPreConnection("FluidSecondaryRanks", "SolidSecondaryRanks");
->>>>>>> a6f2fd91
 
     part.communicate();
     part.compute();
