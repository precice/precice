#pragma once

#include <string>
#include <vector>
#include "Partition.hpp"
#include "logging/Logger.hpp"
#include "mesh/BoundingBox.hpp"
#include "mesh/Mesh.hpp"
#include "mesh/SharedPointer.hpp"
#include "mesh/Vertex.hpp"

namespace precice {
namespace m2n {
class M2N;
} // namespace m2n

namespace partition {

/**
 * @brief A partition that is computed from a mesh received from another participant.
 *
 * A mesh is received by the master rank and re-partitioned among all slave ranks.
 * Afterwards necessary distribution data structures are set up.
 */
class ReceivedPartition : public Partition {
public:
  /// Defines the typ of geometric filter used
  enum GeometricFilter {
    /// undefined
    UNDEFINED,
    /// No geometric filter used (e.g. for RBF mappings)
    NO_FILTER,
    /// Filter at master and communicate only filtered mesh.
    ON_MASTER,
    /// Filter after communication on all slave ranks
    ON_SLAVES
  };

  /// Constructor
<<<<<<< HEAD
  ReceivedPartition(const mesh::PtrMesh &mesh, GeometricFilter geometricFilter, double safetyFactor);
=======
  ReceivedPartition(mesh::PtrMesh mesh, GeometricFilter geometricFilter, double safetyFactor, bool allowDirectAccess = false);
>>>>>>> 1ea01680

  virtual ~ReceivedPartition() {}

  void communicate() override;

  void compute() override;

  void compareBoundingBoxes() override;

private:
  /// return the one m2n, a ReceivedPartition can only have one m2n
  m2n::M2N &m2n();

  void filterByBoundingBox();

  /// Sets _bb to the union with the mesh from fromMapping resp. toMapping, also enlage by _safetyFactor
  void prepareBoundingBox();

  /** Checks whether provided meshes are empty.
   *
   * Empty provided meshes mean that the re-partitioning completely filtered
   * out the mesh received on this rank at the coupling interface.
   */
  bool isAnyProvidedMeshNonEmpty() const;

  /// Returns whether any mapping is defined
  bool hasAnyMapping() const;

  /// Tag mesh in first round accoring to all mappings
  void tagMeshFirstRound();

  /// Tag mesh in second round accoring to all mappings
  void tagMeshSecondRound();

  void createOwnerInformation();

  /// Helper function for 'createOwnerFunction' to set local owner information
  void setOwnerInformation(const std::vector<int> &ownerVec);

  /// Is the local other (i.e. provided) bounding box already prepared (i.e. has prepareBoundingBox() been called)
  bool _boundingBoxPrepared = false;

  GeometricFilter _geometricFilter;

  mesh::BoundingBox _bb;

  int _dimensions;

  double _safetyFactor;

  bool _allowDirectAccess;

  logging::Logger _log{"partition::ReceivedPartition"};

  /// Max global vertex IDs of remote connected ranks
  std::vector<int> _remoteMaxGlobalVertexIDs;

  /// Min global vertex IDs of remote connected ranks
  std::vector<int> _remoteMinGlobalVertexIDs;
};

} // namespace partition
} // namespace precice<|MERGE_RESOLUTION|>--- conflicted
+++ resolved
@@ -37,11 +37,7 @@
   };
 
   /// Constructor
-<<<<<<< HEAD
-  ReceivedPartition(const mesh::PtrMesh &mesh, GeometricFilter geometricFilter, double safetyFactor);
-=======
-  ReceivedPartition(mesh::PtrMesh mesh, GeometricFilter geometricFilter, double safetyFactor, bool allowDirectAccess = false);
->>>>>>> 1ea01680
+  ReceivedPartition(const mesh::PtrMesh &mesh, GeometricFilter geometricFilter, double safetyFactor, bool allowDirectAccess = false);
 
   virtual ~ReceivedPartition() {}
 
