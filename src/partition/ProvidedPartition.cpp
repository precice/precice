#include <algorithm>
#include <map>
#include <memory>
#include <ostream>
#include <utility>
#include <vector>

#include "com/CommunicateBoundingBox.hpp"
#include "com/CommunicateMesh.hpp"
#include "com/Communication.hpp"
#include "com/SharedPointer.hpp"
#include "logging/LogMacros.hpp"
#include "m2n/M2N.hpp"
#include "m2n/SharedPointer.hpp"
#include "mesh/BoundingBox.hpp"
#include "mesh/Mesh.hpp"
#include "mesh/Vertex.hpp"
#include "partition/Partition.hpp"
#include "partition/ProvidedPartition.hpp"
#include "precice/types.hpp"
#include "utils/Event.hpp"
#include "utils/IntraComm.hpp"
#include "utils/assertion.hpp"

using precice::utils::Event;

namespace precice {
extern bool syncMode;

namespace partition {

ProvidedPartition::ProvidedPartition(
    mesh::PtrMesh mesh)
    : Partition(std::move(mesh))
{
}

void ProvidedPartition::communicate()
{
  PRECICE_TRACE();

  prepare();

  if (_m2ns.empty())
    return;

  // Temporary globalMesh such that the primary rank also keeps his local mesh
  mesh::Mesh globalMesh(_mesh->getName(), _mesh->getDimensions(), mesh::Mesh::MESH_ID_UNDEFINED);
  bool       hasMeshBeenGathered = false;

  bool twoLevelInitAlreadyUsed = false;

  for (auto &m2n : _m2ns) {
    if (m2n->usesTwoLevelInitialization()) {

      PRECICE_CHECK(not twoLevelInitAlreadyUsed, "Two-level initialization does not yet support multiple receivers of a provided mesh. "
                                                 "Please either switch two-level initialization off in your m2n definition, or "
                                                 "adapt your mesh setup such that each provided mesh is only received by maximum one "
                                                 "participant.");
      twoLevelInitAlreadyUsed = true;

      Event e("partition.broadcastMeshPartitions." + _mesh->getName(), precice::syncMode);

<<<<<<< HEAD
      // communicate the total number of vertices to the other participants master
      if (utils::IntraComm::isPrimary()) {
        _m2ns[0]->getPrimaryCommunication()->send(_mesh->getGlobalNumberOfVertices(), 0);
=======
      // communicate the total number of vertices to the other participants primary rank
      if (utils::MasterSlave::isPrimary()) {
        _m2ns[0]->getPrimaryRankCommunication()->send(_mesh->getGlobalNumberOfVertices(), 0);
>>>>>>> a6f2fd91
      }

      // the min and max of global vertex IDs of this rank's partition
      int minGlobalVertexID = _mesh->getVertexOffsets()[utils::IntraComm::getRank()] - _mesh->vertices().size();
      int maxGlobalVertexID = _mesh->getVertexOffsets()[utils::IntraComm::getRank()] - 1;

      // each rank sends its min/max global vertex index to connected remote ranks
      _m2ns[0]->broadcastSend(minGlobalVertexID, *_mesh);
      _m2ns[0]->broadcastSend(maxGlobalVertexID, *_mesh);

      // each rank sends its mesh partition to connected remote ranks
      _m2ns[0]->broadcastSendMesh(*_mesh);

    } else {

      if (not hasMeshBeenGathered) {
        //Gather mesh
        Event e("partition.gatherMesh." + _mesh->getName(), precice::syncMode);
<<<<<<< HEAD
        if (not utils::IntraComm::isSecondary()) {
          globalMesh.addMesh(*_mesh); // Add local master mesh to global mesh
        }
        PRECICE_INFO("Gather mesh {}", _mesh->getName());
        if (utils::IntraComm::isPrimary()) {
          PRECICE_ASSERT(utils::IntraComm::getRank() == 0);
          PRECICE_ASSERT(utils::IntraComm::getSize() > 1);

          for (Rank rankSecondary : utils::IntraComm::allSecondaries()) {
            com::CommunicateMesh(utils::IntraComm::getCommunication()).receiveMesh(globalMesh, rankSecondary);
            PRECICE_DEBUG("Received sub-mesh, from slave: {}, global vertexCount: {}", rankSecondary, globalMesh.vertices().size());
          }
        }
        if (utils::IntraComm::isSecondary()) {
          com::CommunicateMesh(utils::IntraComm::getCommunication()).sendMesh(*_mesh, 0);
=======
        if (not utils::MasterSlave::isSecondary()) {
          globalMesh.addMesh(*_mesh); // Add local primary mesh to global mesh
        }
        PRECICE_INFO("Gather mesh {}", _mesh->getName());
        if (utils::MasterSlave::isPrimary()) {
          PRECICE_ASSERT(utils::MasterSlave::getRank() == 0);
          PRECICE_ASSERT(utils::MasterSlave::getSize() > 1);

          for (Rank secondaryRank : utils::MasterSlave::allSecondaryRanks()) {
            com::CommunicateMesh(utils::MasterSlave::getCommunication()).receiveMesh(globalMesh, secondaryRank);
            PRECICE_DEBUG("Received sub-mesh, from secondary rank: {}, global vertexCount: {}", secondaryRank, globalMesh.vertices().size());
          }
        }
        if (utils::MasterSlave::isSecondary()) {
          com::CommunicateMesh(utils::MasterSlave::getCommunication()).sendMesh(*_mesh, 0);
>>>>>>> a6f2fd91
        }
        hasMeshBeenGathered = true;
      }

      // Send (global) Mesh
      PRECICE_INFO("Send global mesh {}", _mesh->getName());
      Event e("partition.sendGlobalMesh." + _mesh->getName(), precice::syncMode);

<<<<<<< HEAD
      if (not utils::IntraComm::isSecondary()) {
        PRECICE_CHECK(globalMesh.vertices().size() > 0,
                      "The provided mesh \"{}\" is empty. Please set the mesh using setMeshXXX() prior to calling initialize().",
                      globalMesh.getName());
        com::CommunicateMesh(m2n->getPrimaryCommunication()).sendMesh(globalMesh, 0);
=======
      if (not utils::MasterSlave::isSecondary()) {
        PRECICE_CHECK(globalMesh.vertices().size() > 0,
                      "The provided mesh \"{}\" is empty. Please set the mesh using setMeshXXX() prior to calling initialize().",
                      globalMesh.getName());
        com::CommunicateMesh(m2n->getPrimaryRankCommunication()).sendMesh(globalMesh, 0);
>>>>>>> a6f2fd91
      }
    }
  }
}

void ProvidedPartition::prepare()
{
  PRECICE_TRACE();
  PRECICE_INFO("Prepare partition for mesh {}", _mesh->getName());
  Event e("partition.prepareMesh." + _mesh->getName(), precice::syncMode);

  int numberOfVertices = _mesh->vertices().size();

<<<<<<< HEAD
  if (utils::IntraComm::isPrimary()) {
    PRECICE_ASSERT(utils::IntraComm::getSize() > 1);
=======
  if (utils::MasterSlave::isPrimary()) {
    PRECICE_ASSERT(utils::MasterSlave::getSize() > 1);
>>>>>>> a6f2fd91

    // set globals IDs on primary rank
    for (int i = 0; i < numberOfVertices; i++) {
      _mesh->vertices()[i].setGlobalIndex(i);
    }

    _mesh->getVertexOffsets().resize(utils::IntraComm::getSize());
    _mesh->getVertexOffsets()[0] = numberOfVertices;
    int globalNumberOfVertices   = numberOfVertices;

<<<<<<< HEAD
    // receive number of slave vertices and fill vertex offsets
    for (Rank rankSecondary : utils::IntraComm::allSecondaries()) {
      int numberOfSecondaryVertices = -1;
      utils::IntraComm::getCommunication()->receive(numberOfSecondaryVertices, rankSecondary);
      _mesh->getVertexOffsets()[rankSecondary] = numberOfSecondaryVertices + _mesh->getVertexOffsets()[rankSecondary - 1];
      utils::IntraComm::getCommunication()->send(globalNumberOfVertices, rankSecondary);
      globalNumberOfVertices += numberOfSecondaryVertices;
=======
    // receive number of secondary vertices and fill vertex offsets
    for (Rank secondaryRank : utils::MasterSlave::allSecondaryRanks()) {
      int numberOfSecondaryRankVertices = -1;
      utils::MasterSlave::getCommunication()->receive(numberOfSecondaryRankVertices, secondaryRank);
      _mesh->getVertexOffsets()[secondaryRank] = numberOfSecondaryRankVertices + _mesh->getVertexOffsets()[secondaryRank - 1];
      utils::MasterSlave::getCommunication()->send(globalNumberOfVertices, secondaryRank);
      globalNumberOfVertices += numberOfSecondaryRankVertices;
>>>>>>> a6f2fd91
    }

    // set and broadcast global number of vertices
    _mesh->setGlobalNumberOfVertices(globalNumberOfVertices);
    PRECICE_DEBUG("Broadcast global number of vertices: {}", globalNumberOfVertices);
    utils::IntraComm::getCommunication()->broadcast(globalNumberOfVertices);

    // broadcast vertex offsets
    PRECICE_DEBUG("My vertex offsets: {}", _mesh->getVertexOffsets());
    utils::IntraComm::getCommunication()->broadcast(_mesh->getVertexOffsets());

    // fill vertex distribution
    if (std::any_of(_m2ns.begin(), _m2ns.end(), [](const m2n::PtrM2N &m2n) { return not m2n->usesTwoLevelInitialization(); })) {
<<<<<<< HEAD
      if (utils::IntraComm::isPrimary()) {
=======
      if (utils::MasterSlave::isPrimary()) {
>>>>>>> a6f2fd91
        PRECICE_DEBUG("Fill vertex distribution");
        auto &localIds = _mesh->getVertexDistribution()[0];
        for (int i = 0; i < _mesh->getVertexOffsets()[0]; i++) {
          localIds.push_back(i);
        }
<<<<<<< HEAD
        for (Rank rankSecondary : utils::IntraComm::allSecondaries()) {
          // This always creates an entry for each slave
          auto &slaveIds = _mesh->getVertexDistribution()[rankSecondary];
          for (int i = _mesh->getVertexOffsets()[rankSecondary - 1]; i < _mesh->getVertexOffsets()[rankSecondary]; i++) {
            slaveIds.push_back(i);
=======
        for (Rank secondaryRank : utils::MasterSlave::allSecondaryRanks()) {
          // This always creates an entry for each secondary rank
          auto &secondaryIds = _mesh->getVertexDistribution()[secondaryRank];
          for (int i = _mesh->getVertexOffsets()[secondaryRank - 1]; i < _mesh->getVertexOffsets()[secondaryRank]; i++) {
            secondaryIds.push_back(i);
>>>>>>> a6f2fd91
          }
        }
        PRECICE_ASSERT(_mesh->getVertexDistribution().size() == static_cast<decltype(_mesh->getVertexDistribution().size())>(utils::IntraComm::getSize()));
      }
    }
<<<<<<< HEAD
  } else if (utils::IntraComm::isSecondary()) {
=======
  } else if (utils::MasterSlave::isSecondary()) {
>>>>>>> a6f2fd91

    // send number of own vertices
    PRECICE_DEBUG("Send number of vertices: {}", numberOfVertices);
    utils::IntraComm::getCommunication()->send(numberOfVertices, 0);

    // set global IDs
    int globalVertexCounter = -1;
    utils::IntraComm::getCommunication()->receive(globalVertexCounter, 0);
    PRECICE_DEBUG("Set global vertex indices");
    for (int i = 0; i < numberOfVertices; i++) {
      _mesh->vertices()[i].setGlobalIndex(globalVertexCounter + i);
    }

    // set global number of vertices
    int globalNumberOfVertices = -1;
    utils::IntraComm::getCommunication()->broadcast(globalNumberOfVertices, 0);
    PRECICE_ASSERT(globalNumberOfVertices != -1);
    _mesh->setGlobalNumberOfVertices(globalNumberOfVertices);

    // set vertex offsets
    utils::IntraComm::getCommunication()->broadcast(_mesh->getVertexOffsets(), 0);
    PRECICE_DEBUG("My vertex offsets: {}", _mesh->getVertexOffsets());

  } else { // Coupling mode

    for (int i = 0; i < numberOfVertices; i++) {
      _mesh->getVertexDistribution()[0].push_back(i);
      _mesh->vertices()[i].setGlobalIndex(i);
    }
    _mesh->getVertexOffsets().push_back(numberOfVertices);
    _mesh->setGlobalNumberOfVertices(numberOfVertices);
  }

  PRECICE_DEBUG("Set owner information");
  for (mesh::Vertex &v : _mesh->vertices()) {
    v.setOwner(true);
  }
}

void ProvidedPartition::compute()
{
  PRECICE_TRACE();
  for (const auto &m2n : _m2ns) {
    if (m2n->usesTwoLevelInitialization()) {
      // @todo this will probably not work for more than one m2n
      PRECICE_ASSERT(_m2ns.size() <= 1);
      // receive communication map from all remote connected ranks
      m2n->gatherAllCommunicationMap(_mesh->getCommunicationMap(), *_mesh);
    }
  }
}

void ProvidedPartition::compareBoundingBoxes()
{
  PRECICE_TRACE();
  if (_m2ns.empty())
    return;

  _mesh->clearPartitioning();

  //@todo coupling mode

  //@todo treatment of multiple m2ns
  if (not _m2ns[0]->usesTwoLevelInitialization())
    return;

<<<<<<< HEAD
  // each rank sends its bb to master
  if (utils::IntraComm::isSecondary()) { //slave
=======
  // each secondary rank sends its bb to the primary rank
  if (utils::MasterSlave::isSecondary()) { //secondary
>>>>>>> a6f2fd91
    PRECICE_ASSERT(_mesh->getBoundingBox().getDimension() == _mesh->getDimensions(), "The boundingbox of the local mesh is invalid!");
    com::CommunicateBoundingBox(utils::IntraComm::getCommunication()).sendBoundingBox(_mesh->getBoundingBox(), 0);
  } else { // Primary

    PRECICE_ASSERT(utils::IntraComm::getRank() == 0);
    PRECICE_ASSERT(utils::IntraComm::getSize() > 1);

    // to store the collection of bounding boxes
    mesh::Mesh::BoundingBoxMap bbm;
    mesh::BoundingBox          bb(_mesh->getDimensions());
    bbm.emplace(0, _mesh->getBoundingBox());
    PRECICE_ASSERT(!bbm.empty(), "The bounding box of the local mesh is invalid!");

<<<<<<< HEAD
    // master receives bbs from slaves and stores them in bbm
    for (Rank rankSecondary : utils::IntraComm::allSecondaries()) {
      // initialize bbm
      bbm.emplace(rankSecondary, bb);
      com::CommunicateBoundingBox(utils::IntraComm::getCommunication()).receiveBoundingBox(bbm.at(rankSecondary), rankSecondary);
    }

    // master sends number of ranks and bbm to the other master
    _m2ns[0]->getPrimaryCommunication()->send(utils::IntraComm::getSize(), 0);
    com::CommunicateBoundingBox(_m2ns[0]->getPrimaryCommunication()).sendBoundingBoxMap(bbm, 0);
=======
    // primary rank receives bbs from secondary ranks and stores them in bbm
    for (Rank secondaryRank : utils::MasterSlave::allSecondaryRanks()) {
      // initialize bbm
      bbm.emplace(secondaryRank, bb);
      com::CommunicateBoundingBox(utils::MasterSlave::getCommunication()).receiveBoundingBox(bbm.at(secondaryRank), secondaryRank);
    }

    // primary rank sends number of ranks and bbm to the other primary rank
    _m2ns[0]->getPrimaryRankCommunication()->send(utils::MasterSlave::getSize(), 0);
    com::CommunicateBoundingBox(_m2ns[0]->getPrimaryRankCommunication()).sendBoundingBoxMap(bbm, 0);
>>>>>>> a6f2fd91
  }

  // size of the feedbackmap
  int              remoteConnectionMapSize = 0;
  std::vector<int> connectedRanksList;

  std::map<int, std::vector<int>> remoteConnectionMap;

<<<<<<< HEAD
  if (utils::IntraComm::isPrimary()) {

    // master receives feedback map (map of other participant ranks -> connected ranks at this participant)
    // from other participants master
    _m2ns[0]->getPrimaryCommunication()->receive(connectedRanksList, 0);
=======
  if (utils::MasterSlave::isPrimary()) {

    // primary rank receives feedback map (map of other participant ranks -> connected ranks at this participant)
    // from other participants primary rank
    _m2ns[0]->getPrimaryRankCommunication()->receive(connectedRanksList, 0);
>>>>>>> a6f2fd91
    remoteConnectionMapSize = connectedRanksList.size();

    for (auto &rank : connectedRanksList) {
      remoteConnectionMap[rank] = {-1};
    }
    if (remoteConnectionMapSize != 0) {
<<<<<<< HEAD
      com::CommunicateBoundingBox(_m2ns[0]->getPrimaryCommunication()).receiveConnectionMap(remoteConnectionMap, 0);
=======
      com::CommunicateBoundingBox(_m2ns[0]->getPrimaryRankCommunication()).receiveConnectionMap(remoteConnectionMap, 0);
>>>>>>> a6f2fd91
    }

    // broadcast the received feedbackMap
    utils::IntraComm::getCommunication()->broadcast(connectedRanksList);
    if (remoteConnectionMapSize != 0) {
      com::CommunicateBoundingBox(utils::IntraComm::getCommunication()).broadcastSendConnectionMap(remoteConnectionMap);
    }

    // primary rank checks which ranks are connected to it
    _mesh->getConnectedRanks().clear();
    for (auto &remoteRank : remoteConnectionMap) {
      for (auto &includedRank : remoteRank.second) {
        if (utils::IntraComm::getRank() == includedRank) {
          _mesh->getConnectedRanks().push_back(remoteRank.first);
        }
      }
    }

<<<<<<< HEAD
  } else { // Secondary
=======
  } else { // Secondary rank
>>>>>>> a6f2fd91

    utils::IntraComm::getCommunication()->broadcast(connectedRanksList, 0);

    if (!connectedRanksList.empty()) {
      for (Rank rank : connectedRanksList) {
        remoteConnectionMap[rank] = {-1};
      }
      com::CommunicateBoundingBox(utils::IntraComm::getCommunication()).broadcastReceiveConnectionMap(remoteConnectionMap);
    }

    _mesh->getConnectedRanks().clear();
    for (const auto &remoteRank : remoteConnectionMap) {
      for (int includedRanks : remoteRank.second) {
        if (utils::IntraComm::getRank() == includedRanks) {
          _mesh->getConnectedRanks().push_back(remoteRank.first);
        }
      }
    }
  }
}

} // namespace partition
} // namespace precice<|MERGE_RESOLUTION|>--- conflicted
+++ resolved
@@ -61,15 +61,9 @@
 
       Event e("partition.broadcastMeshPartitions." + _mesh->getName(), precice::syncMode);
 
-<<<<<<< HEAD
-      // communicate the total number of vertices to the other participants master
+      // communicate the total number of vertices to the other participants primary rank
       if (utils::IntraComm::isPrimary()) {
-        _m2ns[0]->getPrimaryCommunication()->send(_mesh->getGlobalNumberOfVertices(), 0);
-=======
-      // communicate the total number of vertices to the other participants primary rank
-      if (utils::MasterSlave::isPrimary()) {
         _m2ns[0]->getPrimaryRankCommunication()->send(_mesh->getGlobalNumberOfVertices(), 0);
->>>>>>> a6f2fd91
       }
 
       // the min and max of global vertex IDs of this rank's partition
@@ -88,39 +82,21 @@
       if (not hasMeshBeenGathered) {
         //Gather mesh
         Event e("partition.gatherMesh." + _mesh->getName(), precice::syncMode);
-<<<<<<< HEAD
         if (not utils::IntraComm::isSecondary()) {
-          globalMesh.addMesh(*_mesh); // Add local master mesh to global mesh
+          globalMesh.addMesh(*_mesh); // Add local primary mesh to global mesh
         }
         PRECICE_INFO("Gather mesh {}", _mesh->getName());
         if (utils::IntraComm::isPrimary()) {
           PRECICE_ASSERT(utils::IntraComm::getRank() == 0);
           PRECICE_ASSERT(utils::IntraComm::getSize() > 1);
 
-          for (Rank rankSecondary : utils::IntraComm::allSecondaries()) {
-            com::CommunicateMesh(utils::IntraComm::getCommunication()).receiveMesh(globalMesh, rankSecondary);
-            PRECICE_DEBUG("Received sub-mesh, from slave: {}, global vertexCount: {}", rankSecondary, globalMesh.vertices().size());
+          for (Rank secondaryRank : utils::IntraComm::allSecondaryRanks()) {
+            com::CommunicateMesh(utils::IntraComm::getCommunication()).receiveMesh(globalMesh, secondaryRank);
+            PRECICE_DEBUG("Received sub-mesh, from secondary rank: {}, global vertexCount: {}", secondaryRank, globalMesh.vertices().size());
           }
         }
         if (utils::IntraComm::isSecondary()) {
           com::CommunicateMesh(utils::IntraComm::getCommunication()).sendMesh(*_mesh, 0);
-=======
-        if (not utils::MasterSlave::isSecondary()) {
-          globalMesh.addMesh(*_mesh); // Add local primary mesh to global mesh
-        }
-        PRECICE_INFO("Gather mesh {}", _mesh->getName());
-        if (utils::MasterSlave::isPrimary()) {
-          PRECICE_ASSERT(utils::MasterSlave::getRank() == 0);
-          PRECICE_ASSERT(utils::MasterSlave::getSize() > 1);
-
-          for (Rank secondaryRank : utils::MasterSlave::allSecondaryRanks()) {
-            com::CommunicateMesh(utils::MasterSlave::getCommunication()).receiveMesh(globalMesh, secondaryRank);
-            PRECICE_DEBUG("Received sub-mesh, from secondary rank: {}, global vertexCount: {}", secondaryRank, globalMesh.vertices().size());
-          }
-        }
-        if (utils::MasterSlave::isSecondary()) {
-          com::CommunicateMesh(utils::MasterSlave::getCommunication()).sendMesh(*_mesh, 0);
->>>>>>> a6f2fd91
         }
         hasMeshBeenGathered = true;
       }
@@ -129,19 +105,11 @@
       PRECICE_INFO("Send global mesh {}", _mesh->getName());
       Event e("partition.sendGlobalMesh." + _mesh->getName(), precice::syncMode);
 
-<<<<<<< HEAD
       if (not utils::IntraComm::isSecondary()) {
         PRECICE_CHECK(globalMesh.vertices().size() > 0,
                       "The provided mesh \"{}\" is empty. Please set the mesh using setMeshXXX() prior to calling initialize().",
                       globalMesh.getName());
-        com::CommunicateMesh(m2n->getPrimaryCommunication()).sendMesh(globalMesh, 0);
-=======
-      if (not utils::MasterSlave::isSecondary()) {
-        PRECICE_CHECK(globalMesh.vertices().size() > 0,
-                      "The provided mesh \"{}\" is empty. Please set the mesh using setMeshXXX() prior to calling initialize().",
-                      globalMesh.getName());
         com::CommunicateMesh(m2n->getPrimaryRankCommunication()).sendMesh(globalMesh, 0);
->>>>>>> a6f2fd91
       }
     }
   }
@@ -155,13 +123,8 @@
 
   int numberOfVertices = _mesh->vertices().size();
 
-<<<<<<< HEAD
   if (utils::IntraComm::isPrimary()) {
     PRECICE_ASSERT(utils::IntraComm::getSize() > 1);
-=======
-  if (utils::MasterSlave::isPrimary()) {
-    PRECICE_ASSERT(utils::MasterSlave::getSize() > 1);
->>>>>>> a6f2fd91
 
     // set globals IDs on primary rank
     for (int i = 0; i < numberOfVertices; i++) {
@@ -172,23 +135,13 @@
     _mesh->getVertexOffsets()[0] = numberOfVertices;
     int globalNumberOfVertices   = numberOfVertices;
 
-<<<<<<< HEAD
-    // receive number of slave vertices and fill vertex offsets
-    for (Rank rankSecondary : utils::IntraComm::allSecondaries()) {
-      int numberOfSecondaryVertices = -1;
-      utils::IntraComm::getCommunication()->receive(numberOfSecondaryVertices, rankSecondary);
-      _mesh->getVertexOffsets()[rankSecondary] = numberOfSecondaryVertices + _mesh->getVertexOffsets()[rankSecondary - 1];
-      utils::IntraComm::getCommunication()->send(globalNumberOfVertices, rankSecondary);
-      globalNumberOfVertices += numberOfSecondaryVertices;
-=======
     // receive number of secondary vertices and fill vertex offsets
-    for (Rank secondaryRank : utils::MasterSlave::allSecondaryRanks()) {
+    for (Rank secondaryRank : utils::IntraComm::allSecondaryRanks()) {
       int numberOfSecondaryRankVertices = -1;
-      utils::MasterSlave::getCommunication()->receive(numberOfSecondaryRankVertices, secondaryRank);
+      utils::IntraComm::getCommunication()->receive(numberOfSecondaryRankVertices, secondaryRank);
       _mesh->getVertexOffsets()[secondaryRank] = numberOfSecondaryRankVertices + _mesh->getVertexOffsets()[secondaryRank - 1];
-      utils::MasterSlave::getCommunication()->send(globalNumberOfVertices, secondaryRank);
+      utils::IntraComm::getCommunication()->send(globalNumberOfVertices, secondaryRank);
       globalNumberOfVertices += numberOfSecondaryRankVertices;
->>>>>>> a6f2fd91
     }
 
     // set and broadcast global number of vertices
@@ -202,39 +155,23 @@
 
     // fill vertex distribution
     if (std::any_of(_m2ns.begin(), _m2ns.end(), [](const m2n::PtrM2N &m2n) { return not m2n->usesTwoLevelInitialization(); })) {
-<<<<<<< HEAD
       if (utils::IntraComm::isPrimary()) {
-=======
-      if (utils::MasterSlave::isPrimary()) {
->>>>>>> a6f2fd91
         PRECICE_DEBUG("Fill vertex distribution");
         auto &localIds = _mesh->getVertexDistribution()[0];
         for (int i = 0; i < _mesh->getVertexOffsets()[0]; i++) {
           localIds.push_back(i);
         }
-<<<<<<< HEAD
-        for (Rank rankSecondary : utils::IntraComm::allSecondaries()) {
-          // This always creates an entry for each slave
-          auto &slaveIds = _mesh->getVertexDistribution()[rankSecondary];
-          for (int i = _mesh->getVertexOffsets()[rankSecondary - 1]; i < _mesh->getVertexOffsets()[rankSecondary]; i++) {
-            slaveIds.push_back(i);
-=======
-        for (Rank secondaryRank : utils::MasterSlave::allSecondaryRanks()) {
+        for (Rank secondaryRank : utils::IntraComm::allSecondaryRanks()) {
           // This always creates an entry for each secondary rank
           auto &secondaryIds = _mesh->getVertexDistribution()[secondaryRank];
           for (int i = _mesh->getVertexOffsets()[secondaryRank - 1]; i < _mesh->getVertexOffsets()[secondaryRank]; i++) {
             secondaryIds.push_back(i);
->>>>>>> a6f2fd91
           }
         }
         PRECICE_ASSERT(_mesh->getVertexDistribution().size() == static_cast<decltype(_mesh->getVertexDistribution().size())>(utils::IntraComm::getSize()));
       }
     }
-<<<<<<< HEAD
   } else if (utils::IntraComm::isSecondary()) {
-=======
-  } else if (utils::MasterSlave::isSecondary()) {
->>>>>>> a6f2fd91
 
     // send number of own vertices
     PRECICE_DEBUG("Send number of vertices: {}", numberOfVertices);
@@ -301,13 +238,8 @@
   if (not _m2ns[0]->usesTwoLevelInitialization())
     return;
 
-<<<<<<< HEAD
-  // each rank sends its bb to master
-  if (utils::IntraComm::isSecondary()) { //slave
-=======
   // each secondary rank sends its bb to the primary rank
-  if (utils::MasterSlave::isSecondary()) { //secondary
->>>>>>> a6f2fd91
+  if (utils::IntraComm::isSecondary()) { //secondary
     PRECICE_ASSERT(_mesh->getBoundingBox().getDimension() == _mesh->getDimensions(), "The boundingbox of the local mesh is invalid!");
     com::CommunicateBoundingBox(utils::IntraComm::getCommunication()).sendBoundingBox(_mesh->getBoundingBox(), 0);
   } else { // Primary
@@ -321,29 +253,16 @@
     bbm.emplace(0, _mesh->getBoundingBox());
     PRECICE_ASSERT(!bbm.empty(), "The bounding box of the local mesh is invalid!");
 
-<<<<<<< HEAD
-    // master receives bbs from slaves and stores them in bbm
-    for (Rank rankSecondary : utils::IntraComm::allSecondaries()) {
-      // initialize bbm
-      bbm.emplace(rankSecondary, bb);
-      com::CommunicateBoundingBox(utils::IntraComm::getCommunication()).receiveBoundingBox(bbm.at(rankSecondary), rankSecondary);
-    }
-
-    // master sends number of ranks and bbm to the other master
-    _m2ns[0]->getPrimaryCommunication()->send(utils::IntraComm::getSize(), 0);
-    com::CommunicateBoundingBox(_m2ns[0]->getPrimaryCommunication()).sendBoundingBoxMap(bbm, 0);
-=======
     // primary rank receives bbs from secondary ranks and stores them in bbm
-    for (Rank secondaryRank : utils::MasterSlave::allSecondaryRanks()) {
+    for (Rank secondaryRank : utils::IntraComm::allSecondaryRanks()) {
       // initialize bbm
       bbm.emplace(secondaryRank, bb);
-      com::CommunicateBoundingBox(utils::MasterSlave::getCommunication()).receiveBoundingBox(bbm.at(secondaryRank), secondaryRank);
+      com::CommunicateBoundingBox(utils::IntraComm::getCommunication()).receiveBoundingBox(bbm.at(secondaryRank), secondaryRank);
     }
 
     // primary rank sends number of ranks and bbm to the other primary rank
-    _m2ns[0]->getPrimaryRankCommunication()->send(utils::MasterSlave::getSize(), 0);
+    _m2ns[0]->getPrimaryRankCommunication()->send(utils::IntraComm::getSize(), 0);
     com::CommunicateBoundingBox(_m2ns[0]->getPrimaryRankCommunication()).sendBoundingBoxMap(bbm, 0);
->>>>>>> a6f2fd91
   }
 
   // size of the feedbackmap
@@ -352,30 +271,18 @@
 
   std::map<int, std::vector<int>> remoteConnectionMap;
 
-<<<<<<< HEAD
   if (utils::IntraComm::isPrimary()) {
-
-    // master receives feedback map (map of other participant ranks -> connected ranks at this participant)
-    // from other participants master
-    _m2ns[0]->getPrimaryCommunication()->receive(connectedRanksList, 0);
-=======
-  if (utils::MasterSlave::isPrimary()) {
 
     // primary rank receives feedback map (map of other participant ranks -> connected ranks at this participant)
     // from other participants primary rank
     _m2ns[0]->getPrimaryRankCommunication()->receive(connectedRanksList, 0);
->>>>>>> a6f2fd91
     remoteConnectionMapSize = connectedRanksList.size();
 
     for (auto &rank : connectedRanksList) {
       remoteConnectionMap[rank] = {-1};
     }
     if (remoteConnectionMapSize != 0) {
-<<<<<<< HEAD
-      com::CommunicateBoundingBox(_m2ns[0]->getPrimaryCommunication()).receiveConnectionMap(remoteConnectionMap, 0);
-=======
       com::CommunicateBoundingBox(_m2ns[0]->getPrimaryRankCommunication()).receiveConnectionMap(remoteConnectionMap, 0);
->>>>>>> a6f2fd91
     }
 
     // broadcast the received feedbackMap
@@ -394,11 +301,7 @@
       }
     }
 
-<<<<<<< HEAD
-  } else { // Secondary
-=======
   } else { // Secondary rank
->>>>>>> a6f2fd91
 
     utils::IntraComm::getCommunication()->broadcast(connectedRanksList, 0);
 
