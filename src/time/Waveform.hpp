--- conflicted
+++ resolved
@@ -35,7 +35,6 @@
    * @brief Called, when moving to the next time window. All entries in _timeWindows are shifted. The new entry is initialized as the value from the last window (= constant extrapolation)
    */
   void moveToNextWindow(int order = 0);
-<<<<<<< HEAD
 
   /**
    * @brief sample Waveform
@@ -43,8 +42,6 @@
    * @param order interpolation order being used.
    */
   Eigen::VectorXd sample(double normalizedDt, int order = 0);
-=======
->>>>>>> f7be22c4
 
   /**
    * @brief getter for Eigen::MatrixXd containing data of current and past time windows. Each column represents a sample in time, with col(0)
@@ -74,16 +71,6 @@
    */
   int numberOfData();
 
-<<<<<<< HEAD
-private:
-  /// Data values of time windows.
-  Eigen::MatrixXd _timeWindows;
-
-  /// number of valid samples in _timeWindows
-  int _numberOfValidSamples;
-
-=======
->>>>>>> f7be22c4
   mutable logging::Logger _log{"time::Waveform"};
 
   /**
@@ -95,7 +82,6 @@
    * @param order Order of the extrapolation scheme to be used.
    */
   Eigen::VectorXd extrapolateData(int order);
-<<<<<<< HEAD
 
   /**
    * @brief Interpolates data inside current time time window using an interpolation scheme of given order.
@@ -104,8 +90,6 @@
    * @param normalizedDt time where the sampling inside the window happens. 0 refers to the beginning of the window and 1 to the end.
    */
   Eigen::VectorXd interpolateData(int order, double normalizedDt);
-=======
->>>>>>> f7be22c4
 };
 
 } // namespace time
