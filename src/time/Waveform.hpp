--- conflicted
+++ resolved
@@ -20,22 +20,13 @@
 
   /**
    * @brief Waveform object which stores data of current and past time windows for performing extrapolation.
-<<<<<<< HEAD
-   * @param initializedNumberOfData defines how many pieces of data one sample in time consists of
-=======
    * @param dataCount defines how many pieces of data one sample in time consists of
->>>>>>> 291042ea
    * @param extrapolatioOrder defines the maximum extrapolation order supported by this Waveform and reserves storage correspondingly
    * @param interpolationOrder defines the maximum interpolation order supported by this Waveform and reserves storage correspondingly
    */
-<<<<<<< HEAD
-  Waveform(const int initializedNumberOfData,
+  Waveform(const int dataCount,
            const int extrapolationOrder,
            const int interpolationOrder);
-=======
-  Waveform(const int dataCount,
-           const int extrapolationOrder);
->>>>>>> 291042ea
 
   /**
    * @brief Updates entry in _timeWindows corresponding to this window with given data
@@ -47,15 +38,12 @@
    * @brief Called, when moving to the next time window. All entries in _timeWindows are shifted. The new entry is initialized as the value from the last window (= constant extrapolation)
    */
   void moveToNextWindow();
-<<<<<<< HEAD
 
   /**
    * @brief sample Waveform. Uses interpolation with Waveform's interpolation order, if necessary
    * @param normalizedDt time where the sampling inside the window happens. 0 refers to the beginning of the window and 1 to the end.
    */
   Eigen::VectorXd sample(const double normalizedDt);
-=======
->>>>>>> 291042ea
 
   /**
    * @brief getter for data at the current time window.
@@ -69,27 +57,16 @@
   /// extrapolation order for this waveform
   const int _extrapolationOrder;
 
-  /// number of stored samples in _timeWindowsStorage
-  int _numberOfStoredSamples;
-
-  /// extrapolation order for this waveform
-  const int _extrapolationOrder;
-
   /// interpolation order for this waveform
   const int _interpolationOrder;
 
-  /// number of valid samples in _timeWindows
-  int _numberOfValidSamples;
+  /// number of stored samples in _timeWindowsStorage
+  int _numberOfStoredSamples;
 
   /**
    * @brief returns number samples in time this waveform can store
    */
   int sizeOfSampleStorage();
-
-  /**
-   * @brief returns number of valid samples in time stored by this waveform
-   */
-  int numberOfValidSamples();
 
   /**
    * @brief returns number of data per sample in time stored by this waveform
@@ -105,7 +82,6 @@
    * If order two is required, but only two samples are available, the extrapolation order is automatically reduced to one.
    */
   Eigen::VectorXd extrapolateData();
-<<<<<<< HEAD
 
   /**
    * @brief Interpolates data inside current time window using an interpolation scheme of the order of this Waveform.
@@ -113,8 +89,6 @@
    * @param normalizedDt time where the sampling inside the window happens. 0 refers to the beginning of the window and 1 to the end.
    */
   Eigen::VectorXd interpolateData(const double normalizedDt);
-=======
->>>>>>> 291042ea
 };
 
 } // namespace time
