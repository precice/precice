#pragma once

#include <Eigen/Core>
#include "logging/Logger.hpp"

namespace precice {

namespace testing {
// Forward declaration to friend the boost test struct
class WaveformFixture;
} // namespace testing

namespace time {

class Waveform {
  friend class testing::WaveformFixture; // Make the fixture friend of this class
public:
  /// To be used, when the interpolation order is not defined for this Waveform.
  static const int UNDEFINED_INTERPOLATION_ORDER;

  /**
   * @brief Waveform object which stores values of current and past time windows for performing extrapolation. 
   *
   * Storage still needs to be initialized with Waveform::initialize, before the Waveform can be used.
   *
   * @param extrapolatioOrder defines the maximum extrapolation order supported by this Waveform and reserves storage correspondingly
   * @param interpolationOrder defines the maximum interpolation order supported by this Waveform and reserves storage correspondingly
   */
<<<<<<< HEAD
  Waveform(const int valuesSize,
           const int extrapolationOrder,
           const int interpolationOrder);
=======
  Waveform(const int extrapolationOrder);

  /**
   * @brief Used to initialize _timeWindowsStorage according to required size.
   * @param valuesSize defines how many values one sample in time consists of
   */
  void initialize(const int valuesSize);
>>>>>>> eb035ffb

  /**
   * @brief Updates entry in _timeWindows corresponding to this window with given values
   * @param values new sample for this time window
   */
  void store(const Eigen::VectorXd &values);

  /**
   * @brief Called, when moving to the next time window. All entries in _timeWindows are shifted. The new entry is initialized as the value from the last window (= constant extrapolation)
   */
  void moveToNextWindow();

  /**
   * @brief sample Waveform. Uses interpolation with Waveform's interpolation order, if necessary
   * @param normalizedDt time where the sampling inside the window happens. 0 refers to the beginning of the window and 1 to the end.
   */
  Eigen::VectorXd sample(const double normalizedDt);

  /**
   * @brief getter for values at the current time window.
   */
  const Eigen::VectorXd getInitialGuess();

private:
  /// Set by initialize. Used for consistency checks.
  bool _storageIsInitialized = false;

  /// Stores values for several time windows.
  Eigen::MatrixXd _timeWindowsStorage;

  /// extrapolation order for this waveform
  const int _extrapolationOrder;

  /// interpolation order for this waveform
  const int _interpolationOrder;

  /// number of stored samples in _timeWindowsStorage
  int _numberOfStoredSamples;

  /**
   * @brief returns number samples in time this waveform can store
   */
  int sizeOfSampleStorage();

  /**
   * @brief returns number of values per sample in time stored by this waveform
   */
  int valuesSize();

  mutable logging::Logger _log{"time::Waveform"};

  /**
   * @brief Extrapolates values from _timeWindowsStorage using an extrapolation scheme of given order. 
   * 
   * If the order condition cannot be satisfied, since there are not enough samples available, the order is automatically reduced.
   * If order two is required, but only two samples are available, the extrapolation order is automatically reduced to one.
   */
  Eigen::VectorXd extrapolate();

  /**
   * @brief Interpolates values inside current time window using _timeWindowsStorage and an interpolation scheme of the order of this Waveform.
   *
   * @param normalizedDt time where the sampling inside the window happens. 0 refers to the beginning of the window and 1 to the end.
   */
  Eigen::VectorXd interpolate(const double normalizedDt);
};

} // namespace time
} // namespace precice<|MERGE_RESOLUTION|>--- conflicted
+++ resolved
@@ -26,19 +26,14 @@
    * @param extrapolatioOrder defines the maximum extrapolation order supported by this Waveform and reserves storage correspondingly
    * @param interpolationOrder defines the maximum interpolation order supported by this Waveform and reserves storage correspondingly
    */
-<<<<<<< HEAD
-  Waveform(const int valuesSize,
-           const int extrapolationOrder,
+  Waveform(const int extrapolationOrder,
            const int interpolationOrder);
-=======
-  Waveform(const int extrapolationOrder);
 
   /**
    * @brief Used to initialize _timeWindowsStorage according to required size.
    * @param valuesSize defines how many values one sample in time consists of
    */
   void initialize(const int valuesSize);
->>>>>>> eb035ffb
 
   /**
    * @brief Updates entry in _timeWindows corresponding to this window with given values
