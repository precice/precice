--- conflicted
+++ resolved
@@ -44,15 +44,12 @@
   /// Data values of time windows.
   Eigen::MatrixXd _timeWindows;
 
-<<<<<<< HEAD
   /// extrapolation order for this waveform
   const int _extrapolationOrder;
 
   /// number of valid samples in _timeWindows
   int _numberOfValidSamples;
 
-=======
->>>>>>> 099a76ad
   /**
    * @brief returns number of samples in time stored by this waveform
    */
@@ -61,14 +58,11 @@
   /**
    * @brief returns number of valid samples in time stored by this waveform
    */
-<<<<<<< HEAD
   int numberOfValidSamples();
 
   /**
    * @brief returns number of data per sample in time stored by this waveform
    */
-=======
->>>>>>> 099a76ad
   int numberOfData(); // @todo bad naming, consider renaming. See https://github.com/precice/precice/pull/1094#pullrequestreview-771715472
 
   mutable logging::Logger _log{"time::Waveform"};
@@ -78,8 +72,6 @@
    * 
    * If the order condition cannot be satisfied, since there are not enough samples available, the order is automatically reduced.
    * If order two is required, but only two samples are available, the extrapolation order is automatically reduced to one.
-   * 
-   * @param order Order of the extrapolation scheme to be used.
    */
   Eigen::VectorXd extrapolateData();
 };
