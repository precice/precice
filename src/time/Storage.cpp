--- conflicted
+++ resolved
@@ -83,21 +83,14 @@
 
 void Storage::clear(bool keepWindowStart)
 {
-<<<<<<< HEAD
-  PRECICE_ASSERT(nTimes() > 0, "Storage does not contain any data!");
-  Eigen::VectorXd keep = getValuesAtBeginning(); // we keep data at _storageDict[0.0]
-  _sampleStorage.clear();
-  _sampleStorage.emplace_back(std::make_pair(WINDOW_START, keep));
-=======
   if (keepWindowStart) {
     PRECICE_ASSERT(nTimes() > 0, "Storage does not contain any data!");
-    Eigen::VectorXd keep = _sampleStorage.front().second; // we keep data at _storageDict[0.0]
+    Eigen::VectorXd keep = getValuesAtBeginning(); // we keep data at _storageDict[0.0]
     _sampleStorage.clear();
     _sampleStorage.emplace_back(std::make_pair(WINDOW_START, keep));
   } else {
     _sampleStorage.clear();
   }
->>>>>>> bfcf9601
 }
 
 Eigen::VectorXd Storage::getValuesAtOrAfter(double before)
