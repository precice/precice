--- conflicted
+++ resolved
@@ -27,11 +27,7 @@
       return sample.second;
     }
   }
-<<<<<<< HEAD
   PRECICE_ASSERT(false, "no values found!", time, getTimes());
-=======
-  PRECICE_ASSERT(false, "no values found!", time);
->>>>>>> abadc5e8
 }
 
 void Storage::setValuesAtTime(double time, Eigen::VectorXd values, bool mustOverwriteExisting)
@@ -90,12 +86,7 @@
 {
   if (keepWindowStart) {
     PRECICE_ASSERT(nTimes() > 0, "Storage does not contain any data!");
-<<<<<<< HEAD
-    Eigen::VectorXd keep;
-    keep = getValuesAtBeginning(); // we keep data at _storageDict[0.0]
-=======
     Eigen::VectorXd keep = getValuesAtBeginning(); // we keep data at _storageDict[0.0]
->>>>>>> abadc5e8
     _sampleStorage.clear();
     _sampleStorage.emplace_back(std::make_pair(WINDOW_START, keep));
   } else {
@@ -133,11 +124,7 @@
 
 Eigen::VectorXd Storage::computeExtrapolation()
 {
-<<<<<<< HEAD
   if (_extrapolationOrder == 0 || _extrapolationOrder == cplscheme::CouplingScheme::UNDEFINED_EXTRAPOLATION_ORDER) {
-=======
-  if (_extrapolationOrder == 0) {
->>>>>>> abadc5e8
     return getValuesAtEnd(); // use values at end of window as initial guess for next
   } else if (_extrapolationOrder == 1) {
     return 2 * getValuesAtEnd() - getValuesAtBeginning(); // use linear extrapolation from window at beginning and end of window.
