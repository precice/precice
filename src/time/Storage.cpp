#include <boost/range.hpp>

#include <unsupported/Eigen/Splines>
#include "cplscheme/CouplingScheme.hpp"
#include "math/differences.hpp"
#include "time/Storage.hpp"
#include "utils/assertion.hpp"

namespace precice::time {

const double Storage::WINDOW_START = 0.0;

const double Storage::WINDOW_END = 1.0;

Storage::Storage()
<<<<<<< HEAD
    : _stampleStorage{}, _extrapolationOrder{0}, _interpolationOrder(0)
=======
    : _stampleStorage{}
>>>>>>> 7b7db62e
{
}

void Storage::initialize(time::Sample sample)
{
  _stampleStorage.emplace_back(Stample{WINDOW_START, sample});
  _stampleStorage.emplace_back(Stample{WINDOW_END, sample});
}

void Storage::setSampleAtTime(double time, Sample sample)
{
  PRECICE_ASSERT(not sample.values.hasNaN());
  PRECICE_ASSERT(math::smallerEquals(WINDOW_START, time), "Setting sample outside of valid range!");
  PRECICE_ASSERT(math::smallerEquals(time, WINDOW_END), "Setting sample outside of valid range!");
  // check if key "time" exists.
  auto existingSample = std::find_if(_stampleStorage.begin(), _stampleStorage.end(), [&time](const auto &s) { return math::equals(s.timestamp, time); });
  if (existingSample == _stampleStorage.end()) { // key does not exist yet
    PRECICE_ASSERT(math::smaller(maxStoredNormalizedDt(), time), maxStoredNormalizedDt(), time, "Trying to write sample with a time that is too small. Please use clear(), if you want to write new samples to the storage.");
    _stampleStorage.emplace_back(Stample{time, sample});
  } else { // overwrite sample at "time"
    for (auto &stample : _stampleStorage) {
      if (math::equals(stample.timestamp, time)) {
        stample.sample = sample;
        return;
      }
    }
    PRECICE_ASSERT(false, "unreachable!");
  }
}

<<<<<<< HEAD
void Storage::setExtrapolationOrder(int extrapolationOrder)
{
  _extrapolationOrder = extrapolationOrder;
}

void Storage::setInterpolationOrder(int interpolationOrder)
{
  _interpolationOrder = interpolationOrder;
}

=======
>>>>>>> 7b7db62e
double Storage::maxStoredNormalizedDt() const
{
  if (_stampleStorage.size() == 0) {
    return -1; // invalid return
  } else {
    return _stampleStorage.back().timestamp;
  }
}

int Storage::nTimes() const
{
  return _stampleStorage.size();
}

int Storage::nDofs() const
{
  PRECICE_ASSERT(_stampleStorage.size() > 0);
  return _stampleStorage[0].sample.values.size();
}

void Storage::move()
{
  PRECICE_ASSERT(nTimes() > 0);
  auto sampleAtBeginning = getSampleAtEnd();
  auto sampleAtEnd       = getSampleAtEnd();
  _stampleStorage.clear();
  _stampleStorage.emplace_back(time::Stample{WINDOW_START, std::move(sampleAtBeginning)});
  _stampleStorage.emplace_back(time::Stample{WINDOW_END, std::move(sampleAtEnd)});
}

void Storage::trim()
{
  PRECICE_ASSERT(!_stampleStorage.empty(), "Storage does not contain any data!");
  PRECICE_ASSERT(_stampleStorage.front().timestamp == time::Storage::WINDOW_START);
  _stampleStorage.erase(++_stampleStorage.begin(), _stampleStorage.end());
}

Eigen::VectorXd Storage::getValuesAtOrAfter(double before) const
{
  auto stample = std::find_if(_stampleStorage.begin(), _stampleStorage.end(), [&before](const auto &s) { return math::greaterEquals(s.timestamp, before); });
  PRECICE_ASSERT(stample != _stampleStorage.end(), "no values found!");

  return stample->sample.values;
}

//@todo merge getValuesAtOrAfter and getGradientsAtOrAfter into getSampleAtOrAfter, then let user draw data from Sample
Eigen::MatrixXd Storage::getGradientsAtOrAfter(double before) const
{
  auto stample = std::find_if(_stampleStorage.begin(), _stampleStorage.end(), [&before](const auto &s) { return math::greaterEquals(s.timestamp, before); });
  PRECICE_ASSERT(stample != _stampleStorage.end(), "no values found!");

  return stample->sample.gradients;
}

Eigen::VectorXd Storage::getTimes() const
{
  auto times = Eigen::VectorXd(nTimes());
  for (int i = 0; i < times.size(); i++) {
    times[i] = _stampleStorage[i].timestamp;
  }
  return times;
}

std::pair<Eigen::VectorXd, Eigen::MatrixXd> Storage::getTimesAndValues() const
{
  auto times  = Eigen::VectorXd(nTimes());
  auto values = Eigen::MatrixXd(nDofs(), nTimes());
  for (int i = 0; i < times.size(); i++) {
    times[i]      = _stampleStorage[i].timestamp;
    values.col(i) = _stampleStorage[i].sample.values;
  }
  return std::make_pair(times, values);
}

<<<<<<< HEAD
time::Sample Storage::computeExtrapolation()
{
  if (_extrapolationOrder == 0) {
    return getSampleAtEnd(); // use values at end of window as initial guess for next
  } else if (_extrapolationOrder == 1) {
    auto s0 = getSampleAtBeginning();
    auto s1 = getSampleAtEnd();
    return time::Sample{s1.dataDims, 2 * s1.values - s0.values, 2 * s1.gradients - s0.gradients}; // use linear extrapolation from window at beginning and end of window.
  }
  PRECICE_UNREACHABLE("Invalid _extrapolationOrder")
}

// helper function to compute x(t) from given data (x0,t0), (x1,t1), ..., (xn,tn) via B-spline interpolation (implemented using Eigen).
Eigen::VectorXd Storage::bSplineInterpolationAt(double t, Eigen::VectorXd ts, Eigen::MatrixXd xs, int splineDegree)
{
  // organize data in columns. Each column represents one sample in time.
  PRECICE_ASSERT(xs.cols() == ts.size());
  const int ndofs = xs.rows(); // number of dofs. Each dof needs it's own interpolant.

  Eigen::VectorXd interpolated(ndofs);

  const int splineDimension = 1;

  for (int i = 0; i < ndofs; i++) {
    auto spline     = Eigen::SplineFitting<Eigen::Spline<double, splineDimension>>::Interpolate(xs.row(i), splineDegree, ts);
    interpolated[i] = spline(t)[0]; // get component of spline associated with xs.row(i)
  }

  return interpolated;
}

Eigen::VectorXd Storage::sampleAt(double normalizedDt)
{
  const int usedOrder = computeUsedOrder(_interpolationOrder, nTimes());

  PRECICE_ASSERT(math::equals(this->maxStoredNormalizedDt(), time::Storage::WINDOW_END), this->maxStoredNormalizedDt()); // sampling is only allowed, if a window is complete.

  if (_interpolationOrder == 0) {
    return this->getValuesAtOrAfter(normalizedDt);
  }

  PRECICE_ASSERT(usedOrder >= 1);

  auto data = getTimesAndValues();
  return bSplineInterpolationAt(normalizedDt, data.first, data.second, usedOrder);
}

Eigen::MatrixXd Storage::sampleGradientsAt(double normalizedDt)
{
  const int usedOrder = computeUsedOrder(_interpolationOrder, nTimes());

  PRECICE_ASSERT(math::equals(this->maxStoredNormalizedDt(), time::Storage::WINDOW_END), this->maxStoredNormalizedDt()); // sampling is only allowed, if a window is complete.

  if (_interpolationOrder == 0) {
    return this->getGradientsAtOrAfter(normalizedDt);
  }

  PRECICE_WARN("You specified interpolation degree of {}, but only degree 0 is supported for gradient interpolation"); // @todo implement this like for sampleAt
  return this->getGradientsAtOrAfter(normalizedDt);
}

int Storage::computeUsedOrder(int requestedOrder, int numberOfAvailableSamples)
{
  int usedOrder = -1;
  PRECICE_ASSERT(requestedOrder <= 3);
  if (requestedOrder == 0 || numberOfAvailableSamples < 2) {
    usedOrder = 0;
  } else if (requestedOrder == 1 || numberOfAvailableSamples < 3) {
    usedOrder = 1;
  } else if (requestedOrder == 2 || numberOfAvailableSamples < 4) {
    usedOrder = 2;
  } else if (requestedOrder == 3 || numberOfAvailableSamples < 5) {
    usedOrder = 3;
  } else {
    PRECICE_ASSERT(false); // not supported
  }
  return usedOrder;
}

=======
>>>>>>> 7b7db62e
time::Sample Storage::getSampleAtBeginning()
{
  return _stampleStorage.front().sample;
}

time::Sample Storage::getSampleAtEnd()
{
  return _stampleStorage.back().sample;
}

} // namespace precice::time<|MERGE_RESOLUTION|>--- conflicted
+++ resolved
@@ -13,11 +13,7 @@
 const double Storage::WINDOW_END = 1.0;
 
 Storage::Storage()
-<<<<<<< HEAD
-    : _stampleStorage{}, _extrapolationOrder{0}, _interpolationOrder(0)
-=======
-    : _stampleStorage{}
->>>>>>> 7b7db62e
+    : _stampleStorage{}, _interpolationOrder(0)
 {
 }
 
@@ -48,19 +44,11 @@
   }
 }
 
-<<<<<<< HEAD
-void Storage::setExtrapolationOrder(int extrapolationOrder)
-{
-  _extrapolationOrder = extrapolationOrder;
-}
-
 void Storage::setInterpolationOrder(int interpolationOrder)
 {
   _interpolationOrder = interpolationOrder;
 }
 
-=======
->>>>>>> 7b7db62e
 double Storage::maxStoredNormalizedDt() const
 {
   if (_stampleStorage.size() == 0) {
@@ -133,19 +121,6 @@
     values.col(i) = _stampleStorage[i].sample.values;
   }
   return std::make_pair(times, values);
-}
-
-<<<<<<< HEAD
-time::Sample Storage::computeExtrapolation()
-{
-  if (_extrapolationOrder == 0) {
-    return getSampleAtEnd(); // use values at end of window as initial guess for next
-  } else if (_extrapolationOrder == 1) {
-    auto s0 = getSampleAtBeginning();
-    auto s1 = getSampleAtEnd();
-    return time::Sample{s1.dataDims, 2 * s1.values - s0.values, 2 * s1.gradients - s0.gradients}; // use linear extrapolation from window at beginning and end of window.
-  }
-  PRECICE_UNREACHABLE("Invalid _extrapolationOrder")
 }
 
 // helper function to compute x(t) from given data (x0,t0), (x1,t1), ..., (xn,tn) via B-spline interpolation (implemented using Eigen).
@@ -215,8 +190,6 @@
   return usedOrder;
 }
 
-=======
->>>>>>> 7b7db62e
 time::Sample Storage::getSampleAtBeginning()
 {
   return _stampleStorage.front().sample;
