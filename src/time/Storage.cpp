--- conflicted
+++ resolved
@@ -16,12 +16,8 @@
 
 Storage &Storage::operator=(const Storage &other)
 {
-<<<<<<< HEAD
   this->clear();
-=======
-  this->_stampleStorage.clear();
   this->_degree = other.getInterpolationDegree();
->>>>>>> 9022bd5e
   for (const auto &stample : other.stamples()) {
     this->setSampleAtTime(stample.timestamp, stample.sample);
   }
@@ -61,16 +57,7 @@
   _degree = interpolationDegree;
 }
 
-<<<<<<< HEAD
 double Storage::maxStoredTime() const
-=======
-int Storage::getInterpolationDegree() const
-{
-  return _degree;
-}
-
-double Storage::maxStoredNormalizedDt() const
->>>>>>> 9022bd5e
 {
   if (_stampleStorage.size() == 0) {
     return -1; // invalid return
@@ -150,31 +137,31 @@
   return std::make_pair(times, values);
 }
 
-Eigen::VectorXd Storage::sample(double normalizedDt) const
+Eigen::VectorXd Storage::sample(double time) const
 {
   const int usedDegree = computeUsedDegree(_degree, nTimes());
 
   if (usedDegree == 0) {
-    return this->getSampleAtOrAfter(normalizedDt).values;
+    return this->getSampleAtOrAfter(time).values;
   }
 
   PRECICE_ASSERT(usedDegree >= 1);
 
   auto data = getTimesAndValues();
 
-  return math::bspline::interpolateAt(data.first, data.second, usedDegree, normalizedDt);
+  return math::bspline::interpolateAt(data.first, data.second, usedDegree, time);
 }
 
-Eigen::MatrixXd Storage::sampleGradients(double normalizedDt) const
+Eigen::MatrixXd Storage::sampleGradients(double time) const
 {
   const int usedDegree = computeUsedDegree(_degree, nTimes());
 
   if (usedDegree == 0) {
-    return this->getSampleAtOrAfter(normalizedDt).gradients;
+    return this->getSampleAtOrAfter(time).gradients;
   }
 
   PRECICE_WARN("You specified interpolation degree of {}, but only degree 0 is supported for gradient interpolation", usedDegree); // @todo implement this like for sampleAt
-  return this->getSampleAtOrAfter(normalizedDt).gradients;
+  return this->getSampleAtOrAfter(time).gradients;
 }
 
 int Storage::computeUsedDegree(int requestedDegree, int numberOfAvailableSamples) const
