#include <boost/range.hpp>

#include "cplscheme/CouplingScheme.hpp"
#include "math/Bspline.hpp"
#include "math/differences.hpp"
#include "time/Storage.hpp"
#include "time/Time.hpp"
#include "utils/assertion.hpp"

namespace precice::time {

Storage::Storage()
    : _stampleStorage{}, _degree(0)
{
}

Storage &Storage::operator=(const Storage &other)
{
  this->clear();
  this->_degree = other.getInterpolationDegree();
  for (const auto &stample : other.stamples()) {
    this->setSampleAtTime(stample.timestamp, stample.sample);
  }
  return *this;
}

void Storage::setSampleAtTime(double time, const Sample &sample)
{
  // The spline has to be recomputed, since the underlying data has changed
  _bspline.reset();

  if (_stampleStorage.empty()) {
    _stampleStorage.emplace_back(Stample{time, sample});
    return;
  }

  const double currentWindowStart = _stampleStorage.front().timestamp;

  PRECICE_ASSERT(not sample.values.hasNaN());
  PRECICE_ASSERT(math::smallerEquals(currentWindowStart, time), "Setting sample outside of valid range!", currentWindowStart, time);
  // check if key "time" exists.
  auto existingSample = std::find_if(_stampleStorage.begin(), _stampleStorage.end(), [&time](const auto &s) { return math::equals(s.timestamp, time); });
  if (existingSample == _stampleStorage.end()) { // key does not exist yet
    PRECICE_ASSERT(math::smaller(maxStoredTime(), time), maxStoredTime(), time, "Trying to write sample with a time that is too small. Please use clear(), if you want to write new samples to the storage.");
    _stampleStorage.emplace_back(Stample{time, sample});
  } else {
    // Overriding sample
    existingSample->sample = sample;
  }
}

void Storage::setAllSamples(const Sample &sample)
{
  for (auto &stample : _stampleStorage) {
    stample.sample = sample;
  }
}

void Storage::setInterpolationDegree(int interpolationDegree)
{
  PRECICE_ASSERT(interpolationDegree >= Time::MIN_WAVEFORM_DEGREE);
  _degree = interpolationDegree;

  // The spline has to be recomputed, since the underlying data has changed
  _bspline.reset();
}

int Storage::getInterpolationDegree() const
{
  return _degree;
}

double Storage::maxStoredTime() const
{
  if (_stampleStorage.size() == 0) {
    return -1; // invalid return
  } else {
    return _stampleStorage.back().timestamp;
  }
}

int Storage::nTimes() const
{
  return _stampleStorage.size();
}

int Storage::nDofs() const
{
  PRECICE_ASSERT(_stampleStorage.size() > 0);
  return _stampleStorage[0].sample.values.size();
}

void Storage::move()
{
  PRECICE_ASSERT(nTimes() >= 2, "Calling Storage::move() is only allowed, if there is a sample at the beginning and at the end. This ensures that this function is only called at the end of the window.", getTimes());
  PRECICE_ASSERT(!_stampleStorage.empty(), "Storage does not contain any data!");
  const double nextWindowStart = _stampleStorage.back().timestamp;
  _stampleStorage.erase(_stampleStorage.begin(), --_stampleStorage.end());
  PRECICE_ASSERT(nextWindowStart == _stampleStorage.front().timestamp);

  // The spline has to be recomputed, since the underlying data has changed
  _bspline.reset();
}

void Storage::trim()
{
  PRECICE_ASSERT(!_stampleStorage.empty(), "Storage does not contain any data!");
  const double thisWindowStart = _stampleStorage.front().timestamp;
  _stampleStorage.erase(++_stampleStorage.begin(), _stampleStorage.end());
  PRECICE_ASSERT(_stampleStorage.size() == 1);
  PRECICE_ASSERT(thisWindowStart == _stampleStorage.front().timestamp);

  // The spline has to be recomputed, since the underlying data has changed
  _bspline.reset();
}

void Storage::clear()
{
  _stampleStorage.clear();
  PRECICE_ASSERT(_stampleStorage.size() == 0);

  // The spline has to be recomputed, since the underlying data has changed
  _bspline.reset();
}

void Storage::clearExceptLast()
{
  if (_stampleStorage.empty()) {
    return;
  }
  _stampleStorage.erase(_stampleStorage.begin(), --_stampleStorage.end());

  // The spline has to be recomputed, since the underlying data has changed
  _bspline.reset();
}

void Storage::trimBefore(double time)
{
  auto beforeTime = [time](const auto &s) { return math::smaller(s.timestamp, time); };
  _stampleStorage.erase(std::remove_if(_stampleStorage.begin(), _stampleStorage.end(), beforeTime), _stampleStorage.end());

  // The spline has to be recomputed, since the underlying data has changed
  _bspline.reset();
}

void Storage::trimAfter(double time)
{
  auto afterTime = [time](const auto &s) { return math::greater(s.timestamp, time); };
  _stampleStorage.erase(std::remove_if(_stampleStorage.begin(), _stampleStorage.end(), afterTime), _stampleStorage.end());

  // The spline has to be recomputed, since the underlying data has changed
  _bspline.reset();
}

Sample Storage::getSampleAtOrAfter(double before) const
{
  PRECICE_TRACE(before);
  if (nTimes() == 1) {
    return _stampleStorage.front().sample; // @todo in this case the name getSampleAtOrAfter does not fit, because _stampleStorage.front().sample is returned for any time before.
  } else {
    auto stample = std::find_if(_stampleStorage.begin(), _stampleStorage.end(), [&before](const auto &s) { return math::greaterEquals(s.timestamp, before); });
    PRECICE_ASSERT(stample != _stampleStorage.end(), "no values found!");
    return stample->sample;
  }
}

Eigen::VectorXd Storage::getTimes() const
{
  auto times = Eigen::VectorXd(nTimes());
  for (int i = 0; i < times.size(); i++) {
    times[i] = _stampleStorage[i].timestamp;
  }
  return times;
}

bool Storage::empty() const
{
  return _stampleStorage.empty();
}

const time::Stample &Storage::last() const
{
  PRECICE_ASSERT(!_stampleStorage.empty());
  return _stampleStorage[_stampleStorage.size() - 1];
}

std::pair<Eigen::VectorXd, Eigen::MatrixXd> Storage::getTimesAndValues() const
{
  auto times  = Eigen::VectorXd(nTimes());
  auto values = Eigen::MatrixXd(nDofs(), nTimes());
  for (int i = 0; i < times.size(); i++) {
    times[i]      = _stampleStorage[i].timestamp;
    values.col(i) = _stampleStorage[i].sample.values;
  }
  return std::make_pair(times, values);
}

Eigen::VectorXd Storage::sample(double time) const
{
  PRECICE_ASSERT(this->nTimes() != 0, "There are no samples available");
  const int usedDegree = computeUsedDegree(_degree, nTimes());

  if (usedDegree == 0) {
    return this->getSampleAtOrAfter(time).values;
  }

  PRECICE_ASSERT(usedDegree >= 1);

  // Find existing samples
  for (const auto &stample : _stampleStorage) {
    if (math::equals(stample.timestamp, time)) {
      return stample.sample.values;
    }
    if (math::greater(stample.timestamp, time)) {
      break;
    }
  }

  //Create a new bspline if _bspline does not already contain a spline
  if (!_bspline.has_value()) {
    auto [times, values] = getTimesAndValues();
    _bspline.emplace(times, values, usedDegree);
  }

  return _bspline.value().interpolateAt(time);
}

Eigen::MatrixXd Storage::sampleGradients(double time) const
{
  const int usedDegree = computeUsedDegree(_degree, nTimes());

  if (usedDegree == 0) {
    return this->getSampleAtOrAfter(time).gradients;
  }

  PRECICE_WARN("You specified interpolation degree of {}, but only degree 0 is supported for gradient interpolation", usedDegree); // @todo implement this like for sampleAt
  return this->getSampleAtOrAfter(time).gradients;
}

int Storage::computeUsedDegree(int requestedDegree, int numberOfAvailableSamples) const
{
  return std::min(requestedDegree, numberOfAvailableSamples - 1);
}

time::Sample Storage::getSampleAtBeginning()
{
  return _stampleStorage.front().sample;
}

time::Sample Storage::getSampleAtEnd()
{
  return _stampleStorage.back().sample;
}

<<<<<<< HEAD
int Storage::findTimeId(double time) const
{
  size_t i = 0;
  PRECICE_ASSERT(_stampleStorage.size() > 0, _stampleStorage.size(), i);
  while (math::smallerEquals(_stampleStorage.at(i).timestamp, time)) {
    if (math::equals(_stampleStorage.at(i).timestamp, time)) {
      return i;
    }
    i++;
    PRECICE_ASSERT(_stampleStorage.size() > i, _stampleStorage.size(), i);
  }
  return -1; // time not found in times
}

=======
>>>>>>> 294cf77e
} // namespace precice::time<|MERGE_RESOLUTION|>--- conflicted
+++ resolved
@@ -252,21 +252,4 @@
   return _stampleStorage.back().sample;
 }
 
-<<<<<<< HEAD
-int Storage::findTimeId(double time) const
-{
-  size_t i = 0;
-  PRECICE_ASSERT(_stampleStorage.size() > 0, _stampleStorage.size(), i);
-  while (math::smallerEquals(_stampleStorage.at(i).timestamp, time)) {
-    if (math::equals(_stampleStorage.at(i).timestamp, time)) {
-      return i;
-    }
-    i++;
-    PRECICE_ASSERT(_stampleStorage.size() > i, _stampleStorage.size(), i);
-  }
-  return -1; // time not found in times
-}
-
-=======
->>>>>>> 294cf77e
 } // namespace precice::time