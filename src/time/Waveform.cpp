--- conflicted
+++ resolved
@@ -26,39 +26,7 @@
 
 Eigen::VectorXd Waveform::sample(double time) const
 {
-<<<<<<< HEAD
-  const int usedDegree = computeUsedDegree(_degree, _timeStepsStorage.nTimes());
-
-  if (usedDegree == 0) {
-    return this->_timeStepsStorage.getSampleAtOrAfter(time).values;
-  }
-
-  PRECICE_ASSERT(usedDegree >= 1);
-
-  const auto data = _timeStepsStorage.getTimesAndValues();
-
-  return math::bspline::interpolateAt(data.first, data.second, usedDegree, time);
-}
-
-int Waveform::computeUsedDegree(int requestedDegree, int numberOfAvailableSamples) const
-{
-  int usedDegree = -1;
-  PRECICE_ASSERT(requestedDegree <= 3);
-  if (requestedDegree == 0 || numberOfAvailableSamples < 2) {
-    usedDegree = 0;
-  } else if (requestedDegree == 1 || numberOfAvailableSamples < 3) {
-    usedDegree = 1;
-  } else if (requestedDegree == 2 || numberOfAvailableSamples < 4) {
-    usedDegree = 2;
-  } else if (requestedDegree == 3 || numberOfAvailableSamples < 5) {
-    usedDegree = 3;
-  } else {
-    PRECICE_ASSERT(false); // not supported
-  }
-  return usedDegree;
-=======
-  return _timeStepsStorage.sample(normalizedDt);
->>>>>>> 9022bd5e
+  return _timeStepsStorage.sample(time);
 }
 
 } // namespace precice::time