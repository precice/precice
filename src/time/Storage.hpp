#pragma once

#include <Eigen/Core>
#include <boost/range.hpp>
#include "logging/Logger.hpp"
#include "time/Stample.hpp"

namespace precice::time {

class Storage {
public:
  /// Fixed time associated with beginning of window
  static const double WINDOW_START;

  /// Fixed time associated with end of window
  static const double WINDOW_END;

  /**
   * @brief Stores data samples in time and provides corresponding convenience functions.
   *
   * The Storage must be initialized before it can be used. Then values can be stored in the Storage. It is only allowed to store samples with increasing times. Overwriting existing samples or writing samples with a time smaller then the maximum stored time is forbidden.
   * The Storage is considered complete, when a sample with time 1.0 is provided. Then one can only sample from the storage. To add further samples one needs to trim the storage first.
   *
   * This Storage is used in the context of Waveform relaxation where samples in time are provided. Starting at the beginning of the window with time 0.0 and reaching the end of the window with time 1.0.
   */
  Storage();

  /**
   * @brief Initialize storage by storing given sample at time 0.0 and 1.0.
   *
   * @param sample initial sample
   */
  void initialize(time::Sample sample);

  /**
   * @brief Store Sample at a specific time.
   *
   * It is only allowed to store a Sample in time that comes after a Sample that was already stored. Therefore, time has to be larger than maxStoredNormalizedDt. Overwriting existing samples is forbidden. The function trim() should be used before providing new samples.
   *
   * @param time the time associated with the sample
   * @param sample stored sample
   */
  void setSampleAtTime(double time, Sample sample);

<<<<<<< HEAD
  void setExtrapolationOrder(int extrapolationOrder);

  void setInterpolationOrder(int interpolationOrder);

=======
>>>>>>> 7b7db62e
  /**
   * @brief Get maximum normalized dt that is stored in this Storage.
   *
   * @return the maximum normalized dt from this Storage
   */
  double maxStoredNormalizedDt() const;

  /**
   * @brief Returns the values at time following "before" contained in this Storage.
   *
   * The stored normalized dt is larger or equal than "before". If "before" is a normalized dt stored in this Storage, this function returns the values at "before"
   *
   * @param before a double, where we want to find a normalized dt that comes directly after this one
   * @return Eigen::VectorXd values in this Storage at or directly after "before"
   */
  Eigen::VectorXd getValuesAtOrAfter(double before) const;

  Eigen::MatrixXd getGradientsAtOrAfter(double before) const;

  /**
   * @brief Get all normalized dts stored in this Storage sorted ascending.
   *
   * @return Eigen::VectorXd containing all stored normalized dts in ascending order.
   */
  Eigen::VectorXd getTimes() const;

  /**
   * @brief Get the stamples
   *
   * @return boost range of stamples
   */
  auto stamples() const
  {
    return boost::make_iterator_range(_stampleStorage);
  }

  /**
   * @brief Get all normalized dts and values in ascending order (with respect to normalized dts)
   *
   * @return std::pair<Eigen::VectorXd, Eigen::MatrixXd> containing all stored times and values in ascending order (with respect to normalized dts).
   */
  std::pair<Eigen::VectorXd, Eigen::MatrixXd> getTimesAndValues() const;

  /**
   * @brief Number of stored times
   *
   * @return int number of stored times
   */
  int nTimes() const;

  /**
   * @brief Number of Dofs for each values
   *
   * @return int number of dofs
   */
  int nDofs() const;

  /**
   * @brief Move this Storage by storing the values at the end of the Storage at 0.0 and clearing the storage. Time 1.0 is initialized as values at 0.0
   */
  void move();

  /**
   * @brief Trims this Storage by deleting all values except values associated with 0.0.
   */
  void trim();

  /**
   * @brief Need to use interpolation for the case with changing time grids
   *
   * @param normalizedDt a double, where we want to sample the waveform
   * @return Eigen::VectorXd values in this Storage at or directly after "before"
  */
  Eigen::VectorXd sampleAt(double normalizedDt); // @todo try to solve this differently. Currently duplicates a lot of code from Waveform::sample. Maybe even move Waveform inside Storage, if every Storage needs to interpolate anyway?

  Eigen::MatrixXd sampleGradientsAt(double normalizedDt); // @todo try to solve this differently. Currently duplicates a lot of code from Waveform::sample. Maybe even move Waveform inside Storage, if every Storage needs to interpolate anyway?

private:
  /// Stores Stamples on the current window
  std::vector<Stample> _stampleStorage;

  mutable logging::Logger _log{"time::Storage"};

<<<<<<< HEAD
  /// extrapolation order for this Storage
  int _extrapolationOrder;

  int _interpolationOrder;

  Eigen::VectorXd bSplineInterpolationAt(double t, Eigen::VectorXd ts, Eigen::MatrixXd xs, int splineDegree);

  int computeUsedOrder(int requestedOrder, int numberOfAvailableSamples);

  time::Sample computeExtrapolation();

=======
>>>>>>> 7b7db62e
  time::Sample getSampleAtBeginning();

  time::Sample getSampleAtEnd();
};

} // namespace precice::time<|MERGE_RESOLUTION|>--- conflicted
+++ resolved
@@ -42,13 +42,8 @@
    */
   void setSampleAtTime(double time, Sample sample);
 
-<<<<<<< HEAD
-  void setExtrapolationOrder(int extrapolationOrder);
-
   void setInterpolationOrder(int interpolationOrder);
 
-=======
->>>>>>> 7b7db62e
   /**
    * @brief Get maximum normalized dt that is stored in this Storage.
    *
@@ -132,20 +127,12 @@
 
   mutable logging::Logger _log{"time::Storage"};
 
-<<<<<<< HEAD
-  /// extrapolation order for this Storage
-  int _extrapolationOrder;
-
   int _interpolationOrder;
 
   Eigen::VectorXd bSplineInterpolationAt(double t, Eigen::VectorXd ts, Eigen::MatrixXd xs, int splineDegree);
 
   int computeUsedOrder(int requestedOrder, int numberOfAvailableSamples);
 
-  time::Sample computeExtrapolation();
-
-=======
->>>>>>> 7b7db62e
   time::Sample getSampleAtBeginning();
 
   time::Sample getSampleAtEnd();
