#pragma once

#include <Eigen/Core>
#include <boost/range.hpp>
#include "logging/Logger.hpp"
#include "time/Stample.hpp"

namespace precice::time {

class Storage {
public:
  /**
   * @brief Stores data samples in time and provides corresponding convenience functions.
   *
   * The Storage must be initialized before it can be used. Then values can be stored in the Storage. It is only allowed to store samples with increasing times. Overwriting existing samples or writing samples with a time smaller then the maximum stored time is forbidden.
   * The Storage is considered complete, when a sample for the end of the current window is provided. Then one can only sample from the storage. To add further samples one needs to trim the storage or move to the next time window first.
   *
   * This Storage is used in the context of Waveform relaxation where samples in time are provided.
   */
  Storage();

  /**
<<<<<<< HEAD
=======
   * @brief Copy assignment operator to assign Storage to this Storage
   *
   * @param other Storage
   * @return Storage&
   */
  Storage &operator=(const Storage &other);

  /**
   * @brief Initialize storage by storing given sample at time 0.0 and 1.0.
   *
   * @param sample initial sample
   */
  void initialize(time::Sample sample);

  /**
>>>>>>> 28411ace
   * @brief Store Sample at a specific time.
   *
   * It is only allowed to store a Sample in time that comes after a Sample that was already stored. Therefore, time has to be larger than maxStoredTime. Overwriting existing samples is forbidden. The function trim() should be used before providing new samples.
   *
   * @param time the time associated with the sample
   * @param sample stored sample
   */
  void setSampleAtTime(double time, Sample sample);

  void setInterpolationDegree(int interpolationDegree);

  /**
   * @brief Get maximum time that is stored in this Storage.
   *
   * @return the maximum time from this Storage
   */
  double maxStoredTime() const;

  /**
   * @brief Returns the Sample at time following "before" contained in this Storage.
   *
   * The stored normalized dt is larger or equal than "before". If "before" is a normalized dt stored in this Storage, this function returns the Sample at "before"
   *
   * @param before a double, where we want to find a normalized dt that comes directly after this one
   * @return Sample in this Storage at or directly after "before"
   */
  Sample getSampleAtOrAfter(double before) const;

  /**
   * @brief Get all normalized dts stored in this Storage sorted ascending.
   *
   * @return Eigen::VectorXd containing all stored normalized dts in ascending order.
   */
  Eigen::VectorXd getTimes() const;

  /**
   * @brief Get the stamples
   *
   * @return boost range of stamples
   */
  auto stamples() const
  {
    return boost::make_iterator_range(_stampleStorage);
  }

  /**
   * @brief Get all normalized dts and values in ascending order (with respect to normalized dts)
   *
   * @return std::pair<Eigen::VectorXd, Eigen::MatrixXd> containing all stored times and values in ascending order (with respect to normalized dts).
   */
  std::pair<Eigen::VectorXd, Eigen::MatrixXd> getTimesAndValues() const;

  /**
   * @brief Number of stored times
   *
   * @return int number of stored times
   */
  int nTimes() const;

  /**
   * @brief Number of Dofs for each values
   *
   * @return int number of dofs
   */
  int nDofs() const;

  /**
   * @brief Move this Storage by deleting all stamples except the one at the end of the window.
   */
  void move();

  /**
   * @brief Trims this Storage by deleting all values except values associated with the window start.
   */
  void trim();

  /**
<<<<<<< HEAD
   * @brief Clears this Storage by deleting all values.
   */
  void clear();
=======
   * @brief Need to use interpolation for the case with changing time grids
   *
   * @param normalizedDt a double, where we want to sample the waveform
   * @return Eigen::VectorXd values in this Storage at or directly after "before"
  */
  Eigen::VectorXd sample(double normalizedDt) const; // @todo try to solve this differently. Currently duplicates a lot of code from Waveform::sample. Maybe even move Waveform inside Storage, if every Storage needs to interpolate anyway?

  Eigen::MatrixXd sampleGradients(double normalizedDt) const; // @todo try to solve this differently. Currently duplicates a lot of code from Waveform::sample. Maybe even move Waveform inside Storage, if every Storage needs to interpolate anyway?
>>>>>>> 28411ace

private:
  /// Stores Stamples on the current window
  std::vector<Stample> _stampleStorage;

  mutable logging::Logger _log{"time::Storage"};

  int _degree;

  /**
   * @brief Computes which degree may be used for interpolation.
   *
   * Actual degree of interpolating B-spline is determined by number of stored samples and maximum degree defined by the user.
   * Example: If only two samples are available, the maximum degree we may use is 1, even if the user demands degree 2.
   *
   * @param requestedDegree B-spline degree requested by the user.
   * @param numberOfAvailableSamples Samples available for interpolation.
   * @return B-spline degree that may be used.
   */
  int computeUsedDegree(int requestedDegree, int numberOfAvailableSamples) const;

  time::Sample getSampleAtBeginning();

  time::Sample getSampleAtEnd();
};

} // namespace precice::time<|MERGE_RESOLUTION|>--- conflicted
+++ resolved
@@ -20,8 +20,6 @@
   Storage();
 
   /**
-<<<<<<< HEAD
-=======
    * @brief Copy assignment operator to assign Storage to this Storage
    *
    * @param other Storage
@@ -30,14 +28,6 @@
   Storage &operator=(const Storage &other);
 
   /**
-   * @brief Initialize storage by storing given sample at time 0.0 and 1.0.
-   *
-   * @param sample initial sample
-   */
-  void initialize(time::Sample sample);
-
-  /**
->>>>>>> 28411ace
    * @brief Store Sample at a specific time.
    *
    * It is only allowed to store a Sample in time that comes after a Sample that was already stored. Therefore, time has to be larger than maxStoredTime. Overwriting existing samples is forbidden. The function trim() should be used before providing new samples.
@@ -115,11 +105,11 @@
   void trim();
 
   /**
-<<<<<<< HEAD
    * @brief Clears this Storage by deleting all values.
    */
   void clear();
-=======
+
+  /**
    * @brief Need to use interpolation for the case with changing time grids
    *
    * @param normalizedDt a double, where we want to sample the waveform
@@ -128,7 +118,6 @@
   Eigen::VectorXd sample(double normalizedDt) const; // @todo try to solve this differently. Currently duplicates a lot of code from Waveform::sample. Maybe even move Waveform inside Storage, if every Storage needs to interpolate anyway?
 
   Eigen::MatrixXd sampleGradients(double normalizedDt) const; // @todo try to solve this differently. Currently duplicates a lot of code from Waveform::sample. Maybe even move Waveform inside Storage, if every Storage needs to interpolate anyway?
->>>>>>> 28411ace
 
 private:
   /// Stores Stamples on the current window
