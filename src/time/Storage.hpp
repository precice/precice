#pragma once

#include <Eigen/Core>
#include <boost/range.hpp>
#include <optional>
#include "logging/Logger.hpp"
#include "math/Bspline.hpp"
#include "time/Stample.hpp"

namespace precice::time {

class Storage {
public:
  /**
   * @brief Stores data samples in time and provides corresponding convenience functions.
   *
   * The Storage must be initialized before it can be used. Then values can be stored in the Storage. It is only allowed to store samples with increasing times. Overwriting existing samples or writing samples with a time smaller then the maximum stored time is forbidden.
   * The Storage is considered complete, when a sample for the end of the current window is provided. Then one can only sample from the storage. To add further samples one needs to trim the storage or move to the next time window first.
   *
   * This Storage is used in the context of Waveform relaxation where samples in time are provided.
   */
  Storage();

  /**
   * @brief Copy assignment operator to assign Storage to this Storage
   *
   * @param other Storage
   * @return Storage&
   */
  Storage &operator=(const Storage &other);

  /**
   * @brief Store Sample at a specific time.
   *
   * It is only allowed to store a Sample in time that comes after a Sample that was already stored. Therefore, time has to be larger than maxStoredTime. Overwriting existing samples is forbidden. The function trim() should be used before providing new samples.
   *
   * @param time the time associated with the sample
   * @param sample stored sample
   */
  void setSampleAtTime(double time, Sample sample);

  void setInterpolationDegree(int interpolationDegree);

  int getInterpolationDegree() const;

  /**
   * @brief Get maximum time that is stored in this Storage.
   *
   * @return the maximum time from this Storage
   */
  double maxStoredTime() const;

  /**
   * @brief Returns the Sample at time following "before" contained in this Storage.
   *
   * The stored normalized dt is larger or equal than "before". If "before" is a normalized dt stored in this Storage, this function returns the Sample at "before"
   *
   * @param before a double, where we want to find a normalized dt that comes directly after this one
   * @return Sample in this Storage at or directly after "before"
   */
  Sample getSampleAtOrAfter(double before) const;

  /**
   * @brief Get all normalized dts stored in this Storage sorted ascending.
   *
   * @return Eigen::VectorXd containing all stored normalized dts in ascending order.
   */
  Eigen::VectorXd getTimes() const;

  /**
   * @brief Get the stamples
   *
   * @return boost range of stamples
   */
  auto stamples() const
  {
    return boost::make_iterator_range(_stampleStorage);
  }

  /**
   * @brief Get all normalized dts and values in ascending order (with respect to normalized dts)
   *
   * @return std::pair<Eigen::VectorXd, Eigen::MatrixXd> containing all stored times and values in ascending order (with respect to normalized dts).
   */
  std::pair<Eigen::VectorXd, Eigen::MatrixXd> getTimesAndValues() const;

  /**
   * @brief Number of stored times
   *
   * @return int number of stored times
   */
  int nTimes() const;

  /**
   * @brief Number of Dofs for each values
   *
   * @return int number of dofs
   */
  int nDofs() const;

  /**
   * @brief Move this Storage by deleting all stamples except the one at the end of the window.
   */
  void move(); //@todo Remove this function. Directly use clearBefore(timeWindowEnd) from CouplingScheme or even ParticipantImpl

  /**
   * @brief Trims this Storage by deleting all values except values associated with the window start.
   */
  void trim(); //@todo Remove this function. Directly use clearAfter(timeWindowStart) from CouplingScheme or even ParticipantImpl

  void clearBefore(double time);

  void clearAfter(double time);

  /**
<<<<<<< HEAD
   * @brief Clears this Storage by deleting all values.
=======
   * @brief Trims this Storage by deleting all values except values associated with the window start.
>>>>>>> 8da47318
   */
  void clear();

  /**
   * @brief Clears this Storage by deleting all values.
   */
  void clear();

  /**
   * @brief Need to use interpolation for the case with changing time grids
   *
   * @param time a double, where we want to sample the waveform
   * @return Eigen::VectorXd values in this Storage at or directly after "before"
  */
  Eigen::VectorXd sample(double time) const;

  Eigen::MatrixXd sampleGradients(double time) const;

private:
  /// Stores Stamples on the current window
  std::vector<Stample> _stampleStorage;

  mutable logging::Logger _log{"time::Storage"};

  int _degree;

  mutable std::optional<math::Bspline> _bspline;

  /**
   * @brief Computes which degree may be used for interpolation.
   *
   * Actual degree of interpolating B-spline is determined by number of stored samples and maximum degree defined by the user.
   * Example: If only two samples are available, the maximum degree we may use is 1, even if the user demands degree 2.
   *
   * @param requestedDegree B-spline degree requested by the user.
   * @param numberOfAvailableSamples Samples available for interpolation.
   * @return B-spline degree that may be used.
   */
  int computeUsedDegree(int requestedDegree, int numberOfAvailableSamples) const;

  time::Sample getSampleAtBeginning();

  time::Sample getSampleAtEnd();
};

} // namespace precice::time<|MERGE_RESOLUTION|>--- conflicted
+++ resolved
@@ -113,15 +113,6 @@
   void clearAfter(double time);
 
   /**
-<<<<<<< HEAD
-   * @brief Clears this Storage by deleting all values.
-=======
-   * @brief Trims this Storage by deleting all values except values associated with the window start.
->>>>>>> 8da47318
-   */
-  void clear();
-
-  /**
    * @brief Clears this Storage by deleting all values.
    */
   void clear();
