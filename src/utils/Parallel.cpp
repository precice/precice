#include "Parallel.hpp"
#include <algorithm>
#include <map>
#include <memory>
#include <numeric>
#include <ostream>
#include <utility>
#include <vector>
#include "assertion.hpp"
#include "com/MPIDirectCommunication.hpp"
#include "logging/LogMacros.hpp"
#include "logging/Logger.hpp"

namespace precice {
namespace utils {

logging::Logger Parallel::_log("utils::Parallel");

bool                   Parallel::_isInitialized           = false;
Parallel::CommStatePtr Parallel::_currentState            = nullptr;
bool                   Parallel::_mpiInitializedByPrecice = false;

/// BEGIN CommState

Parallel::CommState::CommState(Parallel::CommState &&other) noexcept
{
  groups     = std::move(other.groups);
  comm       = other.comm;
  other.comm = MPI_COMM_NULL;
  _owning    = other._owning;
  parent     = std::move(other.parent);
}

Parallel::CommState &Parallel::CommState::operator=(Parallel::CommState &&other) noexcept
{
  groups     = std::move(other.groups);
  comm       = other.comm;
  other.comm = MPI_COMM_NULL;
  _owning    = other._owning;
  parent     = std::move(other.parent);
  return *this;
}

Parallel::CommState::~CommState() noexcept
{
#ifndef PRECICE_NO_MPI
  if (_owning && comm != MPI_COMM_SELF && comm != MPI_COMM_NULL && comm != MPI_COMM_WORLD) {
    MPI_Comm_free(&comm);
  }
#endif // not PRECICE_NO_MPI
}

int Parallel::CommState::rank() const
{
  int processRank = 0;
#ifndef PRECICE_NO_MPI
  MPI_Comm_rank(comm, &processRank);
#endif // not PRECICE_NO_MPI
  return processRank;
}

int Parallel::CommState::size() const
{

  int communicatorSize = 1;
#ifndef PRECICE_NO_MPI
  MPI_Comm_size(comm, &communicatorSize);
#endif // not PRECICE_NO_MPI
  return communicatorSize;
}

void Parallel::CommState::synchronize() const
{
#ifndef PRECICE_NO_MPI
  PRECICE_TRACE();
  if (!isNull()) {
    MPI_Barrier(comm);
  }
#endif // not PRECICE_NO_MPI
}

bool Parallel::CommState::isNull() const
{
#ifndef PRECICE_NO_MPI
  return comm == MPI_COMM_NULL;
#else
  return true;
#endif
}

Parallel::CommStatePtr Parallel::CommState::world()
{
#ifndef PRECICE_NO_MPI
  return fromComm(MPI_COMM_WORLD);
#else
  return null();
#endif
}

Parallel::CommStatePtr Parallel::CommState::null()
{
  return std::make_shared<CommState>();
}

Parallel::CommStatePtr Parallel::CommState::self()
{
#ifndef PRECICE_NO_MPI
  return fromComm(MPI_COMM_SELF);
#else
  return null();
#endif
}

Parallel::CommStatePtr Parallel::CommState::fromComm(Communicator comm)
{
  CommStatePtr state = null();
  state->comm        = comm;
  return state;
}

Parallel::CommStatePtr Parallel::CommState::fromExtern(Communicator comm)
{
  CommStatePtr state = null();
  state->comm        = comm;
  state->_owning     = false;
  return state;
}

void Parallel::CommState::print(std::ostream &out) const
{
  if (comm == MPI_COMM_NULL) {
    out << "COMM_NULL:invalid";
    return;
  }
#ifndef PRECICE_NO_MPI
  if (comm == MPI_COMM_SELF) {
    out << "COMM_SELF:1/1";
    return;
  }
  out << "COMM" << ((comm == MPI_COMM_WORLD) ? "_WORLD:" : ":");
  out << rank() << '/' << size();
  if (!_owning)
    out << "EXTERN";
#endif
}

/// END CommState

Parallel::CommStatePtr Parallel::current()
{
  if (!_currentState) {
    _currentState = CommState::world();
  }

  return _currentState;
}

void Parallel::resetCommState()
{
  _currentState = CommState::world();
}

void Parallel::resetManagedMPI()
{
  _mpiInitializedByPrecice = false;
  _isInitialized           = false;
}

void Parallel::pushState(CommStatePtr newState)
{
  PRECICE_TRACE();
  PRECICE_ASSERT(newState != nullptr, "pushState cannot to be called with nullptr!");
  PRECICE_ASSERT(newState->parent == nullptr, "The parent of the given state must be empty!");
#ifndef NDEBUG
  PRECICE_DEBUG("Update comm state from {} to {}", *current(), *newState);
#endif
  newState->parent = _currentState;
  _currentState    = std::move(newState);
}

// Parallel::Communicator Parallel::getCommunicatorWorld()
// {
// #ifndef PRECICE_NO_MPI
//   return MPI_COMM_WORLD;
// #else
//   return nullptr;
// #endif
// }

void Parallel::initializeManagedMPI(
    int *   argc,
    char ***argv)
{
#ifndef PRECICE_NO_MPI
  PRECICE_TRACE();
  PRECICE_ASSERT(!_isInitialized, "A managed MPI session already exists.");
  PRECICE_ASSERT(!_mpiInitializedByPrecice);
  int isMPIInitialized{-1};
  MPI_Initialized(&isMPIInitialized);
  if (isMPIInitialized) {
    PRECICE_DEBUG("Initializing unmanaged MPI.");
    _mpiInitializedByPrecice = false;
  } else {
    PRECICE_DEBUG("Initializing managed MPI");
    _mpiInitializedByPrecice = true;
    initializeMPI(argc, argv);
  }
  _isInitialized = true;
#endif // not PRECICE_NO_MPI
}

void Parallel::initializeMPI(
    int *   argc,
    char ***argv)
{
#ifndef PRECICE_NO_MPI
  int isMPIInitialized{-1};
  MPI_Initialized(&isMPIInitialized);
  PRECICE_ASSERT(!isMPIInitialized, "MPI was already initalized.");
  PRECICE_DEBUG("Initialize MPI");
  MPI_Init(argc, argv);
#endif // not PRECICE_NO_MPI
}

void Parallel::finalizeManagedMPI()
{
  PRECICE_TRACE();
  // Make sure all com states were freed at this point in time
  resetCommState();
#ifndef PRECICE_NO_MPI
  PRECICE_ASSERT(_isInitialized, "There is no managed MPI session.");
  if (_mpiInitializedByPrecice) {
    PRECICE_DEBUG("Finalizing managed MPI.");
    finalizeMPI();
  } else {
    PRECICE_DEBUG("Finalizing unmanaged MPI");
  }
  _mpiInitializedByPrecice = false;
  _isInitialized           = false;
#endif // not PRECICE_NO_MPI
}

void Parallel::finalizeMPI()
{
#ifndef PRECICE_NO_MPI
  PRECICE_TRACE();
  int isMPIInitialized;
  MPI_Initialized(&isMPIInitialized);
  PRECICE_ASSERT(isMPIInitialized, "MPI was not initalized.");
  PRECICE_DEBUG("Finalize MPI");
  MPI_Finalize();
#endif // not PRECICE_NO_MPI
}

void Parallel::registerUserProvidedComm(Communicator comm)
{
#ifndef PRECICE_NO_MPI
  PRECICE_TRACE();
  pushState(Parallel::CommState::fromExtern(comm));
#endif // not PRECICE_NO_MPI
}

void Parallel::splitCommunicator(const std::string &groupName)
{
#ifndef PRECICE_NO_MPI
  PRECICE_TRACE(groupName);

  // Exchange group information
  PRECICE_DEBUG("Exchange group information");
  //_accessorGroups.clear(); // Makes reinitialization possible

  CommStatePtr baseState  = current();
  MPI_Comm     globalComm = baseState->comm;
  int          rank       = baseState->rank();
  int          size       = baseState->size();

  PRECICE_ASSERT(size > 1, "Splitting a communicator or size 1 is not possible!");

  std::vector<AccessorGroup>  accessorGroups;
  com::MPIDirectCommunication com;

  if (rank == 0) { // Primary
    // Step 1 receive groupNames from Salves and setup accessorGroups
    std::map<std::string, int> groupMap; // map from names to group ID
    groupMap[groupName] = 0;
    AccessorGroup newGroup;
    newGroup.id         = 0;
    newGroup.size       = 1;
    newGroup.leaderRank = 0;
    newGroup.name       = groupName;
    accessorGroups.push_back(newGroup);
    for (int i = 1; i < size; i++) {
      std::string name;
      com.receive(name, i); // Receive group name from all ranks
      if (groupMap.find(name) == groupMap.end()) {
        groupMap[name] = accessorGroups.size();
        AccessorGroup newGroup;
        newGroup.id         = accessorGroups.size();
        newGroup.size       = 1;
        newGroup.leaderRank = i;
        newGroup.name       = name;
        accessorGroups.push_back(newGroup);
      } else {
        accessorGroups[groupMap[name]].size++;
      }
    }
    // Step 2 send groupCount to Primary
    auto groupCount = static_cast<int>(accessorGroups.size());
    MPI_Bcast(&groupCount, 1, MPI_INT, 0, globalComm);
    PRECICE_ASSERT(groupCount > 1, "Calling split with a single group is not permitted!");

<<<<<<< HEAD
    // Step 3 send AccessorGroups to Secondaries
=======
    // Step 3 send AccessorGroups to SecondaryRanks
>>>>>>> a6f2fd91
    for (const AccessorGroup &group : accessorGroups) {
      // @TODO can we use broadcast as the primary rank sends this to everyone else?
      for (int i = 1; i < size; i++) {
        com.send(group.name, i);
        com.send(group.leaderRank, i);
        com.send(group.id, i);
        com.send(group.size, i);
      }
    }
  } else { // rank != 0
    // Step 1 send groupName to Primary
    com.send(groupName, 0);
    // Step 2 receive groupCount from Primary
    int groupCount = -1;
    MPI_Bcast(&groupCount, 1, MPI_INT, 0, globalComm);
    PRECICE_ASSERT(groupCount > 1, "Calling split with a single group is not permitted!");

    // Step 3 receive AccessorGroups from Primary
    for (int i = 0; i < groupCount; i++) {
      AccessorGroup newGroup;
      com.receive(newGroup.name, 0);
      com.receive(newGroup.leaderRank, 0);
      com.receive(newGroup.id, 0);
      com.receive(newGroup.size, 0);
      accessorGroups.emplace_back(std::move(newGroup));
    }
  }

  // Step 4 split into groups
  PRECICE_DEBUG("Split groups");
  auto thisGroup = std::find_if(accessorGroups.begin(), accessorGroups.end(), [groupName](const AccessorGroup &group) { return group.name == groupName; });
  PRECICE_ASSERT(thisGroup != accessorGroups.end(), "This requested groupName is not in accessorGroups!", groupName);

  CommStatePtr newState;
  const bool   restrictToSelf = std::all_of(accessorGroups.begin(), accessorGroups.end(), [](const AccessorGroup &group) { return group.size == 1; });
  if (restrictToSelf) {
    PRECICE_DEBUG("Split to Comm Self");
    newState = CommState::self();
  } else {
    PRECICE_DEBUG("Split to new Communicator");
    // Create a new communicator that contains only ranks of my group
    MPI_Comm newComm = MPI_COMM_NULL;
    MPI_Comm_split(globalComm, thisGroup->id, rank, &newComm);
    // Assemble and set new state
    newState = CommState::fromComm(newComm);
  }

#ifndef NDEBUG
  PRECICE_DEBUG("Detected {} groups", accessorGroups.size());
  for (const AccessorGroup &group : accessorGroups) {
    PRECICE_DEBUG("Group {}: name = {}, leaderRank = {}, size = {}",
                  group.id, group.name, group.leaderRank, group.size);
  }
#endif // NDEBUG

  newState->groups = std::move(accessorGroups);
  pushState(newState);

#endif // not PRECICE_NO_MPI
}

void Parallel::popState()
{
  PRECICE_TRACE();
  auto state = current();
  if (state->parent) {
    _currentState = state->parent;
  }
}

// void Parallel::clearGroups()
// {
//   _accessorGroups.clear();
//   _isSplit = false;
// }

int Parallel::getProcessRank()
{
  // Do not use TRACE or DEBUG here!
#ifndef PRECICE_NO_MPI
  if (!_isInitialized)
    return 0;

  return getGlobalCommState()->rank();
#else
  return 0;
#endif // not PRECICE_NO_MPI
}

int Parallel::getLocalProcessRank()
{
#ifndef PRECICE_NO_MPI
  if (!_isInitialized)
    return 0;

  return getLocalCommState()->rank();
#else
  return 0;
#endif // not PRECICE_NO_MPI
}

// inline int Parallel::getCommunicatorSize()
// {
//   return getCommunicatorSize(_globalCommunicator);
// }

// int Parallel::getCommunicatorSize(Communicator comm)
// {
//   PRECICE_TRACE();
//   int communicatorSize = 1;
// #ifndef PRECICE_NO_MPI
//   if (_isInitialized) {
//     MPI_Comm_size(comm, &communicatorSize);
//   }
// #endif // not PRECICE_NO_MPI
//   return communicatorSize;
// }

// void Parallel::synchronizeProcesses()
// {
// #ifndef PRECICE_NO_MPI
//   PRECICE_TRACE();
//   PRECICE_ASSERT(_isInitialized);
//   MPI_Barrier(_globalCommunicator);
// #endif // not PRECICE_NO_MPI
// }
//
// void Parallel::synchronizeLocalProcesses()
// {
// #ifndef PRECICE_NO_MPI
//   PRECICE_TRACE();
//   PRECICE_ASSERT(_isInitialized && _isSplit);
//   MPI_Barrier(_localCommunicator);
// #endif // not PRECICE_NO_MPI
// }

// // @TODO The freeing and cleaning behaviour is weird and needs fixing
// void Parallel::setGlobalCommunicator(
//     Parallel::Communicator defaultCommunicator,
//     bool                   free)
// {
// #ifndef PRECICE_NO_MPI
//   PRECICE_TRACE();
//   if (free && _globalCommunicator != getCommunicatorWorld() && _globalCommunicator != MPI_COMM_SELF && _globalCommunicator != MPI_COMM_NULL) {
//     MPI_Comm_free(&_globalCommunicator);
//   }
//   _globalCommunicator = defaultCommunicator;
//   _localCommunicator  = _globalCommunicator;
//   if (free)
//     _accessorGroups.clear();
// #endif // not PRECICE_NO_MPI
// }

const Parallel::CommStatePtr Parallel::getGlobalCommState()
{
  PRECICE_TRACE();
  auto local = current();
  return local->parent ? local->parent : CommState::world();
}

const Parallel::CommStatePtr Parallel::getLocalCommState()
{
  PRECICE_TRACE();
  return current();
}

void Parallel::restrictCommunicator(int newSize)
{
  PRECICE_TRACE(newSize);
  PRECICE_ASSERT(newSize > 0, "Cannot restrict a communicator to nothing!");

#ifndef PRECICE_NO_MPI
  auto       baseState = current();
  const auto size      = baseState->size();
  const auto rank      = baseState->rank();

  PRECICE_ASSERT(newSize <= size, "Requested more ranks than the Communicator can provide!");

  // A single rank can use MPI_COMM_SELF, nothing else required
  if (newSize == 1) {
    // @todo verify if the barrier is required
    // PRECICE_DEBUG("Barrier");
    // MPI_Barrier(_globalCommunicator);
    if (rank == 0) {
      PRECICE_DEBUG("Restricted to COMM_SELF");
      pushState(CommState::self());
      return;
    } else {
      PRECICE_DEBUG("This rank remains unused after the restriction.");
      pushState(CommState::null());
      return;
    }
  }

  // If the requested size is the same as the capacity, then simply duplicate the comm
  if (newSize == size) {
    PRECICE_DEBUG("Restriction to capacity: duplicating Comm");
    MPI_Comm copiedComm;
    MPI_Comm_dup(baseState->comm, &copiedComm);
    pushState(CommState::fromComm(copiedComm));
    return;
  }

  // Create group, containing all processes of communicator
  MPI_Group currentGroup;
  MPI_Comm_group(baseState->comm, &currentGroup);

  // Prepare a ranks vector with 0,1,2,...,newSize-1
  std::vector<int> ranks(newSize);
  std::iota(ranks.begin(), ranks.end(), 0);

  // Create subgroup, containing processes contained in ranks
  PRECICE_DEBUG("Create restricted group");
  MPI_Group restrictedGroup;
  MPI_Group_incl(currentGroup, ranks.size(), ranks.data(), &restrictedGroup);

  // @todo check if it has to go back down to the other group free
  MPI_Group_free(&currentGroup);

  {
    int restrictedGroupSize = 0;
    MPI_Group_size(restrictedGroup, &restrictedGroupSize);
    PRECICE_ASSERT(restrictedGroupSize == newSize, "Group size differs: restriction failed!");
  }

  // Create communicator, containing process of restrictedGroup
  PRECICE_DEBUG("Create restricted comm using group");

  //  MPI_Comm restrictedCommunicator;
  MPI_Comm restrictedCommunicator = MPI_COMM_NULL;
  MPI_Comm_create(baseState->comm, restrictedGroup, &restrictedCommunicator);

  // @todo check if the we need a barrier here
  // PRECICE_DEBUG("Barrier");
  // MPI_Barrier(_globalCommunicator);
  PRECICE_DEBUG("Free restricted group");
  MPI_Group_free(&restrictedGroup);

  pushState(CommState::fromComm(restrictedCommunicator));
#endif // not PRECICE_NO_MPI
}

// const std::vector<Parallel::AccessorGroup> &Parallel::getAccessorGroups()
// {
//   PRECICE_TRACE();
//   PRECICE_ASSERT(_isInitialized);
//   return _accessorGroups;
// }

std::ostream &operator<<(std::ostream &out, const Parallel::CommState &value)
{
  value.print(out);
  return out;
}

} // namespace utils
} // namespace precice

//#endif // not PRECICE_NO_MPI<|MERGE_RESOLUTION|>--- conflicted
+++ resolved
@@ -309,11 +309,7 @@
     MPI_Bcast(&groupCount, 1, MPI_INT, 0, globalComm);
     PRECICE_ASSERT(groupCount > 1, "Calling split with a single group is not permitted!");
 
-<<<<<<< HEAD
-    // Step 3 send AccessorGroups to Secondaries
-=======
     // Step 3 send AccessorGroups to SecondaryRanks
->>>>>>> a6f2fd91
     for (const AccessorGroup &group : accessorGroups) {
       // @TODO can we use broadcast as the primary rank sends this to everyone else?
       for (int i = 1; i < size; i++) {
