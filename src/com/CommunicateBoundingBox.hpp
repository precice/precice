--- conflicted
+++ resolved
@@ -48,11 +48,7 @@
   void broadcastSendBoundingBoxMap(
       mesh::Mesh::BoundingBoxMap &bbm);
 
-<<<<<<< HEAD
-  /// Secondaries call this method to receive the set of bounding boxes sent by the master.
-=======
   /// Secondary ranks call this method to receive the set of bounding boxes sent by the primary rank.
->>>>>>> a6f2fd91
   void broadcastReceiveBoundingBoxMap(
       mesh::Mesh::BoundingBoxMap &bbm);
 
