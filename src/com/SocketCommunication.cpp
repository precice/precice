--- conflicted
+++ resolved
@@ -515,8 +515,7 @@
   return aSend(&itemToSend, 1, rankReceiver);
 }
 
-<<<<<<< HEAD
-PtrRequest SocketCommunication::aSend(std::vector<int> const &itemsToSend, int rankReceiver)
+PtrRequest SocketCommunication::aSend(std::vector<int> const &itemsToSend, Rank rankReceiver)
 {
   PRECICE_TRACE(rankReceiver);
 
@@ -535,10 +534,8 @@
   return request;
 }
 
-void SocketCommunication::send(bool itemToSend, int rankReceiver)
-=======
+
 void SocketCommunication::send(bool itemToSend, Rank rankReceiver)
->>>>>>> 0722fff2
 {
   PRECICE_TRACE(itemToSend, rankReceiver);
 
