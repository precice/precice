--- conflicted
+++ resolved
@@ -213,17 +213,11 @@
   toData->requireDataGradient();
 
   cplscheme::PtrCouplingData toDataPtr = makeCouplingData(toData, dummyMesh);
-<<<<<<< HEAD
-=======
-  toDataPtr->sample().values           = Eigen::VectorXd(nValues);
-  toDataPtr->sample().gradients        = Eigen::MatrixXd(meshDimensions, nValues);
-  toDataPtr->sample().setZero();
->>>>>>> 22357ff5
 
   Eigen::VectorXd initValues(nValues);
   initValues.setZero();
 
-  Eigen::MatrixXd initGradients(nValues, meshDimensions);
+  Eigen::MatrixXd initGradients(meshDimensions, nValues);
   initGradients.setZero();
 
   toDataPtr->setSampleAtTime(0, time::Sample(toDataPtr->getDimensions(), initValues, initGradients));
