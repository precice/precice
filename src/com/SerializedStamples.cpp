--- conflicted
+++ resolved
@@ -73,11 +73,8 @@
 
 void SerializedStamples::serializeValuesInitialization(const cplscheme::PtrCouplingData data)
 {
-<<<<<<< HEAD
-=======
   PRECICE_ASSERT(data->timeStepsStorage().stamples().size() == 1, "serializeValuesInitialization(...) may only be called during initialization. Please use serializeValues(...) instead.");
 
->>>>>>> 8d9067fa
   const int nValues = data->sample().values.size();
   for (int i = 0; i < _timeSteps; i++) { // put sample at WINDOW_START twice into serialized data
     const auto &           stample = data->timeStepsStorage().stamples().front();
@@ -104,11 +101,8 @@
 
 void SerializedStamples::serializeGradientsInitialization(const cplscheme::PtrCouplingData data)
 {
-<<<<<<< HEAD
-=======
   PRECICE_ASSERT(data->timeStepsStorage().stamples().size() == 1, "serializeGradientsInitialization(...) may only be called during initialization. Please use serializeGradients(...) instead.");
 
->>>>>>> 8d9067fa
   const int nValues = data->sample().gradients.size();
   for (int i = 0; i < _timeSteps; i++) { // put sample at WINDOW_START twice into serialized data
     const auto &           stample = data->timeStepsStorage().stamples().front();
