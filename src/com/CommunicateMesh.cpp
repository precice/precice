#include "CommunicateMesh.hpp"
#include <Eigen/Core>
#include <algorithm>
#include <boost/container/flat_map.hpp>
#include <cstddef>
#include <functional>
#include <map>
#include <memory>
#include <ostream>
#include <utility>

#include <vector>
#include "Communication.hpp"
#include "com/SharedPointer.hpp"
#include "logging/LogMacros.hpp"
#include "mesh/Edge.hpp"
#include "mesh/Mesh.hpp"
#include "mesh/Vertex.hpp"
#include "utils/assertion.hpp"

namespace precice {
namespace com {
CommunicateMesh::CommunicateMesh(
    com::PtrCommunication communication)
    : _communication(std::move(communication))
{
}

void CommunicateMesh::sendMesh(
    const mesh::Mesh &mesh,
    int               rankReceiver)
{
  PRECICE_TRACE(mesh.getName(), rankReceiver);
  const int dim = mesh.getDimensions();

  const auto &meshVertices     = mesh.vertices();
  const int   numberOfVertices = meshVertices.size();
  _communication->send(numberOfVertices, rankReceiver);
  if (not mesh.vertices().empty()) {
    std::vector<double> coords(static_cast<size_t>(numberOfVertices) * dim);
    std::vector<int>    globalIDs(numberOfVertices);
    for (int i = 0; i < numberOfVertices; i++) {
      std::copy_n(meshVertices[i].rawCoords().begin(), dim, &coords[i * dim]);
      globalIDs[i] = meshVertices[i].getGlobalIndex();
    }
    _communication->send(coords, rankReceiver);
    _communication->send(globalIDs, rankReceiver);
  }

  const int numberOfEdges = mesh.edges().size();
  _communication->send(numberOfEdges, rankReceiver);
  if (not mesh.edges().empty()) {
    //we need to send the vertexIDs first such that the right edges can be created later
    //contrary to the normal sendMesh, this variant must also work for adding delta meshes
    std::vector<int> vertexIDs(numberOfVertices);
    for (int i = 0; i < numberOfVertices; i++) {
      vertexIDs[i] = meshVertices[i].getID();
    }
    _communication->send(vertexIDs, rankReceiver);

    std::vector<int> edgeIDs(numberOfEdges * 2);
    std::vector<int> globalEdgeIDs(numberOfEdges);
    for (int i = 0; i < numberOfEdges; i++) {
      edgeIDs[i * 2]     = mesh.edges()[i].vertex(0).getID();
      edgeIDs[i * 2 + 1] = mesh.edges()[i].vertex(1).getID();
      globalEdgeIDs[i]   = mesh.edges()[i].getGlobalIndex();
    }
    _communication->send(edgeIDs, rankReceiver);
    _communication->send(globalEdgeIDs, rankReceiver);
  }

  if (dim == 3) {
    int numberOfTriangles = mesh.triangles().size();
    _communication->send(numberOfTriangles, rankReceiver);
    if (not mesh.triangles().empty()) {
      //we need to send the edgeIDs first such that the right edges can be created later
      //contrary to the normal sendMesh, this variant must also work for adding delta meshes
      std::vector<int> edgeIDs(numberOfEdges);
      for (int i = 0; i < numberOfEdges; i++) {
        edgeIDs[i] = mesh.edges()[i].getID();
      }
      _communication->send(edgeIDs, rankReceiver);

      std::vector<int> triangleIDs(numberOfTriangles * 3);
      std::vector<int> globalTriangleIDs(numberOfTriangles);
      for (int i = 0; i < numberOfTriangles; i++) {
        triangleIDs[i * 3]     = mesh.triangles()[i].edge(0).getID();
        triangleIDs[i * 3 + 1] = mesh.triangles()[i].edge(1).getID();
        triangleIDs[i * 3 + 2] = mesh.triangles()[i].edge(2).getID();
        globalTriangleIDs[i]   = mesh.triangles()[i].getGlobalIndex();
      }
      _communication->send(triangleIDs, rankReceiver);
      _communication->send(globalTriangleIDs, rankReceiver);
    }
  }
}

void CommunicateMesh::receiveMesh(
    mesh::Mesh &mesh,
    int         rankSender)
{
  PRECICE_TRACE(mesh.getName(), rankSender);
  int dim = mesh.getDimensions();

  int numberOfVertices = 0;
  _communication->receive(numberOfVertices, rankSender);
  PRECICE_DEBUG("Number of vertices to receive: {}", numberOfVertices);

  std::vector<mesh::Vertex *> vertices;
  vertices.reserve(numberOfVertices);
  if (numberOfVertices > 0) {
    std::vector<double> vertexCoords;
    std::vector<int>    globalIDs;
    _communication->receive(vertexCoords, rankSender);
    _communication->receive(globalIDs, rankSender);
    Eigen::VectorXd coords(dim);
    for (int i = 0; i < numberOfVertices; i++) {
      for (int d = 0; d < dim; d++) {
        coords[d] = vertexCoords[i * dim + d];
      }
      mesh::Vertex &v = mesh.createVertex(coords);
      PRECICE_ASSERT(v.getID() >= 0, v.getID());
      v.setGlobalIndex(globalIDs[i]);
      vertices.push_back(&v);
    }
  }

  int numberOfEdges = 0;
  _communication->receive(numberOfEdges, rankSender);
  PRECICE_DEBUG("Number of edges to receive: {}", numberOfEdges);

  boost::container::flat_map<int, mesh::Vertex *> vertexMap;
  vertexMap.reserve(numberOfVertices);
  std::vector<mesh::Edge *> edges;
  if (numberOfEdges > 0) {
    std::vector<int> vertexIDs;
    _communication->receive(vertexIDs, rankSender);
    for (int i = 0; i < numberOfVertices; i++) {
      vertexMap[vertexIDs[i]] = vertices[i];
    }

    std::vector<int> edgeIDs;
    std::vector<int> globalEdgeIDs;
    _communication->receive(edgeIDs, rankSender);
    _communication->receive(globalEdgeIDs, rankSender);
    for (int i = 0; i < numberOfEdges; i++) {
      PRECICE_ASSERT(vertexMap.count((edgeIDs[i * 2])) == 1);
      PRECICE_ASSERT(vertexMap.count(edgeIDs[i * 2 + 1]) == 1);
      PRECICE_ASSERT(edgeIDs[i * 2] != edgeIDs[i * 2 + 1]);
      mesh::Edge &e = mesh.createEdge(*vertexMap[edgeIDs[i * 2]], *vertexMap[edgeIDs[i * 2 + 1]]);
      e.setGlobalIndex(globalEdgeIDs[i]);
      edges.push_back(&e);
    }
  }

  if (dim == 3) {
    int numberOfTriangles = 0;
    _communication->receive(numberOfTriangles, rankSender);
    PRECICE_DEBUG("Number of Triangles to receive: {}", numberOfTriangles);
    PRECICE_DEBUG("Number of Edges: {}", edges.size());
    if (numberOfTriangles > 0) {
      PRECICE_ASSERT((edges.size() > 0) || (numberOfTriangles == 0));
      std::vector<int> edgeIDs;
      _communication->receive(edgeIDs, rankSender);
      boost::container::flat_map<int, mesh::Edge *> edgeMap;
      edgeMap.reserve(numberOfEdges);
      for (int i = 0; i < numberOfEdges; i++) {
        edgeMap[edgeIDs[i]] = edges[i];
      }

      std::vector<int> triangleIDs;
      std::vector<int> globalTriangleIDs;
      _communication->receive(triangleIDs, rankSender);
      _communication->receive(globalTriangleIDs, rankSender);
      for (int i = 0; i < numberOfTriangles; i++) {
        PRECICE_ASSERT(edgeMap.count(triangleIDs[i * 3]) == 1);
        PRECICE_ASSERT(edgeMap.count(triangleIDs[i * 3 + 1]) == 1);
        PRECICE_ASSERT(edgeMap.count(triangleIDs[i * 3 + 2]) == 1);
        PRECICE_ASSERT(triangleIDs[i * 3] != triangleIDs[i * 3 + 1]);
        PRECICE_ASSERT(triangleIDs[i * 3 + 1] != triangleIDs[i * 3 + 2]);
        PRECICE_ASSERT(triangleIDs[i * 3 + 2] != triangleIDs[i * 3]);
        auto &t = mesh.createTriangle(*edgeMap[triangleIDs[i * 3]], *edgeMap[triangleIDs[i * 3 + 1]], *edgeMap[triangleIDs[i * 3 + 2]]);
        t.setGlobalIndex(globalTriangleIDs[i]);
      }
    }
  }
}

void CommunicateMesh::broadcastSendMesh(const mesh::Mesh &mesh)
{
  PRECICE_TRACE(mesh.getName());
  int dim = mesh.getDimensions();

  const auto &meshVertices     = mesh.vertices();
  const int   numberOfVertices = meshVertices.size();
  _communication->broadcast(numberOfVertices);
  if (numberOfVertices > 0) {
    std::vector<double> coords(static_cast<size_t>(numberOfVertices) * dim);
    std::vector<int>    globalIDs(numberOfVertices);
    for (int i = 0; i < numberOfVertices; i++) {
      std::copy_n(meshVertices[i].rawCoords().begin(), dim, &coords[i * dim]);
      globalIDs[i] = meshVertices[i].getGlobalIndex();
    }
    _communication->broadcast(coords);
    _communication->broadcast(globalIDs);
  }

  int numberOfEdges = mesh.edges().size();
  _communication->broadcast(numberOfEdges);
  if (numberOfEdges > 0) {
    //we need to send the vertexIDs first such that the right edges can be created later
    //contrary to the normal sendMesh, this variant must also work for adding delta meshes
    std::vector<int> vertexIDs(numberOfVertices);
    for (int i = 0; i < numberOfVertices; i++) {
      vertexIDs[i] = meshVertices[i].getID();
    }
    _communication->broadcast(vertexIDs);

    std::vector<int> edgeIDs(numberOfEdges * 2);
<<<<<<< HEAD
    std::vector<int> globalEdgeIDs(numberOfEdges);
    for (int i = 0; i < numberOfEdges; i++) {
      edgeIDs[i * 2]     = mesh.edges()[i].vertex(0).getID();
      edgeIDs[i * 2 + 1] = mesh.edges()[i].vertex(1).getID();
      globalEdgeIDs[i]   = mesh.edges()[i].getGlobalIndex();
=======
    const auto &     meshEdges = mesh.edges();
    for (int i = 0; i < numberOfEdges; i++) {
      edgeIDs[i * 2]     = meshEdges[i].vertex(0).getID();
      edgeIDs[i * 2 + 1] = meshEdges[i].vertex(1).getID();
>>>>>>> 5ef014a7
    }
    _communication->broadcast(edgeIDs);
    _communication->broadcast(globalEdgeIDs);
  }

  if (dim == 3) {
    int numberOfTriangles = mesh.triangles().size();
    _communication->broadcast(numberOfTriangles);
    if (numberOfTriangles > 0) {
      //we need to send the edgeIDs first such that the right edges can be created later
      //contrary to the normal sendMesh, this variant must also work for adding delta meshes
      std::vector<int> edgeIDs(numberOfEdges);
      for (int i = 0; i < numberOfEdges; i++) {
        edgeIDs[i] = mesh.edges()[i].getID();
      }
      _communication->broadcast(edgeIDs);

      std::vector<int> triangleIDs(numberOfTriangles * 3);
<<<<<<< HEAD
      std::vector<int> globalTriangleIDs(numberOfTriangles);
      for (int i = 0; i < numberOfTriangles; i++) {
        triangleIDs[i * 3]     = mesh.triangles()[i].edge(0).getID();
        triangleIDs[i * 3 + 1] = mesh.triangles()[i].edge(1).getID();
        triangleIDs[i * 3 + 2] = mesh.triangles()[i].edge(2).getID();
        globalTriangleIDs[i]   = mesh.triangles()[i].getGlobalIndex();
=======
      const auto &     meshTriangles = mesh.triangles();
      for (int i = 0; i < numberOfTriangles; i++) {
        triangleIDs[i * 3]     = meshTriangles[i].edge(0).getID();
        triangleIDs[i * 3 + 1] = meshTriangles[i].edge(1).getID();
        triangleIDs[i * 3 + 2] = meshTriangles[i].edge(2).getID();
>>>>>>> 5ef014a7
      }
      _communication->broadcast(triangleIDs);
      _communication->broadcast(globalTriangleIDs);
    }
  }
}

void CommunicateMesh::broadcastReceiveMesh(
    mesh::Mesh &mesh)
{
  PRECICE_TRACE(mesh.getName());
  int dim             = mesh.getDimensions();
  int rankBroadcaster = 0;

  std::vector<mesh::Vertex *>   vertices;
  std::map<int, mesh::Vertex *> vertexMap;
  int                           numberOfVertices = 0;
  _communication->broadcast(numberOfVertices, rankBroadcaster);

  if (numberOfVertices > 0) {
    std::vector<double> vertexCoords;
    std::vector<int>    globalIDs;
    _communication->broadcast(vertexCoords, rankBroadcaster);
    _communication->broadcast(globalIDs, rankBroadcaster);
    Eigen::VectorXd coords(dim);
    for (int i = 0; i < numberOfVertices; i++) {
      for (int d = 0; d < dim; d++) {
        coords[d] = vertexCoords[i * dim + d];
      }
      mesh::Vertex &v = mesh.createVertex(coords);
      PRECICE_ASSERT(v.getID() >= 0, v.getID());
      v.setGlobalIndex(globalIDs[i]);
      vertices.push_back(&v);
    }
  }

  int                       numberOfEdges = 0;
  std::vector<mesh::Edge *> edges;
  _communication->broadcast(numberOfEdges, rankBroadcaster);
  if (numberOfEdges > 0) {
    std::vector<int> vertexIDs;
    _communication->broadcast(vertexIDs, rankBroadcaster);
    for (int i = 0; i < numberOfVertices; i++) {
      vertexMap[vertexIDs[i]] = vertices[i];
    }

    std::vector<int> edgeIDs;
    std::vector<int> globalEdgeIDs;
    _communication->broadcast(edgeIDs, rankBroadcaster);
    _communication->broadcast(globalEdgeIDs, rankBroadcaster);
    for (int i = 0; i < numberOfEdges; i++) {
      PRECICE_ASSERT(vertexMap.find(edgeIDs[i * 2]) != vertexMap.end());
      PRECICE_ASSERT(vertexMap.find(edgeIDs[i * 2 + 1]) != vertexMap.end());
      PRECICE_ASSERT(edgeIDs[i * 2] != edgeIDs[i * 2 + 1]);
      mesh::Edge &e = mesh.createEdge(*vertexMap[edgeIDs[i * 2]], *vertexMap[edgeIDs[i * 2 + 1]]);
      e.setGlobalIndex(globalEdgeIDs[i]);
      edges.push_back(&e);
    }
  }

  if (dim == 3) {
    int numberOfTriangles = 0;
    _communication->broadcast(numberOfTriangles, rankBroadcaster);
    if (numberOfTriangles > 0) {
      PRECICE_ASSERT((edges.size() > 0) || (numberOfTriangles == 0));
      std::vector<int> edgeIDs;
      _communication->broadcast(edgeIDs, rankBroadcaster);
      std::map<int, mesh::Edge *> edgeMap;
      for (int i = 0; i < numberOfEdges; i++) {
        edgeMap[edgeIDs[i]] = edges[i];
      }

      std::vector<int> triangleIDs;
      std::vector<int> globalTriangleIDs;
      _communication->broadcast(triangleIDs, rankBroadcaster);
      _communication->broadcast(globalTriangleIDs, rankBroadcaster);

      for (int i = 0; i < numberOfTriangles; i++) {
        PRECICE_ASSERT(edgeMap.find(triangleIDs[i * 3]) != edgeMap.end());
        PRECICE_ASSERT(edgeMap.find(triangleIDs[i * 3 + 1]) != edgeMap.end());
        PRECICE_ASSERT(edgeMap.find(triangleIDs[i * 3 + 2]) != edgeMap.end());
        PRECICE_ASSERT(triangleIDs[i * 3] != triangleIDs[i * 3 + 1]);
        PRECICE_ASSERT(triangleIDs[i * 3 + 1] != triangleIDs[i * 3 + 2]);
        PRECICE_ASSERT(triangleIDs[i * 3 + 2] != triangleIDs[i * 3]);
        auto &t = mesh.createTriangle(*edgeMap[triangleIDs[i * 3]], *edgeMap[triangleIDs[i * 3 + 1]], *edgeMap[triangleIDs[i * 3 + 2]]);
        t.setGlobalIndex(globalTriangleIDs[i]);
      }
    }
  }
}

} // namespace com
} // namespace precice<|MERGE_RESOLUTION|>--- conflicted
+++ resolved
@@ -217,18 +217,12 @@
     _communication->broadcast(vertexIDs);
 
     std::vector<int> edgeIDs(numberOfEdges * 2);
-<<<<<<< HEAD
+    const auto &     meshEdges = mesh.edges();
     std::vector<int> globalEdgeIDs(numberOfEdges);
-    for (int i = 0; i < numberOfEdges; i++) {
-      edgeIDs[i * 2]     = mesh.edges()[i].vertex(0).getID();
-      edgeIDs[i * 2 + 1] = mesh.edges()[i].vertex(1).getID();
-      globalEdgeIDs[i]   = mesh.edges()[i].getGlobalIndex();
-=======
-    const auto &     meshEdges = mesh.edges();
     for (int i = 0; i < numberOfEdges; i++) {
       edgeIDs[i * 2]     = meshEdges[i].vertex(0).getID();
       edgeIDs[i * 2 + 1] = meshEdges[i].vertex(1).getID();
->>>>>>> 5ef014a7
+      globalEdgeIDs[i]   = meshEdges[i].getGlobalIndex();
     }
     _communication->broadcast(edgeIDs);
     _communication->broadcast(globalEdgeIDs);
@@ -247,20 +241,13 @@
       _communication->broadcast(edgeIDs);
 
       std::vector<int> triangleIDs(numberOfTriangles * 3);
-<<<<<<< HEAD
+      const auto &     meshTriangles = mesh.triangles();
       std::vector<int> globalTriangleIDs(numberOfTriangles);
-      for (int i = 0; i < numberOfTriangles; i++) {
-        triangleIDs[i * 3]     = mesh.triangles()[i].edge(0).getID();
-        triangleIDs[i * 3 + 1] = mesh.triangles()[i].edge(1).getID();
-        triangleIDs[i * 3 + 2] = mesh.triangles()[i].edge(2).getID();
-        globalTriangleIDs[i]   = mesh.triangles()[i].getGlobalIndex();
-=======
-      const auto &     meshTriangles = mesh.triangles();
       for (int i = 0; i < numberOfTriangles; i++) {
         triangleIDs[i * 3]     = meshTriangles[i].edge(0).getID();
         triangleIDs[i * 3 + 1] = meshTriangles[i].edge(1).getID();
         triangleIDs[i * 3 + 2] = meshTriangles[i].edge(2).getID();
->>>>>>> 5ef014a7
+        globalTriangleIDs[i]   = meshTriangles[i].getGlobalIndex();
       }
       _communication->broadcast(triangleIDs);
       _communication->broadcast(globalTriangleIDs);
