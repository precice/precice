#include <Eigen/Core>
#include <algorithm>
#include <boost/container/flat_map.hpp>
#include <cstddef>
#include <functional>
#include <map>
#include <memory>
#include <ostream>
#include <utility>
#include <vector>

#include "CommunicateMesh.hpp"
#include "Communication.hpp"
#include "com/SharedPointer.hpp"
#include "logging/LogMacros.hpp"
#include "mesh/Edge.hpp"
#include "mesh/Mesh.hpp"
#include "mesh/Vertex.hpp"
#include "precice/types.hpp"
#include "utils/assertion.hpp"

namespace precice {
namespace com {
CommunicateMesh::CommunicateMesh(
    com::PtrCommunication communication)
    : _communication(std::move(communication))
{
}

void CommunicateMesh::sendMesh(
    const mesh::Mesh &mesh,
    int               rankReceiver)
{
  PRECICE_TRACE(mesh.getName(), rankReceiver);
  const int dim = mesh.getDimensions();

  const auto &meshVertices     = mesh.vertices();
  const int   numberOfVertices = meshVertices.size();
  _communication->send(numberOfVertices, rankReceiver);
  if (not mesh.vertices().empty()) {
    std::vector<double> coords(static_cast<size_t>(numberOfVertices) * dim);
    std::vector<int>    globalIDs(numberOfVertices);
    for (size_t i = 0; i < static_cast<size_t>(numberOfVertices); ++i) {
      std::copy_n(meshVertices[i].rawCoords().begin(), dim, &coords[i * dim]);
      globalIDs[i] = meshVertices[i].getGlobalIndex();
    }
    _communication->sendRange(coords, rankReceiver);
    _communication->sendRange(globalIDs, rankReceiver);
  }

  const int numberOfEdges = mesh.edges().size();
  _communication->send(numberOfEdges, rankReceiver);
  if (not mesh.edges().empty()) {
    // we need to send the vertexIDs first such that the right edges can be created later
    // contrary to the normal sendMesh, this variant must also work for adding delta meshes
    std::vector<int> vertexIDs(numberOfVertices);
    for (int i = 0; i < numberOfVertices; i++) {
      vertexIDs[i] = meshVertices[i].getID();
    }
    _communication->sendRange(vertexIDs, rankReceiver);

    std::vector<int> edgeIDs(numberOfEdges * 2);
    for (int i = 0; i < numberOfEdges; i++) {
      edgeIDs[i * 2]     = mesh.edges()[i].vertex(0).getID();
      edgeIDs[i * 2 + 1] = mesh.edges()[i].vertex(1).getID();
    }
    _communication->sendRange(edgeIDs, rankReceiver);
  }

<<<<<<< HEAD
  int numberOfTriangles = mesh.triangles().size();
  _communication->send(numberOfTriangles, rankReceiver);
  if (not mesh.triangles().empty()) {
    // we need to send the edgeIDs first such that the right edges can be created later
    // contrary to the normal sendMesh, this variant must also work for adding delta meshes
=======
  //if (dim == 3) {
  int numberOfTriangles = mesh.triangles().size();
  _communication->send(numberOfTriangles, rankReceiver);
  if (not mesh.triangles().empty()) {
    //we need to send the edgeIDs first such that the right edges can be created later
    //contrary to the normal sendMesh, this variant must also work for adding delta meshes
>>>>>>> 70aa73a0
    std::vector<int> edgeIDs(numberOfEdges);
    for (int i = 0; i < numberOfEdges; i++) {
      edgeIDs[i] = mesh.edges()[i].getID();
    }
<<<<<<< HEAD
    _communication->sendRange(edgeIDs, rankReceiver);
=======
    _communication->send(edgeIDs, rankReceiver);
>>>>>>> 70aa73a0

    std::vector<int> triangleIDs(numberOfTriangles * 3);
    for (int i = 0; i < numberOfTriangles; i++) {
      triangleIDs[i * 3]     = mesh.triangles()[i].edge(0).getID();
      triangleIDs[i * 3 + 1] = mesh.triangles()[i].edge(1).getID();
      triangleIDs[i * 3 + 2] = mesh.triangles()[i].edge(2).getID();
    }
<<<<<<< HEAD
    _communication->sendRange(triangleIDs, rankReceiver);
=======
    _communication->send(triangleIDs, rankReceiver);
>>>>>>> 70aa73a0
  }
  //}
}

void CommunicateMesh::receiveMesh(
    mesh::Mesh &mesh,
    int         rankSender)
{
  PRECICE_TRACE(mesh.getName(), rankSender);
  int dim = mesh.getDimensions();

  int numberOfVertices = 0;
  _communication->receive(numberOfVertices, rankSender);
  PRECICE_DEBUG("Number of vertices to receive: {}", numberOfVertices);

  std::vector<mesh::Vertex *> vertices;
  vertices.reserve(numberOfVertices);
  if (numberOfVertices > 0) {
    std::vector<double> vertexCoords = _communication->receiveRange(rankSender, AsVectorTag<double>{});
    std::vector<int>    globalIDs    = _communication->receiveRange(rankSender, AsVectorTag<int>{});
    Eigen::VectorXd     coords(dim);
    for (int i = 0; i < numberOfVertices; i++) {
      for (int d = 0; d < dim; d++) {
        coords[d] = vertexCoords[i * dim + d];
      }
      mesh::Vertex &v = mesh.createVertex(coords);
      PRECICE_ASSERT(v.getID() >= 0, v.getID());
      v.setGlobalIndex(globalIDs[i]);
      vertices.push_back(&v);
    }
  }

  int numberOfEdges = 0;
  _communication->receive(numberOfEdges, rankSender);
  PRECICE_DEBUG("Number of edges to receive: {}", numberOfEdges);

  boost::container::flat_map<int, mesh::Vertex *> vertexMap;
  vertexMap.reserve(numberOfVertices);
  std::vector<mesh::Edge *> edges;
  if (numberOfEdges > 0) {
    std::vector<int> vertexIDs = _communication->receiveRange(rankSender, AsVectorTag<int>{});
    for (int i = 0; i < numberOfVertices; i++) {
      vertexMap[vertexIDs[i]] = vertices[i];
    }

    std::vector<int> edgeIDs = _communication->receiveRange(rankSender, AsVectorTag<int>{});
    for (int i = 0; i < numberOfEdges; i++) {
      PRECICE_ASSERT(vertexMap.count((edgeIDs[i * 2])) == 1);
      PRECICE_ASSERT(vertexMap.count(edgeIDs[i * 2 + 1]) == 1);
      PRECICE_ASSERT(edgeIDs[i * 2] != edgeIDs[i * 2 + 1]);
      mesh::Edge &e = mesh.createEdge(*vertexMap[edgeIDs[i * 2]], *vertexMap[edgeIDs[i * 2 + 1]]);
      edges.push_back(&e);
    }
  }

  int numberOfTriangles = 0;
  _communication->receive(numberOfTriangles, rankSender);
  PRECICE_DEBUG("Number of Triangles to receive: {}", numberOfTriangles);
  PRECICE_DEBUG("Number of Edges: {}", edges.size());
  if (numberOfTriangles > 0) {
    PRECICE_ASSERT((edges.size() > 0) || (numberOfTriangles == 0));
<<<<<<< HEAD
    std::vector<int>                              edgeIDs = _communication->receiveRange(rankSender, AsVectorTag<int>{});
=======
    std::vector<int> edgeIDs;
    _communication->receive(edgeIDs, rankSender);
>>>>>>> 70aa73a0
    boost::container::flat_map<int, mesh::Edge *> edgeMap;
    edgeMap.reserve(numberOfEdges);
    for (int i = 0; i < numberOfEdges; i++) {
      edgeMap[edgeIDs[i]] = edges[i];
    }
<<<<<<< HEAD

    std::vector<int> triangleIDs = _communication->receiveRange(rankSender, AsVectorTag<int>{});

=======

    std::vector<int> triangleIDs;
    _communication->receive(triangleIDs, rankSender);

>>>>>>> 70aa73a0
    for (int i = 0; i < numberOfTriangles; i++) {
      PRECICE_ASSERT(edgeMap.count(triangleIDs[i * 3]) == 1);
      PRECICE_ASSERT(edgeMap.count(triangleIDs[i * 3 + 1]) == 1);
      PRECICE_ASSERT(edgeMap.count(triangleIDs[i * 3 + 2]) == 1);
      PRECICE_ASSERT(triangleIDs[i * 3] != triangleIDs[i * 3 + 1]);
      PRECICE_ASSERT(triangleIDs[i * 3 + 1] != triangleIDs[i * 3 + 2]);
      PRECICE_ASSERT(triangleIDs[i * 3 + 2] != triangleIDs[i * 3]);
      mesh.createTriangle(*edgeMap[triangleIDs[i * 3]], *edgeMap[triangleIDs[i * 3 + 1]], *edgeMap[triangleIDs[i * 3 + 2]]);
    }
  }
}

void CommunicateMesh::broadcastSendMesh(const mesh::Mesh &mesh)
{
  PRECICE_TRACE(mesh.getName());
  int dim = mesh.getDimensions();

  const auto &meshVertices     = mesh.vertices();
  const int   numberOfVertices = meshVertices.size();
  _communication->broadcast(numberOfVertices);
  if (numberOfVertices > 0) {
    std::vector<double> coords(static_cast<size_t>(numberOfVertices) * dim);
    std::vector<int>    globalIDs(numberOfVertices);
    for (size_t i = 0; i < static_cast<size_t>(numberOfVertices); ++i) {
      std::copy_n(meshVertices[i].rawCoords().begin(), dim, &coords[i * dim]);
      globalIDs[i] = meshVertices[i].getGlobalIndex();
    }
    _communication->broadcast(coords);
    _communication->broadcast(globalIDs);
  }

  int numberOfEdges = mesh.edges().size();
  _communication->broadcast(numberOfEdges);
  if (numberOfEdges > 0) {
    // we need to send the vertexIDs first such that the right edges can be created later
    // contrary to the normal sendMesh, this variant must also work for adding delta meshes
    std::vector<int> vertexIDs(numberOfVertices);
    for (int i = 0; i < numberOfVertices; i++) {
      vertexIDs[i] = meshVertices[i].getID();
    }
    _communication->broadcast(vertexIDs);

    std::vector<int> edgeIDs(numberOfEdges * 2);
    const auto &     meshEdges = mesh.edges();
    for (int i = 0; i < numberOfEdges; i++) {
      edgeIDs[i * 2]     = meshEdges[i].vertex(0).getID();
      edgeIDs[i * 2 + 1] = meshEdges[i].vertex(1).getID();
    }
    _communication->broadcast(edgeIDs);
  }

  int numberOfTriangles = mesh.triangles().size();
  _communication->broadcast(numberOfTriangles);
  if (numberOfTriangles > 0) {
<<<<<<< HEAD
    // we need to send the edgeIDs first such that the right edges can be created later
    // contrary to the normal sendMesh, this variant must also work for adding delta meshes
=======
    //we need to send the edgeIDs first such that the right edges can be created later
    //contrary to the normal sendMesh, this variant must also work for adding delta meshes
>>>>>>> 70aa73a0
    std::vector<int> edgeIDs(numberOfEdges);
    for (int i = 0; i < numberOfEdges; i++) {
      edgeIDs[i] = mesh.edges()[i].getID();
    }
    _communication->broadcast(edgeIDs);

    std::vector<int> triangleIDs(numberOfTriangles * 3);
    const auto &     meshTriangles = mesh.triangles();
    for (int i = 0; i < numberOfTriangles; i++) {
      triangleIDs[i * 3]     = meshTriangles[i].edge(0).getID();
      triangleIDs[i * 3 + 1] = meshTriangles[i].edge(1).getID();
      triangleIDs[i * 3 + 2] = meshTriangles[i].edge(2).getID();
    }
    _communication->broadcast(triangleIDs);
  }
}

void CommunicateMesh::broadcastReceiveMesh(
    mesh::Mesh &mesh)
{
  PRECICE_TRACE(mesh.getName());
  int  dim             = mesh.getDimensions();
  Rank rankBroadcaster = 0;

  std::vector<mesh::Vertex *>        vertices;
  std::map<VertexID, mesh::Vertex *> vertexMap;
  int                                numberOfVertices = 0;
  _communication->broadcast(numberOfVertices, rankBroadcaster);

  if (numberOfVertices > 0) {
    std::vector<double> vertexCoords;
    std::vector<int>    globalIDs;
    _communication->broadcast(vertexCoords, rankBroadcaster);
    _communication->broadcast(globalIDs, rankBroadcaster);
    Eigen::VectorXd coords(dim);
    for (int i = 0; i < numberOfVertices; i++) {
      for (int d = 0; d < dim; d++) {
        coords[d] = vertexCoords[i * dim + d];
      }
      mesh::Vertex &v = mesh.createVertex(coords);
      PRECICE_ASSERT(v.getID() >= 0, v.getID());
      v.setGlobalIndex(globalIDs[i]);
      vertices.push_back(&v);
    }
  }

  int                       numberOfEdges = 0;
  std::vector<mesh::Edge *> edges;
  _communication->broadcast(numberOfEdges, rankBroadcaster);
  if (numberOfEdges > 0) {
    std::vector<int> vertexIDs;
    _communication->broadcast(vertexIDs, rankBroadcaster);
    for (int i = 0; i < numberOfVertices; i++) {
      vertexMap[vertexIDs[i]] = vertices[i];
    }

    std::vector<int> edgeIDs;
    _communication->broadcast(edgeIDs, rankBroadcaster);
    for (int i = 0; i < numberOfEdges; i++) {
      PRECICE_ASSERT(vertexMap.find(edgeIDs[i * 2]) != vertexMap.end());
      PRECICE_ASSERT(vertexMap.find(edgeIDs[i * 2 + 1]) != vertexMap.end());
      PRECICE_ASSERT(edgeIDs[i * 2] != edgeIDs[i * 2 + 1]);
      mesh::Edge &e = mesh.createEdge(*vertexMap[edgeIDs[i * 2]], *vertexMap[edgeIDs[i * 2 + 1]]);
      edges.push_back(&e);
    }
  }

  int numberOfTriangles = 0;
  _communication->broadcast(numberOfTriangles, rankBroadcaster);
  if (numberOfTriangles > 0) {
    PRECICE_ASSERT((edges.size() > 0) || (numberOfTriangles == 0));
    std::vector<int> edgeIDs;
    _communication->broadcast(edgeIDs, rankBroadcaster);
    std::map<int, mesh::Edge *> edgeMap;
    for (int i = 0; i < numberOfEdges; i++) {
      edgeMap[edgeIDs[i]] = edges[i];
    }

    std::vector<int> triangleIDs;
    _communication->broadcast(triangleIDs, rankBroadcaster);
    for (int i = 0; i < numberOfTriangles; i++) {
      PRECICE_ASSERT(edgeMap.find(triangleIDs[i * 3]) != edgeMap.end());
      PRECICE_ASSERT(edgeMap.find(triangleIDs[i * 3 + 1]) != edgeMap.end());
      PRECICE_ASSERT(edgeMap.find(triangleIDs[i * 3 + 2]) != edgeMap.end());
      PRECICE_ASSERT(triangleIDs[i * 3] != triangleIDs[i * 3 + 1]);
      PRECICE_ASSERT(triangleIDs[i * 3 + 1] != triangleIDs[i * 3 + 2]);
      PRECICE_ASSERT(triangleIDs[i * 3 + 2] != triangleIDs[i * 3]);
      mesh.createTriangle(*edgeMap[triangleIDs[i * 3]], *edgeMap[triangleIDs[i * 3 + 1]], *edgeMap[triangleIDs[i * 3 + 2]]);
    }
  }
}

} // namespace com
} // namespace precice<|MERGE_RESOLUTION|>--- conflicted
+++ resolved
@@ -67,29 +67,16 @@
     _communication->sendRange(edgeIDs, rankReceiver);
   }
 
-<<<<<<< HEAD
   int numberOfTriangles = mesh.triangles().size();
   _communication->send(numberOfTriangles, rankReceiver);
   if (not mesh.triangles().empty()) {
     // we need to send the edgeIDs first such that the right edges can be created later
     // contrary to the normal sendMesh, this variant must also work for adding delta meshes
-=======
-  //if (dim == 3) {
-  int numberOfTriangles = mesh.triangles().size();
-  _communication->send(numberOfTriangles, rankReceiver);
-  if (not mesh.triangles().empty()) {
-    //we need to send the edgeIDs first such that the right edges can be created later
-    //contrary to the normal sendMesh, this variant must also work for adding delta meshes
->>>>>>> 70aa73a0
     std::vector<int> edgeIDs(numberOfEdges);
     for (int i = 0; i < numberOfEdges; i++) {
       edgeIDs[i] = mesh.edges()[i].getID();
     }
-<<<<<<< HEAD
     _communication->sendRange(edgeIDs, rankReceiver);
-=======
-    _communication->send(edgeIDs, rankReceiver);
->>>>>>> 70aa73a0
 
     std::vector<int> triangleIDs(numberOfTriangles * 3);
     for (int i = 0; i < numberOfTriangles; i++) {
@@ -97,11 +84,7 @@
       triangleIDs[i * 3 + 1] = mesh.triangles()[i].edge(1).getID();
       triangleIDs[i * 3 + 2] = mesh.triangles()[i].edge(2).getID();
     }
-<<<<<<< HEAD
     _communication->sendRange(triangleIDs, rankReceiver);
-=======
-    _communication->send(triangleIDs, rankReceiver);
->>>>>>> 70aa73a0
   }
   //}
 }
@@ -163,27 +146,15 @@
   PRECICE_DEBUG("Number of Edges: {}", edges.size());
   if (numberOfTriangles > 0) {
     PRECICE_ASSERT((edges.size() > 0) || (numberOfTriangles == 0));
-<<<<<<< HEAD
     std::vector<int>                              edgeIDs = _communication->receiveRange(rankSender, AsVectorTag<int>{});
-=======
-    std::vector<int> edgeIDs;
-    _communication->receive(edgeIDs, rankSender);
->>>>>>> 70aa73a0
     boost::container::flat_map<int, mesh::Edge *> edgeMap;
     edgeMap.reserve(numberOfEdges);
     for (int i = 0; i < numberOfEdges; i++) {
       edgeMap[edgeIDs[i]] = edges[i];
     }
-<<<<<<< HEAD
 
     std::vector<int> triangleIDs = _communication->receiveRange(rankSender, AsVectorTag<int>{});
 
-=======
-
-    std::vector<int> triangleIDs;
-    _communication->receive(triangleIDs, rankSender);
-
->>>>>>> 70aa73a0
     for (int i = 0; i < numberOfTriangles; i++) {
       PRECICE_ASSERT(edgeMap.count(triangleIDs[i * 3]) == 1);
       PRECICE_ASSERT(edgeMap.count(triangleIDs[i * 3 + 1]) == 1);
@@ -238,13 +209,8 @@
   int numberOfTriangles = mesh.triangles().size();
   _communication->broadcast(numberOfTriangles);
   if (numberOfTriangles > 0) {
-<<<<<<< HEAD
     // we need to send the edgeIDs first such that the right edges can be created later
     // contrary to the normal sendMesh, this variant must also work for adding delta meshes
-=======
-    //we need to send the edgeIDs first such that the right edges can be created later
-    //contrary to the normal sendMesh, this variant must also work for adding delta meshes
->>>>>>> 70aa73a0
     std::vector<int> edgeIDs(numberOfEdges);
     for (int i = 0; i < numberOfEdges; i++) {
       edgeIDs[i] = mesh.edges()[i].getID();
