#ifndef PRECICE_NO_MPI

#include <cstddef>
#include <ostream>

#include "MPICommunication.hpp"
#include "MPIRequest.hpp"
#include "logging/LogMacros.hpp"
#include "precice/types.hpp"

template <size_t>
struct MPI_Select_unsigned_integer_datatype;

template <>
struct MPI_Select_unsigned_integer_datatype<1> {
  static MPI_Datatype datatype;
};
MPI_Datatype MPI_Select_unsigned_integer_datatype<1>::datatype = MPI_UNSIGNED_CHAR;

template <>
struct MPI_Select_unsigned_integer_datatype<2> {
  static MPI_Datatype datatype;
};
MPI_Datatype MPI_Select_unsigned_integer_datatype<2>::datatype = MPI_UNSIGNED_SHORT;

template <>
struct MPI_Select_unsigned_integer_datatype<4> {
  static MPI_Datatype datatype;
};
MPI_Datatype MPI_Select_unsigned_integer_datatype<4>::datatype = MPI_UNSIGNED;

template <>
struct MPI_Select_unsigned_integer_datatype<8> {
  static MPI_Datatype datatype;
};
MPI_Datatype MPI_Select_unsigned_integer_datatype<8>::datatype = MPI_UNSIGNED_LONG;

#define MPI_BOOL MPI_Select_unsigned_integer_datatype<sizeof(bool)>::datatype

namespace precice {
namespace com {
MPICommunication::MPICommunication() = default;

void MPICommunication::send(std::string const &itemToSend, Rank rankReceiver)
{
  PRECICE_TRACE(itemToSend, rankReceiver);
  rankReceiver = adjustRank(rankReceiver);
  PRECICE_DEBUG("Message: " + itemToSend);
  MPI_Send(const_cast<char *>(itemToSend.c_str()),
           itemToSend.size(),
           MPI_CHAR,
           rank(rankReceiver),
           0,
           communicator(rankReceiver));
}

void MPICommunication::send(const int *itemsToSend, int size, Rank rankReceiver)
{
  PRECICE_TRACE(size);
  rankReceiver = adjustRank(rankReceiver);
  MPI_Send(const_cast<int *>(itemsToSend),
           size,
           MPI_INT,
           rank(rankReceiver),
           0,
           communicator(rankReceiver));
}

PtrRequest MPICommunication::aSend(const int *itemsToSend, int size, Rank rankReceiver)
{
  PRECICE_TRACE(size);
  rankReceiver = adjustRank(rankReceiver);

  MPI_Request request;
  MPI_Isend(const_cast<int *>(itemsToSend),
            size,
            MPI_INT,
            rank(rankReceiver),
            0,
            communicator(rankReceiver),
            &request);

  return PtrRequest(new MPIRequest(request));
}

void MPICommunication::send(const double *itemsToSend, int size, Rank rankReceiver)
{
  PRECICE_TRACE(size);
  rankReceiver = adjustRank(rankReceiver);
  MPI_Send(const_cast<double *>(itemsToSend),
           size,
           MPI_DOUBLE,
           rank(rankReceiver),
           0,
           communicator(rankReceiver));
}

PtrRequest MPICommunication::aSend(const double *itemsToSend, int size, Rank rankReceiver)
{
  PRECICE_TRACE(size, rankReceiver);
  rankReceiver = adjustRank(rankReceiver);

  MPI_Request request;
  MPI_Isend(const_cast<double *>(itemsToSend),
            size,
            MPI_DOUBLE,
            rank(rankReceiver),
            0,
            communicator(rankReceiver),
            &request);

  return PtrRequest(new MPIRequest(request));
}

PtrRequest MPICommunication::aSend(std::vector<double> const &itemsToSend, Rank rankReceiver)
{
  PRECICE_TRACE(rankReceiver, itemsToSend.size(), itemsToSend);
  rankReceiver = adjustRank(rankReceiver);

  MPI_Request request;
  MPI_Isend(const_cast<double *>(itemsToSend.data()),
            itemsToSend.size(),
            MPI_DOUBLE,
            rank(rankReceiver),
            0,
            communicator(rankReceiver),
            &request);

  return PtrRequest(new MPIRequest(request));
}

void MPICommunication::send(double itemToSend, Rank rankReceiver)
{
  PRECICE_TRACE(itemToSend, rankReceiver);
  rankReceiver = adjustRank(rankReceiver);
  MPI_Send(&itemToSend,
           1,
           MPI_DOUBLE,
           rank(rankReceiver),
           0,
           communicator(rankReceiver));
}

PtrRequest MPICommunication::aSend(const double &itemToSend, Rank rankReceiver)
{
  return aSend(&itemToSend, 1, rankReceiver);
}

void MPICommunication::send(int itemToSend, Rank rankReceiver)
{
  PRECICE_TRACE(itemToSend, rankReceiver);
  rankReceiver = adjustRank(rankReceiver);
  MPI_Send(&itemToSend,
           1,
           MPI_INT,
           rank(rankReceiver),
           0,
           communicator(rankReceiver));
}

PtrRequest MPICommunication::aSend(const int &itemToSend, Rank rankReceiver)
{
  return aSend(&itemToSend, 1, rankReceiver);
}

void MPICommunication::send(bool itemToSend, Rank rankReceiver)
{
  PRECICE_TRACE(itemToSend, rankReceiver);
  rankReceiver = adjustRank(rankReceiver);
  MPI_Send(&itemToSend,
           1,
           MPI_BOOL,
           rank(rankReceiver),
           0,
           communicator(rankReceiver));
}

<<<<<<< HEAD
PtrRequest MPICommunication::aSend(std::vector<int> const &itemsToSend, int rankReceiver)
{
  PRECICE_TRACE(rankReceiver, itemsToSend.size(), itemsToSend);
  rankReceiver = adjustRank(rankReceiver);

  MPI_Request request;
  MPI_Isend(const_cast<int *>(itemsToSend.data()),
            itemsToSend.size(),
            MPI_INT,
            rank(rankReceiver),
            0,
            communicator(rankReceiver),
            &request);

  return PtrRequest(new MPIRequest(request));
}

PtrRequest MPICommunication::aSend(const bool &itemToSend, int rankReceiver)
=======
PtrRequest MPICommunication::aSend(const bool &itemToSend, Rank rankReceiver)
>>>>>>> 0722fff2
{
  PRECICE_TRACE();
  rankReceiver = adjustRank(rankReceiver);

  MPI_Request request;
  MPI_Isend(const_cast<bool *>(&itemToSend),
            1,
            MPI_BOOL,
            rank(rankReceiver),
            0,
            communicator(rankReceiver),
            &request);

  return PtrRequest(new MPIRequest(request));
}

void MPICommunication::receive(std::string &itemToReceive, Rank rankSender)
{
  PRECICE_TRACE(itemToReceive, rankSender);
  rankSender = adjustRank(rankSender);
  int        length;
  MPI_Status status;
  MPI_Probe(rank(rankSender), 0, communicator(rankSender), &status);
  MPI_Get_count(&status, MPI_CHAR, &length);
  PRECICE_DEBUG("Stringlength = {}", length);
  itemToReceive = std::string(length, '\0');
  MPI_Recv(const_cast<char *>(itemToReceive.data()),
           length,
           MPI_CHAR,
           rank(rankSender),
           0,
           communicator(rankSender),
           MPI_STATUS_IGNORE);
  PRECICE_DEBUG("Received \"{}\" from rank {}", itemToReceive, rankSender);
}

void MPICommunication::receive(int *itemsToReceive, int size, Rank rankSender)
{
  PRECICE_TRACE(size);
  rankSender = adjustRank(rankSender);

  MPI_Status status;
  MPI_Recv(itemsToReceive,
           size,
           MPI_INT,
           rank(rankSender),
           0,
           communicator(rankSender),
           &status);
}

void MPICommunication::receive(double *itemsToReceive, int size, Rank rankSender)
{
  PRECICE_TRACE(size);
  rankSender = adjustRank(rankSender);

  MPI_Status status;
  MPI_Recv(itemsToReceive,
           size,
           MPI_DOUBLE,
           rank(rankSender),
           0,
           communicator(rankSender),
           &status);
}

PtrRequest MPICommunication::aReceive(double *itemsToReceive, int size, Rank rankSender)
{
  PRECICE_TRACE(size);
  rankSender = adjustRank(rankSender);

  MPI_Request request;
  MPI_Irecv(itemsToReceive,
            size,
            MPI_DOUBLE,
            rank(rankSender),
            0,
            communicator(rankSender),
            &request);

  return PtrRequest(new MPIRequest(request));
}

PtrRequest MPICommunication::aReceive(std::vector<double> &itemsToReceive, Rank rankSender)
{
  PRECICE_TRACE(itemsToReceive.size());
  rankSender = adjustRank(rankSender);

  MPI_Request request;
  MPI_Irecv(itemsToReceive.data(),
            itemsToReceive.size(),
            MPI_DOUBLE,
            rank(rankSender),
            0,
            communicator(rankSender),
            &request);

  return PtrRequest(new MPIRequest(request));
}

void MPICommunication::receive(double &itemToReceive, Rank rankSender)
{
  PRECICE_TRACE(rankSender);
  rankSender = adjustRank(rankSender);

  MPI_Status status;
  MPI_Recv(&itemToReceive,
           1,
           MPI_DOUBLE,
           rank(rankSender),
           0,
           communicator(rankSender),
           &status);
  PRECICE_DEBUG("Received {} from rank {}", itemToReceive, rankSender);
}

PtrRequest MPICommunication::aReceive(double &itemToReceive, Rank rankSender)
{
  return aReceive(&itemToReceive, 1, rankSender);
}

void MPICommunication::receive(int &itemToReceive, Rank rankSender)
{
  PRECICE_TRACE(rankSender);
  rankSender = adjustRank(rankSender);

  MPI_Status status;
  MPI_Recv(&itemToReceive,
           1,
           MPI_INT,
           rank(rankSender),
           0,
           communicator(rankSender),
           &status);
  PRECICE_DEBUG("Received {} from rank {}", itemToReceive, rankSender);
}

PtrRequest MPICommunication::aReceive(int &itemToReceive, Rank rankSender)
{
  PRECICE_TRACE(rankSender);
  rankSender = adjustRank(rankSender);

  MPI_Request request;
  MPI_Irecv(&itemToReceive,
            1,
            MPI_INT,
            rank(rankSender),
            0,
            communicator(rankSender),
            &request);

  return PtrRequest(new MPIRequest(request));
}

void MPICommunication::receive(bool &itemToReceive, Rank rankSender)
{
  PRECICE_TRACE(rankSender);
  rankSender = adjustRank(rankSender);

  MPI_Status status;
  MPI_Recv(&itemToReceive,
           1,
           MPI_BOOL,
           rank(rankSender),
           0,
           communicator(rankSender),
           &status);
  PRECICE_DEBUG("Received {} from rank {}", itemToReceive, rankSender);
}

PtrRequest MPICommunication::aReceive(bool &itemToReceive, Rank rankSender)
{
  PRECICE_TRACE(rankSender);
  rankSender = adjustRank(rankSender);

  MPI_Request request;
  MPI_Irecv(&itemToReceive,
            1,
            MPI_BOOL,
            rank(rankSender),
            0,
            communicator(rankSender),
            &request);

  return PtrRequest(new MPIRequest(request));
}

void MPICommunication::send(std::vector<int> const &v, Rank rankReceiver)
{
  PRECICE_TRACE(rankReceiver);
  rankReceiver = adjustRank(rankReceiver);
  MPI_Send(const_cast<int *>(v.data()), v.size(), MPI_INT,
           rank(rankReceiver), 0, communicator(rankReceiver));
}

void MPICommunication::receive(std::vector<int> &v, Rank rankSender)
{
  PRECICE_TRACE(rankSender);
  rankSender        = adjustRank(rankSender);
  int        length = -1;
  MPI_Status status;
  MPI_Probe(rank(rankSender), 0, communicator(rankSender), &status);
  MPI_Get_count(&status, MPI_INT, &length);
  v.resize(length);
  MPI_Recv(v.data(), length, MPI_INT, rank(rankSender),
           0, communicator(rankSender), MPI_STATUS_IGNORE);
}

void MPICommunication::send(std::vector<double> const &v, Rank rankReceiver)
{
  PRECICE_TRACE(rankReceiver);
  rankReceiver = adjustRank(rankReceiver);
  MPI_Send(const_cast<double *>(v.data()), v.size(), MPI_DOUBLE,
           rank(rankReceiver), 0, communicator(rankReceiver));
}

void MPICommunication::receive(std::vector<double> &v, Rank rankSender)
{
  PRECICE_TRACE(rankSender);
  rankSender        = adjustRank(rankSender);
  int        length = -1;
  MPI_Status status;
  MPI_Probe(rank(rankSender), 0, communicator(rankSender), &status);
  MPI_Get_count(&status, MPI_DOUBLE, &length);
  v.resize(length, '\0');
  MPI_Recv(v.data(), length, MPI_DOUBLE, rank(rankSender),
           0, communicator(rankSender), MPI_STATUS_IGNORE);
}

} // namespace com
} // namespace precice

#endif // not PRECICE_NO_MPI<|MERGE_RESOLUTION|>--- conflicted
+++ resolved
@@ -163,20 +163,7 @@
   return aSend(&itemToSend, 1, rankReceiver);
 }
 
-void MPICommunication::send(bool itemToSend, Rank rankReceiver)
-{
-  PRECICE_TRACE(itemToSend, rankReceiver);
-  rankReceiver = adjustRank(rankReceiver);
-  MPI_Send(&itemToSend,
-           1,
-           MPI_BOOL,
-           rank(rankReceiver),
-           0,
-           communicator(rankReceiver));
-}
-
-<<<<<<< HEAD
-PtrRequest MPICommunication::aSend(std::vector<int> const &itemsToSend, int rankReceiver)
+PtrRequest MPICommunication::aSend(std::vector<int> const &itemsToSend, Rank rankReceiver)
 {
   PRECICE_TRACE(rankReceiver, itemsToSend.size(), itemsToSend);
   rankReceiver = adjustRank(rankReceiver);
@@ -193,10 +180,19 @@
   return PtrRequest(new MPIRequest(request));
 }
 
-PtrRequest MPICommunication::aSend(const bool &itemToSend, int rankReceiver)
-=======
+void MPICommunication::send(bool itemToSend, Rank rankReceiver)
+{
+  PRECICE_TRACE(itemToSend, rankReceiver);
+  rankReceiver = adjustRank(rankReceiver);
+  MPI_Send(&itemToSend,
+           1,
+           MPI_BOOL,
+           rank(rankReceiver),
+           0,
+           communicator(rankReceiver));
+}
+
 PtrRequest MPICommunication::aSend(const bool &itemToSend, Rank rankReceiver)
->>>>>>> 0722fff2
 {
   PRECICE_TRACE();
   rankReceiver = adjustRank(rankReceiver);
