--- conflicted
+++ resolved
@@ -89,11 +89,7 @@
    * These direct connections connect MPI_COMM_SELF on both sides.
    * The call to establish such a connection is thus not collective.
    *
-<<<<<<< HEAD
-   * These connections are required for the Primary-Primary and Primary-Secondaries connections.
-=======
    * These connections are required for the primary and the intra-participant communications connections.
->>>>>>> a6f2fd91
    */
   std::map<int, MPI_Comm> _direct;
 
