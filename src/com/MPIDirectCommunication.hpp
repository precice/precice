#ifndef PRECICE_NO_MPI

#pragma once

#include <mpi.h>
#include <set>
#include <stddef.h>
#include <string>

#include "MPICommunication.hpp"
#include "logging/Logger.hpp"
#include "precice/types.hpp"
#include "utils/Parallel.hpp"
#include "utils/assertion.hpp"

namespace precice {
namespace com {
/**
 * @brief Provides connection methods for processes located in one communicator.
 *
 * This communication class can be used when the communicating participants are
 * either compiled into one executable or, are started by one mpi execution call
 * on the command line.
 *
 * It is imporant, that all processes in the used communicator have to
 * participate in the communication. If one of the processes does not call
 * either acceptConnection(), or closeConnection(), a deadlock is achieved.
 */
class MPIDirectCommunication : public MPICommunication {
public:
  /** Creates a MPI Direct communication based on the current global communicator.
   */
  MPIDirectCommunication();

  virtual ~MPIDirectCommunication();

  /**
   * @brief Returns the number of processes in the remote communicator.
   *
   * @pre A connection to the remote participant has been setup.
   */
  virtual size_t getRemoteCommunicatorSize() override;

  /** See precice::com::Communication::acceptConnection().
   * @attention Calls precice::utils::Parallel::splitCommunicator()
   * if local and global communicators are equal.
   */
  virtual void acceptConnection(std::string const &acceptorName,
                                std::string const &requesterName,
                                std::string const &tag,
                                int                acceptorRank,
                                int                rankOffset = 0) override;

  virtual void acceptConnectionAsServer(std::string const &acceptorName,
                                        std::string const &requesterName,
                                        std::string const &tag,
                                        int                acceptorRank,
                                        int                requesterCommunicatorSize) override
  {
    PRECICE_ASSERT(false, "Not implemented!");
  }

  /** See precice::com::Communication::requestConnection().
   * @attention Calls precice::utils::Parallel::splitCommunicator()
   * if local and global communicators are equal.
   */
  virtual void requestConnection(std::string const &acceptorName,
                                 std::string const &requesterName,
                                 std::string const &tag,
                                 int                requesterRank,
                                 int                requesterCommunicatorSize) override;

  virtual void requestConnectionAsClient(std::string const &  acceptorName,
                                         std::string const &  requesterName,
                                         std::string const &  tag,
                                         std::set<int> const &acceptorRanks,
                                         int                  requesterRank) override
  {
    PRECICE_ASSERT(false, "Not implemented!");
  }

  /// See precice::com::Communication::closeConnection().
  virtual void closeConnection() override;

<<<<<<< HEAD
  virtual void reduceSum(precice::span<double const> itemsToSend, precice::span<double> itemsToReceive, Rank rankPrimary) override;

  virtual void reduceSum(precice::span<double const> itemsToSend, precice::span<double> itemsToReceive) override;

  virtual void reduceSum(int itemToSend, int &itemsToReceive, Rank rankPrimary) override;

  virtual void reduceSum(int itemToSend, int &itemsToReceive) override;

  virtual void allreduceSum(precice::span<double const> itemsToSend, precice::span<double> itemsToReceive, Rank rankPrimary) override;

  virtual void allreduceSum(precice::span<double const> itemsToSend, precice::span<double> itemsToReceive) override;

  virtual void allreduceSum(double itemToSend, double &itemsToReceive, Rank rankPrimary) override;

  virtual void allreduceSum(double itemToSend, double &itemsToReceive) override;

  virtual void allreduceSum(int itemToSend, int &itemsToReceive, Rank rankPrimary) override;
=======
  virtual void reduceSum(precice::span<double const> itemsToSend, precice::span<double> itemsToReceive, Rank primaryRank) override;

  virtual void reduceSum(precice::span<double const> itemsToSend, precice::span<double> itemsToReceive) override;

  virtual void reduceSum(int itemToSend, int &itemsToReceive, Rank primaryRank) override;

  virtual void reduceSum(int itemToSend, int &itemsToReceive) override;

  virtual void allreduceSum(precice::span<double const> itemsToSend, precice::span<double> itemsToReceive, Rank primaryRank) override;

  virtual void allreduceSum(precice::span<double const> itemsToSend, precice::span<double> itemsToReceive) override;

  virtual void allreduceSum(double itemToSend, double &itemsToReceive, Rank primaryRank) override;

  virtual void allreduceSum(double itemToSend, double &itemsToReceive) override;

  virtual void allreduceSum(int itemToSend, int &itemsToReceive, Rank primaryRank) override;
>>>>>>> a6f2fd91

  virtual void allreduceSum(int itemToSend, int &itemsToReceive) override;

  virtual void broadcast(precice::span<const int> itemsToSend) override;

  virtual void broadcast(precice::span<int> itemsToReceive, Rank rankBroadcaster) override;

  virtual void broadcast(int itemToSend) override;

  virtual void broadcast(int &itemToReceive, Rank rankBroadcaster) override;

  virtual void broadcast(precice::span<const double> itemsToSend) override;

  virtual void broadcast(precice::span<double> itemsToReceive, Rank rankBroadcaster) override;

  virtual void broadcast(double itemToSend) override;

  virtual void broadcast(double &itemToReceive, Rank rankBroadcaster) override;

  virtual void broadcast(bool itemToSend) override;

  virtual void broadcast(bool &itemToReceive, Rank rankBroadcaster) override;

private:
  virtual MPI_Comm &communicator(Rank rank = 0) override;

  virtual Rank rank(int rank) override;

  logging::Logger _log{"com::MPIDirectCommunication"};

  /// CommState to use
  utils::Parallel::CommStatePtr _commState = nullptr;

protected:
  /// Turn the rank adjustment into a noop for direct communication
  virtual int adjustRank(Rank rank) const override;
};

} // namespace com
} // namespace precice

#endif // not PRECICE_NO_MPI<|MERGE_RESOLUTION|>--- conflicted
+++ resolved
@@ -82,25 +82,6 @@
   /// See precice::com::Communication::closeConnection().
   virtual void closeConnection() override;
 
-<<<<<<< HEAD
-  virtual void reduceSum(precice::span<double const> itemsToSend, precice::span<double> itemsToReceive, Rank rankPrimary) override;
-
-  virtual void reduceSum(precice::span<double const> itemsToSend, precice::span<double> itemsToReceive) override;
-
-  virtual void reduceSum(int itemToSend, int &itemsToReceive, Rank rankPrimary) override;
-
-  virtual void reduceSum(int itemToSend, int &itemsToReceive) override;
-
-  virtual void allreduceSum(precice::span<double const> itemsToSend, precice::span<double> itemsToReceive, Rank rankPrimary) override;
-
-  virtual void allreduceSum(precice::span<double const> itemsToSend, precice::span<double> itemsToReceive) override;
-
-  virtual void allreduceSum(double itemToSend, double &itemsToReceive, Rank rankPrimary) override;
-
-  virtual void allreduceSum(double itemToSend, double &itemsToReceive) override;
-
-  virtual void allreduceSum(int itemToSend, int &itemsToReceive, Rank rankPrimary) override;
-=======
   virtual void reduceSum(precice::span<double const> itemsToSend, precice::span<double> itemsToReceive, Rank primaryRank) override;
 
   virtual void reduceSum(precice::span<double const> itemsToSend, precice::span<double> itemsToReceive) override;
@@ -118,7 +99,6 @@
   virtual void allreduceSum(double itemToSend, double &itemsToReceive) override;
 
   virtual void allreduceSum(int itemToSend, int &itemsToReceive, Rank primaryRank) override;
->>>>>>> a6f2fd91
 
   virtual void allreduceSum(int itemToSend, int &itemsToReceive) override;
 
