--- conflicted
+++ resolved
@@ -211,23 +211,6 @@
   /// @name Reduction
   /// @{
 
-<<<<<<< HEAD
-  /// Performs a reduce summation on the rank given by rankPrimary
-  virtual void reduceSum(precice::span<double const> itemsToSend, precice::span<double> itemsToReceive, Rank rankPrimary);
-  /// Performs a reduce summation on the master, every other rank has to call reduceSum
-  virtual void reduceSum(precice::span<double const> itemsToSend, precice::span<double> itemsToReceive);
-
-  virtual void reduceSum(int itemToSend, int &itemToReceive, Rank rankPrimary);
-  virtual void reduceSum(int itemsToSend, int &itemsToReceive);
-
-  virtual void allreduceSum(precice::span<double const> itemsToSend, precice::span<double> itemsToReceive, Rank rankPrimary);
-  virtual void allreduceSum(precice::span<double const> itemsToSend, precice::span<double> itemsToReceive);
-
-  virtual void allreduceSum(double itemToSend, double &itemToReceive, Rank rankPrimary);
-  virtual void allreduceSum(double itemToSend, double &itemToReceive);
-
-  virtual void allreduceSum(int itemToSend, int &itemToReceive, Rank rankPrimary);
-=======
   /// Performs a reduce summation on the rank given by primaryRank
   virtual void reduceSum(precice::span<double const> itemsToSend, precice::span<double> itemsToReceive, Rank primaryRank);
   /// Performs a reduce summation on the primary rank, every other rank has to call reduceSum
@@ -243,7 +226,6 @@
   virtual void allreduceSum(double itemToSend, double &itemToReceive);
 
   virtual void allreduceSum(int itemToSend, int &itemToReceive, Rank primaryRank);
->>>>>>> a6f2fd91
   virtual void allreduceSum(int itemToSend, int &itemToReceive);
 
   /// @}
