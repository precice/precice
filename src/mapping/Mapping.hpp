--- conflicted
+++ resolved
@@ -60,11 +60,7 @@
   };
 
   /// Constructor, takes mapping constraint.
-<<<<<<< HEAD
-  Mapping(Constraint constraint, int dimensions, bool requireGradient = false, CouplingKind couplingKind = CouplingKind::SURFACE);
-=======
-  Mapping(Constraint constraint, int dimensions, bool requiresGradientData = false);
->>>>>>> b8beae6e
+  Mapping(Constraint constraint, int dimensions, bool requiresGradientData = false, CouplingKind couplingKind = CouplingKind::SURFACE);
 
   Mapping &operator=(Mapping &&) = delete;
 
