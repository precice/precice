#pragma once

#include "Mapping.hpp"
#include "com/CommunicateMesh.hpp"
#include "com/Communication.hpp"
#include "impl/BasisFunctions.hpp"
#include "mesh/Filter.hpp"
#include "mesh/RTree.hpp"
#include "utils/Event.hpp"
#include "utils/MasterSlave.hpp"

#include <Eigen/Core>
#include <Eigen/QR>

namespace precice {
extern bool syncMode;

namespace mapping {

/**
 * @brief Mapping with radial basis functions.
 *
 * With help of the input data points and values an interpolant is constructed.
 * The interpolant is formed by a weighted sum of conditionally positive radial
 * basis functions and a (low order) polynomial, and evaluated at the output
 * data points.
 *
 * The radial basis function type has to be given as template parameter, and has
 * to be one of the defined types in this file.
 */
template <typename RADIAL_BASIS_FUNCTION_T>
class RadialBasisFctMapping : public Mapping {
public:
  /**
   * @brief Constructor.
   *
   * @param[in] constraint Specifies mapping to be consistent or conservative.
   * @param[in] dimensions Dimensionality of the meshes
   * @param[in] function Radial basis function used for mapping.
   * @param[in] xDead, yDead, zDead Deactivates mapping along an axis
   */
  RadialBasisFctMapping(
      Constraint              constraint,
      int                     dimensions,
      RADIAL_BASIS_FUNCTION_T function,
      bool                    xDead,
      bool                    yDead,
      bool                    zDead);

  /// Computes the mapping coefficients from the in- and output mesh.
  virtual void computeMapping() override;

  /// Returns true, if computeMapping() has been called.
  virtual bool hasComputedMapping() const override;

  /// Removes a computed mapping.
  virtual void clear() override;

  /// Maps input data to output data from input mesh to output mesh.
  virtual void map(int inputDataID, int outputDataID) override;

  virtual void tagMeshFirstRound() override;

  virtual void tagMeshSecondRound() override;

private:
  precice::logging::Logger _log{"mapping::RadialBasisFctMapping"};

  bool _hasComputedMapping = false;

  /// Radial basis function type used in interpolation.
  RADIAL_BASIS_FUNCTION_T _basisFunction;

  Eigen::MatrixXd _matrixA;

  Eigen::ColPivHouseholderQR<Eigen::MatrixXd> _qr;

  /// true if the mapping along some axis should be ignored
  std::vector<bool> _deadAxis;

  void mapConservative(int inputDataID, int outputDataID, int polyparams);
  void mapConsistent(int inputDataID, int outputDataID, int polyparams);

  void setDeadAxis(bool xDead, bool yDead, bool zDead)
  {
    _deadAxis.resize(getDimensions());
    if (getDimensions() == 2) {
      _deadAxis[0] = xDead;
      _deadAxis[1] = yDead;
      PRECICE_CHECK(not(xDead && yDead), "You cannot choose all axes to be dead for a RBF mapping");
      if (zDead)
        PRECICE_WARN("Setting the z-axis to dead on a 2-dimensional problem has no effect.");
    } else if (getDimensions() == 3) {
      _deadAxis[0] = xDead;
      _deadAxis[1] = yDead;
      _deadAxis[2] = zDead;
      PRECICE_CHECK(not(xDead && yDead && zDead), "You cannot choose all axes to be dead for a RBF mapping");
    } else {
      PRECICE_ASSERT(false);
    }
  }
};

// --------------------------------------------------- HEADER IMPLEMENTATIONS

template <typename RADIAL_BASIS_FUNCTION_T>
RadialBasisFctMapping<RADIAL_BASIS_FUNCTION_T>::RadialBasisFctMapping(
    Constraint              constraint,
    int                     dimensions,
    RADIAL_BASIS_FUNCTION_T function,
    bool                    xDead,
    bool                    yDead,
    bool                    zDead)
    : Mapping(constraint, dimensions),
      _basisFunction(function)
{
  setInputRequirement(Mapping::MeshRequirement::VERTEX);
  setOutputRequirement(Mapping::MeshRequirement::VERTEX);
  setDeadAxis(xDead, yDead, zDead);
}

template <typename RADIAL_BASIS_FUNCTION_T>
void RadialBasisFctMapping<RADIAL_BASIS_FUNCTION_T>::computeMapping()
{
  PRECICE_TRACE();

  precice::utils::Event e("map.rbf.computeMapping.From" + input()->getName() + "To" + output()->getName(), precice::syncMode);

  PRECICE_ASSERT(input()->getDimensions() == output()->getDimensions(),
                 input()->getDimensions(), output()->getDimensions());
  PRECICE_ASSERT(getDimensions() == output()->getDimensions(),
                 getDimensions(), output()->getDimensions());
  int dimensions = getDimensions();

  mesh::PtrMesh inMesh;
  mesh::PtrMesh outMesh;

  if (getConstraint() == CONSERVATIVE) {
    inMesh  = output();
    outMesh = input();
  } else { // Consistent
    inMesh  = input();
    outMesh = output();
  }

  if (utils::MasterSlave::isSlave()) {

    // Input mesh may have overlaps
    mesh::Mesh filteredInMesh("filteredInMesh", inMesh->getDimensions(), inMesh->isFlipNormals(), mesh::Mesh::MESH_ID_UNDEFINED);
    mesh::filterMesh(filteredInMesh, *inMesh, [&](const mesh::Vertex &v) { return v.isOwner(); });

    // Send the mesh
    com::CommunicateMesh(utils::MasterSlave::_communication).sendMesh(filteredInMesh, 0);
    com::CommunicateMesh(utils::MasterSlave::_communication).sendMesh(*outMesh, 0);

  } else { // Parallel Master or Serial

    mesh::Mesh globalInMesh("globalInMesh", inMesh->getDimensions(), inMesh->isFlipNormals(), mesh::Mesh::MESH_ID_UNDEFINED);
    mesh::Mesh globalOutMesh("globalOutMesh", outMesh->getDimensions(), outMesh->isFlipNormals(), mesh::Mesh::MESH_ID_UNDEFINED);

    if (utils::MasterSlave::isMaster()) {
      {
        // Input mesh may have overlaps
        mesh::Mesh filteredInMesh("filteredInMesh", inMesh->getDimensions(), inMesh->isFlipNormals(), mesh::Mesh::MESH_ID_UNDEFINED);
        mesh::filterMesh(filteredInMesh, *inMesh, [&](const mesh::Vertex &v) { return v.isOwner(); });
        globalInMesh.addMesh(filteredInMesh);
        globalOutMesh.addMesh(*outMesh);
      }

      // Receive mesh
      for (int rankSlave = 1; rankSlave < utils::MasterSlave::getSize(); ++rankSlave) {
        mesh::Mesh slaveInMesh(inMesh->getName(), inMesh->getDimensions(), inMesh->isFlipNormals(), mesh::Mesh::MESH_ID_UNDEFINED);
        com::CommunicateMesh(utils::MasterSlave::_communication).receiveMesh(slaveInMesh, rankSlave);
        globalInMesh.addMesh(slaveInMesh);

        mesh::Mesh slaveOutMesh(outMesh->getName(), outMesh->getDimensions(), outMesh->isFlipNormals(), mesh::Mesh::MESH_ID_UNDEFINED);
        com::CommunicateMesh(utils::MasterSlave::_communication).receiveMesh(slaveOutMesh, rankSlave);
        globalOutMesh.addMesh(slaveOutMesh);
      }

    } else { // Serial
      globalInMesh.addMesh(*inMesh);
      globalOutMesh.addMesh(*outMesh);
    }

<<<<<<< HEAD
  _qr = matrixCLU.colPivHouseholderQr();
  if (not _qr.isInvertible()) {
    PRECICE_ERROR("The interpolation matrix of the RBF mapping from mesh " << input()->getName() << " to mesh "
                                                                           << output()->getName() << " is not invertable. This means that the mapping problem is not well-posed. "
                                                                           << "Please check if your coupling meshes are correct. Maybe you need to fix axis-aligned mapping setups "
                                                                           << "by marking perpendicular axes as dead?");
=======
    _matrixA = buildMatrixA(_basisFunction, globalInMesh, globalOutMesh, _deadAxis);
    _qr      = buildMatrixCLU(_basisFunction, globalInMesh, _deadAxis).colPivHouseholderQr();

    if (not _qr.isInvertible()) {
      PRECICE_ERROR("RBF interpolation matrix is not invertible! "
                    "Try to fix axis-aligned mapping setups by marking perpendicular axes as dead.");
    }
>>>>>>> c83f129f
  }

  _hasComputedMapping = true;
  PRECICE_DEBUG("Compute Mapping is Completed.");
}

template <typename RADIAL_BASIS_FUNCTION_T>
bool RadialBasisFctMapping<RADIAL_BASIS_FUNCTION_T>::hasComputedMapping() const
{
  return _hasComputedMapping;
}

template <typename RADIAL_BASIS_FUNCTION_T>
void RadialBasisFctMapping<RADIAL_BASIS_FUNCTION_T>::clear()
{
  PRECICE_TRACE();
  _matrixA            = Eigen::MatrixXd();
  _qr                 = Eigen::ColPivHouseholderQR<Eigen::MatrixXd>();
  _hasComputedMapping = false;
}

template <typename RADIAL_BASIS_FUNCTION_T>
void RadialBasisFctMapping<RADIAL_BASIS_FUNCTION_T>::map(
    int inputDataID,
    int outputDataID)
{
  PRECICE_TRACE(inputDataID, outputDataID);

  precice::utils::Event e("map.rbf.mapData.From" + input()->getName() + "To" + output()->getName(), precice::syncMode);

  PRECICE_ASSERT(_hasComputedMapping);
  PRECICE_ASSERT(input()->getDimensions() == output()->getDimensions(),
                 input()->getDimensions(), output()->getDimensions());
  PRECICE_ASSERT(getDimensions() == output()->getDimensions(),
                 getDimensions(), output()->getDimensions());
  {
    int valueDim = input()->data(inputDataID)->getDimensions();
    PRECICE_ASSERT(valueDim == output()->data(outputDataID)->getDimensions(),
                   valueDim, output()->data(outputDataID)->getDimensions());
  }
  int deadDimensions = 0;
  for (int d = 0; d < getDimensions(); d++) {
    if (_deadAxis[d])
      deadDimensions += 1;
  }
  int polyparams = 1 + getDimensions() - deadDimensions;

  if (getConstraint() == CONSERVATIVE) {
    mapConservative(inputDataID, outputDataID, polyparams);
  } else if (getConstraint() == CONSISTENT) {
    mapConsistent(inputDataID, outputDataID, polyparams);
  }
}

template <typename RADIAL_BASIS_FUNCTION_T>
void RadialBasisFctMapping<RADIAL_BASIS_FUNCTION_T>::mapConservative(int inputDataID, int outputDataID, int polyparams)
{

  PRECICE_TRACE(inputDataID, outputDataID, polyparams);

  // Gather input data
  if (utils::MasterSlave::isSlave()) {

    const auto &localInData  = input()->data(inputDataID)->values();

    int localOutputSize = 0;
    for(const auto& vertex : output()->vertices()){
      if(vertex.isOwner()){
        ++localOutputSize;
      }
    }

    localOutputSize *= output()->data(outputDataID)->getDimensions();

    utils::MasterSlave::_communication->send(localInData.data(), localInData.size(), 0);
    utils::MasterSlave::_communication->send(localOutputSize, 0);


  } else { // Parallel Master or Serial case

    std::vector<double> globalInValues;
    std::vector<double> outputValueSizes;
    {
      const auto &localInData  = input()->data(inputDataID)->values();
      globalInValues.insert(globalInValues.begin(), localInData.data(), localInData.data() + localInData.size());

      int localOutputSize = 0;
      for(const auto& vertex : output()->vertices()){
        if(vertex.isOwner()){
          ++localOutputSize;
        }
      }

      localOutputSize *= output()->data(outputDataID)->getDimensions();

      outputValueSizes.push_back(localOutputSize);
    }

    {
      std::vector<double> slaveBuffer;
      int slaveOutputValueSize;
      int slaveOutputSize;
      for (int rank = 1; rank < utils::MasterSlave::getSize(); ++rank) {
        utils::MasterSlave::_communication->receive(slaveBuffer, rank);    
        globalInValues.insert(globalInValues.end(), slaveBuffer.begin(), slaveBuffer.end());

        utils::MasterSlave::_communication->receive(slaveOutputValueSize, rank);
        outputValueSizes.push_back(slaveOutputValueSize);
      }
    }

    int valueDim = output()->data(outputDataID)->getDimensions();

    // Construct Eigen vectors
    Eigen::Map<Eigen::VectorXd> inputValues(globalInValues.data(), globalInValues.size());
    Eigen::VectorXd outputValues((_matrixA.cols() - polyparams) * valueDim);
    outputValues.setZero();
    
    Eigen::VectorXd Au(_matrixA.cols());  // rows == n
    Eigen::VectorXd in(_matrixA.rows());  // rows == outputSize
    Eigen::VectorXd out(_matrixA.cols()); // rows == n

    for (int dim = 0; dim < valueDim; dim++) {
      for (int i = 0; i < in.size(); i++) { // Fill input data values
        in[i] = inputValues(i * valueDim + dim);
      }

      Au  = _matrixA.transpose() * in;
      out = _qr.solve(Au);

      // Copy mapped data to output data values
      for (int i = 0; i < out.size() - polyparams; i++) {
        outputValues[i * valueDim + dim] = out[i];
      }
    }

    // Data scattering to slaves
    if (utils::MasterSlave::isMaster()) {

      // Filter data
      int outputCounter = 0;
      for(int i = 0; i < output()->vertices().size(); ++i){
        if(output()->vertices()[i].isOwner()){
          for(int dim = 0; dim < valueDim; ++dim){
            output()->data(outputDataID)->values()[i*valueDim + dim] = outputValues(outputCounter);
            ++outputCounter;
          }
        }
      }

      // Data scattering to slaves
      int beginPoint = outputValueSizes.at(0);

      if (utils::MasterSlave::isMaster()) {
        for (int rank = 1; rank < utils::MasterSlave::getSize(); ++rank) {
          utils::MasterSlave::_communication->send(outputValues.data() + beginPoint, outputValueSizes.at(rank), rank);
          beginPoint += outputValueSizes.at(rank);
        }
      }
    } else { // Serial
      output()->data(outputDataID)->values() = outputValues;
    }
  }
  if (utils::MasterSlave::isSlave()) {
    std::vector<double> receivedValues;
    utils::MasterSlave::_communication->receive(receivedValues, 0);
    
    int valueDim = output()->data(outputDataID)->getDimensions();

    int outputCounter = 0;
    for(int i = 0; i < output()->vertices().size(); ++i){
      if(output()->vertices()[i].isOwner()){
        for(int dim = 0; dim < valueDim; ++dim){
          output()->data(outputDataID)->values()[i*valueDim + dim] = receivedValues.at(outputCounter);
          ++outputCounter;
        }
      }
    }
  }
}

template <typename RADIAL_BASIS_FUNCTION_T>
void RadialBasisFctMapping<RADIAL_BASIS_FUNCTION_T>::mapConsistent(int inputDataID, int outputDataID, int polyparams)
{

  PRECICE_TRACE(inputDataID, outputDataID, polyparams);

  // Gather input data
  if (utils::MasterSlave::isSlave()) {
    // Input data is filtered
    auto        localInDataFiltered = input()->getOwnedVertexData(inputDataID);
    int         localOutputSize = output()->data(outputDataID)->values().size();

    // Send data and output size
    utils::MasterSlave::_communication->send(localInDataFiltered.data(), localInDataFiltered.size(), 0);
    utils::MasterSlave::_communication->send(localOutputSize, 0);

  } else { // Master or Serial case
  
    int valueDim = output()->data(outputDataID)->getDimensions();

    std::vector<double> globalInValues((_matrixA.cols() - polyparams)*valueDim, 0.0);
    std::vector<int>    outValuesSize;

    if (utils::MasterSlave::isMaster()) { // Parallel case

      // Filter input data
      const auto &localInData  = input()->getOwnedVertexData(inputDataID);
      std::copy(localInData.data(), localInData.data() + localInData.size(), globalInValues.begin());
      outValuesSize.push_back(output()->data(outputDataID)->values().size());
      
      int inputSizeCounter = localInData.size();
      int slaveOutDataSize{0};
      
      std::vector<double> slaveBuffer;

      for (int rank = 1; rank < utils::MasterSlave::getSize(); ++rank) {
        utils::MasterSlave::_communication->receive(slaveBuffer, rank);
        std::copy(slaveBuffer.begin(), slaveBuffer.end(), globalInValues.begin() + inputSizeCounter);
        inputSizeCounter += slaveBuffer.size();

        utils::MasterSlave::_communication->receive(slaveOutDataSize, rank);
        outValuesSize.push_back(slaveOutDataSize);
      }

    } else { // Serial case
      const auto &localInData  = input()->data(inputDataID)->values();
      std::copy(localInData.data(), localInData.data() + localInData.size(), globalInValues.begin());
      outValuesSize.push_back(output()->data(outputDataID)->values().size());
    }

    Eigen::VectorXd p(_matrixA.cols());   // rows == n
    Eigen::VectorXd in(_matrixA.cols());  // rows == n
    Eigen::VectorXd out(_matrixA.rows()); // rows == outputSize
    in.setZero();
    
    // Construct Eigen vectors
    Eigen::Map<Eigen::VectorXd> inputValues(globalInValues.data(), globalInValues.size());

    Eigen::VectorXd outputValues((_matrixA.rows()) * valueDim);
    outputValues.setZero();

    // For every data dimension, perform mapping
    for (int dim = 0; dim < valueDim; dim++) {
      // Fill input from input data values (last polyparams entries remain zero)
      for (int i = 0; i < in.size() - polyparams; i++) {
        in[i] = inputValues[i * valueDim + dim];
      }

      p   = _qr.solve(in);
      out = _matrixA * p;

      // Copy mapped data to ouptut data values
      for (int i = 0; i < out.size(); i++) {
        outputValues[i * valueDim + dim] = out[i];
      }
    }

    output()->data(outputDataID)->values() = Eigen::Map<Eigen::VectorXd>(outputValues.data(), outValuesSize.at(0));

    // Data scattering to slaves
    int beginPoint = outValuesSize.at(0);

    if (utils::MasterSlave::isMaster()) {
      for (int rank = 1; rank < utils::MasterSlave::getSize(); ++rank) {
        utils::MasterSlave::_communication->send(outputValues.data() + beginPoint, outValuesSize.at(rank), rank);
        beginPoint += outValuesSize.at(rank);
      }
    }
  }
  if (utils::MasterSlave::isSlave()) {
    std::vector<double> receivedValues;
    utils::MasterSlave::_communication->receive(receivedValues, 0);
    output()->data(outputDataID)->values() = Eigen::Map<Eigen::VectorXd>(receivedValues.data(), receivedValues.size());
  }
}

template <typename RADIAL_BASIS_FUNCTION_T>
void RadialBasisFctMapping<RADIAL_BASIS_FUNCTION_T>::tagMeshFirstRound()
{
  PRECICE_TRACE();
  mesh::PtrMesh filterMesh, otherMesh;
  if (getConstraint() == CONSISTENT) {
    filterMesh = input();  // remote
    otherMesh  = output(); // local
  } else if (getConstraint() == CONSERVATIVE) {
    filterMesh = output(); // remote
    otherMesh  = input();  // local
  }

  if (otherMesh->vertices().empty())
    return; // Ranks not at the interface should never hold interface vertices

  // Tags all vertices that are inside otherMesh's bounding box, enlarged by the support radius

  if (_basisFunction.hasCompactSupport()) {

    auto rtree    = mesh::rtree::getVertexRTree(filterMesh);
    namespace bgi = boost::geometry::index;
    auto bb       = otherMesh->getBoundingBox();
    // Enlarge by support radius
    bb.expandBy(_basisFunction.getSupportRadius());
    rtree->query(bgi::satisfies([&](size_t const i) { return bb.contains(filterMesh->vertices()[i]); }),
                 boost::make_function_output_iterator([&filterMesh](size_t idx) {
                   filterMesh->vertices()[idx].tag();
                 }));
  } else {
    filterMesh->tagAll();
  }
}

template <typename RADIAL_BASIS_FUNCTION_T>
void RadialBasisFctMapping<RADIAL_BASIS_FUNCTION_T>::tagMeshSecondRound()
{
  PRECICE_TRACE();
  namespace bgi = boost::geometry::index;

  if (not _basisFunction.hasCompactSupport())
    return; // Tags should not be changed

  mesh::PtrMesh mesh; // The mesh we want to filter

  if (getConstraint() == CONSISTENT)
    mesh = input();
  else if (getConstraint() == CONSERVATIVE)
    mesh = output();

  mesh::BoundingBox bb(mesh->getDimensions());

  // Construct bounding box around all owned vertices
  for (mesh::Vertex &v : mesh->vertices()) {
    if (v.isOwner()) {
      PRECICE_ASSERT(v.isTagged()); // Should be tagged from the first round
      bb.expandBy(v);
    }
  }
  // Enlarge bb by support radius
  bb.expandBy(_basisFunction.getSupportRadius());
  auto rtree = mesh::rtree::getVertexRTree(mesh);

  rtree->query(bgi::satisfies([&](size_t const i) { return bb.contains(mesh->vertices()[i]); }),
               boost::make_function_output_iterator([&mesh](size_t idx) {
                 mesh->vertices()[idx].tag();
               }));
}

// ------- Non-Member Functions ---------
Eigen::VectorXd reduceVector(const Eigen::VectorXd &fullVector, std::vector<bool> deadAxis)
{

  int dimensions     = deadAxis.size();
  int deadDimensions = 0;
  for (int d = 0; d < dimensions; d++) {
    if (deadAxis[d])
      deadDimensions += 1;
  }

  PRECICE_ASSERT(dimensions > deadDimensions, dimensions, deadDimensions);
  Eigen::VectorXd reducedVector(dimensions - deadDimensions);
  int             k = 0;

  for (int d = 0; d < dimensions; d++) {
    if (not deadAxis[d]) {
      reducedVector[k] = fullVector[d];
      k++;
    }
  }
  return reducedVector;
}

template <typename RADIAL_BASIS_FUNCTION_T>
Eigen::MatrixXd buildMatrixCLU(RADIAL_BASIS_FUNCTION_T basisFunction, const mesh::Mesh &inputMesh, std::vector<bool> deadAxis)
{
  int inputSize  = inputMesh.vertices().size();
  int dimensions = inputMesh.getDimensions();

  int deadDimensions = 0;
  for (int d = 0; d < dimensions; d++) {
    if (deadAxis[d])
      deadDimensions += 1;
  }

  int polyparams = 1 + dimensions - deadDimensions;
  PRECICE_ASSERT(inputSize >= 1 + polyparams, inputSize);
  int n = inputSize + polyparams; // Add linear polynom degrees

  Eigen::MatrixXd matrixCLU(n, n);
  matrixCLU.setZero();

  for (int i = 0; i < inputSize; ++i) {
    for (int j = i; j < inputSize; ++j) {
      const auto &u   = inputMesh.vertices()[i].getCoords();
      const auto &v   = inputMesh.vertices()[j].getCoords();
      matrixCLU(i, j) = basisFunction.evaluate(reduceVector((u - v), deadAxis).norm());
    }

    const auto reduced = reduceVector(inputMesh.vertices()[i].getCoords(), deadAxis);

    for (int dim = 0; dim < dimensions - deadDimensions; dim++) {
      matrixCLU(i, inputSize + 1 + dim) = reduced[dim];
    }
    matrixCLU(i, inputSize) = 1.0;
  }

  matrixCLU.triangularView<Eigen::Lower>() = matrixCLU.transpose();

  return matrixCLU;
}

template <typename RADIAL_BASIS_FUNCTION_T>
Eigen::MatrixXd buildMatrixA(RADIAL_BASIS_FUNCTION_T basisFunction, const mesh::Mesh &inputMesh, const mesh::Mesh &outputMesh, std::vector<bool> deadAxis)
{
  int inputSize  = inputMesh.vertices().size();
  int outputSize = outputMesh.vertices().size();
  int dimensions = inputMesh.getDimensions();

  int deadDimensions = 0;
  for (int d = 0; d < dimensions; d++) {
    if (deadAxis[d])
      deadDimensions += 1;
  }

  int polyparams = 1 + dimensions - deadDimensions;
  PRECICE_ASSERT(inputSize >= 1 + polyparams, inputSize);
  int n = inputSize + polyparams; // Add linear polynom degrees

  Eigen::MatrixXd matrixA(outputSize, n);
  matrixA.setZero();

  // Fill _matrixA with values
  for (int i = 0; i < outputSize; ++i) {
    for (int j = 0; j < inputSize; ++j) {
      const auto &u = outputMesh.vertices()[i].getCoords();
      const auto &v = inputMesh.vertices()[j].getCoords();
      matrixA(i, j) = basisFunction.evaluate(reduceVector((u - v), deadAxis).norm());
    }

    const auto reduced = reduceVector(outputMesh.vertices()[i].getCoords(), deadAxis);

    for (int dim = 0; dim < dimensions - deadDimensions; dim++) {
      matrixA(i, inputSize + 1 + dim) = reduced[dim];
    }
    matrixA(i, inputSize) = 1.0;
  }
  return matrixA;
}

} // namespace mapping
} // namespace precice<|MERGE_RESOLUTION|>--- conflicted
+++ resolved
@@ -183,24 +183,15 @@
       globalOutMesh.addMesh(*outMesh);
     }
 
-<<<<<<< HEAD
-  _qr = matrixCLU.colPivHouseholderQr();
-  if (not _qr.isInvertible()) {
-    PRECICE_ERROR("The interpolation matrix of the RBF mapping from mesh " << input()->getName() << " to mesh "
+    _matrixA = buildMatrixA(_basisFunction, globalInMesh, globalOutMesh, _deadAxis);
+    _qr      = buildMatrixCLU(_basisFunction, globalInMesh, _deadAxis).colPivHouseholderQr();
+
+    if (not _qr.isInvertible()) {
+      PRECICE_ERROR("The interpolation matrix of the RBF mapping from mesh " << input()->getName() << " to mesh "
                                                                            << output()->getName() << " is not invertable. This means that the mapping problem is not well-posed. "
                                                                            << "Please check if your coupling meshes are correct. Maybe you need to fix axis-aligned mapping setups "
                                                                            << "by marking perpendicular axes as dead?");
-=======
-    _matrixA = buildMatrixA(_basisFunction, globalInMesh, globalOutMesh, _deadAxis);
-    _qr      = buildMatrixCLU(_basisFunction, globalInMesh, _deadAxis).colPivHouseholderQr();
-
-    if (not _qr.isInvertible()) {
-      PRECICE_ERROR("RBF interpolation matrix is not invertible! "
-                    "Try to fix axis-aligned mapping setups by marking perpendicular axes as dead.");
-    }
->>>>>>> c83f129f
-  }
-
+    }
   _hasComputedMapping = true;
   PRECICE_DEBUG("Compute Mapping is Completed.");
 }
