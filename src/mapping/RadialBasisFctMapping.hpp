#pragma once

#include <Eigen/Cholesky>
#include <Eigen/Core>

#include "com/Communication.hpp"
#include "com/Extra.hpp"
#include "config/MappingConfiguration.hpp"
#include "mapping/RadialBasisFctBaseMapping.hpp"
#include "mesh/Filter.hpp"
#include "precice/types.hpp"
#include "profiling/Event.hpp"
#include "utils/IntraComm.hpp"

namespace precice {
namespace mapping {

/**
 * @brief Mapping with radial basis functions.
 *
 * With help of the input data points and values an interpolant is constructed.
 * The interpolant is formed by a weighted sum of conditionally positive radial
 * basis functions and a (low order) polynomial, and evaluated at the output
 * data points.
 *
 * The radial basis function type has to be given as template parameter, and has
 * to be one of the defined types in this file.
 */
template <typename SOLVER_T, typename... Args>
class RadialBasisFctMapping : public RadialBasisFctBaseMapping<typename SOLVER_T::BASIS_FUNCTION_T> {
public:
  using RADIAL_BASIS_FUNCTION_T = typename SOLVER_T::BASIS_FUNCTION_T;
  /**
   * @brief Constructor.
   *
   * @param[in] constraint Specifies mapping to be consistent or conservative.
   * @param[in] dimensions Dimensionality of the meshes
   * @param[in] function Radial basis function used for mapping.
   * @param[in] xDead, yDead, zDead Deactivates mapping along an axis
   */
  RadialBasisFctMapping(
      Mapping::Constraint     constraint,
      int                     dimensions,
      RADIAL_BASIS_FUNCTION_T function,
      std::array<bool, 3>     deadAxis,
      Polynomial              polynomial,
      Args... args);

  /// Computes the mapping coefficients from the in- and output mesh.
  void computeMapping() final override;

  /// Removes a computed mapping.
  void clear() final override;

  /// name of the rbf mapping
  std::string getName() const final override;

private:
  precice::logging::Logger _log{"mapping::RadialBasisFctMapping"};

  // The actual solver
  std::unique_ptr<SOLVER_T> _rbfSolver;

  /// @copydoc RadialBasisFctBaseMapping::mapConservative
  void mapConservative(const time::Sample &inData, Eigen::VectorXd &outData) final override;

  /// @copydoc RadialBasisFctBaseMapping::mapConsistent
  void mapConsistent(const time::Sample &inData, Eigen::VectorXd &outData) final override;

  /// Treatment of the polynomial
  Polynomial _polynomial;

  /// Optional constructor arguments for the solver class
  std::tuple<Args...> optionalArgs;
};

// --------------------------------------------------- HEADER IMPLEMENTATIONS

template <typename SOLVER_T, typename... Args>
RadialBasisFctMapping<SOLVER_T, Args...>::RadialBasisFctMapping(
    Mapping::Constraint     constraint,
    int                     dimensions,
    RADIAL_BASIS_FUNCTION_T function,
    std::array<bool, 3>     deadAxis,
<<<<<<< HEAD
    Polynomial              polynomial,
    Args... args)
    : RadialBasisFctBaseMapping<RADIAL_BASIS_FUNCTION_T>(constraint, dimensions, function, deadAxis),
      _polynomial(polynomial),
      optionalArgs(std::make_tuple(std::forward<Args>(args)...))
=======
    Polynomial              polynomial)
    : RadialBasisFctBaseMapping<RADIAL_BASIS_FUNCTION_T>(constraint, dimensions, function, deadAxis, Mapping::InitialGuessRequirement::None),
      _polynomial(polynomial)
>>>>>>> faddc18c
{
  PRECICE_CHECK(!(RADIAL_BASIS_FUNCTION_T::isStrictlyPositiveDefinite() && polynomial == Polynomial::ON), "The integrated polynomial (polynomial=\"on\") is not supported for the selected radial-basis function. Please select another radial-basis function or change the polynomial configuration.");
}

template <typename SOLVER_T, typename... Args>
void RadialBasisFctMapping<SOLVER_T, Args...>::computeMapping()
{
  PRECICE_TRACE();

  precice::profiling::Event e("map.rbf.computeMapping.From" + this->input()->getName() + "To" + this->output()->getName(), profiling::Synchronize);

  PRECICE_ASSERT(this->input()->getDimensions() == this->output()->getDimensions(),
                 this->input()->getDimensions(), this->output()->getDimensions());
  PRECICE_ASSERT(this->getDimensions() == this->output()->getDimensions(),
                 this->getDimensions(), this->output()->getDimensions());

  mesh::PtrMesh inMesh;
  mesh::PtrMesh outMesh;

  if (this->hasConstraint(Mapping::CONSERVATIVE)) {
    inMesh  = this->output();
    outMesh = this->input();
  } else { // Consistent or scaled consistent
    inMesh  = this->input();
    outMesh = this->output();
  }

  if (utils::IntraComm::isSecondary()) {

    // Input mesh may have overlaps
    mesh::Mesh filteredInMesh("filteredInMesh", inMesh->getDimensions(), mesh::Mesh::MESH_ID_UNDEFINED);
    mesh::filterMesh(filteredInMesh, *inMesh, [&](const mesh::Vertex &v) { return v.isOwner(); });

    // Send the mesh
    com::sendMesh(*utils::IntraComm::getCommunication(), 0, filteredInMesh);
    com::sendMesh(*utils::IntraComm::getCommunication(), 0, *outMesh);

  } else { // Parallel Primary rank or Serial

    mesh::Mesh globalInMesh(inMesh->getName(), inMesh->getDimensions(), mesh::Mesh::MESH_ID_UNDEFINED);
    mesh::Mesh globalOutMesh(outMesh->getName(), outMesh->getDimensions(), mesh::Mesh::MESH_ID_UNDEFINED);

    if (utils::IntraComm::isPrimary()) {
      {
        // Input mesh may have overlaps
        mesh::Mesh filteredInMesh("filteredInMesh", inMesh->getDimensions(), mesh::Mesh::MESH_ID_UNDEFINED);
        mesh::filterMesh(filteredInMesh, *inMesh, [&](const mesh::Vertex &v) { return v.isOwner(); });
        globalInMesh.addMesh(filteredInMesh);
        globalOutMesh.addMesh(*outMesh);
      }

      // Receive mesh
      for (Rank secondaryRank : utils::IntraComm::allSecondaryRanks()) {
        mesh::Mesh secondaryInMesh(inMesh->getName(), inMesh->getDimensions(), mesh::Mesh::MESH_ID_UNDEFINED);
        com::receiveMesh(*utils::IntraComm::getCommunication(), secondaryRank, secondaryInMesh);
        globalInMesh.addMesh(secondaryInMesh);

        mesh::Mesh secondaryOutMesh(outMesh->getName(), outMesh->getDimensions(), mesh::Mesh::MESH_ID_UNDEFINED);
        com::receiveMesh(*utils::IntraComm::getCommunication(), secondaryRank, secondaryOutMesh);
        globalOutMesh.addMesh(secondaryOutMesh);
      }

    } else { // Serial
      globalInMesh.addMesh(*inMesh);
      globalOutMesh.addMesh(*outMesh);
    }

    // Forwarding the tuples here requires some template magic I don't want to implement
    if constexpr (std::tuple_size_v<std::tuple<Args...>>> 0) {
      _rbfSolver = std::make_unique<SOLVER_T>(this->_basisFunction, globalInMesh, boost::irange<Eigen::Index>(0, globalInMesh.vertices().size()),
                                              globalOutMesh, boost::irange<Eigen::Index>(0, globalOutMesh.vertices().size()), this->_deadAxis, _polynomial, std::get<0>(optionalArgs));
    } else {
      _rbfSolver = std::make_unique<SOLVER_T>(this->_basisFunction, globalInMesh, boost::irange<Eigen::Index>(0, globalInMesh.vertices().size()),
                                              globalOutMesh, boost::irange<Eigen::Index>(0, globalOutMesh.vertices().size()), this->_deadAxis, _polynomial);
    }
  }
  this->_hasComputedMapping = true;
  PRECICE_DEBUG("Compute Mapping is Completed.");
}

template <typename SOLVER_T, typename... Args>
void RadialBasisFctMapping<SOLVER_T, Args...>::clear()
{
  PRECICE_TRACE();
  _rbfSolver.reset();
  this->_hasComputedMapping = false;
}

template <typename SOLVER_T, typename... Args>
std::string RadialBasisFctMapping<SOLVER_T, Args...>::getName() const
{
  return "global-direct RBF";
}

<<<<<<< HEAD
template <typename SOLVER_T, typename... Args>
void RadialBasisFctMapping<SOLVER_T, Args...>::mapConservative(DataID inputDataID, DataID outputDataID)
=======
template <typename RADIAL_BASIS_FUNCTION_T>
void RadialBasisFctMapping<RADIAL_BASIS_FUNCTION_T>::mapConservative(const time::Sample &inData, Eigen::VectorXd &outData)
>>>>>>> faddc18c
{
  PRECICE_TRACE();
  precice::profiling::Event e("map.rbf.mapData.From" + this->input()->getName() + "To" + this->output()->getName(), profiling::Synchronize);
  using precice::com::AsVectorTag;

  PRECICE_DEBUG("Map conservative using {}", getName());

  // Gather input data
  if (utils::IntraComm::isSecondary()) {

    const auto &localInData = inData.values;

    int localOutputSize = 0;
    for (const auto &vertex : this->output()->vertices()) {
      if (vertex.isOwner()) {
        ++localOutputSize;
      }
    }

    localOutputSize *= inData.dataDims;

    utils::IntraComm::getCommunication()->sendRange(localInData, 0);
    utils::IntraComm::getCommunication()->send(localOutputSize, 0);

  } else { // Parallel Primary rank or Serial case

    std::vector<double> globalInValues;
    std::vector<double> outputValueSizes;
    {
      const auto &localInData = inData.values;
      globalInValues.insert(globalInValues.begin(), localInData.data(), localInData.data() + localInData.size());

      int localOutputSize = 0;
      for (const auto &vertex : this->output()->vertices()) {
        if (vertex.isOwner()) {
          ++localOutputSize;
        }
      }

      localOutputSize *= inData.dataDims;

      outputValueSizes.push_back(localOutputSize);
    }

    {
      int secondaryOutputValueSize;
      for (Rank rank : utils::IntraComm::allSecondaryRanks()) {
        std::vector<double> secondaryBuffer = utils::IntraComm::getCommunication()->receiveRange(rank, AsVectorTag<double>{});
        globalInValues.insert(globalInValues.end(), secondaryBuffer.begin(), secondaryBuffer.end());

        utils::IntraComm::getCommunication()->receive(secondaryOutputValueSize, rank);
        outputValueSizes.push_back(secondaryOutputValueSize);
      }
    }

    const int valueDim = inData.dataDims;

    // Construct Eigen vectors
    Eigen::Map<Eigen::VectorXd> inputValues(globalInValues.data(), globalInValues.size());
    Eigen::VectorXd             outputValues((this->output()->getGlobalNumberOfVertices()) * valueDim);

    Eigen::VectorXd in;                     // rows == outputSize
    in.resize(_rbfSolver->getOutputSize()); // rows == outputSize

    outputValues.setZero();

    for (int dim = 0; dim < valueDim; dim++) {
      for (int i = 0; i < in.size(); i++) { // Fill input data values
        in[i] = inputValues(i * valueDim + dim);
      }

      Eigen::VectorXd out;
      out = _rbfSolver->solveConservative(in, _polynomial);

      // Copy mapped data to output data values
      for (int i = 0; i < this->output()->getGlobalNumberOfVertices(); i++) {
        outputValues[i * valueDim + dim] = out[i];
      }
    }

    // Data scattering to secondary ranks
    if (utils::IntraComm::isPrimary()) {

      // Filter data
      int outputCounter = 0;
      for (int i = 0; i < static_cast<int>(this->output()->vertices().size()); ++i) {
        if (this->output()->vertices()[i].isOwner()) {
          for (int dim = 0; dim < valueDim; ++dim) {
            outData[i * valueDim + dim] = outputValues(outputCounter);
            ++outputCounter;
          }
        }
      }

      // Data scattering to secondary ranks
      int beginPoint = outputValueSizes.at(0);
      for (Rank rank : utils::IntraComm::allSecondaryRanks()) {
        precice::span<const double> toSend{outputValues.data() + beginPoint, static_cast<size_t>(outputValueSizes.at(rank))};
        utils::IntraComm::getCommunication()->sendRange(toSend, rank);
        beginPoint += outputValueSizes.at(rank);
      }
    } else { // Serial
      outData = outputValues;
    }
  }
  if (utils::IntraComm::isSecondary()) {
    std::vector<double> receivedValues = utils::IntraComm::getCommunication()->receiveRange(0, AsVectorTag<double>{});

    const int valueDim = inData.dataDims;

    int outputCounter = 0;
    for (int i = 0; i < static_cast<int>(this->output()->vertices().size()); ++i) {
      if (this->output()->vertices()[i].isOwner()) {
        for (int dim = 0; dim < valueDim; ++dim) {
          outData[i * valueDim + dim] = receivedValues.at(outputCounter);
          ++outputCounter;
        }
      }
    }
  }
}

<<<<<<< HEAD
template <typename SOLVER_T, typename... Args>
void RadialBasisFctMapping<SOLVER_T, Args...>::mapConsistent(DataID inputDataID, DataID outputDataID)
=======
template <typename RADIAL_BASIS_FUNCTION_T>
void RadialBasisFctMapping<RADIAL_BASIS_FUNCTION_T>::mapConsistent(const time::Sample &inData, Eigen::VectorXd &outData)
>>>>>>> faddc18c
{
  PRECICE_TRACE();
  precice::profiling::Event e("map.rbf.mapData.From" + this->input()->getName() + "To" + this->output()->getName(), profiling::Synchronize);
  using precice::com::AsVectorTag;

  PRECICE_DEBUG("Map {} using {}", (this->hasConstraint(Mapping::CONSISTENT) ? "consistent" : "scaled-consistent"), getName());

  // Gather input data
  if (utils::IntraComm::isSecondary()) {
    // Input data is filtered
    auto localInDataFiltered = this->input()->getOwnedVertexData(inData.values);
    int  localOutputSize     = outData.size();

    // Send data and output size
    utils::IntraComm::getCommunication()->sendRange(localInDataFiltered, 0);
    utils::IntraComm::getCommunication()->send(localOutputSize, 0);

  } else { // Primary rank or Serial case

    const int valueDim = inData.dataDims;

    std::vector<double> globalInValues(static_cast<std::size_t>(this->input()->getGlobalNumberOfVertices()) * valueDim, 0.0);
    std::vector<int>    outValuesSize;

    if (utils::IntraComm::isPrimary()) { // Parallel case

      // Filter input data
      const auto &localInData = this->input()->getOwnedVertexData(inData.values);
      std::copy(localInData.data(), localInData.data() + localInData.size(), globalInValues.begin());
      outValuesSize.push_back(outData.size());

      int inputSizeCounter = localInData.size();
      int secondaryOutDataSize{0};

      for (Rank rank : utils::IntraComm::allSecondaryRanks()) {
        std::vector<double> secondaryBuffer = utils::IntraComm::getCommunication()->receiveRange(rank, AsVectorTag<double>{});
        std::copy(secondaryBuffer.begin(), secondaryBuffer.end(), globalInValues.begin() + inputSizeCounter);
        inputSizeCounter += secondaryBuffer.size();

        utils::IntraComm::getCommunication()->receive(secondaryOutDataSize, rank);
        outValuesSize.push_back(secondaryOutDataSize);
      }

    } else { // Serial case
      const auto &localInData = inData.values;
      std::copy(localInData.data(), localInData.data() + localInData.size(), globalInValues.begin());
      outValuesSize.push_back(outData.size());
    }

    Eigen::VectorXd in;

    in.resize(_rbfSolver->getInputSize()); // rows == n
    in.setZero();

    // Construct Eigen vectors
    Eigen::Map<Eigen::VectorXd> inputValues(globalInValues.data(), globalInValues.size());

    Eigen::VectorXd outputValues;
    outputValues.resize((_rbfSolver->getOutputSize()) * valueDim);

    Eigen::VectorXd out;
    outputValues.setZero();

    // For every data dimension, perform mapping
    for (int dim = 0; dim < valueDim; dim++) {
      // Fill input from input data values (last polyparams entries remain zero)
      for (int i = 0; i < this->input()->getGlobalNumberOfVertices(); i++) {
        in[i] = inputValues[i * valueDim + dim];
      }

      out = _rbfSolver->solveConsistent(in, _polynomial);

      // Copy mapped data to output data values
      for (int i = 0; i < out.size(); i++) {
        outputValues[i * valueDim + dim] = out[i];
      }
    }

    outData = Eigen::Map<Eigen::VectorXd>(outputValues.data(), outValuesSize.at(0));

    // Data scattering to secondary ranks
    int beginPoint = outValuesSize.at(0);

    if (utils::IntraComm::isPrimary()) {
      for (Rank rank : utils::IntraComm::allSecondaryRanks()) {
        precice::span<const double> toSend{outputValues.data() + beginPoint, static_cast<size_t>(outValuesSize.at(rank))};
        utils::IntraComm::getCommunication()->sendRange(toSend, rank);
        beginPoint += outValuesSize.at(rank);
      }
    }
  }
  if (utils::IntraComm::isSecondary()) {
    std::vector<double> receivedValues = utils::IntraComm::getCommunication()->receiveRange(0, AsVectorTag<double>{});
    outData                            = Eigen::Map<Eigen::VectorXd>(receivedValues.data(), receivedValues.size());
  }
}
} // namespace mapping
} // namespace precice<|MERGE_RESOLUTION|>--- conflicted
+++ resolved
@@ -82,17 +82,11 @@
     int                     dimensions,
     RADIAL_BASIS_FUNCTION_T function,
     std::array<bool, 3>     deadAxis,
-<<<<<<< HEAD
     Polynomial              polynomial,
     Args... args)
-    : RadialBasisFctBaseMapping<RADIAL_BASIS_FUNCTION_T>(constraint, dimensions, function, deadAxis),
+    : RadialBasisFctBaseMapping<RADIAL_BASIS_FUNCTION_T>(constraint, dimensions, function, deadAxis, Mapping::InitialGuessRequirement::None),
       _polynomial(polynomial),
       optionalArgs(std::make_tuple(std::forward<Args>(args)...))
-=======
-    Polynomial              polynomial)
-    : RadialBasisFctBaseMapping<RADIAL_BASIS_FUNCTION_T>(constraint, dimensions, function, deadAxis, Mapping::InitialGuessRequirement::None),
-      _polynomial(polynomial)
->>>>>>> faddc18c
 {
   PRECICE_CHECK(!(RADIAL_BASIS_FUNCTION_T::isStrictlyPositiveDefinite() && polynomial == Polynomial::ON), "The integrated polynomial (polynomial=\"on\") is not supported for the selected radial-basis function. Please select another radial-basis function or change the polynomial configuration.");
 }
@@ -187,13 +181,8 @@
   return "global-direct RBF";
 }
 
-<<<<<<< HEAD
-template <typename SOLVER_T, typename... Args>
-void RadialBasisFctMapping<SOLVER_T, Args...>::mapConservative(DataID inputDataID, DataID outputDataID)
-=======
-template <typename RADIAL_BASIS_FUNCTION_T>
+template <typename SOLVER_T, typename... Args>
 void RadialBasisFctMapping<RADIAL_BASIS_FUNCTION_T>::mapConservative(const time::Sample &inData, Eigen::VectorXd &outData)
->>>>>>> faddc18c
 {
   PRECICE_TRACE();
   precice::profiling::Event e("map.rbf.mapData.From" + this->input()->getName() + "To" + this->output()->getName(), profiling::Synchronize);
@@ -316,13 +305,8 @@
   }
 }
 
-<<<<<<< HEAD
-template <typename SOLVER_T, typename... Args>
-void RadialBasisFctMapping<SOLVER_T, Args...>::mapConsistent(DataID inputDataID, DataID outputDataID)
-=======
-template <typename RADIAL_BASIS_FUNCTION_T>
+template <typename SOLVER_T, typename... Args>
 void RadialBasisFctMapping<RADIAL_BASIS_FUNCTION_T>::mapConsistent(const time::Sample &inData, Eigen::VectorXd &outData)
->>>>>>> faddc18c
 {
   PRECICE_TRACE();
   precice::profiling::Event e("map.rbf.mapData.From" + this->input()->getName() + "To" + this->output()->getName(), profiling::Synchronize);
