#include "Mapping.hpp"
#include <boost/config.hpp>
#include <ostream>
#include "mesh/Utils.hpp"
#include "utils/IntraComm.hpp"
#include "utils/assertion.hpp"

namespace precice {
namespace mapping {

Mapping::Mapping(
<<<<<<< HEAD
    Constraint            constraint,
    int                   dimensions,
    bool                  requireGradient,
    Mapping::CouplingKind couplingKind)
    : _requireGradient(requireGradient),
=======
    Constraint constraint,
    int        dimensions,
    bool       requiresGradientData)
    : _requiresGradientData(requiresGradientData),
>>>>>>> b8beae6e
      _constraint(constraint),
      _inputRequirement(MeshRequirement::UNDEFINED),
      _outputRequirement(MeshRequirement::UNDEFINED),
      _couplingKind(couplingKind),
      _input(),
      _output(),
      _dimensions(dimensions)

{
}

void Mapping::setMeshes(
    const mesh::PtrMesh &input,
    const mesh::PtrMesh &output)
{
  _input  = input;
  _output = output;
}

const mesh::PtrMesh &Mapping::getInputMesh() const
{
  return _input;
}

const mesh::PtrMesh &Mapping::getOutputMesh() const
{
  return _output;
}

Mapping::Constraint Mapping::getConstraint() const
{
  return _constraint;
}

Mapping::MeshRequirement Mapping::getInputRequirement() const
{
  return _inputRequirement;
}

Mapping::MeshRequirement Mapping::getOutputRequirement() const
{
  return _outputRequirement;
}

mesh::PtrMesh Mapping::input() const
{
  return _input;
}

mesh::PtrMesh Mapping::output() const
{
  return _output;
}

void Mapping::setInputRequirement(
    MeshRequirement requirement)
{
  _inputRequirement = requirement;
}

void Mapping::setOutputRequirement(
    MeshRequirement requirement)
{
  _outputRequirement = requirement;
}

int Mapping::getDimensions() const
{
  return _dimensions;
}

bool Mapping::requiresGradientData() const
{
  return _requiresGradientData;
}

void Mapping::map(int inputDataID,
                  int outputDataID)
{
  PRECICE_ASSERT(_hasComputedMapping);
  PRECICE_ASSERT(input()->getDimensions() == output()->getDimensions(),
                 input()->getDimensions(), output()->getDimensions());
  PRECICE_ASSERT(getDimensions() == output()->getDimensions(),
                 getDimensions(), output()->getDimensions());
  PRECICE_ASSERT(input()->data(inputDataID)->getDimensions() == output()->data(outputDataID)->getDimensions(),
                 input()->data(inputDataID)->getDimensions(), output()->data(outputDataID)->getDimensions());
  PRECICE_ASSERT(input()->data(inputDataID)->values().size() / input()->data(inputDataID)->getDimensions() == static_cast<int>(input()->vertices().size()),
                 input()->data(inputDataID)->values().size(), input()->data(inputDataID)->getDimensions(), input()->vertices().size());
  PRECICE_ASSERT(output()->data(outputDataID)->values().size() / output()->data(outputDataID)->getDimensions() == static_cast<int>(output()->vertices().size()),
                 output()->data(outputDataID)->values().size(), output()->data(outputDataID)->getDimensions(), output()->vertices().size());

  if (hasConstraint(CONSERVATIVE)) {
    mapConservative(inputDataID, outputDataID);
  } else if (hasConstraint(CONSISTENT)) {
    mapConsistent(inputDataID, outputDataID);
  } else if (hasConstraint(SCALEDCONSISTENT)) {
    mapConsistent(inputDataID, outputDataID);
    scaleConsistentMapping(inputDataID, outputDataID);
  } else {
    PRECICE_UNREACHABLE("Unknown mapping constraint.")
  }
}

void Mapping::scaleConsistentMapping(int inputDataID, int outputDataID) const
{
  logging::Logger _log{"mapping::Mapping"};
  // Only serial participant is supported for scale-consistent mapping
  PRECICE_ASSERT((not utils::IntraComm::isPrimary()) and (not utils::IntraComm::isSecondary()));

  // If rank is not empty and do not contain connectivity information, raise error
  int  spaceDimension    = input()->getDimensions() == 3;
  bool requiresEdges     = (spaceDimension == 2 and _couplingKind == CouplingKind::SURFACE);
  bool requiresTriangles = (spaceDimension == 2 and _couplingKind == CouplingKind::VOLUME) or (spaceDimension == 3 and _couplingKind == CouplingKind::SURFACE);
  bool requiresTetra     = (spaceDimension == 3 and _couplingKind == CouplingKind::VOLUME);

  for (mesh::PtrMesh mesh : {input(), output()}) {
    if (not mesh->vertices().empty()) {
      if ((requiresEdges and mesh->edges().empty()) or
          (requiresTriangles and mesh->triangles().empty()) or (requiresTetra and mesh->tetrahedra().empty())) {
        PRECICE_ERROR("Connectivity information is missing for the mesh {}. "
                      "Scaled consistent mapping requires connectivity information.",
                      mesh->getName());
      }
    }
  }

  auto &outputValues    = output()->data(outputDataID)->values();
  int   valueDimensions = input()->data(inputDataID)->getDimensions();

  Eigen::VectorXd integralInput;
  Eigen::VectorXd integralOutput;

  // Integral is calculated on each direction separately
  if (_couplingKind == CouplingKind::SURFACE) {
    integralInput  = mesh::integrate(input(), input()->data(inputDataID));
    integralOutput = mesh::integrate(output(), output()->data(outputDataID));
  } else {
    PRECICE_ASSERT(_couplingKind == CouplingKind::VOLUME)
    integralInput  = mesh::integrateVolume(input(), input()->data(inputDataID));
    integralOutput = mesh::integrateVolume(output(), output()->data(outputDataID));
  }

  // Create reshape the output values vector to matrix
  Eigen::Map<Eigen::MatrixXd> outputValuesMatrix(outputValues.data(), valueDimensions, outputValues.size() / valueDimensions);

  // Scale in each direction
  Eigen::VectorXd scalingFactor = integralInput.array() / integralOutput.array();
  PRECICE_DEBUG("Scale factor in scale-consistent mapping: {}", scalingFactor);
  outputValuesMatrix.array().colwise() *= scalingFactor.array();
}

bool Mapping::hasConstraint(const Constraint &constraint) const
{
  return (getConstraint() == constraint);
}

bool Mapping::hasComputedMapping() const
{
  return _hasComputedMapping;
}

bool operator<(Mapping::MeshRequirement lhs, Mapping::MeshRequirement rhs)
{
  switch (lhs) {
  case (Mapping::MeshRequirement::UNDEFINED):
    return rhs != Mapping::MeshRequirement::UNDEFINED;
  case (Mapping::MeshRequirement::VERTEX):
    return rhs == Mapping::MeshRequirement::FULL;
  case (Mapping::MeshRequirement::FULL):
    return false;
  };
  BOOST_UNREACHABLE_RETURN(false);
}

std::ostream &operator<<(std::ostream &out, Mapping::MeshRequirement val)
{
  switch (val) {
  case (Mapping::MeshRequirement::UNDEFINED):
    out << "UNDEFINED";
    break;
  case (Mapping::MeshRequirement::VERTEX):
    out << "VERTEX";
    break;
  case (Mapping::MeshRequirement::FULL):
    out << "FULL";
    break;
  default:
    PRECICE_ASSERT(false, "Implementation does not cover all cases");
  };
  return out;
}

} // namespace mapping
} // namespace precice<|MERGE_RESOLUTION|>--- conflicted
+++ resolved
@@ -9,18 +9,11 @@
 namespace mapping {
 
 Mapping::Mapping(
-<<<<<<< HEAD
     Constraint            constraint,
     int                   dimensions,
     bool                  requireGradient,
     Mapping::CouplingKind couplingKind)
-    : _requireGradient(requireGradient),
-=======
-    Constraint constraint,
-    int        dimensions,
-    bool       requiresGradientData)
-    : _requiresGradientData(requiresGradientData),
->>>>>>> b8beae6e
+    : _requireGradientData(requiresGradientData),
       _constraint(constraint),
       _inputRequirement(MeshRequirement::UNDEFINED),
       _outputRequirement(MeshRequirement::UNDEFINED),
