--- conflicted
+++ resolved
@@ -167,74 +167,5 @@
   const Eigen::VectorXd &outValuesVector = outDataVector->values();
   BOOST_CHECK(equals(expected, outValuesVector));
 }
-
-<<<<<<< HEAD
-=======
-BOOST_AUTO_TEST_CASE(ConservativeNonIncremental)
-{
-  PRECICE_TEST(1_rank);
-  int dimensions = 2;
-
-  // Create mesh to map from
-  PtrMesh inMesh(new Mesh("InMesh", dimensions, testing::nextMeshID()));
-  PtrData inData    = inMesh->createDataWithGradient("InData", 1, dimensions, 0_dataID);
-  int     inDataID  = inData->getID();
-  Vertex &inVertex0 = inMesh->createVertex(Eigen::Vector2d::Constant(0.0));
-  Vertex &inVertex1 = inMesh->createVertex(Eigen::Vector2d::Constant(1.0));
-
-  // Create data
-  inMesh->allocateDataValues();
-  Eigen::VectorXd &inValues = inData->values();
-  inValues << 1.0, 2.0;
-
-  // Create corresponding gradient
-  Eigen::MatrixXd &inGradValues = inData->gradientValues();
-  inGradValues.setOnes();
-
-  // Create mesh to map to
-  PtrMesh outMesh(new Mesh("OutMesh", dimensions, testing::nextMeshID()));
-  PtrData outData    = outMesh->createData("OutData", 1, 1_dataID);
-  int     outDataID  = outData->getID();
-  Vertex &outVertex0 = outMesh->createVertex(Eigen::Vector2d::Constant(0.0));
-  Vertex &outVertex1 = outMesh->createVertex(Eigen::Vector2d::Constant(1.0));
-  outMesh->allocateDataValues();
-
-  // Setup mapping with mapping coordinates and geometry used
-  precice::mapping::NearestNeighborGradientMapping mapping(mapping::Mapping::CONSERVATIVE, dimensions);
-  mapping.setMeshes(inMesh, outMesh);
-  BOOST_TEST(mapping.hasComputedMapping() == false);
-
-  // Map data with coinciding vertices, has to result in equal values.
-  mapping.computeMapping();
-  mapping.map(inDataID, outDataID);
-  Eigen::VectorXd &outValues = outData->values();
-  BOOST_TEST(mapping.hasComputedMapping() == true);
-  BOOST_TEST(outValues(0) == inValues(0));
-  BOOST_TEST(outValues(1) == inValues(1));
-  outValues = Eigen::VectorXd::Constant(outValues.size(), 0.0);
-
-  // Map data with almost coinciding vertices, has to result in a slight difference that's the value of the gradient optimization
-  inVertex0.setCoords(outVertex0.getCoords() + Eigen::Vector2d::Constant(0.1));
-  inVertex1.setCoords(outVertex1.getCoords() + Eigen::Vector2d::Constant(0.1));
-  mapping.computeMapping();
-  mapping.map(inDataID, outDataID);
-  BOOST_TEST(mapping.hasComputedMapping() == true);
-  BOOST_TEST(outValues(0) == inValues(0) + 0.2);
-  BOOST_TEST(outValues(1) == inValues(1) + 0.2);
-  outValues = Eigen::VectorXd::Constant(outValues.size(), 0.0);
-
-  // Map data with coinciding output vertices, has to result in double values with gradient optimization.
-  inVertex0.setCoords(Eigen::Vector2d::Constant(0.0));
-  inVertex1.setCoords(Eigen::Vector2d::Constant(1.0));
-
-  outVertex1.setCoords(Eigen::Vector2d::Constant(-1.0));
-  mapping.computeMapping();
-  mapping.map(inDataID, outDataID);
-  BOOST_TEST(mapping.hasComputedMapping() == true);
-  BOOST_TEST(outValues(0) == inValues(0) + inValues(1) + 2); //dist*Grad(0,0 - 0,0) = 0 + dist*Grad(0,0 - 0,1) = (1 1) * (1 1)^T
-  BOOST_TEST(outValues(1) == 0.0);
-}
-
->>>>>>> 703fbe46
 BOOST_AUTO_TEST_SUITE_END()
 BOOST_AUTO_TEST_SUITE_END()