#include <Eigen/Core>
#include <algorithm>
#include <memory>
#include <ostream>
#include <string>
#include <utility>
#include <vector>
#include "logging/Logger.hpp"
#include "mapping/Mapping.hpp"
#include "mapping/RadialBasisFctMapping.hpp"
#include "mapping/impl/BasisFunctions.hpp"
#include "mesh/Data.hpp"
#include "mesh/Mesh.hpp"
#include "mesh/SharedPointer.hpp"
#include "mesh/Utils.hpp"
#include "mesh/Vertex.hpp"
#include "testing/TestContext.hpp"
#include "testing/Testing.hpp"

using namespace precice;
using namespace precice::mesh;
using namespace precice::mapping;
using namespace precice::testing;
using precice::testing::TestContext;

BOOST_AUTO_TEST_SUITE(MappingTests)
BOOST_AUTO_TEST_SUITE(RadialBasisFunctionMapping)

void addGlobalIndex(mesh::PtrMesh &mesh, int offset = 0)
{
  for (mesh::Vertex &v : mesh->vertices()) {
    v.setGlobalIndex(v.getID() + offset);
  }
}

void testSerialScaledConsistent(mesh::PtrMesh inMesh, mesh::PtrMesh outMesh, mesh::PtrData inData, mesh::PtrData outData)
{
  auto inputIntegral  = mesh::integrate(inMesh, inData);
  auto outputIntegral = mesh::integrate(outMesh, outData);

  for (int dim = 0; dim < inputIntegral.size(); ++dim) {
    BOOST_TEST(inputIntegral(dim) == outputIntegral(dim));
  }
}

BOOST_AUTO_TEST_SUITE(Parallel)

/// Holds rank, owner, position and value of a single vertex
struct VertexSpecification {
  int                 rank;
  int                 owner;
  std::vector<double> position;
  std::vector<double> value;
};

/*
MeshSpecification format:
{ {rank, owner rank, {x, y, z}, {v}}, ... }

also see struct VertexSpecification.

- -1 on rank means all ranks
- -1 on owner rank means no rank
- x, y, z is position of vertex, z is optional, 2D mesh will be created then
- v is the value of the respective vertex. Only 1D supported at this time.

ReferenceSpecification format:
{ {rank, {v}, ... }
- -1 on rank means all ranks
- v is the expected value of n-th vertex on that particular rank
*/
using MeshSpecification = std::vector<VertexSpecification>;

/// Contains which values are expected on which rank: rank -> vector of data.
using ReferenceSpecification = std::vector<std::pair<int, std::vector<double>>>;

void getDistributedMesh(const TestContext &      context,
                        MeshSpecification const &vertices,
                        mesh::PtrMesh &          mesh,
                        mesh::PtrData &          data,
                        int                      globalIndexOffset = 0)
{
  Eigen::VectorXd d;

  int i = 0;
  for (auto &vertex : vertices) {
    if (vertex.rank == context.rank or vertex.rank == -1) {
      if (vertex.position.size() == 3) // 3-dimensional
        mesh->createVertex(Eigen::Vector3d(vertex.position.data()));
      else if (vertex.position.size() == 2) // 2-dimensional
        mesh->createVertex(Eigen::Vector2d(vertex.position.data()));

      int valueDimension = vertex.value.size();

      if (vertex.owner == context.rank)
        mesh->vertices().back().setOwner(true);
      else
        mesh->vertices().back().setOwner(false);

      d.conservativeResize(i * valueDimension + valueDimension);
      // Get data in every dimension
      for (int dim = 0; dim < valueDimension; ++dim) {
        d(i * valueDimension + dim) = vertex.value.at(dim);
      }
      i++;
    }
  }
  addGlobalIndex(mesh, globalIndexOffset);
  mesh->allocateDataValues();
  data->values() = d;
}

void testDistributed(const TestContext &    context,
                     Mapping &              mapping,
                     MeshSpecification      inMeshSpec,
                     MeshSpecification      outMeshSpec,
                     ReferenceSpecification referenceSpec,
                     int                    inGlobalIndexOffset = 0)
{
  int meshDimension  = inMeshSpec.at(0).position.size();
  int valueDimension = inMeshSpec.at(0).value.size();

  mesh::PtrMesh inMesh(new mesh::Mesh("InMesh", meshDimension, testing::nextMeshID()));
  mesh::PtrData inData   = inMesh->createData("InData", valueDimension, 0_dataID);
  int           inDataID = inData->getID();

  getDistributedMesh(context, inMeshSpec, inMesh, inData, inGlobalIndexOffset);

  mesh::PtrMesh outMesh(new mesh::Mesh("outMesh", meshDimension, testing::nextMeshID()));
  mesh::PtrData outData   = outMesh->createData("OutData", valueDimension, 1_dataID);
  int           outDataID = outData->getID();

  getDistributedMesh(context, outMeshSpec, outMesh, outData);

  mapping.setMeshes(inMesh, outMesh);
  BOOST_TEST(mapping.hasComputedMapping() == false);

  mapping.computeMapping();
  BOOST_TEST(mapping.hasComputedMapping() == true);
  mapping.map(inDataID, outDataID);

  int index = 0;
  for (auto &referenceVertex : referenceSpec) {
    if (referenceVertex.first == context.rank or referenceVertex.first == -1) {
      for (int dim = 0; dim < valueDimension; ++dim) {
        BOOST_TEST_INFO("Index of vertex: " << index << " - Dimension: " << dim);
        BOOST_TEST(outData->values()(index * valueDimension + dim) == referenceVertex.second.at(dim));
      }
      ++index;
    }
  }
  BOOST_TEST(outData->values().size() == index * valueDimension);
}

/// Test with a homogeneous distribution of mesh among ranks
BOOST_AUTO_TEST_CASE(DistributedConsistent2DV1)
{
<<<<<<< HEAD
  PRECICE_TEST(""_on(4_ranks).setupIntraComms());
=======
  PRECICE_TEST(""_on(4_ranks).setupIntraComm());
>>>>>>> a6f2fd91
  Gaussian                        fct(5.0);
  RadialBasisFctMapping<Gaussian> mapping(Mapping::CONSISTENT, 2, fct, false, false, false);

  testDistributed(context, mapping,
                  {// Consistent mapping: The inMesh is communicated
                   {-1, 0, {0, 0}, {1}},
                   {-1, 0, {0, 1}, {2}},
                   {-1, 1, {1, 0}, {3}},
                   {-1, 1, {1, 1}, {4}},
                   {-1, 2, {2, 0}, {5}},
                   {-1, 2, {2, 1}, {6}},
                   {-1, 3, {3, 0}, {7}},
                   {-1, 3, {3, 1}, {8}}},
                  {// The outMesh is local, distributed among all ranks
                   {0, -1, {0, 0}, {0}},
                   {0, -1, {0, 1}, {0}},
                   {1, -1, {1, 0}, {0}},
                   {1, -1, {1, 1}, {0}},
                   {2, -1, {2, 0}, {0}},
                   {2, -1, {2, 1}, {0}},
                   {3, -1, {3, 0}, {0}},
                   {3, -1, {3, 1}, {0}}},
                  {// Tests for {0, 1} on the first rank, {1, 2} on the second, ...
                   {0, {1}},
                   {0, {2}},
                   {1, {3}},
                   {1, {4}},
                   {2, {5}},
                   {2, {6}},
                   {3, {7}},
                   {3, {8}}});
}

BOOST_AUTO_TEST_CASE(DistributedConsistent2DV1Vector)
{
<<<<<<< HEAD
  PRECICE_TEST(""_on(4_ranks).setupIntraComms());
=======
  PRECICE_TEST(""_on(4_ranks).setupIntraComm());
>>>>>>> a6f2fd91
  Gaussian                        fct(5.0);
  RadialBasisFctMapping<Gaussian> mapping(Mapping::CONSISTENT, 2, fct, false, false, false);

  testDistributed(context, mapping,
                  {// Consistent mapping: The inMesh is communicated
                   {-1, 0, {0, 0}, {1, 4}},
                   {-1, 0, {0, 1}, {2, 5}},
                   {-1, 1, {1, 0}, {3, 6}},
                   {-1, 1, {1, 1}, {4, 7}},
                   {-1, 2, {2, 0}, {5, 8}},
                   {-1, 2, {2, 1}, {6, 9}},
                   {-1, 3, {3, 0}, {7, 10}},
                   {-1, 3, {3, 1}, {8, 11}}},
                  {// The outMesh is local, distributed among all ranks
                   {0, -1, {0, 0}, {0, 0}},
                   {0, -1, {0, 1}, {0, 0}},
                   {1, -1, {1, 0}, {0, 0}},
                   {1, -1, {1, 1}, {0, 0}},
                   {2, -1, {2, 0}, {0, 0}},
                   {2, -1, {2, 1}, {0, 0}},
                   {3, -1, {3, 0}, {0, 0}},
                   {3, -1, {3, 1}, {0, 0}}},
                  {// Tests for {0, 1} on the first rank, {1, 2} on the second, ...
                   {0, {1, 4}},
                   {0, {2, 5}},
                   {1, {3, 6}},
                   {1, {4, 7}},
                   {2, {5, 8}},
                   {2, {6, 9}},
                   {3, {7, 10}},
                   {3, {8, 11}}});
}

/// Using a more heterogeneous distributon of vertices and owner
BOOST_AUTO_TEST_CASE(DistributedConsistent2DV2)
{
<<<<<<< HEAD
  PRECICE_TEST(""_on(4_ranks).setupIntraComms());
=======
  PRECICE_TEST(""_on(4_ranks).setupIntraComm());
>>>>>>> a6f2fd91
  Gaussian                        fct(5.0);
  RadialBasisFctMapping<Gaussian> mapping(Mapping::CONSISTENT, 2, fct, false, false, false);

  testDistributed(context, mapping,
                  {// Consistent mapping: The inMesh is communicated, rank 2 owns no vertices
                   {-1, 0, {0, 0}, {1}},
                   {-1, 0, {0, 1}, {2}},
                   {-1, 1, {1, 0}, {3}},
                   {-1, 1, {1, 1}, {4}},
                   {-1, 1, {2, 0}, {5}},
                   {-1, 3, {2, 1}, {6}},
                   {-1, 3, {3, 0}, {7}},
                   {-1, 3, {3, 1}, {8}}},
                  {// The outMesh is local, rank 1 is empty
                   {0, -1, {0, 0}, {0}},
                   {0, -1, {0, 1}, {0}},
                   {0, -1, {1, 0}, {0}},
                   {2, -1, {1, 1}, {0}},
                   {2, -1, {2, 0}, {0}},
                   {2, -1, {2, 1}, {0}},
                   {3, -1, {3, 0}, {0}},
                   {3, -1, {3, 1}, {0}}},
                  {// Tests for {0, 1, 2} on the first rank,
                   // second rank (consistent with the outMesh) is empty, ...
                   {0, {1}},
                   {0, {2}},
                   {0, {3}},
                   {2, {4}},
                   {2, {5}},
                   {2, {6}},
                   {3, {7}},
                   {3, {8}}});
}

/// Test with a very heterogeneous distributed and non-continuous ownership
BOOST_AUTO_TEST_CASE(DistributedConsistent2DV3)
{
<<<<<<< HEAD
  PRECICE_TEST(""_on(4_ranks).setupIntraComms());
=======
  PRECICE_TEST(""_on(4_ranks).setupIntraComm());
>>>>>>> a6f2fd91
  Gaussian                        fct(5.0);
  RadialBasisFctMapping<Gaussian> mapping(Mapping::CONSISTENT, 2, fct, false, false, false);

  std::vector<int> globalIndexOffsets = {0, 0, 0, 4};

  testDistributed(context, mapping,
                  {
                      // Rank 0 has part of the mesh, owns a subpart
                      {0, 0, {0, 0}, {1}},
                      {0, 0, {0, 1}, {2}},
                      {0, 0, {1, 0}, {3}},
                      {0, -1, {1, 1}, {4}},
                      {0, -1, {2, 0}, {5}},
                      {0, -1, {2, 1}, {6}},
                      // Rank 1 has no vertices
                      // Rank 2 has the entire mesh, but owns just 3 and 5.
                      {2, -1, {0, 0}, {1}},
                      {2, -1, {0, 1}, {2}},
                      {2, -1, {1, 0}, {3}},
                      {2, 2, {1, 1}, {4}},
                      {2, -1, {2, 0}, {5}},
                      {2, 2, {2, 1}, {6}},
                      {2, -1, {3, 0}, {7}},
                      {2, -1, {3, 1}, {8}},
                      // Rank 3 has the last 4 vertices, owns 4, 6 and 7
                      {3, 3, {2, 0}, {5}},
                      {3, -1, {2, 1}, {6}},
                      {3, 3, {3, 0}, {7}},
                      {3, 3, {3, 1}, {8}},
                  },
                  {// The outMesh is local, rank 1 is empty
                   {0, -1, {0, 0}, {0}},
                   {0, -1, {0, 1}, {0}},
                   {0, -1, {1, 0}, {0}},
                   {2, -1, {1, 1}, {0}},
                   {2, -1, {2, 0}, {0}},
                   {2, -1, {2, 1}, {0}},
                   {3, -1, {3, 0}, {0}},
                   {3, -1, {3, 1}, {0}}},
                  {// Tests for {0, 1, 2} on the first rank,
                   // second rank (consistent with the outMesh) is empty, ...
                   {0, {1}},
                   {0, {2}},
                   {0, {3}},
                   {2, {4}},
                   {2, {5}},
                   {2, {6}},
                   {3, {7}},
                   {3, {8}}},
                  globalIndexOffsets.at(context.rank));
}

/// Test with a very heterogeneous distributed and non-continuous ownership
BOOST_AUTO_TEST_CASE(DistributedConsistent2DV3Vector)
{
<<<<<<< HEAD
  PRECICE_TEST(""_on(4_ranks).setupIntraComms());
=======
  PRECICE_TEST(""_on(4_ranks).setupIntraComm());
>>>>>>> a6f2fd91
  Gaussian                        fct(5.0);
  RadialBasisFctMapping<Gaussian> mapping(Mapping::CONSISTENT, 2, fct, false, false, false);

  std::vector<int> globalIndexOffsets = {0, 0, 0, 4};

  testDistributed(context, mapping,
                  {
                      // Rank 0 has part of the mesh, owns a subpart
                      {0, 0, {0, 0}, {1, 4}},
                      {0, 0, {0, 1}, {2, 5}},
                      {0, 0, {1, 0}, {3, 6}},
                      {0, -1, {1, 1}, {4, 7}},
                      {0, -1, {2, 0}, {5, 8}},
                      {0, -1, {2, 1}, {6, 9}},
                      // Rank 1 has no vertices
                      // Rank 2 has the entire mesh, but owns just 3 and 5.
                      {2, -1, {0, 0}, {1, 4}},
                      {2, -1, {0, 1}, {2, 5}},
                      {2, -1, {1, 0}, {3, 6}},
                      {2, 2, {1, 1}, {4, 7}},
                      {2, -1, {2, 0}, {5, 8}},
                      {2, 2, {2, 1}, {6, 9}},
                      {2, -1, {3, 0}, {7, 10}},
                      {2, -1, {3, 1}, {8, 11}},
                      // Rank 3 has the last 4 vertices, owns 4, 6 and 7
                      {3, 3, {2, 0}, {5, 8}},
                      {3, -1, {2, 1}, {6, 9}},
                      {3, 3, {3, 0}, {7, 10}},
                      {3, 3, {3, 1}, {8, 11}},
                  },
                  {// The outMesh is local, rank 1 is empty
                   {0, -1, {0, 0}, {0, 0}},
                   {0, -1, {0, 1}, {0, 0}},
                   {0, -1, {1, 0}, {0, 0}},
                   {2, -1, {1, 1}, {0, 0}},
                   {2, -1, {2, 0}, {0, 0}},
                   {2, -1, {2, 1}, {0, 0}},
                   {3, -1, {3, 0}, {0, 0}},
                   {3, -1, {3, 1}, {0, 0}}},
                  {// Tests for {0, 1, 2} on the first rank,
                   // second rank (consistent with the outMesh) is empty, ...
                   {0, {1, 4}},
                   {0, {2, 5}},
                   {0, {3, 6}},
                   {2, {4, 7}},
                   {2, {5, 8}},
                   {2, {6, 9}},
                   {3, {7, 10}},
                   {3, {8, 11}}},
                  globalIndexOffsets.at(context.rank));
}

/// Some ranks are empty, does not converge
BOOST_AUTO_TEST_CASE(DistributedConsistent2DV4)
{
<<<<<<< HEAD
  PRECICE_TEST(""_on(4_ranks).setupIntraComms());
=======
  PRECICE_TEST(""_on(4_ranks).setupIntraComm());
>>>>>>> a6f2fd91
  ThinPlateSplines                        fct;
  RadialBasisFctMapping<ThinPlateSplines> mapping(Mapping::CONSISTENT, 2, fct, false, false, false);

  std::vector<int> globalIndexOffsets = {0, 0, 0, 0};

  testDistributed(context, mapping,
                  {
                      // Rank 0 has no vertices
                      // Rank 1 has the entire mesh, owns a subpart
                      {1, 1, {0, 0}, {1.1}},
                      {1, 1, {0, 1}, {2.5}},
                      {1, 1, {1, 0}, {3}},
                      {1, 1, {1, 1}, {4}},
                      {1, -1, {2, 0}, {5}},
                      {1, -1, {2, 1}, {6}},
                      {1, -1, {3, 0}, {7}},
                      {1, -1, {3, 1}, {8}},
                      // Rank 2 has the entire mesh, owns a subpart
                      {2, -1, {0, 0}, {1.1}},
                      {2, -1, {0, 1}, {2.5}},
                      {2, -1, {1, 0}, {3}},
                      {2, -1, {1, 1}, {4}},
                      {2, 2, {2, 0}, {5}},
                      {2, 2, {2, 1}, {6}},
                      {2, 2, {3, 0}, {7}},
                      {2, 2, {3, 1}, {8}},
                      // Rank 3 has no vertices
                  },
                  {// The outMesh is local, rank 0 and 3 are empty
                   // not same order as input mesh and vertex (2,0) appears twice
                   {1, -1, {2, 0}, {0}},
                   {1, -1, {1, 0}, {0}},
                   {1, -1, {0, 1}, {0}},
                   {1, -1, {1, 1}, {0}},
                   {1, -1, {0, 0}, {0}},
                   {2, -1, {2, 0}, {0}},
                   {2, -1, {2, 1}, {0}},
                   {2, -1, {3, 0}, {0}},
                   {2, -1, {3, 1}, {0}}},
                  {{1, {5}},
                   {1, {3}},
                   {1, {2.5}},
                   {1, {4}},
                   {1, {1.1}},
                   {2, {5}},
                   {2, {6}},
                   {2, {7}},
                   {2, {8}}},
                  globalIndexOffsets.at(context.rank));
}

// same as 2DV4, but all ranks have vertices
BOOST_AUTO_TEST_CASE(DistributedConsistent2DV5)
{
<<<<<<< HEAD
  PRECICE_TEST(""_on(4_ranks).setupIntraComms());
=======
  PRECICE_TEST(""_on(4_ranks).setupIntraComm());
>>>>>>> a6f2fd91
  ThinPlateSplines                        fct;
  RadialBasisFctMapping<ThinPlateSplines> mapping(Mapping::CONSISTENT, 2, fct, false, false, false);

  std::vector<int> globalIndexOffsets = {0, 0, 0, 0};

  testDistributed(context, mapping,
                  {
                      // Every rank has the entire mesh and owns a subpart
                      {0, 0, {0, 0}, {1.1}},
                      {0, 0, {0, 1}, {2.5}},
                      {0, -1, {1, 0}, {3}},
                      {0, -1, {1, 1}, {4}},
                      {0, -1, {2, 0}, {5}},
                      {0, -1, {2, 1}, {6}},
                      {0, -1, {3, 0}, {7}},
                      {0, -1, {3, 1}, {8}},
                      {1, -1, {0, 0}, {1.1}},
                      {1, -1, {0, 1}, {2.5}},
                      {1, 1, {1, 0}, {3}},
                      {1, 1, {1, 1}, {4}},
                      {1, -1, {2, 0}, {5}},
                      {1, -1, {2, 1}, {6}},
                      {1, -1, {3, 0}, {7}},
                      {1, -1, {3, 1}, {8}},
                      {2, -1, {0, 0}, {1.1}},
                      {2, -1, {0, 1}, {2.5}},
                      {2, -1, {1, 0}, {3}},
                      {2, -1, {1, 1}, {4}},
                      {2, 2, {2, 0}, {5}},
                      {2, 2, {2, 1}, {6}},
                      {2, -1, {3, 0}, {7}},
                      {2, -1, {3, 1}, {8}},
                      {3, -1, {0, 0}, {1.1}},
                      {3, -1, {0, 1}, {2.5}},
                      {3, -1, {1, 0}, {3}},
                      {3, -1, {1, 1}, {4}},
                      {3, -1, {2, 0}, {5}},
                      {3, -1, {2, 1}, {6}},
                      {3, 3, {3, 0}, {7}},
                      {3, 3, {3, 1}, {8}},
                  },
                  {// The outMesh is local, rank 0 and 3 are empty
                   // not same order as input mesh and vertex (2,0) appears twice
                   {1, -1, {2, 0}, {0}},
                   {1, -1, {1, 0}, {0}},
                   {1, -1, {0, 1}, {0}},
                   {1, -1, {1, 1}, {0}},
                   {1, -1, {0, 0}, {0}},
                   {2, -1, {2, 0}, {0}},
                   {2, -1, {2, 1}, {0}},
                   {2, -1, {3, 0}, {0}},
                   {2, -1, {3, 1}, {0}}},
                  {{1, {5}},
                   {1, {3}},
                   {1, {2.5}},
                   {1, {4}},
                   {1, {1.1}},
                   {2, {5}},
                   {2, {6}},
                   {2, {7}},
                   {2, {8}}},
                  globalIndexOffsets.at(context.rank));
}

/// same as 2DV4, but strictly linear input values, converges and gives correct results
BOOST_AUTO_TEST_CASE(DistributedConsistent2DV6,
                     *boost::unit_test::tolerance(1e-7))
{
<<<<<<< HEAD
  PRECICE_TEST(""_on(4_ranks).setupIntraComms());
=======
  PRECICE_TEST(""_on(4_ranks).setupIntraComm());
>>>>>>> a6f2fd91
  ThinPlateSplines                        fct;
  RadialBasisFctMapping<ThinPlateSplines> mapping(Mapping::CONSISTENT, 2, fct, false, false, false);

  std::vector<int> globalIndexOffsets = {0, 0, 0, 0};

  testDistributed(context, mapping,
                  {
                      // Rank 0 has no vertices
                      // Rank 1 has the entire mesh, owns a subpart
                      {1, 1, {0, 0}, {1}},
                      {1, 1, {0, 1}, {2}},
                      {1, 1, {1, 0}, {3}},
                      {1, 1, {1, 1}, {4}},
                      {1, -1, {2, 0}, {5}},
                      {1, -1, {2, 1}, {6}},
                      {1, -1, {3, 0}, {7}},
                      {1, -1, {3, 1}, {8}},
                      // Rank 2 has the entire mesh, owns a subpart
                      {2, -1, {0, 0}, {1}},
                      {2, -1, {0, 1}, {2}},
                      {2, -1, {1, 0}, {3}},
                      {2, -1, {1, 1}, {4}},
                      {2, 2, {2, 0}, {5}},
                      {2, 2, {2, 1}, {6}},
                      {2, 2, {3, 0}, {7}},
                      {2, 2, {3, 1}, {8}},
                      // Rank 3 has no vertices
                  },
                  {// The outMesh is local, rank 0 and 3 are empty
                   // not same order as input mesh and vertex (2,0) appears twice
                   {1, -1, {2, 0}, {0}},
                   {1, -1, {1, 0}, {0}},
                   {1, -1, {0, 1}, {0}},
                   {1, -1, {1, 1}, {0}},
                   {1, -1, {0, 0}, {0}},
                   {2, -1, {2, 0}, {0}},
                   {2, -1, {2, 1}, {0}},
                   {2, -1, {3, 0}, {0}},
                   {2, -1, {3, 1}, {0}}},
                  {{1, {5}},
                   {1, {3}},
                   {1, {2}},
                   {1, {4}},
                   {1, {1}},
                   {2, {5}},
                   {2, {6}},
                   {2, {7}},
                   {2, {8}}},
                  globalIndexOffsets.at(context.rank));
}

/// Test with a homogeneous distribution of mesh among ranks
BOOST_AUTO_TEST_CASE(DistributedConservative2DV1)
{
<<<<<<< HEAD
  PRECICE_TEST(""_on(4_ranks).setupIntraComms());
=======
  PRECICE_TEST(""_on(4_ranks).setupIntraComm());
>>>>>>> a6f2fd91
  Gaussian                        fct(5.0);
  RadialBasisFctMapping<Gaussian> mapping(Mapping::CONSERVATIVE, 2, fct, false, false, false);

  testDistributed(context, mapping,
                  {// Conservative mapping: The inMesh is local
                   {0, -1, {0, 0}, {1}},
                   {0, -1, {0, 1}, {2}},
                   {1, -1, {1, 0}, {3}},
                   {1, -1, {1, 1}, {4}},
                   {2, -1, {2, 0}, {5}},
                   {2, -1, {2, 1}, {6}},
                   {3, -1, {3, 0}, {7}},
                   {3, -1, {3, 1}, {8}}},
                  {// The outMesh is distributed
                   {-1, 0, {0, 0}, {0}},
                   {-1, 0, {0, 1}, {0}},
                   {-1, 1, {1, 0}, {0}},
                   {-1, 1, {1, 1}, {0}},
                   {-1, 2, {2, 0}, {0}},
                   {-1, 2, {2, 1}, {0}},
                   {-1, 3, {3, 0}, {0}},
                   {-1, 3, {3, 1}, {0}}},
                  {// Tests for {0, 1, 0, 0, 0, 0, 0, 0} on the first rank,
                   // {0, 0, 2, 3, 0, 0, 0, 0} on the second, ...
                   {0, {1}},
                   {0, {2}},
                   {0, {0}},
                   {0, {0}},
                   {0, {0}},
                   {0, {0}},
                   {0, {0}},
                   {0, {0}},
                   {1, {0}},
                   {1, {0}},
                   {1, {3}},
                   {1, {4}},
                   {1, {0}},
                   {1, {0}},
                   {1, {0}},
                   {1, {0}},
                   {2, {0}},
                   {2, {0}},
                   {2, {0}},
                   {2, {0}},
                   {2, {5}},
                   {2, {6}},
                   {2, {0}},
                   {2, {0}},
                   {3, {0}},
                   {3, {0}},
                   {3, {0}},
                   {3, {0}},
                   {3, {0}},
                   {3, {0}},
                   {3, {7}},
                   {3, {8}}},
                  context.rank * 2);
}

/// Test with a homogeneous distribution of mesh among ranks
BOOST_AUTO_TEST_CASE(DistributedConservative2DV1Vector)
{
<<<<<<< HEAD
  PRECICE_TEST(""_on(4_ranks).setupIntraComms());
=======
  PRECICE_TEST(""_on(4_ranks).setupIntraComm());
>>>>>>> a6f2fd91
  Gaussian                        fct(5.0);
  RadialBasisFctMapping<Gaussian> mapping(Mapping::CONSERVATIVE, 2, fct, false, false, false);

  testDistributed(context, mapping,
                  {// Conservative mapping: The inMesh is local
                   {0, -1, {0, 0}, {1, 4}},
                   {0, -1, {0, 1}, {2, 5}},
                   {1, -1, {1, 0}, {3, 6}},
                   {1, -1, {1, 1}, {4, 7}},
                   {2, -1, {2, 0}, {5, 8}},
                   {2, -1, {2, 1}, {6, 9}},
                   {3, -1, {3, 0}, {7, 10}},
                   {3, -1, {3, 1}, {8, 11}}},
                  {// The outMesh is distributed
                   {-1, 0, {0, 0}, {0, 0}},
                   {-1, 0, {0, 1}, {0, 0}},
                   {-1, 1, {1, 0}, {0, 0}},
                   {-1, 1, {1, 1}, {0, 0}},
                   {-1, 2, {2, 0}, {0, 0}},
                   {-1, 2, {2, 1}, {0, 0}},
                   {-1, 3, {3, 0}, {0, 0}},
                   {-1, 3, {3, 1}, {0, 0}}},
                  {// Tests for {0, 1, 0, 0, 0, 0, 0, 0} on the first rank,
                   // {0, 0, 2, 3, 0, 0, 0, 0} on the second, ...
                   {0, {1, 4}},
                   {0, {2, 5}},
                   {0, {0, 0}},
                   {0, {0, 0}},
                   {0, {0, 0}},
                   {0, {0, 0}},
                   {0, {0, 0}},
                   {0, {0, 0}},
                   {1, {0, 0}},
                   {1, {0, 0}},
                   {1, {3, 6}},
                   {1, {4, 7}},
                   {1, {0, 0}},
                   {1, {0, 0}},
                   {1, {0, 0}},
                   {1, {0, 0}},
                   {2, {0, 0}},
                   {2, {0, 0}},
                   {2, {0, 0}},
                   {2, {0, 0}},
                   {2, {5, 8}},
                   {2, {6, 9}},
                   {2, {0, 0}},
                   {2, {0, 0}},
                   {3, {0, 0}},
                   {3, {0, 0}},
                   {3, {0, 0}},
                   {3, {0, 0}},
                   {3, {0, 0}},
                   {3, {0, 0}},
                   {3, {7, 10}},
                   {3, {8, 11}}},
                  context.rank * 2);
}

/// Using a more heterogeneous distribution of vertices and owner
BOOST_AUTO_TEST_CASE(DistributedConservative2DV2)
{
<<<<<<< HEAD
  PRECICE_TEST(""_on(4_ranks).setupIntraComms())
=======
  PRECICE_TEST(""_on(4_ranks).setupIntraComm())
>>>>>>> a6f2fd91
  Gaussian                        fct(5.0);
  RadialBasisFctMapping<Gaussian> mapping(Mapping::CONSERVATIVE, 2, fct, false, false, false);

  std::vector<int> globalIndexOffsets = {0, 0, 4, 6};

  testDistributed(context, mapping,
                  {// Conservative mapping: The inMesh is local but rank 0 has no vertices
                   {1, -1, {0, 0}, {1}},
                   {1, -1, {0, 1}, {2}},
                   {1, -1, {1, 0}, {3}},
                   {1, -1, {1, 1}, {4}},
                   {2, -1, {2, 0}, {5}},
                   {2, -1, {2, 1}, {6}},
                   {3, -1, {3, 0}, {7}},
                   {3, -1, {3, 1}, {8}}},
                  {// The outMesh is distributed, rank 0 owns no vertex
                   {-1, 1, {0, 0}, {0}},
                   {-1, 1, {0, 1}, {0}},
                   {-1, 1, {1, 0}, {0}},
                   {-1, 1, {1, 1}, {0}},
                   {-1, 2, {2, 0}, {0}},
                   {-1, 2, {2, 1}, {0}},
                   {-1, 3, {3, 0}, {0}},
                   {-1, 3, {3, 1}, {0}}},
                  {// Tests for {0, 0, 0, 0, 0, 0, 0, 0} on the first rank,
                   // {1, 2, 2, 3, 0, 0, 0, 0} on the second, ...
                   {0, {0}},
                   {0, {0}},
                   {0, {0}},
                   {0, {0}},
                   {0, {0}},
                   {0, {0}},
                   {0, {0}},
                   {0, {0}},
                   {1, {1}},
                   {1, {2}},
                   {1, {3}},
                   {1, {4}},
                   {1, {0}},
                   {1, {0}},
                   {1, {0}},
                   {1, {0}},
                   {2, {0}},
                   {2, {0}},
                   {2, {0}},
                   {2, {0}},
                   {2, {5}},
                   {2, {6}},
                   {2, {0}},
                   {2, {0}},
                   {3, {0}},
                   {3, {0}},
                   {3, {0}},
                   {3, {0}},
                   {3, {0}},
                   {3, {0}},
                   {3, {7}},
                   {3, {8}}},
                  globalIndexOffsets.at(context.rank));
}

/// Using meshes of different sizes, inMesh is smaller then outMesh
BOOST_AUTO_TEST_CASE(DistributedConservative2DV3)
{
<<<<<<< HEAD
  PRECICE_TEST(""_on(4_ranks).setupIntraComms());
=======
  PRECICE_TEST(""_on(4_ranks).setupIntraComm());
>>>>>>> a6f2fd91
  Gaussian                        fct(2.0);
  RadialBasisFctMapping<Gaussian> mapping(Mapping::CONSERVATIVE, 2, fct, false, false, false);

  std::vector<int> globalIndexOffsets = {0, 0, 3, 5};

  testDistributed(context, mapping,
                  {// Conservative mapping: The inMesh is local but rank 0 has no vertices
                   {1, -1, {0, 0}, {1}},
                   {1, -1, {1, 0}, {3}},
                   {1, -1, {1, 1}, {4}},
                   {2, -1, {2, 0}, {5}},
                   {2, -1, {2, 1}, {6}},
                   {3, -1, {3, 0}, {7}},
                   {3, -1, {3, 1}, {8}}}, // Sum of all vertices is 34
                  {                       // The outMesh is distributed, rank 0 owns no vertex
                   {-1, 1, {0, 0}, {0}},
                   {-1, 1, {0, 1}, {0}},
                   {-1, 1, {1, 0}, {0}},
                   {-1, 1, {1, 1}, {0}},
                   {-1, 2, {2, 0}, {0}},
                   {-1, 2, {2, 1}, {0}},
                   {-1, 3, {3, 0}, {0}},
                   {-1, 3, {3, 1}, {0}}},
                  {// Tests for {0, 0, 0, 0, 0, 0, 0, 0} on the first rank,
                   // {1, 2, 2, 3, 0, 0, 0, 0} on the second, ...
                   {0, {0}},
                   {0, {0}},
                   {0, {0}},
                   {0, {0}},
                   {0, {0}},
                   {0, {0}},
                   {0, {0}},
                   {0, {0}},
                   {1, {1}},
                   {1, {0}},
                   {1, {3}},
                   {1, {4}},
                   {1, {0}},
                   {1, {0}},
                   {1, {0}},
                   {1, {0}},
                   {2, {0}},
                   {2, {0}},
                   {2, {0}},
                   {2, {0}},
                   {2, {5}},
                   {2, {6}},
                   {2, {0}},
                   {2, {0}},
                   {3, {0}},
                   {3, {0}},
                   {3, {0}},
                   {3, {0}},
                   {3, {0}},
                   {3, {0}},
                   {3, {7}},
                   {3, {8}}}, // Sum of reference is also 34
                  globalIndexOffsets.at(context.rank));
}

/// Using meshes of different sizes, outMesh is smaller then inMesh
BOOST_AUTO_TEST_CASE(DistributedConservative2DV4,
                     *boost::unit_test::tolerance(1e-6))
{
<<<<<<< HEAD
  PRECICE_TEST(""_on(4_ranks).setupIntraComms());
=======
  PRECICE_TEST(""_on(4_ranks).setupIntraComm());
>>>>>>> a6f2fd91
  Gaussian                        fct(4.0);
  RadialBasisFctMapping<Gaussian> mapping(Mapping::CONSERVATIVE, 2, fct, false, false, false);

  std::vector<int> globalIndexOffsets = {0, 2, 4, 6};

  testDistributed(context, mapping,
                  {// Conservative mapping: The inMesh is local
                   {0, -1, {0, 0}, {1}},
                   {0, -1, {0, 1}, {2}},
                   {1, -1, {1, 0}, {3}},
                   {1, -1, {1, 1}, {4}},
                   {2, -1, {2, 0}, {5}},
                   {2, -1, {2, 1}, {6}},
                   {3, -1, {3, 0}, {7}},
                   {3, -1, {3, 1}, {8}}}, // Sum is 36
                  {                       // The outMesh is distributed, rank 0 has no vertex at all
                   {-1, 1, {0, 1}, {0}},
                   {-1, 1, {1, 0}, {0}},
                   {-1, 1, {1, 1}, {0}},
                   {-1, 2, {2, 0}, {0}},
                   {-1, 2, {2, 1}, {0}},
                   {-1, 3, {3, 0}, {0}},
                   {-1, 3, {3, 1}, {0}}},
                  {// Tests for {0, 0, 0, 0, 0, 0, 0, 0} on the first rank,
                   // {2, 3, 4, 3, 0, 0, 0, 0} on the second, ...
                   {0, {0}},
                   {0, {0}},
                   {0, {0}},
                   {0, {0}},
                   {0, {0}},
                   {0, {0}},
                   {0, {0}},
                   {1, {2.4285714526861519}},
                   {1, {3.61905}},
                   {1, {4.14286}},
                   {1, {0}},
                   {1, {0}},
                   {1, {0}},
                   {1, {0}},
                   {2, {0}},
                   {2, {0}},
                   {2, {0}},
                   {2, {5.333333295}},
                   {2, {5.85714}},
                   {2, {0}},
                   {2, {0}},
                   {3, {0}},
                   {3, {0}},
                   {3, {0}},
                   {3, {0}},
                   {3, {0}},
                   {3, {7.047619}},
                   {3, {7.571428}}}, // Sum is ~36
                  globalIndexOffsets.at(context.rank));
}

/// Tests a non-contigous owner distributed at the outMesh
BOOST_AUTO_TEST_CASE(testDistributedConservative2DV5)
{
<<<<<<< HEAD
  PRECICE_TEST(""_on(4_ranks).setupIntraComms());
=======
  PRECICE_TEST(""_on(4_ranks).setupIntraComm());
>>>>>>> a6f2fd91
  Gaussian                        fct(5.0);
  RadialBasisFctMapping<Gaussian> mapping(Mapping::CONSERVATIVE, 2, fct, false, false, false);

  testDistributed(context, mapping,
                  {// Conservative mapping: The inMesh is local
                   {0, -1, {0, 0}, {1}},
                   {0, -1, {0, 1}, {2}},
                   {1, -1, {1, 0}, {3}},
                   {1, -1, {1, 1}, {4}},
                   {2, -1, {2, 0}, {5}},
                   {2, -1, {2, 1}, {6}},
                   {3, -1, {3, 0}, {7}},
                   {3, -1, {3, 1}, {8}}},
                  {// The outMesh is distributed and non-contigous
                   {-1, 0, {0, 0}, {0}},
                   {-1, 1, {0, 1}, {0}},
                   {-1, 1, {1, 0}, {0}},
                   {-1, 0, {1, 1}, {0}},
                   {-1, 2, {2, 0}, {0}},
                   {-1, 2, {2, 1}, {0}},
                   {-1, 3, {3, 0}, {0}},
                   {-1, 3, {3, 1}, {0}}},
                  {// Tests for {0, 1, 0, 0, 0, 0, 0, 0} on the first rank,
                   // {0, 0, 2, 3, 0, 0, 0, 0} on the second, ...
                   {0, {1}},
                   {0, {0}},
                   {0, {0}},
                   {0, {4}},
                   {0, {0}},
                   {0, {0}},
                   {0, {0}},
                   {0, {0}},
                   {1, {0}},
                   {1, {2}},
                   {1, {3}},
                   {1, {0}},
                   {1, {0}},
                   {1, {0}},
                   {1, {0}},
                   {1, {0}},
                   {2, {0}},
                   {2, {0}},
                   {2, {0}},
                   {2, {0}},
                   {2, {5}},
                   {2, {6}},
                   {2, {0}},
                   {2, {0}},
                   {3, {0}},
                   {3, {0}},
                   {3, {0}},
                   {3, {0}},
                   {3, {0}},
                   {3, {0}},
                   {3, {7}},
                   {3, {8}}},
                  context.rank * 2);
}

/// Tests a non-contigous owner distributed at the outMesh
BOOST_AUTO_TEST_CASE(testDistributedConservative2DV5Vector)
{
<<<<<<< HEAD
  PRECICE_TEST(""_on(4_ranks).setupIntraComms());
=======
  PRECICE_TEST(""_on(4_ranks).setupIntraComm());
>>>>>>> a6f2fd91
  Gaussian                        fct(5.0);
  RadialBasisFctMapping<Gaussian> mapping(Mapping::CONSERVATIVE, 2, fct, false, false, false);

  testDistributed(context, mapping,
                  {// Conservative mapping: The inMesh is local
                   {0, -1, {0, 0}, {1, 4}},
                   {0, -1, {0, 1}, {2, 5}},
                   {1, -1, {1, 0}, {3, 6}},
                   {1, -1, {1, 1}, {4, 7}},
                   {2, -1, {2, 0}, {5, 8}},
                   {2, -1, {2, 1}, {6, 9}},
                   {3, -1, {3, 0}, {7, 10}},
                   {3, -1, {3, 1}, {8, 11}}},
                  {// The outMesh is distributed and non-contigous
                   {-1, 0, {0, 0}, {0, 0}},
                   {-1, 1, {0, 1}, {0, 0}},
                   {-1, 1, {1, 0}, {0, 0}},
                   {-1, 0, {1, 1}, {0, 0}},
                   {-1, 2, {2, 0}, {0, 0}},
                   {-1, 2, {2, 1}, {0, 0}},
                   {-1, 3, {3, 0}, {0, 0}},
                   {-1, 3, {3, 1}, {0, 0}}},
                  {// Tests for {0, 1, 0, 0, 0, 0, 0, 0} on the first rank,
                   // {0, 0, 2, 3, 0, 0, 0, 0} on the second, ...
                   {0, {1, 4}},
                   {0, {0, 0}},
                   {0, {0, 0}},
                   {0, {4, 7}},
                   {0, {0, 0}},
                   {0, {0, 0}},
                   {0, {0, 0}},
                   {0, {0, 0}},
                   {1, {0, 0}},
                   {1, {2, 5}},
                   {1, {3, 6}},
                   {1, {0, 0}},
                   {1, {0, 0}},
                   {1, {0, 0}},
                   {1, {0, 0}},
                   {1, {0, 0}},
                   {2, {0, 0}},
                   {2, {0, 0}},
                   {2, {0, 0}},
                   {2, {0, 0}},
                   {2, {5, 8}},
                   {2, {6, 9}},
                   {2, {0, 0}},
                   {2, {0, 0}},
                   {3, {0, 0}},
                   {3, {0, 0}},
                   {3, {0, 0}},
                   {3, {0, 0}},
                   {3, {0, 0}},
                   {3, {0, 0}},
                   {3, {7, 10}},
                   {3, {8, 11}}},
                  context.rank * 2);
}

void testTagging(const TestContext &context,
                 MeshSpecification  inMeshSpec,
                 MeshSpecification  outMeshSpec,
                 MeshSpecification  shouldTagFirstRound,
                 MeshSpecification  shouldTagSecondRound,
                 bool               consistent)
{
  int meshDimension  = inMeshSpec.at(0).position.size();
  int valueDimension = inMeshSpec.at(0).value.size();

  mesh::PtrMesh inMesh(new mesh::Mesh("InMesh", meshDimension, testing::nextMeshID()));
  mesh::PtrData inData = inMesh->createData("InData", valueDimension, 0_dataID);
  getDistributedMesh(context, inMeshSpec, inMesh, inData);

  mesh::PtrMesh outMesh(new mesh::Mesh("outMesh", meshDimension, testing::nextMeshID()));
  mesh::PtrData outData = outMesh->createData("OutData", valueDimension, 1_dataID);
  getDistributedMesh(context, outMeshSpec, outMesh, outData);

  Gaussian                        fct(4.5); //Support radius approx. 1
  Mapping::Constraint             constr = consistent ? Mapping::CONSISTENT : Mapping::CONSERVATIVE;
  RadialBasisFctMapping<Gaussian> mapping(constr, 2, fct, false, false, false);
  inMesh->computeBoundingBox();
  outMesh->computeBoundingBox();

  mapping.setMeshes(inMesh, outMesh);
  mapping.tagMeshFirstRound();

  for (const auto &v : inMesh->vertices()) {
    auto pos   = std::find_if(shouldTagFirstRound.begin(), shouldTagFirstRound.end(),
                            [meshDimension, &v](const VertexSpecification &spec) {
                              return std::equal(spec.position.data(), spec.position.data() + meshDimension, v.getCoords().data());
                            });
    bool found = pos != shouldTagFirstRound.end();
    BOOST_TEST(found >= v.isTagged(),
               "FirstRound: Vertex " << v << " is tagged, but should not be.");
    BOOST_TEST(found <= v.isTagged(),
               "FirstRound: Vertex " << v << " is not tagged, but should be.");
  }

  mapping.tagMeshSecondRound();

  for (const auto &v : inMesh->vertices()) {
    auto posFirst    = std::find_if(shouldTagFirstRound.begin(), shouldTagFirstRound.end(),
                                 [meshDimension, &v](const VertexSpecification &spec) {
                                   return std::equal(spec.position.data(), spec.position.data() + meshDimension, v.getCoords().data());
                                 });
    bool foundFirst  = posFirst != shouldTagFirstRound.end();
    auto posSecond   = std::find_if(shouldTagSecondRound.begin(), shouldTagSecondRound.end(),
                                  [meshDimension, &v](const VertexSpecification &spec) {
                                    return std::equal(spec.position.data(), spec.position.data() + meshDimension, v.getCoords().data());
                                  });
    bool foundSecond = posSecond != shouldTagSecondRound.end();
    BOOST_TEST(foundFirst <= v.isTagged(), "SecondRound: Vertex " << v
                                                                  << " is not tagged, but should be from the first round.");
    BOOST_TEST(foundSecond <= v.isTagged(), "SecondRound: Vertex " << v
                                                                   << " is not tagged, but should be.");
    BOOST_TEST((foundSecond or foundFirst) >= v.isTagged(), "SecondRound: Vertex " << v
                                                                                   << " is tagged, but should not be.");
  }
}

BOOST_AUTO_TEST_CASE(testTagFirstRound)
{
<<<<<<< HEAD
  PRECICE_TEST(""_on(4_ranks).setupIntraComms())
=======
  PRECICE_TEST(""_on(4_ranks).setupIntraComm())
>>>>>>> a6f2fd91
  //    *
  //    + <-- owned
  //* * x * *
  //    *
  //    *
  MeshSpecification outMeshSpec = {
      {0, -1, {0, 0}, {0}}};
  MeshSpecification inMeshSpec = {
      {0, -1, {-1, 0}, {1}}, //inside
      {0, -1, {-2, 0}, {1}}, //outside
      {0, 0, {1, 0}, {1}},   //inside, owner
      {0, -1, {2, 0}, {1}},  //outside
      {0, -1, {0, -1}, {1}}, //inside
      {0, -1, {0, -2}, {1}}, //outside
      {0, -1, {0, 1}, {1}},  //inside
      {0, -1, {0, 2}, {1}}   //outside
  };
  MeshSpecification shouldTagFirstRound = {
      {0, -1, {-1, 0}, {1}},
      {0, -1, {1, 0}, {1}},
      {0, -1, {0, -1}, {1}},
      {0, -1, {0, 1}, {1}}};
  MeshSpecification shouldTagSecondRound = {
      {0, -1, {2, 0}, {1}}};
  testTagging(context, inMeshSpec, outMeshSpec, shouldTagFirstRound, shouldTagSecondRound, true);
  // For conservative just swap meshes.
  testTagging(context, outMeshSpec, inMeshSpec, shouldTagFirstRound, shouldTagSecondRound, false);
}

BOOST_AUTO_TEST_SUITE_END() // Parallel

BOOST_AUTO_TEST_SUITE(Serial)

void perform2DTestConsistentMapping(Mapping &mapping)
{
  int dimensions = 2;
  using Eigen::Vector2d;

  // Create mesh to map from
  mesh::PtrMesh inMesh(new mesh::Mesh("InMesh", dimensions, testing::nextMeshID()));
  mesh::PtrData inData   = inMesh->createData("InData", 1, 0_dataID);
  int           inDataID = inData->getID();
  inMesh->createVertex(Vector2d(0.0, 0.0));
  inMesh->createVertex(Vector2d(1.0, 0.0));
  inMesh->createVertex(Vector2d(1.0, 1.0));
  inMesh->createVertex(Vector2d(0.0, 1.0));
  inMesh->allocateDataValues();
  addGlobalIndex(inMesh);

  auto &values = inData->values();
  values << 1.0, 2.0, 2.0, 1.0;

  // Create mesh to map to
  mesh::PtrMesh outMesh(new mesh::Mesh("OutMesh", dimensions, testing::nextMeshID()));
  mesh::PtrData outData   = outMesh->createData("OutData", 1, 1_dataID);
  int           outDataID = outData->getID();
  mesh::Vertex &vertex    = outMesh->createVertex(Vector2d(0, 0));
  outMesh->allocateDataValues();
  addGlobalIndex(outMesh);

  // Setup mapping with mapping coordinates and geometry used
  mapping.setMeshes(inMesh, outMesh);
  BOOST_TEST(mapping.hasComputedMapping() == false);

  vertex.setCoords(Vector2d(0.0, 0.0));
  mapping.computeMapping();
  mapping.map(inDataID, outDataID);
  double value = outData->values()(0);
  BOOST_TEST(mapping.hasComputedMapping() == true);
  BOOST_TEST(value == 1.0);

  vertex.setCoords(Vector2d(0.0, 0.5));
  mapping.computeMapping();
  mapping.map(inDataID, outDataID);
  value = outData->values()(0);
  BOOST_TEST(mapping.hasComputedMapping() == true);
  BOOST_TEST(value == 1.0);

  vertex.setCoords(Vector2d(0.0, 1.0));
  mapping.computeMapping();
  mapping.map(inDataID, outDataID);
  value = outData->values()(0);
  BOOST_TEST(mapping.hasComputedMapping() == true);
  BOOST_TEST(value == 1.0);

  vertex.setCoords(Vector2d(1.0, 0.0));
  mapping.computeMapping();
  mapping.map(inDataID, outDataID);
  value = outData->values()(0);
  BOOST_TEST(mapping.hasComputedMapping() == true);
  BOOST_TEST(value == 2.0);

  vertex.setCoords(Vector2d(1.0, 0.5));
  mapping.computeMapping();
  mapping.map(inDataID, outDataID);
  value = outData->values()(0);
  BOOST_TEST(mapping.hasComputedMapping() == true);
  BOOST_TEST(value == 2.0);

  vertex.setCoords(Vector2d(1.0, 1.0));
  mapping.computeMapping();
  mapping.map(inDataID, outDataID);
  value = outData->values()(0);
  BOOST_TEST(mapping.hasComputedMapping() == true);
  BOOST_TEST(value == 2.0);

  vertex.setCoords(Vector2d(0.5, 0.0));
  mapping.computeMapping();
  mapping.map(inDataID, outDataID);
  value = outData->values()(0);
  BOOST_TEST(mapping.hasComputedMapping() == true);
  BOOST_TEST(value == 1.5);

  vertex.setCoords(Vector2d(0.5, 0.5));
  mapping.computeMapping();
  mapping.map(inDataID, outDataID);
  value = outData->values()(0);
  BOOST_TEST(mapping.hasComputedMapping() == true);
  BOOST_TEST(value == 1.5);

  vertex.setCoords(Vector2d(0.5, 1.0));
  mapping.computeMapping();
  mapping.map(inDataID, outDataID);
  value = outData->values()(0);
  BOOST_TEST(mapping.hasComputedMapping() == true);
  BOOST_TEST(value == 1.5);
}

void perform2DTestConsistentMappingVector(Mapping &mapping)
{
  int dimensions = 2;
  using Eigen::Vector2d;

  // Create mesh to map from
  mesh::PtrMesh inMesh(new mesh::Mesh("InMesh", dimensions, testing::nextMeshID()));
  mesh::PtrData inData   = inMesh->createData("InData", 2, 0_dataID);
  int           inDataID = inData->getID();
  inMesh->createVertex(Vector2d(0.0, 0.0));
  inMesh->createVertex(Vector2d(1.0, 0.0));
  inMesh->createVertex(Vector2d(1.0, 1.0));
  inMesh->createVertex(Vector2d(0.0, 1.0));
  inMesh->allocateDataValues();
  addGlobalIndex(inMesh);

  auto &values = inData->values();
  values << 1.0, 4.0, 2.0, 5.0, 2.0, 5.0, 1.0, 4.0;

  // Create mesh to map to
  mesh::PtrMesh outMesh(new mesh::Mesh("OutMesh", dimensions, testing::nextMeshID()));
  mesh::PtrData outData   = outMesh->createData("OutData", 2, 1_dataID);
  int           outDataID = outData->getID();
  mesh::Vertex &vertex    = outMesh->createVertex(Vector2d(0, 0));
  outMesh->allocateDataValues();
  addGlobalIndex(outMesh);

  // Setup mapping with mapping coordinates and geometry used
  mapping.setMeshes(inMesh, outMesh);
  BOOST_TEST(mapping.hasComputedMapping() == false);

  vertex.setCoords(Vector2d(0.0, 0.0));
  mapping.computeMapping();
  mapping.map(inDataID, outDataID);
  double value1 = outData->values()(0);
  double value2 = outData->values()(1);
  BOOST_TEST(mapping.hasComputedMapping() == true);
  BOOST_TEST(value1 == 1.0);
  BOOST_TEST(value2 == 4.0);

  vertex.setCoords(Vector2d(0.0, 0.5));
  mapping.computeMapping();
  mapping.map(inDataID, outDataID);
  value1 = outData->values()(0);
  value2 = outData->values()(1);
  BOOST_TEST(mapping.hasComputedMapping() == true);
  BOOST_TEST(value1 == 1.0);
  BOOST_TEST(value2 == 4.0);

  vertex.setCoords(Vector2d(0.0, 1.0));
  mapping.computeMapping();
  mapping.map(inDataID, outDataID);
  value1 = outData->values()(0);
  value2 = outData->values()(1);
  BOOST_TEST(mapping.hasComputedMapping() == true);
  BOOST_TEST(value1 == 1.0);
  BOOST_TEST(value2 == 4.0);

  vertex.setCoords(Vector2d(1.0, 0.0));
  mapping.computeMapping();
  mapping.map(inDataID, outDataID);
  value1 = outData->values()(0);
  value2 = outData->values()(1);
  BOOST_TEST(mapping.hasComputedMapping() == true);
  BOOST_TEST(value1 == 2.0);
  BOOST_TEST(value2 == 5.0);

  vertex.setCoords(Vector2d(1.0, 0.5));
  mapping.computeMapping();
  mapping.map(inDataID, outDataID);
  value1 = outData->values()(0);
  value2 = outData->values()(1);
  BOOST_TEST(mapping.hasComputedMapping() == true);
  BOOST_TEST(value1 == 2.0);
  BOOST_TEST(value2 == 5.0);

  vertex.setCoords(Vector2d(1.0, 1.0));
  mapping.computeMapping();
  mapping.map(inDataID, outDataID);
  value1 = outData->values()(0);
  value2 = outData->values()(1);
  BOOST_TEST(mapping.hasComputedMapping() == true);
  BOOST_TEST(value1 == 2.0);
  BOOST_TEST(value2 == 5.0);

  vertex.setCoords(Vector2d(0.5, 0.0));
  mapping.computeMapping();
  mapping.map(inDataID, outDataID);
  value1 = outData->values()(0);
  value2 = outData->values()(1);
  BOOST_TEST(mapping.hasComputedMapping() == true);
  BOOST_TEST(value1 == 1.5);
  BOOST_TEST(value2 == 4.5);

  vertex.setCoords(Vector2d(0.5, 0.5));
  mapping.computeMapping();
  mapping.map(inDataID, outDataID);
  value1 = outData->values()(0);
  value2 = outData->values()(1);
  BOOST_TEST(mapping.hasComputedMapping() == true);
  BOOST_TEST(value1 == 1.5);
  BOOST_TEST(value2 == 4.5);

  vertex.setCoords(Vector2d(0.5, 1.0));
  mapping.computeMapping();
  mapping.map(inDataID, outDataID);
  value1 = outData->values()(0);
  value2 = outData->values()(1);
  BOOST_TEST(mapping.hasComputedMapping() == true);
  BOOST_TEST(value1 == 1.5);
  BOOST_TEST(value2 == 4.5);
}

void perform3DTestConsistentMapping(Mapping &mapping)
{
  int dimensions = 3;

  // Create mesh to map from
  mesh::PtrMesh inMesh(new mesh::Mesh("InMesh", dimensions, testing::nextMeshID()));
  mesh::PtrData inData   = inMesh->createData("InData", 1, 0_dataID);
  int           inDataID = inData->getID();
  inMesh->createVertex(Eigen::Vector3d(0.0, 0.0, 0.0));
  inMesh->createVertex(Eigen::Vector3d(1.0, 0.0, 0.0));
  inMesh->createVertex(Eigen::Vector3d(0.0, 1.0, 0.0));
  inMesh->createVertex(Eigen::Vector3d(1.0, 1.0, 0.0));
  inMesh->createVertex(Eigen::Vector3d(0.0, 0.0, 1.0));
  inMesh->createVertex(Eigen::Vector3d(1.0, 0.0, 1.0));
  inMesh->createVertex(Eigen::Vector3d(0.0, 1.0, 1.0));
  inMesh->createVertex(Eigen::Vector3d(1.0, 1.0, 1.0));
  inMesh->allocateDataValues();
  addGlobalIndex(inMesh);

  auto &values = inData->values();
  values << 1.0, 1.0, 1.0, 1.0, 2.0, 2.0, 2.0, 2.0;

  // Create mesh to map to
  mesh::PtrMesh outMesh(new mesh::Mesh("OutMesh", dimensions, testing::nextMeshID()));
  mesh::PtrData outData   = outMesh->createData("OutData", 1, 1_dataID);
  int           outDataID = outData->getID();
  mesh::Vertex &vertex    = outMesh->createVertex(Eigen::Vector3d::Zero());
  outMesh->allocateDataValues();
  addGlobalIndex(outMesh);

  // Setup mapping with mapping coordinates and geometry used
  mapping.setMeshes(inMesh, outMesh);
  BOOST_TEST(mapping.hasComputedMapping() == false);

  vertex.setCoords(Eigen::Vector3d(0.0, 0.0, 0.0));
  mapping.computeMapping();
  mapping.map(inDataID, outDataID);
  double value = outData->values()(0);
  BOOST_TEST(mapping.hasComputedMapping() == true);
  BOOST_TEST(value == 1.0);

  vertex.setCoords(Eigen::Vector3d(0.0, 0.5, 0.0));
  mapping.computeMapping();
  mapping.map(inDataID, outDataID);
  value = outData->values()(0);
  BOOST_TEST(mapping.hasComputedMapping() == true);
  BOOST_TEST(value == 1.0);

  vertex.setCoords(Eigen::Vector3d(0.5, 0.5, 0.0));
  mapping.computeMapping();
  mapping.map(inDataID, outDataID);
  value = outData->values()(0);
  BOOST_TEST(mapping.hasComputedMapping() == true);
  BOOST_TEST(value == 1.0);

  vertex.setCoords(Eigen::Vector3d(1.0, 0.0, 0.0));
  mapping.computeMapping();
  mapping.map(inDataID, outDataID);
  value = outData->values()(0);
  BOOST_TEST(mapping.hasComputedMapping() == true);
  BOOST_TEST(value == 1.0);

  vertex.setCoords(Eigen::Vector3d(1.0, 1.0, 0.0));
  mapping.computeMapping();
  mapping.map(inDataID, outDataID);
  value = outData->values()(0);
  BOOST_TEST(mapping.hasComputedMapping() == true);
  BOOST_TEST(value == 1.0);

  vertex.setCoords(Eigen::Vector3d(0.0, 0.0, 1.0));
  mapping.computeMapping();
  mapping.map(inDataID, outDataID);
  value = outData->values()(0);
  BOOST_TEST(mapping.hasComputedMapping() == true);
  BOOST_TEST(value == 2.0);

  vertex.setCoords(Eigen::Vector3d(1.0, 0.0, 1.0));
  mapping.computeMapping();
  mapping.map(inDataID, outDataID);
  value = outData->values()(0);
  BOOST_TEST(mapping.hasComputedMapping() == true);
  BOOST_TEST(value == 2.0);

  vertex.setCoords(Eigen::Vector3d(1.0, 1.0, 1.0));
  mapping.computeMapping();
  mapping.map(inDataID, outDataID);
  value = outData->values()(0);
  BOOST_TEST(mapping.hasComputedMapping() == true);
  BOOST_TEST(value == 2.0);

  vertex.setCoords(Eigen::Vector3d(0.5, 0.5, 1.0));
  mapping.computeMapping();
  mapping.map(inDataID, outDataID);
  value = outData->values()(0);
  BOOST_TEST(mapping.hasComputedMapping() == true);
  BOOST_TEST(value == 2.0);

  vertex.setCoords(Eigen::Vector3d(0.0, 0.0, 0.5));
  mapping.computeMapping();
  mapping.map(inDataID, outDataID);
  value = outData->values()(0);
  BOOST_TEST(mapping.hasComputedMapping() == true);
  BOOST_TEST(value, 1.5);

  vertex.setCoords(Eigen::Vector3d(1.0, 0.0, 0.5));
  mapping.computeMapping();
  mapping.map(inDataID, outDataID);
  value = outData->values()(0);
  BOOST_TEST(mapping.hasComputedMapping() == true);
  BOOST_TEST(value == 1.5);

  vertex.setCoords(Eigen::Vector3d(0.0, 1.0, 0.5));
  mapping.computeMapping();
  mapping.map(inDataID, outDataID);
  value = outData->values()(0);
  BOOST_TEST(mapping.hasComputedMapping() == true);
  BOOST_TEST(value == 1.5);

  vertex.setCoords(Eigen::Vector3d(1.0, 1.0, 0.5));
  mapping.computeMapping();
  mapping.map(inDataID, outDataID);
  value = outData->values()(0);
  BOOST_TEST(mapping.hasComputedMapping() == true);
  BOOST_TEST(value == 1.5);

  vertex.setCoords(Eigen::Vector3d(0.5, 0.5, 0.5));
  mapping.computeMapping();
  mapping.map(inDataID, outDataID);
  value = outData->values()(0);
  BOOST_TEST(mapping.hasComputedMapping() == true);
  BOOST_TEST(value == 1.5);
}

void perform2DTestScaledConsistentMapping(Mapping &mapping)
{
  int dimensions = 2;
  using Eigen::Vector2d;

  // Create mesh to map from
  mesh::PtrMesh inMesh(new mesh::Mesh("InMesh", dimensions, testing::nextMeshID()));
  mesh::PtrData inData   = inMesh->createData("InData", 1, 0_dataID);
  int           inDataID = inData->getID();
  auto &        inV1     = inMesh->createVertex(Vector2d(0.0, 0.0));
  auto &        inV2     = inMesh->createVertex(Vector2d(1.0, 0.0));
  auto &        inV3     = inMesh->createVertex(Vector2d(1.0, 1.0));
  auto &        inV4     = inMesh->createVertex(Vector2d(0.0, 1.0));

  inMesh->createEdge(inV1, inV2);
  inMesh->createEdge(inV2, inV3);
  inMesh->createEdge(inV3, inV4);
  inMesh->createEdge(inV1, inV4);

  inMesh->allocateDataValues();
  addGlobalIndex(inMesh);

  auto &inValues = inData->values();
  inValues << 1.0, 2.0, 2.0, 1.0;

  // Create mesh to map to
  mesh::PtrMesh outMesh(new mesh::Mesh("OutMesh", dimensions, testing::nextMeshID()));
  mesh::PtrData outData   = outMesh->createData("OutData", 1, 1_dataID);
  int           outDataID = outData->getID();
  auto &        outV1     = outMesh->createVertex(Vector2d(0.0, 0.0));
  auto &        outV2     = outMesh->createVertex(Vector2d(0.0, 1.0));
  auto &        outV3     = outMesh->createVertex(Vector2d(1.1, 1.1));
  auto &        outV4     = outMesh->createVertex(Vector2d(0.1, 1.1));
  outMesh->createEdge(outV1, outV2);
  outMesh->createEdge(outV2, outV3);
  outMesh->createEdge(outV3, outV4);
  outMesh->createEdge(outV1, outV4);
  outMesh->allocateDataValues();
  addGlobalIndex(outMesh);

  // Setup mapping with mapping coordinates and geometry used
  mapping.setMeshes(inMesh, outMesh);
  BOOST_TEST(mapping.hasComputedMapping() == false);

  mapping.computeMapping();
  mapping.map(inDataID, outDataID);

  testSerialScaledConsistent(inMesh, outMesh, inData, outData);
}

void perform3DTestScaledConsistentMapping(Mapping &mapping)
{
  int dimensions = 3;

  // Create mesh to map from
  mesh::PtrMesh inMesh(new mesh::Mesh("InMesh", dimensions, testing::nextMeshID()));
  mesh::PtrData inData   = inMesh->createData("InData", 1, 0_dataID);
  int           inDataID = inData->getID();
  auto &        inV1     = inMesh->createVertex(Eigen::Vector3d(0.0, 0.0, 0.0));
  auto &        inV2     = inMesh->createVertex(Eigen::Vector3d(1.0, 0.0, 0.0));
  auto &        inV3     = inMesh->createVertex(Eigen::Vector3d(0.0, 1.0, 0.5));
  auto &        inV4     = inMesh->createVertex(Eigen::Vector3d(2.0, 0.0, 0.0));
  auto &        inV5     = inMesh->createVertex(Eigen::Vector3d(0.0, 2.0, 0.0));
  auto &        inV6     = inMesh->createVertex(Eigen::Vector3d(0.0, 2.0, 1.0));
  auto &        inE1     = inMesh->createEdge(inV1, inV2);
  auto &        inE2     = inMesh->createEdge(inV2, inV3);
  auto &        inE3     = inMesh->createEdge(inV1, inV3);
  auto &        inE4     = inMesh->createEdge(inV4, inV5);
  auto &        inE5     = inMesh->createEdge(inV5, inV6);
  auto &        inE6     = inMesh->createEdge(inV4, inV6);
  inMesh->createTriangle(inE1, inE2, inE3);
  inMesh->createTriangle(inE4, inE5, inE6);

  inMesh->allocateDataValues();
  addGlobalIndex(inMesh);

  auto &inValues = inData->values();
  inValues << 1.0, 2.0, 4.0, 6.0, 8.0, 9.0;

  // Create mesh to map to
  mesh::PtrMesh outMesh(new mesh::Mesh("OutMesh", dimensions, testing::nextMeshID()));
  mesh::PtrData outData   = outMesh->createData("OutData", 1, 1_dataID);
  int           outDataID = outData->getID();
  auto &        outV1     = outMesh->createVertex(Eigen::Vector3d(0.0, 0.0, 0.0));
  auto &        outV2     = outMesh->createVertex(Eigen::Vector3d(1.0, 0.0, 0.0));
  auto &        outV3     = outMesh->createVertex(Eigen::Vector3d(0.0, 1.1, 0.6));
  auto &        outE1     = outMesh->createEdge(outV1, outV2);
  auto &        outE2     = outMesh->createEdge(outV2, outV3);
  auto &        outE3     = outMesh->createEdge(outV1, outV3);
  outMesh->createTriangle(outE1, outE2, outE3);

  outMesh->allocateDataValues();
  addGlobalIndex(outMesh);

  // Setup mapping with mapping coordinates and geometry used
  mapping.setMeshes(inMesh, outMesh);
  BOOST_TEST(mapping.hasComputedMapping() == false);
  mapping.computeMapping();
  BOOST_TEST(mapping.hasComputedMapping() == true);
  mapping.map(inDataID, outDataID);

  testSerialScaledConsistent(inMesh, outMesh, inData, outData);
}

void perform2DTestConservativeMapping(Mapping &mapping)
{
  const int    dimensions = 2;
  const double tolerance  = 1e-6;
  using Eigen::Vector2d;

  // Create mesh to map from
  mesh::PtrMesh inMesh(new mesh::Mesh("InMesh", dimensions, testing::nextMeshID()));
  mesh::PtrData inData   = inMesh->createData("InData", 1, 0_dataID);
  int           inDataID = inData->getID();
  mesh::Vertex &vertex0  = inMesh->createVertex(Vector2d(0, 0));
  mesh::Vertex &vertex1  = inMesh->createVertex(Vector2d(0, 0));
  inMesh->allocateDataValues();
  inData->values() << 1.0, 2.0;
  addGlobalIndex(inMesh);

  // Create mesh to map to
  mesh::PtrMesh outMesh(new mesh::Mesh("OutMesh", dimensions, testing::nextMeshID()));
  mesh::PtrData outData   = outMesh->createData("OutData", 1, 1_dataID);
  int           outDataID = outData->getID();
  outMesh->createVertex(Vector2d(0.0, 0.0));
  outMesh->createVertex(Vector2d(1.0, 0.0));
  outMesh->createVertex(Vector2d(1.0, 1.0));
  outMesh->createVertex(Vector2d(0.0, 1.0));
  outMesh->allocateDataValues();
  addGlobalIndex(outMesh);

  auto &values = outData->values();

  mapping.setMeshes(inMesh, outMesh);
  BOOST_TEST(mapping.hasComputedMapping() == false);

  vertex0.setCoords(Vector2d(0.5, 0.0));
  vertex1.setCoords(Vector2d(0.5, 1.0));
  mapping.computeMapping();
  mapping.map(inDataID, outDataID);
  BOOST_TEST(mapping.hasComputedMapping() == true);
  BOOST_TEST(testing::equals(values, Eigen::Vector4d(0.5, 0.5, 1.0, 1.0), tolerance));

  vertex0.setCoords(Vector2d(0.0, 0.5));
  vertex1.setCoords(Vector2d(1.0, 0.5));
  mapping.computeMapping();
  mapping.map(inDataID, outDataID);
  BOOST_TEST(mapping.hasComputedMapping() == true);
  BOOST_TEST(testing::equals(values, Eigen::Vector4d(0.5, 1.0, 1.0, 0.5), tolerance));

  vertex0.setCoords(Vector2d(0.0, 1.0));
  vertex1.setCoords(Vector2d(1.0, 0.0));
  mapping.computeMapping();
  mapping.map(inDataID, outDataID);
  BOOST_TEST(mapping.hasComputedMapping() == true);
  BOOST_TEST(testing::equals(values, Eigen::Vector4d(0.0, 2.0, 0.0, 1.0), tolerance));

  vertex0.setCoords(Vector2d(0.0, 0.0));
  vertex1.setCoords(Vector2d(1.0, 1.0));
  mapping.computeMapping();
  mapping.map(inDataID, outDataID);
  BOOST_TEST(mapping.hasComputedMapping() == true);
  BOOST_TEST(testing::equals(values, Eigen::Vector4d(1.0, 0.0, 2.0, 0.0), tolerance));

  vertex0.setCoords(Vector2d(0.4, 0.5));
  vertex1.setCoords(Vector2d(0.6, 0.5));
  mapping.computeMapping();
  mapping.map(inDataID, outDataID);
  BOOST_TEST(mapping.hasComputedMapping() == true);
  BOOST_TEST(values.sum() == 3.0);
}

void perform2DTestConservativeMappingVector(Mapping &mapping)
{
  const int    dimensions = 2;
  const double tolerance  = 1e-6;
  using Eigen::Vector2d;

  // Create mesh to map from
  mesh::PtrMesh inMesh(new mesh::Mesh("InMesh", dimensions, testing::nextMeshID()));
  mesh::PtrData inData   = inMesh->createData("InData", 2, 0_dataID);
  int           inDataID = inData->getID();
  mesh::Vertex &vertex0  = inMesh->createVertex(Vector2d(0, 0));
  mesh::Vertex &vertex1  = inMesh->createVertex(Vector2d(0, 0));
  inMesh->allocateDataValues();
  inData->values() << 1.0, 4.0, 2.0, 5.0;
  addGlobalIndex(inMesh);

  // Create mesh to map to
  mesh::PtrMesh outMesh(new mesh::Mesh("OutMesh", dimensions, testing::nextMeshID()));
  mesh::PtrData outData   = outMesh->createData("OutData", 2, 1_dataID);
  int           outDataID = outData->getID();
  outMesh->createVertex(Vector2d(0.0, 0.0));
  outMesh->createVertex(Vector2d(1.0, 0.0));
  outMesh->createVertex(Vector2d(1.0, 1.0));
  outMesh->createVertex(Vector2d(0.0, 1.0));
  outMesh->allocateDataValues();
  addGlobalIndex(outMesh);

  auto &values = outData->values();

  mapping.setMeshes(inMesh, outMesh);
  BOOST_TEST(mapping.hasComputedMapping() == false);

  vertex0.setCoords(Vector2d(0.5, 0.0));
  vertex1.setCoords(Vector2d(0.5, 1.0));
  mapping.computeMapping();
  mapping.map(inDataID, outDataID);
  BOOST_TEST(mapping.hasComputedMapping() == true);
  Eigen::VectorXd refValues(8);
  refValues << 0.5, 2, 0.5, 2, 1.0, 2.5, 1.0, 2.5;
  BOOST_TEST(testing::equals(values, refValues, tolerance));

  vertex0.setCoords(Vector2d(0.0, 0.5));
  vertex1.setCoords(Vector2d(1.0, 0.5));
  mapping.computeMapping();
  mapping.map(inDataID, outDataID);
  BOOST_TEST(mapping.hasComputedMapping() == true);
  refValues << 0.5, 2, 1.0, 2.5, 1.0, 2.5, 0.5, 2;
  BOOST_TEST(testing::equals(values, refValues, tolerance));

  vertex0.setCoords(Vector2d(0.0, 1.0));
  vertex1.setCoords(Vector2d(1.0, 0.0));
  mapping.computeMapping();
  mapping.map(inDataID, outDataID);
  BOOST_TEST(mapping.hasComputedMapping() == true);
  refValues << 0.0, 0.0, 2.0, 5.0, 0.0, 0.0, 1.0, 4.0;
  BOOST_TEST(testing::equals(values, refValues, tolerance));

  vertex0.setCoords(Vector2d(0.0, 0.0));
  vertex1.setCoords(Vector2d(1.0, 1.0));
  mapping.computeMapping();
  mapping.map(inDataID, outDataID);
  BOOST_TEST(mapping.hasComputedMapping() == true);
  refValues << 1.0, 4.0, 0.0, 0.0, 2.0, 5.0, 0.0, 0.0;
  BOOST_TEST(testing::equals(values, refValues, tolerance));

  vertex0.setCoords(Vector2d(0.4, 0.5));
  vertex1.setCoords(Vector2d(0.6, 0.5));
  mapping.computeMapping();
  mapping.map(inDataID, outDataID);
  BOOST_TEST(mapping.hasComputedMapping() == true);
  BOOST_TEST(values.sum() == 12.0);
}

void perform3DTestConservativeMapping(Mapping &mapping)
{
  using Eigen::Vector3d;
  int dimensions = 3;

  // Create mesh to map from
  mesh::PtrMesh inMesh(new mesh::Mesh("InMesh", dimensions, testing::nextMeshID()));
  mesh::PtrData inData   = inMesh->createData("InData", 1, 0_dataID);
  int           inDataID = inData->getID();
  mesh::Vertex &vertex0  = inMesh->createVertex(Vector3d(0, 0, 0));
  mesh::Vertex &vertex1  = inMesh->createVertex(Vector3d(0, 0, 0));
  inMesh->allocateDataValues();
  inData->values() << 1.0, 2.0;
  addGlobalIndex(inMesh);

  // Create mesh to map to
  mesh::PtrMesh outMesh(new mesh::Mesh("OutMesh", dimensions, testing::nextMeshID()));
  mesh::PtrData outData   = outMesh->createData("OutData", 1, 1_dataID);
  int           outDataID = outData->getID();
  outMesh->createVertex(Vector3d(0.0, 0.0, 0.0));
  outMesh->createVertex(Vector3d(1.0, 0.0, 0.0));
  outMesh->createVertex(Vector3d(1.0, 1.0, 0.0));
  outMesh->createVertex(Vector3d(0.0, 1.0, 0.0));
  outMesh->createVertex(Vector3d(0.0, 0.0, 1.0));
  outMesh->createVertex(Vector3d(1.0, 0.0, 1.0));
  outMesh->createVertex(Vector3d(1.0, 1.0, 1.0));
  outMesh->createVertex(Vector3d(0.0, 1.0, 1.0));
  outMesh->allocateDataValues();
  addGlobalIndex(outMesh);

  auto & values      = outData->values();
  double expectedSum = inData->values().sum();

  mapping.setMeshes(inMesh, outMesh);
  BOOST_TEST(mapping.hasComputedMapping() == false);

  vertex0.setCoords(Vector3d(0.5, 0.0, 0.0));
  vertex1.setCoords(Vector3d(0.5, 1.0, 0.0));
  mapping.computeMapping();
  mapping.map(inDataID, outDataID);
  BOOST_TEST(mapping.hasComputedMapping());
  BOOST_TEST(values.sum() == expectedSum);
}

BOOST_AUTO_TEST_CASE(MapThinPlateSplines)
{
  PRECICE_TEST(1_rank);
  bool                                    xDead = false;
  bool                                    yDead = false;
  bool                                    zDead = false;
  ThinPlateSplines                        fct;
  RadialBasisFctMapping<ThinPlateSplines> consistentMap2D(Mapping::CONSISTENT, 2, fct, xDead, yDead, zDead);
  perform2DTestConsistentMapping(consistentMap2D);
  RadialBasisFctMapping<ThinPlateSplines> consistentMap2DVector(Mapping::CONSISTENT, 2, fct, xDead, yDead, zDead);
  perform2DTestConsistentMappingVector(consistentMap2DVector);
  RadialBasisFctMapping<ThinPlateSplines> consistentMap3D(Mapping::CONSISTENT, 3, fct, xDead, yDead, zDead);
  perform3DTestConsistentMapping(consistentMap3D);
  RadialBasisFctMapping<ThinPlateSplines> scaledConsistentMap2D(Mapping::SCALEDCONSISTENT, 2, fct, xDead, yDead, zDead);
  perform2DTestScaledConsistentMapping(scaledConsistentMap2D);
  RadialBasisFctMapping<ThinPlateSplines> scaledConsistentMap3D(Mapping::SCALEDCONSISTENT, 3, fct, xDead, yDead, zDead);
  perform3DTestScaledConsistentMapping(scaledConsistentMap3D);
  RadialBasisFctMapping<ThinPlateSplines> conservativeMap2D(Mapping::CONSERVATIVE, 2, fct, xDead, yDead, zDead);
  perform2DTestConservativeMapping(conservativeMap2D);
  RadialBasisFctMapping<ThinPlateSplines> conservativeMap2DVector(Mapping::CONSERVATIVE, 2, fct, xDead, yDead, zDead);
  perform2DTestConservativeMappingVector(conservativeMap2DVector);
  RadialBasisFctMapping<ThinPlateSplines> conservativeMap3D(Mapping::CONSERVATIVE, 3, fct, xDead, yDead, zDead);
  perform3DTestConservativeMapping(conservativeMap3D);
}

BOOST_AUTO_TEST_CASE(MapMultiquadrics)
{
  PRECICE_TEST(1_rank);
  bool                                 xDead = false;
  bool                                 yDead = false;
  bool                                 zDead = false;
  Multiquadrics                        fct(1e-3);
  RadialBasisFctMapping<Multiquadrics> consistentMap2D(Mapping::CONSISTENT, 2, fct, xDead, yDead, zDead);
  perform2DTestConsistentMapping(consistentMap2D);
  RadialBasisFctMapping<Multiquadrics> consistentMap3D(Mapping::CONSISTENT, 3, fct, xDead, yDead, zDead);
  perform3DTestConsistentMapping(consistentMap3D);
  RadialBasisFctMapping<Multiquadrics> scaledConsistentMap2D(Mapping::SCALEDCONSISTENT, 2, fct, xDead, yDead, zDead);
  perform2DTestScaledConsistentMapping(scaledConsistentMap2D);
  RadialBasisFctMapping<Multiquadrics> scaledConsistentMap3D(Mapping::SCALEDCONSISTENT, 3, fct, xDead, yDead, zDead);
  perform3DTestScaledConsistentMapping(scaledConsistentMap3D);
  RadialBasisFctMapping<Multiquadrics> conservativeMap2D(Mapping::CONSERVATIVE, 2, fct, xDead, yDead, zDead);
  perform2DTestConservativeMapping(conservativeMap2D);
  RadialBasisFctMapping<Multiquadrics> conservativeMap3D(Mapping::CONSERVATIVE, 3, fct, xDead, yDead, zDead);
  perform3DTestConservativeMapping(conservativeMap3D);
}

BOOST_AUTO_TEST_CASE(MapInverseMultiquadrics)
{
  PRECICE_TEST(1_rank);
  bool                                        xDead = false;
  bool                                        yDead = false;
  bool                                        zDead = false;
  InverseMultiquadrics                        fct(1e-3);
  RadialBasisFctMapping<InverseMultiquadrics> consistentMap2D(Mapping::CONSISTENT, 2, fct, xDead, yDead, zDead);
  perform2DTestConsistentMapping(consistentMap2D);
  RadialBasisFctMapping<InverseMultiquadrics> consistentMap3D(Mapping::CONSISTENT, 3, fct, xDead, yDead, zDead);
  perform3DTestConsistentMapping(consistentMap3D);
  RadialBasisFctMapping<InverseMultiquadrics> scaledConsistentMap2D(Mapping::SCALEDCONSISTENT, 2, fct, xDead, yDead, zDead);
  perform2DTestScaledConsistentMapping(scaledConsistentMap2D);
  RadialBasisFctMapping<InverseMultiquadrics> scaledConsistentMap3D(Mapping::SCALEDCONSISTENT, 3, fct, xDead, yDead, zDead);
  perform3DTestScaledConsistentMapping(scaledConsistentMap3D);
  RadialBasisFctMapping<InverseMultiquadrics> conservativeMap2D(Mapping::CONSERVATIVE, 2, fct, xDead, yDead, zDead);
  perform2DTestConservativeMapping(conservativeMap2D);
  RadialBasisFctMapping<InverseMultiquadrics> conservativeMap3D(Mapping::CONSERVATIVE, 3, fct, xDead, yDead, zDead);
  perform3DTestConservativeMapping(conservativeMap3D);
}

BOOST_AUTO_TEST_CASE(MapVolumeSplines)
{
  PRECICE_TEST(1_rank);
  bool                                 xDead = false;
  bool                                 yDead = false;
  bool                                 zDead = false;
  VolumeSplines                        fct;
  RadialBasisFctMapping<VolumeSplines> consistentMap2D(Mapping::CONSISTENT, 2, fct, xDead, yDead, zDead);
  perform2DTestConsistentMapping(consistentMap2D);
  RadialBasisFctMapping<VolumeSplines> consistentMap3D(Mapping::CONSISTENT, 3, fct, xDead, yDead, zDead);
  perform3DTestConsistentMapping(consistentMap3D);
  RadialBasisFctMapping<VolumeSplines> scaledConsistentMap2D(Mapping::SCALEDCONSISTENT, 2, fct, xDead, yDead, zDead);
  perform2DTestScaledConsistentMapping(scaledConsistentMap2D);
  RadialBasisFctMapping<VolumeSplines> scaledConsistentMap3D(Mapping::SCALEDCONSISTENT, 3, fct, xDead, yDead, zDead);
  perform3DTestScaledConsistentMapping(scaledConsistentMap3D);
  RadialBasisFctMapping<VolumeSplines> conservativeMap2D(Mapping::CONSERVATIVE, 2, fct, xDead, yDead, zDead);
  perform2DTestConservativeMapping(conservativeMap2D);
  RadialBasisFctMapping<VolumeSplines> conservativeMap3D(Mapping::CONSERVATIVE, 3, fct, xDead, yDead, zDead);
  perform3DTestConservativeMapping(conservativeMap3D);
}

BOOST_AUTO_TEST_CASE(MapGaussian)
{
  PRECICE_TEST(1_rank);
  bool                            xDead = false;
  bool                            yDead = false;
  bool                            zDead = false;
  Gaussian                        fct(1.0);
  RadialBasisFctMapping<Gaussian> consistentMap2D(Mapping::CONSISTENT, 2, fct, xDead, yDead, zDead);
  perform2DTestConsistentMapping(consistentMap2D);
  RadialBasisFctMapping<Gaussian> consistentMap3D(Mapping::CONSISTENT, 3, fct, xDead, yDead, zDead);
  perform3DTestConsistentMapping(consistentMap3D);
  RadialBasisFctMapping<Gaussian> scaledConsistentMap2D(Mapping::SCALEDCONSISTENT, 2, fct, xDead, yDead, zDead);
  perform2DTestScaledConsistentMapping(scaledConsistentMap2D);
  RadialBasisFctMapping<Gaussian> scaledConsistentMap3D(Mapping::SCALEDCONSISTENT, 3, fct, xDead, yDead, zDead);
  perform3DTestScaledConsistentMapping(scaledConsistentMap3D);
  RadialBasisFctMapping<Gaussian> conservativeMap2D(Mapping::CONSERVATIVE, 2, fct, xDead, yDead, zDead);
  perform2DTestConservativeMapping(conservativeMap2D);
  RadialBasisFctMapping<Gaussian> conservativeMap3D(Mapping::CONSERVATIVE, 3, fct, xDead, yDead, zDead);
  perform3DTestConservativeMapping(conservativeMap3D);
}

BOOST_AUTO_TEST_CASE(MapCompactThinPlateSplinesC2)
{
  PRECICE_TEST(1_rank);
  double                    supportRadius = 1.2;
  bool                      xDead         = false;
  bool                      yDead         = false;
  bool                      zDead         = false;
  CompactThinPlateSplinesC2 fct(supportRadius);
  using Mapping = RadialBasisFctMapping<CompactThinPlateSplinesC2>;
  Mapping consistentMap2D(Mapping::CONSISTENT, 2, fct, xDead, yDead, zDead);
  perform2DTestConsistentMapping(consistentMap2D);
  Mapping consistentMap3D(Mapping::CONSISTENT, 3, fct, xDead, yDead, zDead);
  perform3DTestConsistentMapping(consistentMap3D);
  Mapping scaledConsistentMap2D(Mapping::SCALEDCONSISTENT, 2, fct, xDead, yDead, zDead);
  perform2DTestScaledConsistentMapping(scaledConsistentMap2D);
  Mapping scaledConsistentMap3D(Mapping::SCALEDCONSISTENT, 3, fct, xDead, yDead, zDead);
  perform3DTestScaledConsistentMapping(scaledConsistentMap3D);
  Mapping conservativeMap2D(Mapping::CONSERVATIVE, 2, fct, xDead, yDead, zDead);
  perform2DTestConservativeMapping(conservativeMap2D);
  Mapping conservativeMap3D(Mapping::CONSERVATIVE, 3, fct, xDead, yDead, zDead);
  perform3DTestConservativeMapping(conservativeMap3D);
}

BOOST_AUTO_TEST_CASE(MapPetCompactPolynomialC0)
{
  PRECICE_TEST(1_rank);
  double              supportRadius = 1.2;
  bool                xDead         = false;
  bool                yDead         = false;
  bool                zDead         = false;
  CompactPolynomialC0 fct(supportRadius);
  using Mapping = RadialBasisFctMapping<CompactPolynomialC0>;
  Mapping consistentMap2D(Mapping::CONSISTENT, 2, fct, xDead, yDead, zDead);
  perform2DTestConsistentMapping(consistentMap2D);
  Mapping consistentMap3D(Mapping::CONSISTENT, 3, fct, xDead, yDead, zDead);
  perform3DTestConsistentMapping(consistentMap3D);
  Mapping scaledConsistentMap2D(Mapping::SCALEDCONSISTENT, 2, fct, xDead, yDead, zDead);
  perform2DTestScaledConsistentMapping(scaledConsistentMap2D);
  Mapping scaledConsistentMap3D(Mapping::SCALEDCONSISTENT, 3, fct, xDead, yDead, zDead);
  perform3DTestScaledConsistentMapping(scaledConsistentMap3D);
  Mapping conservativeMap2D(Mapping::CONSERVATIVE, 2, fct, xDead, yDead, zDead);
  perform2DTestConservativeMapping(conservativeMap2D);
  Mapping conservativeMap3D(Mapping::CONSERVATIVE, 3, fct, xDead, yDead, zDead);
  perform3DTestConservativeMapping(conservativeMap3D);
}

BOOST_AUTO_TEST_CASE(MapPetCompactPolynomialC6)
{
  PRECICE_TEST(1_rank);
  double              supportRadius = 1.2;
  bool                xDead         = false;
  bool                yDead         = false;
  bool                zDead         = false;
  CompactPolynomialC6 fct(supportRadius);
  using Mapping = RadialBasisFctMapping<CompactPolynomialC6>;
  Mapping consistentMap2D(Mapping::CONSISTENT, 2, fct, xDead, yDead, zDead);
  perform2DTestConsistentMapping(consistentMap2D);
  Mapping consistentMap3D(Mapping::CONSISTENT, 3, fct, xDead, yDead, zDead);
  perform3DTestConsistentMapping(consistentMap3D);
  Mapping scaledConsistentMap2D(Mapping::SCALEDCONSISTENT, 2, fct, xDead, yDead, zDead);
  perform2DTestScaledConsistentMapping(scaledConsistentMap2D);
  Mapping scaledConsistentMap3D(Mapping::SCALEDCONSISTENT, 3, fct, xDead, yDead, zDead);
  perform3DTestScaledConsistentMapping(scaledConsistentMap3D);
  Mapping conservativeMap2D(Mapping::CONSERVATIVE, 2, fct, xDead, yDead, zDead);
  perform2DTestConservativeMapping(conservativeMap2D);
  Mapping conservativeMap3D(Mapping::CONSERVATIVE, 3, fct, xDead, yDead, zDead);
  perform3DTestConservativeMapping(conservativeMap3D);
}

BOOST_AUTO_TEST_CASE(DeadAxis2)
{
  PRECICE_TEST(1_rank);
  using Eigen::Vector2d;
  int dimensions = 2;

  bool xDead = false;
  bool yDead = true;
  bool zDead = false;

  ThinPlateSplines                        fct;
  RadialBasisFctMapping<ThinPlateSplines> mapping(Mapping::CONSISTENT, dimensions, fct,
                                                  xDead, yDead, zDead);

  // Create mesh to map from
  mesh::PtrMesh inMesh(new mesh::Mesh("InMesh", dimensions, testing::nextMeshID()));
  mesh::PtrData inData   = inMesh->createData("InData", 1, 0_dataID);
  int           inDataID = inData->getID();
  inMesh->createVertex(Vector2d(0.0, 1.0));
  inMesh->createVertex(Vector2d(1.0, 1.0));
  inMesh->createVertex(Vector2d(2.0, 1.0));
  inMesh->createVertex(Vector2d(3.0, 1.0));
  inMesh->allocateDataValues();
  addGlobalIndex(inMesh);

  auto &values = inData->values();
  values << 1.0, 2.0, 2.0, 1.0;

  // Create mesh to map to
  mesh::PtrMesh outMesh(new mesh::Mesh("OutMesh", dimensions, testing::nextMeshID()));
  mesh::PtrData outData   = outMesh->createData("OutData", 1, 1_dataID);
  int           outDataID = outData->getID();
  mesh::Vertex &vertex    = outMesh->createVertex(Vector2d(0, 0));
  outMesh->allocateDataValues();
  addGlobalIndex(outMesh);

  // Setup mapping with mapping coordinates and geometry used
  mapping.setMeshes(inMesh, outMesh);
  BOOST_TEST(mapping.hasComputedMapping() == false);

  vertex.setCoords(Vector2d(0.0, 3.0));
  mapping.computeMapping();
  mapping.map(inDataID, outDataID);
  double value = outData->values()(0);
  BOOST_TEST(mapping.hasComputedMapping() == true);
  BOOST_TEST(value == 1.0);
}

BOOST_AUTO_TEST_CASE(DeadAxis3D)
{
  PRECICE_TEST(1_rank);
  using Eigen::Vector3d;
  int dimensions = 3;

  double              supportRadius = 1.2;
  CompactPolynomialC6 fct(supportRadius);
  bool                xDead = false;
  bool                yDead = true;
  bool                zDead = false;
  using Mapping             = RadialBasisFctMapping<CompactPolynomialC6>;
  Mapping mapping(Mapping::CONSISTENT, dimensions, fct, xDead, yDead, zDead);

  // Create mesh to map from
  mesh::PtrMesh inMesh(new mesh::Mesh("InMesh", dimensions, testing::nextMeshID()));
  mesh::PtrData inData   = inMesh->createData("InData", 1, 0_dataID);
  int           inDataID = inData->getID();
  inMesh->createVertex(Vector3d(0.0, 3.0, 0.0));
  inMesh->createVertex(Vector3d(1.0, 3.0, 0.0));
  inMesh->createVertex(Vector3d(0.0, 3.0, 1.0));
  inMesh->createVertex(Vector3d(1.0, 3.0, 1.0));
  inMesh->allocateDataValues();
  addGlobalIndex(inMesh);

  auto &values = inData->values();
  values << 1.0, 2.0, 3.0, 4.0;

  // Create mesh to map to
  mesh::PtrMesh outMesh(new mesh::Mesh("OutMesh", dimensions, testing::nextMeshID()));
  mesh::PtrData outData   = outMesh->createData("OutData", 1, 1_dataID);
  int           outDataID = outData->getID();
  outMesh->createVertex(Vector3d(0.0, 2.9, 0.0));
  outMesh->createVertex(Vector3d(0.8, 2.9, 0.1));
  outMesh->createVertex(Vector3d(0.1, 2.9, 0.9));
  outMesh->createVertex(Vector3d(1.1, 2.9, 1.1));
  outMesh->allocateDataValues();
  addGlobalIndex(outMesh);

  // Setup mapping with mapping coordinates and geometry used
  mapping.setMeshes(inMesh, outMesh);
  BOOST_TEST(mapping.hasComputedMapping() == false);

  mapping.computeMapping();
  mapping.map(inDataID, outDataID);
  BOOST_TEST(mapping.hasComputedMapping() == true);

  BOOST_TEST(outData->values()(0) == 1.0);
  BOOST_TEST(outData->values()(1) == 2.0);
  BOOST_TEST(outData->values()(2) == 2.9);
  BOOST_TEST(outData->values()(3) == 4.3);
}

BOOST_AUTO_TEST_SUITE_END() // Serial

BOOST_AUTO_TEST_SUITE_END() // RadialBasisFunctionMapping
BOOST_AUTO_TEST_SUITE_END()<|MERGE_RESOLUTION|>--- conflicted
+++ resolved
@@ -155,11 +155,7 @@
 /// Test with a homogeneous distribution of mesh among ranks
 BOOST_AUTO_TEST_CASE(DistributedConsistent2DV1)
 {
-<<<<<<< HEAD
-  PRECICE_TEST(""_on(4_ranks).setupIntraComms());
-=======
   PRECICE_TEST(""_on(4_ranks).setupIntraComm());
->>>>>>> a6f2fd91
   Gaussian                        fct(5.0);
   RadialBasisFctMapping<Gaussian> mapping(Mapping::CONSISTENT, 2, fct, false, false, false);
 
@@ -195,11 +191,7 @@
 
 BOOST_AUTO_TEST_CASE(DistributedConsistent2DV1Vector)
 {
-<<<<<<< HEAD
-  PRECICE_TEST(""_on(4_ranks).setupIntraComms());
-=======
   PRECICE_TEST(""_on(4_ranks).setupIntraComm());
->>>>>>> a6f2fd91
   Gaussian                        fct(5.0);
   RadialBasisFctMapping<Gaussian> mapping(Mapping::CONSISTENT, 2, fct, false, false, false);
 
@@ -236,11 +228,7 @@
 /// Using a more heterogeneous distributon of vertices and owner
 BOOST_AUTO_TEST_CASE(DistributedConsistent2DV2)
 {
-<<<<<<< HEAD
-  PRECICE_TEST(""_on(4_ranks).setupIntraComms());
-=======
   PRECICE_TEST(""_on(4_ranks).setupIntraComm());
->>>>>>> a6f2fd91
   Gaussian                        fct(5.0);
   RadialBasisFctMapping<Gaussian> mapping(Mapping::CONSISTENT, 2, fct, false, false, false);
 
@@ -278,11 +266,7 @@
 /// Test with a very heterogeneous distributed and non-continuous ownership
 BOOST_AUTO_TEST_CASE(DistributedConsistent2DV3)
 {
-<<<<<<< HEAD
-  PRECICE_TEST(""_on(4_ranks).setupIntraComms());
-=======
   PRECICE_TEST(""_on(4_ranks).setupIntraComm());
->>>>>>> a6f2fd91
   Gaussian                        fct(5.0);
   RadialBasisFctMapping<Gaussian> mapping(Mapping::CONSISTENT, 2, fct, false, false, false);
 
@@ -338,11 +322,7 @@
 /// Test with a very heterogeneous distributed and non-continuous ownership
 BOOST_AUTO_TEST_CASE(DistributedConsistent2DV3Vector)
 {
-<<<<<<< HEAD
-  PRECICE_TEST(""_on(4_ranks).setupIntraComms());
-=======
   PRECICE_TEST(""_on(4_ranks).setupIntraComm());
->>>>>>> a6f2fd91
   Gaussian                        fct(5.0);
   RadialBasisFctMapping<Gaussian> mapping(Mapping::CONSISTENT, 2, fct, false, false, false);
 
@@ -398,11 +378,7 @@
 /// Some ranks are empty, does not converge
 BOOST_AUTO_TEST_CASE(DistributedConsistent2DV4)
 {
-<<<<<<< HEAD
-  PRECICE_TEST(""_on(4_ranks).setupIntraComms());
-=======
   PRECICE_TEST(""_on(4_ranks).setupIntraComm());
->>>>>>> a6f2fd91
   ThinPlateSplines                        fct;
   RadialBasisFctMapping<ThinPlateSplines> mapping(Mapping::CONSISTENT, 2, fct, false, false, false);
 
@@ -457,11 +433,7 @@
 // same as 2DV4, but all ranks have vertices
 BOOST_AUTO_TEST_CASE(DistributedConsistent2DV5)
 {
-<<<<<<< HEAD
-  PRECICE_TEST(""_on(4_ranks).setupIntraComms());
-=======
   PRECICE_TEST(""_on(4_ranks).setupIntraComm());
->>>>>>> a6f2fd91
   ThinPlateSplines                        fct;
   RadialBasisFctMapping<ThinPlateSplines> mapping(Mapping::CONSISTENT, 2, fct, false, false, false);
 
@@ -530,11 +502,7 @@
 BOOST_AUTO_TEST_CASE(DistributedConsistent2DV6,
                      *boost::unit_test::tolerance(1e-7))
 {
-<<<<<<< HEAD
-  PRECICE_TEST(""_on(4_ranks).setupIntraComms());
-=======
   PRECICE_TEST(""_on(4_ranks).setupIntraComm());
->>>>>>> a6f2fd91
   ThinPlateSplines                        fct;
   RadialBasisFctMapping<ThinPlateSplines> mapping(Mapping::CONSISTENT, 2, fct, false, false, false);
 
@@ -589,11 +557,7 @@
 /// Test with a homogeneous distribution of mesh among ranks
 BOOST_AUTO_TEST_CASE(DistributedConservative2DV1)
 {
-<<<<<<< HEAD
-  PRECICE_TEST(""_on(4_ranks).setupIntraComms());
-=======
   PRECICE_TEST(""_on(4_ranks).setupIntraComm());
->>>>>>> a6f2fd91
   Gaussian                        fct(5.0);
   RadialBasisFctMapping<Gaussian> mapping(Mapping::CONSERVATIVE, 2, fct, false, false, false);
 
@@ -656,11 +620,7 @@
 /// Test with a homogeneous distribution of mesh among ranks
 BOOST_AUTO_TEST_CASE(DistributedConservative2DV1Vector)
 {
-<<<<<<< HEAD
-  PRECICE_TEST(""_on(4_ranks).setupIntraComms());
-=======
   PRECICE_TEST(""_on(4_ranks).setupIntraComm());
->>>>>>> a6f2fd91
   Gaussian                        fct(5.0);
   RadialBasisFctMapping<Gaussian> mapping(Mapping::CONSERVATIVE, 2, fct, false, false, false);
 
@@ -723,11 +683,7 @@
 /// Using a more heterogeneous distribution of vertices and owner
 BOOST_AUTO_TEST_CASE(DistributedConservative2DV2)
 {
-<<<<<<< HEAD
-  PRECICE_TEST(""_on(4_ranks).setupIntraComms())
-=======
   PRECICE_TEST(""_on(4_ranks).setupIntraComm())
->>>>>>> a6f2fd91
   Gaussian                        fct(5.0);
   RadialBasisFctMapping<Gaussian> mapping(Mapping::CONSERVATIVE, 2, fct, false, false, false);
 
@@ -792,11 +748,7 @@
 /// Using meshes of different sizes, inMesh is smaller then outMesh
 BOOST_AUTO_TEST_CASE(DistributedConservative2DV3)
 {
-<<<<<<< HEAD
-  PRECICE_TEST(""_on(4_ranks).setupIntraComms());
-=======
   PRECICE_TEST(""_on(4_ranks).setupIntraComm());
->>>>>>> a6f2fd91
   Gaussian                        fct(2.0);
   RadialBasisFctMapping<Gaussian> mapping(Mapping::CONSERVATIVE, 2, fct, false, false, false);
 
@@ -861,11 +813,7 @@
 BOOST_AUTO_TEST_CASE(DistributedConservative2DV4,
                      *boost::unit_test::tolerance(1e-6))
 {
-<<<<<<< HEAD
-  PRECICE_TEST(""_on(4_ranks).setupIntraComms());
-=======
   PRECICE_TEST(""_on(4_ranks).setupIntraComm());
->>>>>>> a6f2fd91
   Gaussian                        fct(4.0);
   RadialBasisFctMapping<Gaussian> mapping(Mapping::CONSERVATIVE, 2, fct, false, false, false);
 
@@ -925,11 +873,7 @@
 /// Tests a non-contigous owner distributed at the outMesh
 BOOST_AUTO_TEST_CASE(testDistributedConservative2DV5)
 {
-<<<<<<< HEAD
-  PRECICE_TEST(""_on(4_ranks).setupIntraComms());
-=======
   PRECICE_TEST(""_on(4_ranks).setupIntraComm());
->>>>>>> a6f2fd91
   Gaussian                        fct(5.0);
   RadialBasisFctMapping<Gaussian> mapping(Mapping::CONSERVATIVE, 2, fct, false, false, false);
 
@@ -992,11 +936,7 @@
 /// Tests a non-contigous owner distributed at the outMesh
 BOOST_AUTO_TEST_CASE(testDistributedConservative2DV5Vector)
 {
-<<<<<<< HEAD
-  PRECICE_TEST(""_on(4_ranks).setupIntraComms());
-=======
   PRECICE_TEST(""_on(4_ranks).setupIntraComm());
->>>>>>> a6f2fd91
   Gaussian                        fct(5.0);
   RadialBasisFctMapping<Gaussian> mapping(Mapping::CONSERVATIVE, 2, fct, false, false, false);
 
@@ -1119,11 +1059,7 @@
 
 BOOST_AUTO_TEST_CASE(testTagFirstRound)
 {
-<<<<<<< HEAD
-  PRECICE_TEST(""_on(4_ranks).setupIntraComms())
-=======
   PRECICE_TEST(""_on(4_ranks).setupIntraComm())
->>>>>>> a6f2fd91
   //    *
   //    + <-- owned
   //* * x * *
