#ifndef PRECICE_NO_PETSC

#include <Eigen/Core>
#include <algorithm>
#include <map>
#include <memory>
#include <ostream>
#include <set>
#include <string>
#include <utility>
#include <vector>
#include "logging/Logger.hpp"
#include "mapping/Mapping.hpp"
#include "mapping/PetRadialBasisFctMapping.hpp"
#include "mapping/config/MappingConfiguration.hpp"
#include "mapping/impl/BasisFunctions.hpp"
#include "mesh/Data.hpp"
#include "mesh/Mesh.hpp"
#include "mesh/SharedPointer.hpp"
#include "mesh/Utils.hpp"
#include "mesh/Vertex.hpp"
#include "precice/impl/versions.hpp"
#include "testing/TestContext.hpp"
#include "testing/Testing.hpp"
#include "utils/EigenHelperFunctions.hpp"
#include "utils/Petsc.hpp"

using namespace precice;
using namespace precice::mesh;
using namespace precice::mapping;
using namespace precice::testing;
using precice::testing::TestContext;

BOOST_AUTO_TEST_SUITE(MappingTests)
BOOST_AUTO_TEST_SUITE(PetRadialBasisFunctionMapping)

void addGlobalIndex(mesh::PtrMesh &mesh, int offset = 0)
{
  for (mesh::Vertex &v : mesh->vertices()) {
    v.setGlobalIndex(v.getID() + offset);
  }
}

void testSerialScaledConsistent(mesh::PtrMesh inMesh, mesh::PtrMesh outMesh, PtrData inData, PtrData outData)
{
  auto inputIntegral  = mesh::integrate(inMesh, inData);
  auto outputIntegral = mesh::integrate(outMesh, outData);

  for (int dim = 0; dim < inputIntegral.size(); ++dim) {
    BOOST_TEST(inputIntegral(dim) == outputIntegral(dim));
  }
}

BOOST_AUTO_TEST_SUITE(Parallel)

/// Holds rank, owner, position and value of a single vertex
struct VertexSpecification {
  int                 rank;
  int                 owner;
  std::vector<double> position;
  std::vector<double> value;

  const Eigen::Map<const Eigen::VectorXd> asEigen() const
  {
    return Eigen::Map<const Eigen::VectorXd>{position.data(), static_cast<Eigen::Index>(position.size())};
  }
};

/*
MeshSpecification format:
{ {rank, owner rank, {x, y, z}, {v}}, ... }

also see struct VertexSpecification.

- -1 on rank means all ranks
- -1 on owner rank means no rank
- x, y, z is position of vertex, z is optional, 2D mesh will be created then
- v is the value of the respective vertex. Only 1D supported at this time.

ReferenceSpecification format:
{ {rank, {v}, ... }
- -1 on rank means all ranks
- v is the expected value of n-th vertex on that particular rank
*/
using MeshSpecification = std::vector<VertexSpecification>;

/// Contains which values are expected on which rank: rank -> vector of data.
using ReferenceSpecification = std::vector<std::pair<int, std::vector<double>>>;

void getDistributedMesh(const TestContext &      context,
                        MeshSpecification const &vertices,
                        mesh::PtrMesh &          mesh,
                        mesh::PtrData &          data,
                        int                      globalIndexOffset = 0)
{
  Eigen::VectorXd d;

  int i = 0;
  for (auto &vertex : vertices) {
    if (vertex.rank == context.rank or vertex.rank == -1) {
      if (vertex.position.size() == 3) // 3-dimensional
        mesh->createVertex(Eigen::Vector3d(vertex.position.data()));
      else if (vertex.position.size() == 2) // 2-dimensional
        mesh->createVertex(Eigen::Vector2d(vertex.position.data()));

      int valueDimension = vertex.value.size();

      if (vertex.owner == context.rank)
        mesh->vertices().back().setOwner(true);
      else
        mesh->vertices().back().setOwner(false);

      d.conservativeResize(i * valueDimension + valueDimension);
      // Get data in every dimension
      for (int dim = 0; dim < valueDimension; ++dim) {
        d(i * valueDimension + dim) = vertex.value.at(dim);
      }
      i++;
    }
  }
  addGlobalIndex(mesh, globalIndexOffset);
  mesh->allocateDataValues();
  data->values() = d;
}

void testDistributed(const TestContext &    context,
                     Mapping &              mapping,
                     MeshSpecification      inMeshSpec,
                     MeshSpecification      outMeshSpec,
                     ReferenceSpecification referenceSpec,
                     int                    inGlobalIndexOffset = 0)
{
  int meshDimension  = inMeshSpec.at(0).position.size();
  int valueDimension = inMeshSpec.at(0).value.size();

  mesh::PtrMesh inMesh(new mesh::Mesh("InMesh", meshDimension, testing::nextMeshID()));
  mesh::PtrData inData   = inMesh->createData("InData", valueDimension, 0_dataID);
  int           inDataID = inData->getID();

  getDistributedMesh(context, inMeshSpec, inMesh, inData, inGlobalIndexOffset);

  mesh::PtrMesh outMesh(new mesh::Mesh("outMesh", meshDimension, testing::nextMeshID()));
  mesh::PtrData outData   = outMesh->createData("OutData", valueDimension, 1_dataID);
  int           outDataID = outData->getID();

  getDistributedMesh(context, outMeshSpec, outMesh, outData);

  mapping.setMeshes(inMesh, outMesh);
  BOOST_TEST(mapping.hasComputedMapping() == false);

  mapping.computeMapping();
  BOOST_TEST(mapping.hasComputedMapping() == true);
  mapping.map(inDataID, outDataID);

  int index = 0;
  for (auto &referenceVertex : referenceSpec) {
    if (referenceVertex.first == context.rank or referenceVertex.first == -1) {
      for (int dim = 0; dim < valueDimension; ++dim) {
        BOOST_TEST_INFO("Index of vertex: " << index << " - Dimension: " << dim);
        BOOST_TEST(outData->values()(index * valueDimension + dim) == referenceVertex.second.at(dim));
      }
      ++index;
    }
  }
  BOOST_TEST(outData->values().size() == index * valueDimension);
}

/// Test with a homogeneous distribution of mesh among ranks
BOOST_AUTO_TEST_CASE(DistributedConsistent2DV1)
{
<<<<<<< HEAD
  PRECICE_TEST(""_on(4_ranks).setupIntraComms(), Require::PETSc);
=======
  PRECICE_TEST(""_on(4_ranks).setupIntraComm(), Require::PETSc);
>>>>>>> a6f2fd91
  Gaussian                           fct(5.0);
  PetRadialBasisFctMapping<Gaussian> mapping(Mapping::CONSISTENT, 2, fct, false, false, false);

  testDistributed(context, mapping,
                  {// Consistent mapping: The inMesh is communicated
                   {-1, 0, {0, 0}, {1}},
                   {-1, 0, {0, 1}, {2}},
                   {-1, 1, {1, 0}, {3}},
                   {-1, 1, {1, 1}, {4}},
                   {-1, 2, {2, 0}, {5}},
                   {-1, 2, {2, 1}, {6}},
                   {-1, 3, {3, 0}, {7}},
                   {-1, 3, {3, 1}, {8}}},
                  {// The outMesh is local, distributed among all ranks
                   {0, -1, {0, 0}, {0}},
                   {0, -1, {0, 1}, {0}},
                   {1, -1, {1, 0}, {0}},
                   {1, -1, {1, 1}, {0}},
                   {2, -1, {2, 0}, {0}},
                   {2, -1, {2, 1}, {0}},
                   {3, -1, {3, 0}, {0}},
                   {3, -1, {3, 1}, {0}}},
                  {// Tests for {0, 1} on the first rank, {1, 2} on the second, ...
                   {0, {1}},
                   {0, {2}},
                   {1, {3}},
                   {1, {4}},
                   {2, {5}},
                   {2, {6}},
                   {3, {7}},
                   {3, {8}}});
}

BOOST_AUTO_TEST_CASE(DistributedConsistent2DV1Vector)
{
<<<<<<< HEAD
  PRECICE_TEST(""_on(4_ranks).setupIntraComms(), Require::PETSc);
=======
  PRECICE_TEST(""_on(4_ranks).setupIntraComm(), Require::PETSc);
>>>>>>> a6f2fd91
  Gaussian                           fct(5.0);
  PetRadialBasisFctMapping<Gaussian> mapping(Mapping::CONSISTENT, 2, fct, false, false, false);

  testDistributed(context, mapping,
                  {// Consistent mapping: The inMesh is communicated
                   {-1, 0, {0, 0}, {1, 4}},
                   {-1, 0, {0, 1}, {2, 5}},
                   {-1, 1, {1, 0}, {3, 6}},
                   {-1, 1, {1, 1}, {4, 7}},
                   {-1, 2, {2, 0}, {5, 8}},
                   {-1, 2, {2, 1}, {6, 9}},
                   {-1, 3, {3, 0}, {7, 10}},
                   {-1, 3, {3, 1}, {8, 11}}},
                  {// The outMesh is local, distributed among all ranks
                   {0, -1, {0, 0}, {0, 0}},
                   {0, -1, {0, 1}, {0, 0}},
                   {1, -1, {1, 0}, {0, 0}},
                   {1, -1, {1, 1}, {0, 0}},
                   {2, -1, {2, 0}, {0, 0}},
                   {2, -1, {2, 1}, {0, 0}},
                   {3, -1, {3, 0}, {0, 0}},
                   {3, -1, {3, 1}, {0, 0}}},
                  {// Tests for {0, 1} on the first rank, {1, 2} on the second, ...
                   {0, {1, 4}},
                   {0, {2, 5}},
                   {1, {3, 6}},
                   {1, {4, 7}},
                   {2, {5, 8}},
                   {2, {6, 9}},
                   {3, {7, 10}},
                   {3, {8, 11}}});
}

/// Using a more heterogeneous distributon of vertices and owner
BOOST_AUTO_TEST_CASE(DistributedConsistent2DV2)
{
<<<<<<< HEAD
  PRECICE_TEST(""_on(4_ranks).setupIntraComms(), Require::PETSc);
=======
  PRECICE_TEST(""_on(4_ranks).setupIntraComm(), Require::PETSc);
>>>>>>> a6f2fd91
  Gaussian                           fct(5.0);
  PetRadialBasisFctMapping<Gaussian> mapping(Mapping::CONSISTENT, 2, fct, false, false, false);

  testDistributed(context, mapping,
                  {// Consistent mapping: The inMesh is communicated, rank 2 owns no vertices
                   {-1, 0, {0, 0}, {1}},
                   {-1, 0, {0, 1}, {2}},
                   {-1, 1, {1, 0}, {3}},
                   {-1, 1, {1, 1}, {4}},
                   {-1, 1, {2, 0}, {5}},
                   {-1, 3, {2, 1}, {6}},
                   {-1, 3, {3, 0}, {7}},
                   {-1, 3, {3, 1}, {8}}},
                  {// The outMesh is local, rank 1 is empty
                   {0, -1, {0, 0}, {0}},
                   {0, -1, {0, 1}, {0}},
                   {0, -1, {1, 0}, {0}},
                   {2, -1, {1, 1}, {0}},
                   {2, -1, {2, 0}, {0}},
                   {2, -1, {2, 1}, {0}},
                   {3, -1, {3, 0}, {0}},
                   {3, -1, {3, 1}, {0}}},
                  {// Tests for {0, 1, 2} on the first rank,
                   // second rank (consistent with the outMesh) is empty, ...
                   {0, {1}},
                   {0, {2}},
                   {0, {3}},
                   {2, {4}},
                   {2, {5}},
                   {2, {6}},
                   {3, {7}},
                   {3, {8}}});
}

/// Test with a very heterogeneous distributed and non-continuous ownership
BOOST_AUTO_TEST_CASE(DistributedConsistent2DV3)
{
<<<<<<< HEAD
  PRECICE_TEST(""_on(4_ranks).setupIntraComms(), Require::PETSc);
=======
  PRECICE_TEST(""_on(4_ranks).setupIntraComm(), Require::PETSc);
>>>>>>> a6f2fd91
  Gaussian                           fct(5.0);
  PetRadialBasisFctMapping<Gaussian> mapping(Mapping::CONSISTENT, 2, fct, false, false, false);

  std::vector<int> globalIndexOffsets = {0, 0, 0, 4};

  testDistributed(context, mapping,
                  {
                      // Rank 0 has part of the mesh, owns a subpart
                      {0, 0, {0, 0}, {1}},
                      {0, 0, {0, 1}, {2}},
                      {0, 0, {1, 0}, {3}},
                      {0, -1, {1, 1}, {4}},
                      {0, -1, {2, 0}, {5}},
                      {0, -1, {2, 1}, {6}},
                      // Rank 1 has no vertices
                      // Rank 2 has the entire mesh, but owns just 3 and 5.
                      {2, -1, {0, 0}, {1}},
                      {2, -1, {0, 1}, {2}},
                      {2, -1, {1, 0}, {3}},
                      {2, 2, {1, 1}, {4}},
                      {2, -1, {2, 0}, {5}},
                      {2, 2, {2, 1}, {6}},
                      {2, -1, {3, 0}, {7}},
                      {2, -1, {3, 1}, {8}},
                      // Rank 3 has the last 4 vertices, owns 4, 6 and 7
                      {3, 3, {2, 0}, {5}},
                      {3, -1, {2, 1}, {6}},
                      {3, 3, {3, 0}, {7}},
                      {3, 3, {3, 1}, {8}},
                  },
                  {// The outMesh is local, rank 1 is empty
                   {0, -1, {0, 0}, {0}},
                   {0, -1, {0, 1}, {0}},
                   {0, -1, {1, 0}, {0}},
                   {2, -1, {1, 1}, {0}},
                   {2, -1, {2, 0}, {0}},
                   {2, -1, {2, 1}, {0}},
                   {3, -1, {3, 0}, {0}},
                   {3, -1, {3, 1}, {0}}},
                  {// Tests for {0, 1, 2} on the first rank,
                   // second rank (consistent with the outMesh) is empty, ...
                   {0, {1}},
                   {0, {2}},
                   {0, {3}},
                   {2, {4}},
                   {2, {5}},
                   {2, {6}},
                   {3, {7}},
                   {3, {8}}},
                  globalIndexOffsets.at(context.rank));
}

/// Test with a very heterogeneous distributed and non-continuous ownership
BOOST_AUTO_TEST_CASE(DistributedConsistent2DV3Vector)
{
<<<<<<< HEAD
  PRECICE_TEST(""_on(4_ranks).setupIntraComms(), Require::PETSc);
=======
  PRECICE_TEST(""_on(4_ranks).setupIntraComm(), Require::PETSc);
>>>>>>> a6f2fd91
  Gaussian                           fct(5.0);
  PetRadialBasisFctMapping<Gaussian> mapping(Mapping::CONSISTENT, 2, fct, false, false, false);

  std::vector<int> globalIndexOffsets = {0, 0, 0, 4};

  testDistributed(context, mapping,
                  {
                      // Rank 0 has part of the mesh, owns a subpart
                      {0, 0, {0, 0}, {1, 4}},
                      {0, 0, {0, 1}, {2, 5}},
                      {0, 0, {1, 0}, {3, 6}},
                      {0, -1, {1, 1}, {4, 7}},
                      {0, -1, {2, 0}, {5, 8}},
                      {0, -1, {2, 1}, {6, 9}},
                      // Rank 1 has no vertices
                      // Rank 2 has the entire mesh, but owns just 3 and 5.
                      {2, -1, {0, 0}, {1, 4}},
                      {2, -1, {0, 1}, {2, 5}},
                      {2, -1, {1, 0}, {3, 6}},
                      {2, 2, {1, 1}, {4, 7}},
                      {2, -1, {2, 0}, {5, 8}},
                      {2, 2, {2, 1}, {6, 9}},
                      {2, -1, {3, 0}, {7, 10}},
                      {2, -1, {3, 1}, {8, 11}},
                      // Rank 3 has the last 4 vertices, owns 4, 6 and 7
                      {3, 3, {2, 0}, {5, 8}},
                      {3, -1, {2, 1}, {6, 9}},
                      {3, 3, {3, 0}, {7, 10}},
                      {3, 3, {3, 1}, {8, 11}},
                  },
                  {// The outMesh is local, rank 1 is empty
                   {0, -1, {0, 0}, {0, 0}},
                   {0, -1, {0, 1}, {0, 0}},
                   {0, -1, {1, 0}, {0, 0}},
                   {2, -1, {1, 1}, {0, 0}},
                   {2, -1, {2, 0}, {0, 0}},
                   {2, -1, {2, 1}, {0, 0}},
                   {3, -1, {3, 0}, {0, 0}},
                   {3, -1, {3, 1}, {0, 0}}},
                  {// Tests for {0, 1, 2} on the first rank,
                   // second rank (consistent with the outMesh) is empty, ...
                   {0, {1, 4}},
                   {0, {2, 5}},
                   {0, {3, 6}},
                   {2, {4, 7}},
                   {2, {5, 8}},
                   {2, {6, 9}},
                   {3, {7, 10}},
                   {3, {8, 11}}},
                  globalIndexOffsets.at(context.rank));
}

/// Some ranks are empty, does not converge
BOOST_AUTO_TEST_CASE(DistributedConsistent2DV4)
{
<<<<<<< HEAD
  PRECICE_TEST(""_on(4_ranks).setupIntraComms(), Require::PETSc);
=======
  PRECICE_TEST(""_on(4_ranks).setupIntraComm(), Require::PETSc);
>>>>>>> a6f2fd91
  ThinPlateSplines                           fct;
  PetRadialBasisFctMapping<ThinPlateSplines> mapping(Mapping::CONSISTENT, 2, fct, false, false, false);

  std::vector<int> globalIndexOffsets = {0, 0, 0, 0};

  testDistributed(context, mapping,
                  {
                      // Rank 0 has no vertices
                      // Rank 1 has the entire mesh, owns a subpart
                      {1, 1, {0, 0}, {1.1}},
                      {1, 1, {0, 1}, {2.5}},
                      {1, 1, {1, 0}, {3}},
                      {1, 1, {1, 1}, {4}},
                      {1, -1, {2, 0}, {5}},
                      {1, -1, {2, 1}, {6}},
                      {1, -1, {3, 0}, {7}},
                      {1, -1, {3, 1}, {8}},
                      // Rank 2 has the entire mesh, owns a subpart
                      {2, -1, {0, 0}, {1.1}},
                      {2, -1, {0, 1}, {2.5}},
                      {2, -1, {1, 0}, {3}},
                      {2, -1, {1, 1}, {4}},
                      {2, 2, {2, 0}, {5}},
                      {2, 2, {2, 1}, {6}},
                      {2, 2, {3, 0}, {7}},
                      {2, 2, {3, 1}, {8}},
                      // Rank 3 has no vertices
                  },
                  {// The outMesh is local, rank 0 and 3 are empty
                   // not same order as input mesh and vertex (2,0) appears twice
                   {1, -1, {2, 0}, {0}},
                   {1, -1, {1, 0}, {0}},
                   {1, -1, {0, 1}, {0}},
                   {1, -1, {1, 1}, {0}},
                   {1, -1, {0, 0}, {0}},
                   {2, -1, {2, 0}, {0}},
                   {2, -1, {2, 1}, {0}},
                   {2, -1, {3, 0}, {0}},
                   {2, -1, {3, 1}, {0}}},
                  {{1, {5}},
                   {1, {3}},
                   {1, {2.5}},
                   {1, {4}},
                   {1, {1.1}},
                   {2, {5}},
                   {2, {6}},
                   {2, {7}},
                   {2, {8}}},
                  globalIndexOffsets.at(context.rank));
}

// same as 2DV4, but all ranks have vertices
BOOST_AUTO_TEST_CASE(DistributedConsistent2DV5)
{
<<<<<<< HEAD
  PRECICE_TEST(""_on(4_ranks).setupIntraComms(), Require::PETSc);
=======
  PRECICE_TEST(""_on(4_ranks).setupIntraComm(), Require::PETSc);
>>>>>>> a6f2fd91
  ThinPlateSplines                           fct;
  PetRadialBasisFctMapping<ThinPlateSplines> mapping(Mapping::CONSISTENT, 2, fct, false, false, false);

  std::vector<int> globalIndexOffsets = {0, 0, 0, 0};

  testDistributed(context, mapping,
                  {
                      // Every rank has the entire mesh and owns a subpart
                      {0, 0, {0, 0}, {1.1}},
                      {0, 0, {0, 1}, {2.5}},
                      {0, -1, {1, 0}, {3}},
                      {0, -1, {1, 1}, {4}},
                      {0, -1, {2, 0}, {5}},
                      {0, -1, {2, 1}, {6}},
                      {0, -1, {3, 0}, {7}},
                      {0, -1, {3, 1}, {8}},
                      {1, -1, {0, 0}, {1.1}},
                      {1, -1, {0, 1}, {2.5}},
                      {1, 1, {1, 0}, {3}},
                      {1, 1, {1, 1}, {4}},
                      {1, -1, {2, 0}, {5}},
                      {1, -1, {2, 1}, {6}},
                      {1, -1, {3, 0}, {7}},
                      {1, -1, {3, 1}, {8}},
                      {2, -1, {0, 0}, {1.1}},
                      {2, -1, {0, 1}, {2.5}},
                      {2, -1, {1, 0}, {3}},
                      {2, -1, {1, 1}, {4}},
                      {2, 2, {2, 0}, {5}},
                      {2, 2, {2, 1}, {6}},
                      {2, -1, {3, 0}, {7}},
                      {2, -1, {3, 1}, {8}},
                      {3, -1, {0, 0}, {1.1}},
                      {3, -1, {0, 1}, {2.5}},
                      {3, -1, {1, 0}, {3}},
                      {3, -1, {1, 1}, {4}},
                      {3, -1, {2, 0}, {5}},
                      {3, -1, {2, 1}, {6}},
                      {3, 3, {3, 0}, {7}},
                      {3, 3, {3, 1}, {8}},
                  },
                  {// The outMesh is local, rank 0 and 3 are empty
                   // not same order as input mesh and vertex (2,0) appears twice
                   {1, -1, {2, 0}, {0}},
                   {1, -1, {1, 0}, {0}},
                   {1, -1, {0, 1}, {0}},
                   {1, -1, {1, 1}, {0}},
                   {1, -1, {0, 0}, {0}},
                   {2, -1, {2, 0}, {0}},
                   {2, -1, {2, 1}, {0}},
                   {2, -1, {3, 0}, {0}},
                   {2, -1, {3, 1}, {0}}},
                  {{1, {5}},
                   {1, {3}},
                   {1, {2.5}},
                   {1, {4}},
                   {1, {1.1}},
                   {2, {5}},
                   {2, {6}},
                   {2, {7}},
                   {2, {8}}},
                  globalIndexOffsets.at(context.rank));
}

/// same as 2DV4, but strictly linear input values, converges and gives correct results
BOOST_AUTO_TEST_CASE(DistributedConsistent2DV6,
                     *boost::unit_test::tolerance(1e-7))
{
<<<<<<< HEAD
  PRECICE_TEST(""_on(4_ranks).setupIntraComms(), Require::PETSc);
=======
  PRECICE_TEST(""_on(4_ranks).setupIntraComm(), Require::PETSc);
>>>>>>> a6f2fd91
  ThinPlateSplines                           fct;
  PetRadialBasisFctMapping<ThinPlateSplines> mapping(Mapping::CONSISTENT, 2, fct, false, false, false);

  std::vector<int> globalIndexOffsets = {0, 0, 0, 0};

  testDistributed(context, mapping,
                  {
                      // Rank 0 has no vertices
                      // Rank 1 has the entire mesh, owns a subpart
                      {1, 1, {0, 0}, {1}},
                      {1, 1, {0, 1}, {2}},
                      {1, 1, {1, 0}, {3}},
                      {1, 1, {1, 1}, {4}},
                      {1, -1, {2, 0}, {5}},
                      {1, -1, {2, 1}, {6}},
                      {1, -1, {3, 0}, {7}},
                      {1, -1, {3, 1}, {8}},
                      // Rank 2 has the entire mesh, owns a subpart
                      {2, -1, {0, 0}, {1}},
                      {2, -1, {0, 1}, {2}},
                      {2, -1, {1, 0}, {3}},
                      {2, -1, {1, 1}, {4}},
                      {2, 2, {2, 0}, {5}},
                      {2, 2, {2, 1}, {6}},
                      {2, 2, {3, 0}, {7}},
                      {2, 2, {3, 1}, {8}},
                      // Rank 3 has no vertices
                  },
                  {// The outMesh is local, rank 0 and 3 are empty
                   // not same order as input mesh and vertex (2,0) appears twice
                   {1, -1, {2, 0}, {0}},
                   {1, -1, {1, 0}, {0}},
                   {1, -1, {0, 1}, {0}},
                   {1, -1, {1, 1}, {0}},
                   {1, -1, {0, 0}, {0}},
                   {2, -1, {2, 0}, {0}},
                   {2, -1, {2, 1}, {0}},
                   {2, -1, {3, 0}, {0}},
                   {2, -1, {3, 1}, {0}}},
                  {{1, {5}},
                   {1, {3}},
                   {1, {2}},
                   {1, {4}},
                   {1, {1}},
                   {2, {5}},
                   {2, {6}},
                   {2, {7}},
                   {2, {8}}},
                  globalIndexOffsets.at(context.rank));
}

/// Test with a homogeneous distribution of mesh among ranks
BOOST_AUTO_TEST_CASE(DistributedConservative2DV1)
{
<<<<<<< HEAD
  PRECICE_TEST(""_on(4_ranks).setupIntraComms(), Require::PETSc);
=======
  PRECICE_TEST(""_on(4_ranks).setupIntraComm(), Require::PETSc);
>>>>>>> a6f2fd91
  Gaussian                           fct(5.0);
  PetRadialBasisFctMapping<Gaussian> mapping(Mapping::CONSERVATIVE, 2, fct, false, false, false);

  testDistributed(context, mapping,
                  {// Conservative mapping: The inMesh is local
                   {0, -1, {0, 0}, {1}},
                   {0, -1, {0, 1}, {2}},
                   {1, -1, {1, 0}, {3}},
                   {1, -1, {1, 1}, {4}},
                   {2, -1, {2, 0}, {5}},
                   {2, -1, {2, 1}, {6}},
                   {3, -1, {3, 0}, {7}},
                   {3, -1, {3, 1}, {8}}},
                  {// The outMesh is distributed
                   {-1, 0, {0, 0}, {0}},
                   {-1, 0, {0, 1}, {0}},
                   {-1, 1, {1, 0}, {0}},
                   {-1, 1, {1, 1}, {0}},
                   {-1, 2, {2, 0}, {0}},
                   {-1, 2, {2, 1}, {0}},
                   {-1, 3, {3, 0}, {0}},
                   {-1, 3, {3, 1}, {0}}},
                  {// Tests for {0, 1, 0, 0, 0, 0, 0, 0} on the first rank,
                   // {0, 0, 2, 3, 0, 0, 0, 0} on the second, ...
                   {0, {1}},
                   {0, {2}},
                   {0, {0}},
                   {0, {0}},
                   {0, {0}},
                   {0, {0}},
                   {0, {0}},
                   {0, {0}},
                   {1, {0}},
                   {1, {0}},
                   {1, {3}},
                   {1, {4}},
                   {1, {0}},
                   {1, {0}},
                   {1, {0}},
                   {1, {0}},
                   {2, {0}},
                   {2, {0}},
                   {2, {0}},
                   {2, {0}},
                   {2, {5}},
                   {2, {6}},
                   {2, {0}},
                   {2, {0}},
                   {3, {0}},
                   {3, {0}},
                   {3, {0}},
                   {3, {0}},
                   {3, {0}},
                   {3, {0}},
                   {3, {7}},
                   {3, {8}}},
                  context.rank * 2);
}

/// Test with a homogeneous distribution of mesh among ranks
BOOST_AUTO_TEST_CASE(DistributedConservative2DV1Vector)
{
<<<<<<< HEAD
  PRECICE_TEST(""_on(4_ranks).setupIntraComms(), Require::PETSc);
=======
  PRECICE_TEST(""_on(4_ranks).setupIntraComm(), Require::PETSc);
>>>>>>> a6f2fd91
  Gaussian                           fct(5.0);
  PetRadialBasisFctMapping<Gaussian> mapping(Mapping::CONSERVATIVE, 2, fct, false, false, false);

  testDistributed(context, mapping,
                  {// Conservative mapping: The inMesh is local
                   {0, -1, {0, 0}, {1, 4}},
                   {0, -1, {0, 1}, {2, 5}},
                   {1, -1, {1, 0}, {3, 6}},
                   {1, -1, {1, 1}, {4, 7}},
                   {2, -1, {2, 0}, {5, 8}},
                   {2, -1, {2, 1}, {6, 9}},
                   {3, -1, {3, 0}, {7, 10}},
                   {3, -1, {3, 1}, {8, 11}}},
                  {// The outMesh is distributed
                   {-1, 0, {0, 0}, {0, 0}},
                   {-1, 0, {0, 1}, {0, 0}},
                   {-1, 1, {1, 0}, {0, 0}},
                   {-1, 1, {1, 1}, {0, 0}},
                   {-1, 2, {2, 0}, {0, 0}},
                   {-1, 2, {2, 1}, {0, 0}},
                   {-1, 3, {3, 0}, {0, 0}},
                   {-1, 3, {3, 1}, {0, 0}}},
                  {// Tests for {0, 1, 0, 0, 0, 0, 0, 0} on the first rank,
                   // {0, 0, 2, 3, 0, 0, 0, 0} on the second, ...
                   {0, {1, 4}},
                   {0, {2, 5}},
                   {0, {0, 0}},
                   {0, {0, 0}},
                   {0, {0, 0}},
                   {0, {0, 0}},
                   {0, {0, 0}},
                   {0, {0, 0}},
                   {1, {0, 0}},
                   {1, {0, 0}},
                   {1, {3, 6}},
                   {1, {4, 7}},
                   {1, {0, 0}},
                   {1, {0, 0}},
                   {1, {0, 0}},
                   {1, {0, 0}},
                   {2, {0, 0}},
                   {2, {0, 0}},
                   {2, {0, 0}},
                   {2, {0, 0}},
                   {2, {5, 8}},
                   {2, {6, 9}},
                   {2, {0, 0}},
                   {2, {0, 0}},
                   {3, {0, 0}},
                   {3, {0, 0}},
                   {3, {0, 0}},
                   {3, {0, 0}},
                   {3, {0, 0}},
                   {3, {0, 0}},
                   {3, {7, 10}},
                   {3, {8, 11}}},
                  context.rank * 2);
}

/// Using a more heterogeneous distribution of vertices and owner
BOOST_AUTO_TEST_CASE(DistributedConservative2DV2)
{
<<<<<<< HEAD
  PRECICE_TEST(""_on(4_ranks).setupIntraComms(), Require::PETSc)
=======
  PRECICE_TEST(""_on(4_ranks).setupIntraComm(), Require::PETSc)
>>>>>>> a6f2fd91
  Gaussian                           fct(5.0);
  PetRadialBasisFctMapping<Gaussian> mapping(Mapping::CONSERVATIVE, 2, fct, false, false, false);

  std::vector<int> globalIndexOffsets = {0, 0, 4, 6};

  testDistributed(context, mapping,
                  {// Conservative mapping: The inMesh is local but rank 0 has no vertices
                   {1, -1, {0, 0}, {1}},
                   {1, -1, {0, 1}, {2}},
                   {1, -1, {1, 0}, {3}},
                   {1, -1, {1, 1}, {4}},
                   {2, -1, {2, 0}, {5}},
                   {2, -1, {2, 1}, {6}},
                   {3, -1, {3, 0}, {7}},
                   {3, -1, {3, 1}, {8}}},
                  {// The outMesh is distributed, rank 0 owns no vertex
                   {-1, 1, {0, 0}, {0}},
                   {-1, 1, {0, 1}, {0}},
                   {-1, 1, {1, 0}, {0}},
                   {-1, 1, {1, 1}, {0}},
                   {-1, 2, {2, 0}, {0}},
                   {-1, 2, {2, 1}, {0}},
                   {-1, 3, {3, 0}, {0}},
                   {-1, 3, {3, 1}, {0}}},
                  {// Tests for {0, 0, 0, 0, 0, 0, 0, 0} on the first rank,
                   // {1, 2, 2, 3, 0, 0, 0, 0} on the second, ...
                   {0, {0}},
                   {0, {0}},
                   {0, {0}},
                   {0, {0}},
                   {0, {0}},
                   {0, {0}},
                   {0, {0}},
                   {0, {0}},
                   {1, {1}},
                   {1, {2}},
                   {1, {3}},
                   {1, {4}},
                   {1, {0}},
                   {1, {0}},
                   {1, {0}},
                   {1, {0}},
                   {2, {0}},
                   {2, {0}},
                   {2, {0}},
                   {2, {0}},
                   {2, {5}},
                   {2, {6}},
                   {2, {0}},
                   {2, {0}},
                   {3, {0}},
                   {3, {0}},
                   {3, {0}},
                   {3, {0}},
                   {3, {0}},
                   {3, {0}},
                   {3, {7}},
                   {3, {8}}},
                  globalIndexOffsets.at(context.rank));
}

/// Using meshes of different sizes, inMesh is smaller then outMesh
BOOST_AUTO_TEST_CASE(DistributedConservative2DV3)
{
<<<<<<< HEAD
  PRECICE_TEST(""_on(4_ranks).setupIntraComms(), Require::PETSc);
=======
  PRECICE_TEST(""_on(4_ranks).setupIntraComm(), Require::PETSc);
>>>>>>> a6f2fd91
  Gaussian                           fct(2.0);
  PetRadialBasisFctMapping<Gaussian> mapping(Mapping::CONSERVATIVE, 2, fct, false, false, false);

  std::vector<int> globalIndexOffsets = {0, 0, 3, 5};

  testDistributed(context, mapping,
                  {// Conservative mapping: The inMesh is local but rank 0 has no vertices
                   {1, -1, {0, 0}, {1}},
                   {1, -1, {1, 0}, {3}},
                   {1, -1, {1, 1}, {4}},
                   {2, -1, {2, 0}, {5}},
                   {2, -1, {2, 1}, {6}},
                   {3, -1, {3, 0}, {7}},
                   {3, -1, {3, 1}, {8}}}, // Sum of all vertices is 34
                  {                       // The outMesh is distributed, rank 0 owns no vertex
                   {-1, 1, {0, 0}, {0}},
                   {-1, 1, {0, 1}, {0}},
                   {-1, 1, {1, 0}, {0}},
                   {-1, 1, {1, 1}, {0}},
                   {-1, 2, {2, 0}, {0}},
                   {-1, 2, {2, 1}, {0}},
                   {-1, 3, {3, 0}, {0}},
                   {-1, 3, {3, 1}, {0}}},
                  {// Tests for {0, 0, 0, 0, 0, 0, 0, 0} on the first rank,
                   // {1, 2, 2, 3, 0, 0, 0, 0} on the second, ...
                   {0, {0}},
                   {0, {0}},
                   {0, {0}},
                   {0, {0}},
                   {0, {0}},
                   {0, {0}},
                   {0, {0}},
                   {0, {0}},
                   {1, {1}},
                   {1, {0}},
                   {1, {3}},
                   {1, {4}},
                   {1, {0}},
                   {1, {0}},
                   {1, {0}},
                   {1, {0}},
                   {2, {0}},
                   {2, {0}},
                   {2, {0}},
                   {2, {0}},
                   {2, {5}},
                   {2, {6}},
                   {2, {0}},
                   {2, {0}},
                   {3, {0}},
                   {3, {0}},
                   {3, {0}},
                   {3, {0}},
                   {3, {0}},
                   {3, {0}},
                   {3, {7}},
                   {3, {8}}}, // Sum of reference is also 34
                  globalIndexOffsets.at(context.rank));
}

/// Using meshes of different sizes, outMesh is smaller then inMesh
BOOST_AUTO_TEST_CASE(DistributedConservative2DV4,
                     *boost::unit_test::tolerance(1e-6))
{
<<<<<<< HEAD
  PRECICE_TEST(""_on(4_ranks).setupIntraComms(), Require::PETSc);
=======
  PRECICE_TEST(""_on(4_ranks).setupIntraComm(), Require::PETSc);
>>>>>>> a6f2fd91
  Gaussian                           fct(4.0);
  PetRadialBasisFctMapping<Gaussian> mapping(Mapping::CONSERVATIVE, 2, fct, false, false, false);

  std::vector<int> globalIndexOffsets = {0, 2, 4, 6};

  testDistributed(context, mapping,
                  {// Conservative mapping: The inMesh is local
                   {0, -1, {0, 0}, {1}},
                   {0, -1, {0, 1}, {2}},
                   {1, -1, {1, 0}, {3}},
                   {1, -1, {1, 1}, {4}},
                   {2, -1, {2, 0}, {5}},
                   {2, -1, {2, 1}, {6}},
                   {3, -1, {3, 0}, {7}},
                   {3, -1, {3, 1}, {8}}}, // Sum is 36
                  {                       // The outMesh is distributed, rank 0 has no vertex at all
                   {-1, 1, {0, 1}, {0}},
                   {-1, 1, {1, 0}, {0}},
                   {-1, 1, {1, 1}, {0}},
                   {-1, 2, {2, 0}, {0}},
                   {-1, 2, {2, 1}, {0}},
                   {-1, 3, {3, 0}, {0}},
                   {-1, 3, {3, 1}, {0}}},
                  {// Tests for {0, 0, 0, 0, 0, 0, 0, 0} on the first rank,
                   // {2, 3, 4, 3, 0, 0, 0, 0} on the second, ...
                   {0, {0}},
                   {0, {0}},
                   {0, {0}},
                   {0, {0}},
                   {0, {0}},
                   {0, {0}},
                   {0, {0}},
                   {1, {2.4285714526861519}},
                   {1, {3.61905}},
                   {1, {4.14286}},
                   {1, {0}},
                   {1, {0}},
                   {1, {0}},
                   {1, {0}},
                   {2, {0}},
                   {2, {0}},
                   {2, {0}},
                   {2, {5.333333295}},
                   {2, {5.85714}},
                   {2, {0}},
                   {2, {0}},
                   {3, {0}},
                   {3, {0}},
                   {3, {0}},
                   {3, {0}},
                   {3, {0}},
                   {3, {7.047619}},
                   {3, {7.571428}}}, // Sum is ~36
                  globalIndexOffsets.at(context.rank));
}

/// Tests a non-contigous owner distributed at the outMesh
BOOST_AUTO_TEST_CASE(testDistributedConservative2DV5)
{
<<<<<<< HEAD
  PRECICE_TEST(""_on(4_ranks).setupIntraComms(), Require::PETSc);
=======
  PRECICE_TEST(""_on(4_ranks).setupIntraComm(), Require::PETSc);
>>>>>>> a6f2fd91
  Gaussian                           fct(5.0);
  PetRadialBasisFctMapping<Gaussian> mapping(Mapping::CONSERVATIVE, 2, fct, false, false, false);

  testDistributed(context, mapping,
                  {// Conservative mapping: The inMesh is local
                   {0, -1, {0, 0}, {1}},
                   {0, -1, {0, 1}, {2}},
                   {1, -1, {1, 0}, {3}},
                   {1, -1, {1, 1}, {4}},
                   {2, -1, {2, 0}, {5}},
                   {2, -1, {2, 1}, {6}},
                   {3, -1, {3, 0}, {7}},
                   {3, -1, {3, 1}, {8}}},
                  {// The outMesh is distributed and non-contigous
                   {-1, 0, {0, 0}, {0}},
                   {-1, 1, {0, 1}, {0}},
                   {-1, 1, {1, 0}, {0}},
                   {-1, 0, {1, 1}, {0}},
                   {-1, 2, {2, 0}, {0}},
                   {-1, 2, {2, 1}, {0}},
                   {-1, 3, {3, 0}, {0}},
                   {-1, 3, {3, 1}, {0}}},
                  {// Tests for {0, 1, 0, 0, 0, 0, 0, 0} on the first rank,
                   // {0, 0, 2, 3, 0, 0, 0, 0} on the second, ...
                   {0, {1}},
                   {0, {0}},
                   {0, {0}},
                   {0, {4}},
                   {0, {0}},
                   {0, {0}},
                   {0, {0}},
                   {0, {0}},
                   {1, {0}},
                   {1, {2}},
                   {1, {3}},
                   {1, {0}},
                   {1, {0}},
                   {1, {0}},
                   {1, {0}},
                   {1, {0}},
                   {2, {0}},
                   {2, {0}},
                   {2, {0}},
                   {2, {0}},
                   {2, {5}},
                   {2, {6}},
                   {2, {0}},
                   {2, {0}},
                   {3, {0}},
                   {3, {0}},
                   {3, {0}},
                   {3, {0}},
                   {3, {0}},
                   {3, {0}},
                   {3, {7}},
                   {3, {8}}},
                  context.rank * 2);
}

/// Tests a non-contigous owner distributed at the outMesh
BOOST_AUTO_TEST_CASE(testDistributedConservative2DV5Vector)
{
<<<<<<< HEAD
  PRECICE_TEST(""_on(4_ranks).setupIntraComms(), Require::PETSc);
=======
  PRECICE_TEST(""_on(4_ranks).setupIntraComm(), Require::PETSc);
>>>>>>> a6f2fd91
  Gaussian                           fct(5.0);
  PetRadialBasisFctMapping<Gaussian> mapping(Mapping::CONSERVATIVE, 2, fct, false, false, false);

  testDistributed(context, mapping,
                  {// Conservative mapping: The inMesh is local
                   {0, -1, {0, 0}, {1, 4}},
                   {0, -1, {0, 1}, {2, 5}},
                   {1, -1, {1, 0}, {3, 6}},
                   {1, -1, {1, 1}, {4, 7}},
                   {2, -1, {2, 0}, {5, 8}},
                   {2, -1, {2, 1}, {6, 9}},
                   {3, -1, {3, 0}, {7, 10}},
                   {3, -1, {3, 1}, {8, 11}}},
                  {// The outMesh is distributed and non-contigous
                   {-1, 0, {0, 0}, {0, 0}},
                   {-1, 1, {0, 1}, {0, 0}},
                   {-1, 1, {1, 0}, {0, 0}},
                   {-1, 0, {1, 1}, {0, 0}},
                   {-1, 2, {2, 0}, {0, 0}},
                   {-1, 2, {2, 1}, {0, 0}},
                   {-1, 3, {3, 0}, {0, 0}},
                   {-1, 3, {3, 1}, {0, 0}}},
                  {// Tests for {0, 1, 0, 0, 0, 0, 0, 0} on the first rank,
                   // {0, 0, 2, 3, 0, 0, 0, 0} on the second, ...
                   {0, {1, 4}},
                   {0, {0, 0}},
                   {0, {0, 0}},
                   {0, {4, 7}},
                   {0, {0, 0}},
                   {0, {0, 0}},
                   {0, {0, 0}},
                   {0, {0, 0}},
                   {1, {0, 0}},
                   {1, {2, 5}},
                   {1, {3, 6}},
                   {1, {0, 0}},
                   {1, {0, 0}},
                   {1, {0, 0}},
                   {1, {0, 0}},
                   {1, {0, 0}},
                   {2, {0, 0}},
                   {2, {0, 0}},
                   {2, {0, 0}},
                   {2, {0, 0}},
                   {2, {5, 8}},
                   {2, {6, 9}},
                   {2, {0, 0}},
                   {2, {0, 0}},
                   {3, {0, 0}},
                   {3, {0, 0}},
                   {3, {0, 0}},
                   {3, {0, 0}},
                   {3, {0, 0}},
                   {3, {0, 0}},
                   {3, {7, 10}},
                   {3, {8, 11}}},
                  context.rank * 2);
}

void testTagging(const TestContext &context,
                 MeshSpecification  inMeshSpec,
                 MeshSpecification  outMeshSpec,
                 MeshSpecification  shouldTagFirstRound,
                 MeshSpecification  shouldTagSecondRound,
                 bool               consistent)
{
  int meshDimension  = inMeshSpec.at(0).position.size();
  int valueDimension = inMeshSpec.at(0).value.size();

  mesh::PtrMesh inMesh(new mesh::Mesh("InMesh", meshDimension, testing::nextMeshID()));
  mesh::PtrData inData = inMesh->createData("InData", valueDimension, 0_dataID);
  getDistributedMesh(context, inMeshSpec, inMesh, inData);

  mesh::PtrMesh outMesh(new mesh::Mesh("outMesh", meshDimension, testing::nextMeshID()));
  mesh::PtrData outData = outMesh->createData("OutData", valueDimension, 1_dataID);
  getDistributedMesh(context, outMeshSpec, outMesh, outData);
  BOOST_TEST_MESSAGE("Mesh sizes in: " << inMesh->vertices().size() << " out: " << outMesh->vertices().size());

  Gaussian fct(4.5); //Support radius approx. 1
  BOOST_TEST_MESSAGE("Basis function has support radius " << fct.getSupportRadius());
  BOOST_TEST(fct.getSupportRadius() > 1.0);
  BOOST_TEST(fct.hasCompactSupport());

  Mapping::Constraint                constr = consistent ? Mapping::CONSISTENT : Mapping::CONSERVATIVE;
  PetRadialBasisFctMapping<Gaussian> mapping(constr, 2, fct, false, false, false);
  inMesh->computeBoundingBox();
  outMesh->computeBoundingBox();

  mapping.setMeshes(inMesh, outMesh);
  mapping.tagMeshFirstRound();

  const auto &taggedMesh = consistent ? inMesh : outMesh;

  // Expected set of tagged elements for first round
  std::set<Eigen::VectorXd, utils::ComponentWiseLess> expectedFirst;
  for (const auto &vspec : shouldTagFirstRound) {
    expectedFirst.emplace(vspec.asEigen());
  }

  for (const auto &v : taggedMesh->vertices()) {
    bool found = expectedFirst.count(v.getCoords()) != 0;
    BOOST_TEST((!found || v.isTagged()),
               "FirstRound: Vertex " << v << " is tagged, but should not be.");
    BOOST_TEST((found || !v.isTagged()),
               "FirstRound: Vertex " << v << " is not tagged, but should be.");
  }

  // Expected set of tagged elements for second round
  std::set<Eigen::VectorXd, utils::ComponentWiseLess> expectedSecond(
      expectedFirst.begin(), expectedFirst.end());
  for (const auto &vspec : shouldTagSecondRound) {
    expectedSecond.emplace(vspec.asEigen());
  }

  mapping.tagMeshSecondRound();

  for (const auto &v : taggedMesh->vertices()) {
    bool found = expectedSecond.count(v.getCoords()) != 0;
    BOOST_TEST((!found || v.isTagged()),
               "SecondRound: Vertex " << v << " is tagged, but should not be.");
    BOOST_TEST((found || !v.isTagged()),
               "SecondRound: Vertex " << v << " is not tagged, but should be.");
  }
}

BOOST_AUTO_TEST_CASE(TaggingConsistent)
{
<<<<<<< HEAD
  PRECICE_TEST(""_on(4_ranks).setupIntraComms(), Require::PETSc)
=======
  PRECICE_TEST(""_on(4_ranks).setupIntraComm(), Require::PETSc)
>>>>>>> a6f2fd91
  //    *
  //    + <-- owned
  //* * x * *
  //    *
  //    *
  MeshSpecification outMeshSpec = {
      {0, -1, {0, 0}, {0}}};
  MeshSpecification inMeshSpec = {
      {0, -1, {-1, 0}, {1}}, //inside
      {0, -1, {-2, 0}, {1}}, //outside
      {0, 0, {1, 0}, {1}},   //inside, owner
      {0, -1, {2, 0}, {1}},  //outside
      {0, -1, {0, -1}, {1}}, //inside
      {0, -1, {0, -2}, {1}}, //outside
      {0, -1, {0, 1}, {1}},  //inside
      {0, -1, {0, 2}, {1}}   //outside
  };
  MeshSpecification shouldTagFirstRound = {
      {0, -1, {-1, 0}, {1}},
      {0, -1, {1, 0}, {1}},
      {0, -1, {0, -1}, {1}},
      {0, -1, {0, 1}, {1}}};
  MeshSpecification shouldTagSecondRound = {
      {0, -1, {2, 0}, {1}}};
  testTagging(context, inMeshSpec, outMeshSpec, shouldTagFirstRound, shouldTagSecondRound, true);
}

BOOST_AUTO_TEST_CASE(TaggingConservative)
{
<<<<<<< HEAD
  PRECICE_TEST(""_on(4_ranks).setupIntraComms(), Require::PETSc)
=======
  PRECICE_TEST(""_on(4_ranks).setupIntraComm(), Require::PETSc)
>>>>>>> a6f2fd91
  //    *
  //    + <-- owned
  //* * x * *
  //    *
  //    *
  MeshSpecification outMeshSpec = {
      {0, -1, {0, 0}, {0}}};
  MeshSpecification inMeshSpec = {
      {0, -1, {-1, 0}, {1}}, //inside
      {0, -1, {-2, 0}, {1}}, //outside
      {0, 0, {1, 0}, {1}},   //inside, owner
      {0, -1, {2, 0}, {1}},  //outside
      {0, -1, {0, -1}, {1}}, //inside
      {0, -1, {0, -2}, {1}}, //outside
      {0, -1, {0, 1}, {1}},  //inside
      {0, -1, {0, 2}, {1}}   //outside
  };
  MeshSpecification shouldTagFirstRound = {
      {0, -1, {0, 0}, {1}}};
  MeshSpecification shouldTagSecondRound = {
      {0, -1, {0, 0}, {1}}};
  testTagging(context, inMeshSpec, outMeshSpec, shouldTagFirstRound, shouldTagSecondRound, false);
}

BOOST_AUTO_TEST_SUITE_END() // Parallel

BOOST_AUTO_TEST_SUITE(Serial)

void perform2DTestConsistentMapping(Mapping &mapping)
{
  int dimensions = 2;
  using Eigen::Vector2d;

  // Create mesh to map from
  mesh::PtrMesh inMesh(new mesh::Mesh("InMesh", dimensions, testing::nextMeshID()));
  mesh::PtrData inData   = inMesh->createData("InData", 1, 0_dataID);
  int           inDataID = inData->getID();
  inMesh->createVertex(Vector2d(0.0, 0.0));
  inMesh->createVertex(Vector2d(1.0, 0.0));
  inMesh->createVertex(Vector2d(1.0, 1.0));
  inMesh->createVertex(Vector2d(0.0, 1.0));
  inMesh->allocateDataValues();
  addGlobalIndex(inMesh);

  auto &values = inData->values();
  values << 1.0, 2.0, 2.0, 1.0;

  // Create mesh to map to
  mesh::PtrMesh outMesh(new mesh::Mesh("OutMesh", dimensions, testing::nextMeshID()));
  mesh::PtrData outData   = outMesh->createData("OutData", 1, 1_dataID);
  int           outDataID = outData->getID();
  mesh::Vertex &vertex    = outMesh->createVertex(Vector2d(0, 0));
  outMesh->allocateDataValues();
  addGlobalIndex(outMesh);

  // Setup mapping with mapping coordinates and geometry used
  mapping.setMeshes(inMesh, outMesh);
  BOOST_TEST(mapping.hasComputedMapping() == false);

  vertex.setCoords(Vector2d(0.0, 0.0));
  mapping.computeMapping();
  mapping.map(inDataID, outDataID);
  double value = outData->values()(0);
  BOOST_TEST(mapping.hasComputedMapping() == true);
  BOOST_TEST(value == 1.0);

  vertex.setCoords(Vector2d(0.0, 0.5));
  mapping.computeMapping();
  mapping.map(inDataID, outDataID);
  value = outData->values()(0);
  BOOST_TEST(mapping.hasComputedMapping() == true);
  BOOST_TEST(value == 1.0);

  vertex.setCoords(Vector2d(0.0, 1.0));
  mapping.computeMapping();
  mapping.map(inDataID, outDataID);
  value = outData->values()(0);
  BOOST_TEST(mapping.hasComputedMapping() == true);
  BOOST_TEST(value == 1.0);

  vertex.setCoords(Vector2d(1.0, 0.0));
  mapping.computeMapping();
  mapping.map(inDataID, outDataID);
  value = outData->values()(0);
  BOOST_TEST(mapping.hasComputedMapping() == true);
  BOOST_TEST(value == 2.0);

  vertex.setCoords(Vector2d(1.0, 0.5));
  mapping.computeMapping();
  mapping.map(inDataID, outDataID);
  value = outData->values()(0);
  BOOST_TEST(mapping.hasComputedMapping() == true);
  BOOST_TEST(value == 2.0);

  vertex.setCoords(Vector2d(1.0, 1.0));
  mapping.computeMapping();
  mapping.map(inDataID, outDataID);
  value = outData->values()(0);
  BOOST_TEST(mapping.hasComputedMapping() == true);
  BOOST_TEST(value == 2.0);

  vertex.setCoords(Vector2d(0.5, 0.0));
  mapping.computeMapping();
  mapping.map(inDataID, outDataID);
  value = outData->values()(0);
  BOOST_TEST(mapping.hasComputedMapping() == true);
  BOOST_TEST(value == 1.5);

  vertex.setCoords(Vector2d(0.5, 0.5));
  mapping.computeMapping();
  mapping.map(inDataID, outDataID);
  value = outData->values()(0);
  BOOST_TEST(mapping.hasComputedMapping() == true);
  BOOST_TEST(value == 1.5);

  vertex.setCoords(Vector2d(0.5, 1.0));
  mapping.computeMapping();
  mapping.map(inDataID, outDataID);
  value = outData->values()(0);
  BOOST_TEST(mapping.hasComputedMapping() == true);
  BOOST_TEST(value == 1.5);
}

void perform2DTestConsistentMappingVector(Mapping &mapping)
{
  int dimensions = 2;
  using Eigen::Vector2d;

  // Create mesh to map from
  mesh::PtrMesh inMesh(new mesh::Mesh("InMesh", dimensions, testing::nextMeshID()));
  mesh::PtrData inData   = inMesh->createData("InData", 2, 0_dataID);
  int           inDataID = inData->getID();
  inMesh->createVertex(Vector2d(0.0, 0.0));
  inMesh->createVertex(Vector2d(1.0, 0.0));
  inMesh->createVertex(Vector2d(1.0, 1.0));
  inMesh->createVertex(Vector2d(0.0, 1.0));
  inMesh->allocateDataValues();
  addGlobalIndex(inMesh);

  auto &values = inData->values();
  values << 1.0, 4.0, 2.0, 5.0, 2.0, 5.0, 1.0, 4.0;

  // Create mesh to map to
  mesh::PtrMesh outMesh(new mesh::Mesh("OutMesh", dimensions, testing::nextMeshID()));
  mesh::PtrData outData   = outMesh->createData("OutData", 2, 1_dataID);
  int           outDataID = outData->getID();
  mesh::Vertex &vertex    = outMesh->createVertex(Vector2d(0, 0));
  outMesh->allocateDataValues();
  addGlobalIndex(outMesh);

  // Setup mapping with mapping coordinates and geometry used
  mapping.setMeshes(inMesh, outMesh);
  BOOST_TEST(mapping.hasComputedMapping() == false);

  vertex.setCoords(Vector2d(0.0, 0.0));
  mapping.computeMapping();
  mapping.map(inDataID, outDataID);
  double value1 = outData->values()(0);
  double value2 = outData->values()(1);
  BOOST_TEST(mapping.hasComputedMapping() == true);
  BOOST_TEST(value1 == 1.0);
  BOOST_TEST(value2 == 4.0);

  vertex.setCoords(Vector2d(0.0, 0.5));
  mapping.computeMapping();
  mapping.map(inDataID, outDataID);
  value1 = outData->values()(0);
  value2 = outData->values()(1);
  BOOST_TEST(mapping.hasComputedMapping() == true);
  BOOST_TEST(value1 == 1.0);
  BOOST_TEST(value2 == 4.0);

  vertex.setCoords(Vector2d(0.0, 1.0));
  mapping.computeMapping();
  mapping.map(inDataID, outDataID);
  value1 = outData->values()(0);
  value2 = outData->values()(1);
  BOOST_TEST(mapping.hasComputedMapping() == true);
  BOOST_TEST(value1 == 1.0);
  BOOST_TEST(value2 == 4.0);

  vertex.setCoords(Vector2d(1.0, 0.0));
  mapping.computeMapping();
  mapping.map(inDataID, outDataID);
  value1 = outData->values()(0);
  value2 = outData->values()(1);
  BOOST_TEST(mapping.hasComputedMapping() == true);
  BOOST_TEST(value1 == 2.0);
  BOOST_TEST(value2 == 5.0);

  vertex.setCoords(Vector2d(1.0, 0.5));
  mapping.computeMapping();
  mapping.map(inDataID, outDataID);
  value1 = outData->values()(0);
  value2 = outData->values()(1);
  BOOST_TEST(mapping.hasComputedMapping() == true);
  BOOST_TEST(value1 == 2.0);
  BOOST_TEST(value2 == 5.0);

  vertex.setCoords(Vector2d(1.0, 1.0));
  mapping.computeMapping();
  mapping.map(inDataID, outDataID);
  value1 = outData->values()(0);
  value2 = outData->values()(1);
  BOOST_TEST(mapping.hasComputedMapping() == true);
  BOOST_TEST(value1 == 2.0);
  BOOST_TEST(value2 == 5.0);

  vertex.setCoords(Vector2d(0.5, 0.0));
  mapping.computeMapping();
  mapping.map(inDataID, outDataID);
  value1 = outData->values()(0);
  value2 = outData->values()(1);
  BOOST_TEST(mapping.hasComputedMapping() == true);
  BOOST_TEST(value1 == 1.5);
  BOOST_TEST(value2 == 4.5);

  vertex.setCoords(Vector2d(0.5, 0.5));
  mapping.computeMapping();
  mapping.map(inDataID, outDataID);
  value1 = outData->values()(0);
  value2 = outData->values()(1);
  BOOST_TEST(mapping.hasComputedMapping() == true);
  BOOST_TEST(value1 == 1.5);
  BOOST_TEST(value2 == 4.5);

  vertex.setCoords(Vector2d(0.5, 1.0));
  mapping.computeMapping();
  mapping.map(inDataID, outDataID);
  value1 = outData->values()(0);
  value2 = outData->values()(1);
  BOOST_TEST(mapping.hasComputedMapping() == true);
  BOOST_TEST(value1 == 1.5);
  BOOST_TEST(value2 == 4.5);
}

void perform3DTestConsistentMapping(Mapping &mapping)
{
  int dimensions = 3;

  // Create mesh to map from
  mesh::PtrMesh inMesh(new mesh::Mesh("InMesh", dimensions, testing::nextMeshID()));
  mesh::PtrData inData   = inMesh->createData("InData", 1, 0_dataID);
  int           inDataID = inData->getID();
  inMesh->createVertex(Eigen::Vector3d(0.0, 0.0, 0.0));
  inMesh->createVertex(Eigen::Vector3d(1.0, 0.0, 0.0));
  inMesh->createVertex(Eigen::Vector3d(0.0, 1.0, 0.0));
  inMesh->createVertex(Eigen::Vector3d(1.0, 1.0, 0.0));
  inMesh->createVertex(Eigen::Vector3d(0.0, 0.0, 1.0));
  inMesh->createVertex(Eigen::Vector3d(1.0, 0.0, 1.0));
  inMesh->createVertex(Eigen::Vector3d(0.0, 1.0, 1.0));
  inMesh->createVertex(Eigen::Vector3d(1.0, 1.0, 1.0));
  inMesh->allocateDataValues();
  addGlobalIndex(inMesh);

  auto &values = inData->values();
  values << 1.0, 1.0, 1.0, 1.0, 2.0, 2.0, 2.0, 2.0;

  // Create mesh to map to
  mesh::PtrMesh outMesh(new mesh::Mesh("OutMesh", dimensions, testing::nextMeshID()));
  mesh::PtrData outData   = outMesh->createData("OutData", 1, 1_dataID);
  int           outDataID = outData->getID();
  mesh::Vertex &vertex    = outMesh->createVertex(Eigen::Vector3d::Zero());
  outMesh->allocateDataValues();
  addGlobalIndex(outMesh);

  // Setup mapping with mapping coordinates and geometry used
  mapping.setMeshes(inMesh, outMesh);
  BOOST_TEST(mapping.hasComputedMapping() == false);

  vertex.setCoords(Eigen::Vector3d(0.0, 0.0, 0.0));
  mapping.computeMapping();
  mapping.map(inDataID, outDataID);
  double value = outData->values()(0);
  BOOST_TEST(mapping.hasComputedMapping() == true);
  BOOST_TEST(value == 1.0);

  vertex.setCoords(Eigen::Vector3d(0.0, 0.5, 0.0));
  mapping.computeMapping();
  mapping.map(inDataID, outDataID);
  value = outData->values()(0);
  BOOST_TEST(mapping.hasComputedMapping() == true);
  BOOST_TEST(value == 1.0);

  vertex.setCoords(Eigen::Vector3d(0.5, 0.5, 0.0));
  mapping.computeMapping();
  mapping.map(inDataID, outDataID);
  value = outData->values()(0);
  BOOST_TEST(mapping.hasComputedMapping() == true);
  BOOST_TEST(value == 1.0);

  vertex.setCoords(Eigen::Vector3d(1.0, 0.0, 0.0));
  mapping.computeMapping();
  mapping.map(inDataID, outDataID);
  value = outData->values()(0);
  BOOST_TEST(mapping.hasComputedMapping() == true);
  BOOST_TEST(value == 1.0);

  vertex.setCoords(Eigen::Vector3d(1.0, 1.0, 0.0));
  mapping.computeMapping();
  mapping.map(inDataID, outDataID);
  value = outData->values()(0);
  BOOST_TEST(mapping.hasComputedMapping() == true);
  BOOST_TEST(value == 1.0);

  vertex.setCoords(Eigen::Vector3d(0.0, 0.0, 1.0));
  mapping.computeMapping();
  mapping.map(inDataID, outDataID);
  value = outData->values()(0);
  BOOST_TEST(mapping.hasComputedMapping() == true);
  BOOST_TEST(value == 2.0);

  vertex.setCoords(Eigen::Vector3d(1.0, 0.0, 1.0));
  mapping.computeMapping();
  mapping.map(inDataID, outDataID);
  value = outData->values()(0);
  BOOST_TEST(mapping.hasComputedMapping() == true);
  BOOST_TEST(value == 2.0);

  vertex.setCoords(Eigen::Vector3d(1.0, 1.0, 1.0));
  mapping.computeMapping();
  mapping.map(inDataID, outDataID);
  value = outData->values()(0);
  BOOST_TEST(mapping.hasComputedMapping() == true);
  BOOST_TEST(value == 2.0);

  vertex.setCoords(Eigen::Vector3d(0.5, 0.5, 1.0));
  mapping.computeMapping();
  mapping.map(inDataID, outDataID);
  value = outData->values()(0);
  BOOST_TEST(mapping.hasComputedMapping() == true);
  BOOST_TEST(value == 2.0);

  vertex.setCoords(Eigen::Vector3d(0.0, 0.0, 0.5));
  mapping.computeMapping();
  mapping.map(inDataID, outDataID);
  value = outData->values()(0);
  BOOST_TEST(mapping.hasComputedMapping() == true);
  BOOST_TEST(value, 1.5);

  vertex.setCoords(Eigen::Vector3d(1.0, 0.0, 0.5));
  mapping.computeMapping();
  mapping.map(inDataID, outDataID);
  value = outData->values()(0);
  BOOST_TEST(mapping.hasComputedMapping() == true);
  BOOST_TEST(value == 1.5);

  vertex.setCoords(Eigen::Vector3d(0.0, 1.0, 0.5));
  mapping.computeMapping();
  mapping.map(inDataID, outDataID);
  value = outData->values()(0);
  BOOST_TEST(mapping.hasComputedMapping() == true);
  BOOST_TEST(value == 1.5);

  vertex.setCoords(Eigen::Vector3d(1.0, 1.0, 0.5));
  mapping.computeMapping();
  mapping.map(inDataID, outDataID);
  value = outData->values()(0);
  BOOST_TEST(mapping.hasComputedMapping() == true);
  BOOST_TEST(value == 1.5);

  vertex.setCoords(Eigen::Vector3d(0.5, 0.5, 0.5));
  mapping.computeMapping();
  mapping.map(inDataID, outDataID);
  value = outData->values()(0);
  BOOST_TEST(mapping.hasComputedMapping() == true);
  BOOST_TEST(value == 1.5);
}

void perform2DTestScaledConsistentMapping(Mapping &mapping)
{
  int dimensions = 2;
  using Eigen::Vector2d;

  // Create mesh to map from
  mesh::PtrMesh inMesh(new mesh::Mesh("InMesh", dimensions, testing::nextMeshID()));
  mesh::PtrData inData   = inMesh->createData("InData", 1, 0_dataID);
  int           inDataID = inData->getID();
  auto &        inV1     = inMesh->createVertex(Vector2d(0.0, 0.0));
  auto &        inV2     = inMesh->createVertex(Vector2d(1.0, 0.0));
  auto &        inV3     = inMesh->createVertex(Vector2d(1.0, 1.0));
  auto &        inV4     = inMesh->createVertex(Vector2d(0.0, 1.0));

  inMesh->createEdge(inV1, inV2);
  inMesh->createEdge(inV2, inV3);
  inMesh->createEdge(inV3, inV4);
  inMesh->createEdge(inV1, inV4);

  inMesh->allocateDataValues();
  addGlobalIndex(inMesh);

  auto &inValues = inData->values();
  inValues << 1.0, 2.0, 2.0, 1.0;

  // Create mesh to map to
  mesh::PtrMesh outMesh(new mesh::Mesh("OutMesh", dimensions, testing::nextMeshID()));
  mesh::PtrData outData   = outMesh->createData("OutData", 1, 1_dataID);
  int           outDataID = outData->getID();
  auto &        outV1     = outMesh->createVertex(Vector2d(0.0, 0.0));
  auto &        outV2     = outMesh->createVertex(Vector2d(0.0, 1.0));
  auto &        outV3     = outMesh->createVertex(Vector2d(1.1, 1.1));
  auto &        outV4     = outMesh->createVertex(Vector2d(0.1, 1.1));
  outMesh->createEdge(outV1, outV2);
  outMesh->createEdge(outV2, outV3);
  outMesh->createEdge(outV3, outV4);
  outMesh->createEdge(outV1, outV4);
  outMesh->allocateDataValues();
  addGlobalIndex(outMesh);

  // Setup mapping with mapping coordinates and geometry used
  mapping.setMeshes(inMesh, outMesh);
  BOOST_TEST(mapping.hasComputedMapping() == false);

  mapping.computeMapping();
  mapping.map(inDataID, outDataID);

  testSerialScaledConsistent(inMesh, outMesh, inData, outData);
}

void perform3DTestScaledConsistentMapping(Mapping &mapping)
{
  int dimensions = 3;

  // Create mesh to map from
  mesh::PtrMesh inMesh(new mesh::Mesh("InMesh", dimensions, testing::nextMeshID()));
  mesh::PtrData inData   = inMesh->createData("InData", 1, 0_dataID);
  int           inDataID = inData->getID();
  auto &        inV1     = inMesh->createVertex(Eigen::Vector3d(0.0, 0.0, 0.0));
  auto &        inV2     = inMesh->createVertex(Eigen::Vector3d(1.0, 0.0, 0.0));
  auto &        inV3     = inMesh->createVertex(Eigen::Vector3d(0.0, 1.0, 0.5));
  auto &        inV4     = inMesh->createVertex(Eigen::Vector3d(2.0, 0.0, 0.0));
  auto &        inV5     = inMesh->createVertex(Eigen::Vector3d(0.0, 2.0, 0.0));
  auto &        inV6     = inMesh->createVertex(Eigen::Vector3d(0.0, 2.0, 1.0));
  auto &        inE1     = inMesh->createEdge(inV1, inV2);
  auto &        inE2     = inMesh->createEdge(inV2, inV3);
  auto &        inE3     = inMesh->createEdge(inV1, inV3);
  auto &        inE4     = inMesh->createEdge(inV4, inV5);
  auto &        inE5     = inMesh->createEdge(inV5, inV6);
  auto &        inE6     = inMesh->createEdge(inV4, inV6);
  inMesh->createTriangle(inE1, inE2, inE3);
  inMesh->createTriangle(inE4, inE5, inE6);

  inMesh->allocateDataValues();
  addGlobalIndex(inMesh);

  auto &inValues = inData->values();
  inValues << 1.0, 2.0, 4.0, 6.0, 8.0, 9.0;

  // Create mesh to map to
  mesh::PtrMesh outMesh(new mesh::Mesh("OutMesh", dimensions, testing::nextMeshID()));
  mesh::PtrData outData   = outMesh->createData("OutData", 1, 1_dataID);
  int           outDataID = outData->getID();
  auto &        outV1     = outMesh->createVertex(Eigen::Vector3d(0.0, 0.0, 0.0));
  auto &        outV2     = outMesh->createVertex(Eigen::Vector3d(1.0, 0.0, 0.0));
  auto &        outV3     = outMesh->createVertex(Eigen::Vector3d(0.0, 1.1, 0.6));
  auto &        outE1     = outMesh->createEdge(outV1, outV2);
  auto &        outE2     = outMesh->createEdge(outV2, outV3);
  auto &        outE3     = outMesh->createEdge(outV1, outV3);
  outMesh->createTriangle(outE1, outE2, outE3);

  outMesh->allocateDataValues();
  addGlobalIndex(outMesh);

  // Setup mapping with mapping coordinates and geometry used
  mapping.setMeshes(inMesh, outMesh);
  BOOST_TEST(mapping.hasComputedMapping() == false);
  mapping.computeMapping();
  BOOST_TEST(mapping.hasComputedMapping() == true);
  mapping.map(inDataID, outDataID);

  testSerialScaledConsistent(inMesh, outMesh, inData, outData);
}

void perform2DTestConservativeMapping(Mapping &mapping)
{
  const int    dimensions = 2;
  const double tolerance  = 1e-6;
  using Eigen::Vector2d;

  // Create mesh to map from
  mesh::PtrMesh inMesh(new mesh::Mesh("InMesh", dimensions, testing::nextMeshID()));
  mesh::PtrData inData   = inMesh->createData("InData", 1, 0_dataID);
  int           inDataID = inData->getID();
  mesh::Vertex &vertex0  = inMesh->createVertex(Vector2d(0, 0));
  mesh::Vertex &vertex1  = inMesh->createVertex(Vector2d(0, 0));
  inMesh->allocateDataValues();
  inData->values() << 1.0, 2.0;
  addGlobalIndex(inMesh);

  // Create mesh to map to
  mesh::PtrMesh outMesh(new mesh::Mesh("OutMesh", dimensions, testing::nextMeshID()));
  mesh::PtrData outData   = outMesh->createData("OutData", 1, 1_dataID);
  int           outDataID = outData->getID();
  outMesh->createVertex(Vector2d(0.0, 0.0));
  outMesh->createVertex(Vector2d(1.0, 0.0));
  outMesh->createVertex(Vector2d(1.0, 1.0));
  outMesh->createVertex(Vector2d(0.0, 1.0));
  outMesh->allocateDataValues();
  addGlobalIndex(outMesh);

  auto &values = outData->values();

  mapping.setMeshes(inMesh, outMesh);
  BOOST_TEST(mapping.hasComputedMapping() == false);

  vertex0.setCoords(Vector2d(0.5, 0.0));
  vertex1.setCoords(Vector2d(0.5, 1.0));
  mapping.computeMapping();
  mapping.map(inDataID, outDataID);
  BOOST_TEST(mapping.hasComputedMapping() == true);
  BOOST_TEST(testing::equals(values, Eigen::Vector4d(0.5, 0.5, 1.0, 1.0), tolerance));

  vertex0.setCoords(Vector2d(0.0, 0.5));
  vertex1.setCoords(Vector2d(1.0, 0.5));
  mapping.computeMapping();
  mapping.map(inDataID, outDataID);
  BOOST_TEST(mapping.hasComputedMapping() == true);
  BOOST_TEST(testing::equals(values, Eigen::Vector4d(0.5, 1.0, 1.0, 0.5), tolerance));

  vertex0.setCoords(Vector2d(0.0, 1.0));
  vertex1.setCoords(Vector2d(1.0, 0.0));
  mapping.computeMapping();
  mapping.map(inDataID, outDataID);
  BOOST_TEST(mapping.hasComputedMapping() == true);
  BOOST_TEST(testing::equals(values, Eigen::Vector4d(0.0, 2.0, 0.0, 1.0), tolerance));

  vertex0.setCoords(Vector2d(0.0, 0.0));
  vertex1.setCoords(Vector2d(1.0, 1.0));
  mapping.computeMapping();
  mapping.map(inDataID, outDataID);
  BOOST_TEST(mapping.hasComputedMapping() == true);
  BOOST_TEST(testing::equals(values, Eigen::Vector4d(1.0, 0.0, 2.0, 0.0), tolerance));

  vertex0.setCoords(Vector2d(0.4, 0.5));
  vertex1.setCoords(Vector2d(0.6, 0.5));
  mapping.computeMapping();
  mapping.map(inDataID, outDataID);
  BOOST_TEST(mapping.hasComputedMapping() == true);
  BOOST_TEST(values.sum() == 3.0);
}

void perform2DTestConservativeMappingVector(Mapping &mapping)
{
  const int    dimensions = 2;
  const double tolerance  = 1e-6;
  using Eigen::Vector2d;

  // Create mesh to map from
  mesh::PtrMesh inMesh(new mesh::Mesh("InMesh", dimensions, testing::nextMeshID()));
  mesh::PtrData inData   = inMesh->createData("InData", 2, 0_dataID);
  int           inDataID = inData->getID();
  mesh::Vertex &vertex0  = inMesh->createVertex(Vector2d(0, 0));
  mesh::Vertex &vertex1  = inMesh->createVertex(Vector2d(0, 0));
  inMesh->allocateDataValues();
  inData->values() << 1.0, 4.0, 2.0, 5.0;
  addGlobalIndex(inMesh);

  // Create mesh to map to
  mesh::PtrMesh outMesh(new mesh::Mesh("OutMesh", dimensions, testing::nextMeshID()));
  mesh::PtrData outData   = outMesh->createData("OutData", 2, 1_dataID);
  int           outDataID = outData->getID();
  outMesh->createVertex(Vector2d(0.0, 0.0));
  outMesh->createVertex(Vector2d(1.0, 0.0));
  outMesh->createVertex(Vector2d(1.0, 1.0));
  outMesh->createVertex(Vector2d(0.0, 1.0));
  outMesh->allocateDataValues();
  addGlobalIndex(outMesh);

  auto &values = outData->values();

  mapping.setMeshes(inMesh, outMesh);
  BOOST_TEST(mapping.hasComputedMapping() == false);

  vertex0.setCoords(Vector2d(0.5, 0.0));
  vertex1.setCoords(Vector2d(0.5, 1.0));
  mapping.computeMapping();
  mapping.map(inDataID, outDataID);
  BOOST_TEST(mapping.hasComputedMapping() == true);
  Eigen::VectorXd refValues(8);
  refValues << 0.5, 2, 0.5, 2, 1.0, 2.5, 1.0, 2.5;
  BOOST_TEST(testing::equals(values, refValues, tolerance));

  vertex0.setCoords(Vector2d(0.0, 0.5));
  vertex1.setCoords(Vector2d(1.0, 0.5));
  mapping.computeMapping();
  mapping.map(inDataID, outDataID);
  BOOST_TEST(mapping.hasComputedMapping() == true);
  refValues << 0.5, 2, 1.0, 2.5, 1.0, 2.5, 0.5, 2;
  BOOST_TEST(testing::equals(values, refValues, tolerance));

  vertex0.setCoords(Vector2d(0.0, 1.0));
  vertex1.setCoords(Vector2d(1.0, 0.0));
  mapping.computeMapping();
  mapping.map(inDataID, outDataID);
  BOOST_TEST(mapping.hasComputedMapping() == true);
  refValues << 0.0, 0.0, 2.0, 5.0, 0.0, 0.0, 1.0, 4.0;
  BOOST_TEST(testing::equals(values, refValues, tolerance));

  vertex0.setCoords(Vector2d(0.0, 0.0));
  vertex1.setCoords(Vector2d(1.0, 1.0));
  mapping.computeMapping();
  mapping.map(inDataID, outDataID);
  BOOST_TEST(mapping.hasComputedMapping() == true);
  refValues << 1.0, 4.0, 0.0, 0.0, 2.0, 5.0, 0.0, 0.0;
  BOOST_TEST(testing::equals(values, refValues, tolerance));

  vertex0.setCoords(Vector2d(0.4, 0.5));
  vertex1.setCoords(Vector2d(0.6, 0.5));
  mapping.computeMapping();
  mapping.map(inDataID, outDataID);
  BOOST_TEST(mapping.hasComputedMapping() == true);
  BOOST_TEST(values.sum() == 12.0);
}

void perform3DTestConservativeMapping(Mapping &mapping)
{
  using Eigen::Vector3d;
  int dimensions = 3;

  // Create mesh to map from
  mesh::PtrMesh inMesh(new mesh::Mesh("InMesh", dimensions, testing::nextMeshID()));
  mesh::PtrData inData   = inMesh->createData("InData", 1, 0_dataID);
  int           inDataID = inData->getID();
  mesh::Vertex &vertex0  = inMesh->createVertex(Vector3d(0, 0, 0));
  mesh::Vertex &vertex1  = inMesh->createVertex(Vector3d(0, 0, 0));
  inMesh->allocateDataValues();
  inData->values() << 1.0, 2.0;
  addGlobalIndex(inMesh);

  // Create mesh to map to
  mesh::PtrMesh outMesh(new mesh::Mesh("OutMesh", dimensions, testing::nextMeshID()));
  mesh::PtrData outData   = outMesh->createData("OutData", 1, 1_dataID);
  int           outDataID = outData->getID();
  outMesh->createVertex(Vector3d(0.0, 0.0, 0.0));
  outMesh->createVertex(Vector3d(1.0, 0.0, 0.0));
  outMesh->createVertex(Vector3d(1.0, 1.0, 0.0));
  outMesh->createVertex(Vector3d(0.0, 1.0, 0.0));
  outMesh->createVertex(Vector3d(0.0, 0.0, 1.0));
  outMesh->createVertex(Vector3d(1.0, 0.0, 1.0));
  outMesh->createVertex(Vector3d(1.0, 1.0, 1.0));
  outMesh->createVertex(Vector3d(0.0, 1.0, 1.0));
  outMesh->allocateDataValues();
  addGlobalIndex(outMesh);

  auto & values      = outData->values();
  double expectedSum = inData->values().sum();

  mapping.setMeshes(inMesh, outMesh);
  BOOST_TEST(mapping.hasComputedMapping() == false);

  vertex0.setCoords(Vector3d(0.5, 0.0, 0.0));
  vertex1.setCoords(Vector3d(0.5, 1.0, 0.0));
  mapping.computeMapping();
  mapping.map(inDataID, outDataID);
  BOOST_TEST(mapping.hasComputedMapping());
  BOOST_TEST(values.sum() == expectedSum);
}

BOOST_AUTO_TEST_CASE(MapThinPlateSplines)
{
  PRECICE_TEST(1_rank, Require::PETSc);
  bool                                       xDead = false;
  bool                                       yDead = false;
  bool                                       zDead = false;
  ThinPlateSplines                           fct;
  PetRadialBasisFctMapping<ThinPlateSplines> consistentMap2D(Mapping::CONSISTENT, 2, fct, xDead, yDead, zDead);
  perform2DTestConsistentMapping(consistentMap2D);
  PetRadialBasisFctMapping<ThinPlateSplines> consistentMap3D(Mapping::CONSISTENT, 3, fct, xDead, yDead, zDead);
  perform3DTestConsistentMapping(consistentMap3D);
  PetRadialBasisFctMapping<ThinPlateSplines> scaledConsistentMap2D(Mapping::SCALEDCONSISTENT, 2, fct, xDead, yDead, zDead);
  perform2DTestScaledConsistentMapping(scaledConsistentMap2D);
  PetRadialBasisFctMapping<ThinPlateSplines> scaledConsistentMap3D(Mapping::SCALEDCONSISTENT, 3, fct, xDead, yDead, zDead);
  perform3DTestScaledConsistentMapping(scaledConsistentMap3D);
  PetRadialBasisFctMapping<ThinPlateSplines> conservativeMap2D(Mapping::CONSERVATIVE, 2, fct, xDead, yDead, zDead);
  perform2DTestConservativeMapping(conservativeMap2D);
  PetRadialBasisFctMapping<ThinPlateSplines> conservativeMap3D(Mapping::CONSERVATIVE, 3, fct, xDead, yDead, zDead);
  perform3DTestConservativeMapping(conservativeMap3D);
}

BOOST_AUTO_TEST_CASE(MapMultiquadrics)
{
  PRECICE_TEST(1_rank, Require::PETSc);
  bool                                    xDead = false;
  bool                                    yDead = false;
  bool                                    zDead = false;
  Multiquadrics                           fct(1e-3);
  PetRadialBasisFctMapping<Multiquadrics> consistentMap2D(Mapping::CONSISTENT, 2, fct, xDead, yDead, zDead);
  perform2DTestConsistentMapping(consistentMap2D);
  PetRadialBasisFctMapping<Multiquadrics> consistentMap2DVector(Mapping::CONSISTENT, 2, fct, xDead, yDead, zDead);
  perform2DTestConsistentMappingVector(consistentMap2DVector);
  PetRadialBasisFctMapping<Multiquadrics> consistentMap3D(Mapping::CONSISTENT, 3, fct, xDead, yDead, zDead);
  perform3DTestConsistentMapping(consistentMap3D);
  PetRadialBasisFctMapping<Multiquadrics> scaledConsistentMap2D(Mapping::SCALEDCONSISTENT, 2, fct, xDead, yDead, zDead);
  perform2DTestScaledConsistentMapping(scaledConsistentMap2D);
  PetRadialBasisFctMapping<Multiquadrics> scaledConsistentMap3D(Mapping::SCALEDCONSISTENT, 3, fct, xDead, yDead, zDead);
  perform3DTestScaledConsistentMapping(scaledConsistentMap3D);
  PetRadialBasisFctMapping<Multiquadrics> conservativeMap2D(Mapping::CONSERVATIVE, 2, fct, xDead, yDead, zDead);
  perform2DTestConservativeMapping(conservativeMap2D);
  PetRadialBasisFctMapping<Multiquadrics> conservativeMap2DVector(Mapping::CONSERVATIVE, 2, fct, xDead, yDead, zDead);
  perform2DTestConservativeMappingVector(conservativeMap2DVector);
  PetRadialBasisFctMapping<Multiquadrics> conservativeMap3D(Mapping::CONSERVATIVE, 3, fct, xDead, yDead, zDead);
  perform3DTestConservativeMapping(conservativeMap3D);
}

BOOST_AUTO_TEST_CASE(MapInverseMultiquadrics)
{
  PRECICE_TEST(1_rank, Require::PETSc);
  bool                                           xDead = false;
  bool                                           yDead = false;
  bool                                           zDead = false;
  InverseMultiquadrics                           fct(1e-3);
  PetRadialBasisFctMapping<InverseMultiquadrics> consistentMap2D(Mapping::CONSISTENT, 2, fct, xDead, yDead, zDead);
  perform2DTestConsistentMapping(consistentMap2D);
  PetRadialBasisFctMapping<InverseMultiquadrics> consistentMap3D(Mapping::CONSISTENT, 3, fct, xDead, yDead, zDead);
  perform3DTestConsistentMapping(consistentMap3D);
  PetRadialBasisFctMapping<InverseMultiquadrics> scaledConsistentMap2D(Mapping::SCALEDCONSISTENT, 2, fct, xDead, yDead, zDead);
  perform2DTestScaledConsistentMapping(scaledConsistentMap2D);
  PetRadialBasisFctMapping<InverseMultiquadrics> scaledConsistentMap3D(Mapping::SCALEDCONSISTENT, 3, fct, xDead, yDead, zDead);
  perform3DTestScaledConsistentMapping(scaledConsistentMap3D);
  PetRadialBasisFctMapping<InverseMultiquadrics> conservativeMap2D(Mapping::CONSERVATIVE, 2, fct, xDead, yDead, zDead);
  perform2DTestConservativeMapping(conservativeMap2D);
  PetRadialBasisFctMapping<InverseMultiquadrics> conservativeMap3D(Mapping::CONSERVATIVE, 3, fct, xDead, yDead, zDead);
  perform3DTestConservativeMapping(conservativeMap3D);
}

BOOST_AUTO_TEST_CASE(MapVolumeSplines)
{
  PRECICE_TEST(1_rank, Require::PETSc);
  bool                                    xDead = false;
  bool                                    yDead = false;
  bool                                    zDead = false;
  VolumeSplines                           fct;
  PetRadialBasisFctMapping<VolumeSplines> consistentMap2D(Mapping::CONSISTENT, 2, fct, xDead, yDead, zDead);
  perform2DTestConsistentMapping(consistentMap2D);
  PetRadialBasisFctMapping<VolumeSplines> consistentMap3D(Mapping::CONSISTENT, 3, fct, xDead, yDead, zDead);
  perform3DTestConsistentMapping(consistentMap3D);
  PetRadialBasisFctMapping<VolumeSplines> scaledConsistentMap2D(Mapping::SCALEDCONSISTENT, 2, fct, xDead, yDead, zDead);
  perform2DTestScaledConsistentMapping(scaledConsistentMap2D);
  PetRadialBasisFctMapping<VolumeSplines> scaledConsistentMap3D(Mapping::SCALEDCONSISTENT, 3, fct, xDead, yDead, zDead);
  perform3DTestScaledConsistentMapping(scaledConsistentMap3D);
  PetRadialBasisFctMapping<VolumeSplines> conservativeMap2D(Mapping::CONSERVATIVE, 2, fct, xDead, yDead, zDead);
  perform2DTestConservativeMapping(conservativeMap2D);
  PetRadialBasisFctMapping<VolumeSplines> conservativeMap3D(Mapping::CONSERVATIVE, 3, fct, xDead, yDead, zDead);
  perform3DTestConservativeMapping(conservativeMap3D);
}

BOOST_AUTO_TEST_CASE(MapGaussian)
{
  PRECICE_TEST(1_rank, Require::PETSc);
  bool                               xDead = false;
  bool                               yDead = false;
  bool                               zDead = false;
  Gaussian                           fct(1.0);
  PetRadialBasisFctMapping<Gaussian> consistentMap2D(Mapping::CONSISTENT, 2, fct, xDead, yDead, zDead);
  perform2DTestConsistentMapping(consistentMap2D);
  PetRadialBasisFctMapping<Gaussian> consistentMap3D(Mapping::CONSISTENT, 3, fct, xDead, yDead, zDead);
  perform3DTestConsistentMapping(consistentMap3D);
  PetRadialBasisFctMapping<Gaussian> scaledConsistentMap2D(Mapping::SCALEDCONSISTENT, 2, fct, xDead, yDead, zDead);
  perform2DTestScaledConsistentMapping(scaledConsistentMap2D);
  PetRadialBasisFctMapping<Gaussian> scaledConsistentMap3D(Mapping::SCALEDCONSISTENT, 3, fct, xDead, yDead, zDead);
  perform3DTestScaledConsistentMapping(scaledConsistentMap3D);
  PetRadialBasisFctMapping<Gaussian> conservativeMap2D(Mapping::CONSERVATIVE, 2, fct, xDead, yDead, zDead);
  perform2DTestConservativeMapping(conservativeMap2D);
  PetRadialBasisFctMapping<Gaussian> conservativeMap3D(Mapping::CONSERVATIVE, 3, fct, xDead, yDead, zDead);
  perform3DTestConservativeMapping(conservativeMap3D);
}

BOOST_AUTO_TEST_CASE(MapCompactThinPlateSplinesC2)
{
  PRECICE_TEST(1_rank, Require::PETSc);
  double                    supportRadius = 1.2;
  bool                      xDead         = false;
  bool                      yDead         = false;
  bool                      zDead         = false;
  CompactThinPlateSplinesC2 fct(supportRadius);
  using Mapping = PetRadialBasisFctMapping<CompactThinPlateSplinesC2>;
  Mapping consistentMap2D(Mapping::CONSISTENT, 2, fct, xDead, yDead, zDead);
  perform2DTestConsistentMapping(consistentMap2D);
  Mapping consistentMap3D(Mapping::CONSISTENT, 3, fct, xDead, yDead, zDead);
  perform3DTestConsistentMapping(consistentMap3D);
  Mapping scaledConsistentMap2D(Mapping::SCALEDCONSISTENT, 2, fct, xDead, yDead, zDead);
  perform2DTestScaledConsistentMapping(scaledConsistentMap2D);
  Mapping scaledConsistentMap3D(Mapping::SCALEDCONSISTENT, 3, fct, xDead, yDead, zDead);
  perform3DTestScaledConsistentMapping(scaledConsistentMap3D);
  Mapping conservativeMap2D(Mapping::CONSERVATIVE, 2, fct, xDead, yDead, zDead);
  perform2DTestConservativeMapping(conservativeMap2D);
  Mapping conservativeMap3D(Mapping::CONSERVATIVE, 3, fct, xDead, yDead, zDead);
  perform3DTestConservativeMapping(conservativeMap3D);
}

BOOST_AUTO_TEST_CASE(MapPetCompactPolynomialC0)
{
  PRECICE_TEST(1_rank, Require::PETSc);
  double              supportRadius = 1.2;
  bool                xDead         = false;
  bool                yDead         = false;
  bool                zDead         = false;
  CompactPolynomialC0 fct(supportRadius);
  using Mapping = PetRadialBasisFctMapping<CompactPolynomialC0>;
  Mapping consistentMap2D(Mapping::CONSISTENT, 2, fct, xDead, yDead, zDead);
  perform2DTestConsistentMapping(consistentMap2D);
  Mapping consistentMap3D(Mapping::CONSISTENT, 3, fct, xDead, yDead, zDead);
  perform3DTestConsistentMapping(consistentMap3D);
  Mapping scaledConsistentMap2D(Mapping::SCALEDCONSISTENT, 2, fct, xDead, yDead, zDead);
  perform2DTestScaledConsistentMapping(scaledConsistentMap2D);
  Mapping scaledConsistentMap3D(Mapping::SCALEDCONSISTENT, 3, fct, xDead, yDead, zDead);
  perform3DTestScaledConsistentMapping(scaledConsistentMap3D);
  Mapping conservativeMap2D(Mapping::CONSERVATIVE, 2, fct, xDead, yDead, zDead);
  perform2DTestConservativeMapping(conservativeMap2D);
  Mapping conservativeMap3D(Mapping::CONSERVATIVE, 3, fct, xDead, yDead, zDead);
  perform3DTestConservativeMapping(conservativeMap3D);
}

BOOST_AUTO_TEST_CASE(MapPetCompactPolynomialC6)
{
  PRECICE_TEST(1_rank, Require::PETSc);
  double              supportRadius = 1.2;
  bool                xDead         = false;
  bool                yDead         = false;
  bool                zDead         = false;
  CompactPolynomialC6 fct(supportRadius);
  using Mapping = PetRadialBasisFctMapping<CompactPolynomialC6>;
  Mapping consistentMap2D(Mapping::CONSISTENT, 2, fct, xDead, yDead, zDead);
  perform2DTestConsistentMapping(consistentMap2D);
  Mapping consistentMap3D(Mapping::CONSISTENT, 3, fct, xDead, yDead, zDead);
  perform3DTestConsistentMapping(consistentMap3D);
  Mapping scaledConsistentMap2D(Mapping::SCALEDCONSISTENT, 2, fct, xDead, yDead, zDead);
  perform2DTestScaledConsistentMapping(scaledConsistentMap2D);
  Mapping scaledConsistentMap3D(Mapping::SCALEDCONSISTENT, 3, fct, xDead, yDead, zDead);
  perform3DTestScaledConsistentMapping(scaledConsistentMap3D);
  Mapping conservativeMap2D(Mapping::CONSERVATIVE, 2, fct, xDead, yDead, zDead);
  perform2DTestConservativeMapping(conservativeMap2D);
  Mapping conservativeMap3D(Mapping::CONSERVATIVE, 3, fct, xDead, yDead, zDead);
  perform3DTestConservativeMapping(conservativeMap3D);
}

BOOST_AUTO_TEST_CASE(DeadAxis2)
{
  PRECICE_TEST(1_rank, Require::PETSc);
  using Eigen::Vector2d;
  int dimensions = 2;

  bool xDead = false;
  bool yDead = true;
  bool zDead = false;

  ThinPlateSplines                           fct;
  PetRadialBasisFctMapping<ThinPlateSplines> mapping(Mapping::CONSISTENT, dimensions, fct,
                                                     xDead, yDead, zDead);

  // Create mesh to map from
  mesh::PtrMesh inMesh(new mesh::Mesh("InMesh", dimensions, testing::nextMeshID()));
  mesh::PtrData inData   = inMesh->createData("InData", 1, 0_dataID);
  int           inDataID = inData->getID();
  inMesh->createVertex(Vector2d(0.0, 1.0));
  inMesh->createVertex(Vector2d(1.0, 1.0));
  inMesh->createVertex(Vector2d(2.0, 1.0));
  inMesh->createVertex(Vector2d(3.0, 1.0));
  inMesh->allocateDataValues();
  addGlobalIndex(inMesh);

  auto &values = inData->values();
  values << 1.0, 2.0, 2.0, 1.0;

  // Create mesh to map to
  mesh::PtrMesh outMesh(new mesh::Mesh("OutMesh", dimensions, testing::nextMeshID()));
  mesh::PtrData outData   = outMesh->createData("OutData", 1, 1_dataID);
  int           outDataID = outData->getID();
  mesh::Vertex &vertex    = outMesh->createVertex(Vector2d(0, 0));
  outMesh->allocateDataValues();
  addGlobalIndex(outMesh);

  // Setup mapping with mapping coordinates and geometry used
  mapping.setMeshes(inMesh, outMesh);
  BOOST_TEST(mapping.hasComputedMapping() == false);

  vertex.setCoords(Vector2d(0.0, 3.0));
  mapping.computeMapping();
  mapping.map(inDataID, outDataID);
  double value = outData->values()(0);
  BOOST_TEST(mapping.hasComputedMapping() == true);
  BOOST_TEST(value == 1.0);
}

BOOST_AUTO_TEST_CASE(DeadAxis3D)
{
  PRECICE_TEST(1_rank, Require::PETSc);
  using Eigen::Vector3d;
  int dimensions = 3;

  double              supportRadius = 1.2;
  CompactPolynomialC6 fct(supportRadius);
  bool                xDead = false;
  bool                yDead = true;
  bool                zDead = false;
  using Mapping             = PetRadialBasisFctMapping<CompactPolynomialC6>;
  Mapping mapping(Mapping::CONSISTENT, dimensions, fct, xDead, yDead, zDead);

  // Create mesh to map from
  mesh::PtrMesh inMesh(new mesh::Mesh("InMesh", dimensions, testing::nextMeshID()));
  mesh::PtrData inData   = inMesh->createData("InData", 1, 0_dataID);
  int           inDataID = inData->getID();
  inMesh->createVertex(Vector3d(0.0, 3.0, 0.0));
  inMesh->createVertex(Vector3d(1.0, 3.0, 0.0));
  inMesh->createVertex(Vector3d(0.0, 3.0, 1.0));
  inMesh->createVertex(Vector3d(1.0, 3.0, 1.0));
  inMesh->allocateDataValues();
  addGlobalIndex(inMesh);

  auto &values = inData->values();
  values << 1.0, 2.0, 3.0, 4.0;

  // Create mesh to map to
  mesh::PtrMesh outMesh(new mesh::Mesh("OutMesh", dimensions, testing::nextMeshID()));
  mesh::PtrData outData   = outMesh->createData("OutData", 1, 1_dataID);
  int           outDataID = outData->getID();
  outMesh->createVertex(Vector3d(0.0, 2.9, 0.0));
  outMesh->createVertex(Vector3d(0.8, 2.9, 0.1));
  outMesh->createVertex(Vector3d(0.1, 2.9, 0.9));
  outMesh->createVertex(Vector3d(1.1, 2.9, 1.1));
  outMesh->allocateDataValues();
  addGlobalIndex(outMesh);

  // Setup mapping with mapping coordinates and geometry used
  mapping.setMeshes(inMesh, outMesh);
  BOOST_TEST(mapping.hasComputedMapping() == false);

  mapping.computeMapping();
  mapping.map(inDataID, outDataID);
  BOOST_TEST(mapping.hasComputedMapping() == true);

  BOOST_TEST(outData->values()(0) == 1.0);
  BOOST_TEST(outData->values()(1) == 2.0);
  BOOST_TEST(outData->values()(2) == 2.9);
  BOOST_TEST(outData->values()(3) == 4.3);
}

BOOST_AUTO_TEST_CASE(SolutionCaching)
{
  PRECICE_TEST(1_rank, Require::PETSc);
  using Eigen::Vector2d;
  int dimensions = 2;

  bool xDead = false, yDead = true, zDead = false;

  ThinPlateSplines                           fct;
  PetRadialBasisFctMapping<ThinPlateSplines> mapping(Mapping::CONSISTENT, dimensions, fct,
                                                     xDead, yDead, zDead);

  // Create mesh to map from
  mesh::PtrMesh inMesh(new mesh::Mesh("InMesh", dimensions, testing::nextMeshID()));
  mesh::PtrData inData   = inMesh->createData("InData", 1, 0_dataID);
  int           inDataID = inData->getID();
  inMesh->createVertex(Vector2d(0.0, 1.0));
  inMesh->createVertex(Vector2d(1.0, 1.0));
  inMesh->createVertex(Vector2d(2.0, 1.0));
  inMesh->createVertex(Vector2d(3.0, 1.0));
  inMesh->allocateDataValues();
  addGlobalIndex(inMesh);

  inData->values() << 1.0, 2.0, 2.0, 1.0;

  // Create mesh to map to
  mesh::PtrMesh outMesh(new mesh::Mesh("OutMesh", dimensions, testing::nextMeshID()));
  mesh::PtrData outData   = outMesh->createData("OutData", 1, 1_dataID);
  int           outDataID = outData->getID();
  outMesh->createVertex(Vector2d(0, 3));
  outMesh->allocateDataValues();
  addGlobalIndex(outMesh);

  // Setup mapping with mapping coordinates and geometry used
  mapping.setMeshes(inMesh, outMesh);
  BOOST_TEST(mapping.hasComputedMapping() == false);

  mapping.computeMapping();
  BOOST_TEST(mapping.previousSolution.empty());
  mapping.map(inDataID, outDataID);
  BOOST_TEST(mapping.hasComputedMapping() == true);
  BOOST_TEST(outData->values()(0) == 1.0);

  PetscInt its;
  KSPGetIterationNumber(mapping._solver, &its);
  BOOST_TEST(its == 2);
  BOOST_TEST(mapping.previousSolution.size() == 1);
  mapping.map(inDataID, outDataID);
  KSPGetIterationNumber(mapping._solver, &its);
  BOOST_TEST(its == 0);
}

BOOST_AUTO_TEST_CASE(ConsistentPolynomialSwitch,
                     *boost::unit_test::tolerance(1e-6))
{
  PRECICE_TEST(1_rank, Require::PETSc);
  using Eigen::Vector2d;
  int dimensions = 2;

  bool xDead = false, yDead = false, zDead = false;

  Gaussian fct(1); // supportRadius = 4.55

  // Create mesh to map from
  mesh::PtrMesh inMesh(new mesh::Mesh("InMesh", dimensions, testing::nextMeshID()));
  mesh::PtrData inData   = inMesh->createData("InData", 1, 0_dataID);
  int           inDataID = inData->getID();
  inMesh->createVertex(Vector2d(1, 1));
  inMesh->createVertex(Vector2d(1, 0));
  inMesh->createVertex(Vector2d(0, 0));
  inMesh->createVertex(Vector2d(0, 1));
  inMesh->allocateDataValues();
  addGlobalIndex(inMesh);
  inData->values() << 1, 1, 1, 1;

  // Create mesh to map to
  mesh::PtrMesh outMesh(new mesh::Mesh("OutMesh", dimensions, testing::nextMeshID()));
  mesh::PtrData outData   = outMesh->createData("OutData", 1, 1_dataID);
  int           outDataID = outData->getID();
  outMesh->createVertex(Vector2d(3, 3)); // Point is outside the inMesh

  outMesh->allocateDataValues();
  addGlobalIndex(outMesh);

  // Test deactivated polynomial
  PetRadialBasisFctMapping<Gaussian> mappingOff(Mapping::CONSISTENT, dimensions, fct,
                                                xDead, yDead, zDead,
                                                1e-9, Polynomial::OFF);
  mappingOff.setMeshes(inMesh, outMesh);
  mappingOff.computeMapping();
  mappingOff.map(inDataID, outDataID);

  BOOST_TEST(outData->values()(0) <= 0.01); // Mapping to almost 0 since almost no basis function at (3,3) and no polynomial

  // Test integrated polynomial
  PetRadialBasisFctMapping<Gaussian> mappingOn(Mapping::CONSISTENT, dimensions, fct,
                                               xDead, yDead, zDead,
                                               1e-9, Polynomial::ON);

  mappingOn.setMeshes(inMesh, outMesh);
  mappingOn.computeMapping();
  mappingOn.map(inDataID, outDataID);

  BOOST_TEST(outData->values()(0) == 1.0); // Mapping to 1 since there is the polynomial

  // Test separated polynomial
  PetRadialBasisFctMapping<Gaussian> mappingSep(Mapping::CONSISTENT, dimensions, fct,
                                                xDead, yDead, zDead,
                                                1e-9, Polynomial::SEPARATE);

  mappingSep.setMeshes(inMesh, outMesh);
  mappingSep.computeMapping();
  mappingSep.map(inDataID, outDataID);

  BOOST_TEST(outData->values()(0) == 1.0); // Mapping to 1 since there is the polynomial
}

BOOST_AUTO_TEST_CASE(ConservativePolynomialSwitch,
                     *boost::unit_test::tolerance(1e-6))
{
  PRECICE_TEST(1_rank, Require::PETSc);
  using Eigen::Vector2d;
  int dimensions = 2;

  bool xDead = false, yDead = false, zDead = false;

  Gaussian fct(1); // supportRadius = 4.55

  // Create mesh to map from
  mesh::PtrMesh inMesh(new mesh::Mesh("InMesh", dimensions, testing::nextMeshID()));
  mesh::PtrData inData   = inMesh->createData("InData", 1, 0_dataID);
  int           inDataID = inData->getID();
  inMesh->createVertex(Vector2d(0, 0));
  inMesh->createVertex(Vector2d(1, 0));
  inMesh->createVertex(Vector2d(1, 1));
  inMesh->createVertex(Vector2d(0, 1));
  inMesh->allocateDataValues();
  addGlobalIndex(inMesh);
  inData->values() << 1, 1, 1, 1;

  // Create mesh to map to
  mesh::PtrMesh outMesh(new mesh::Mesh("OutMesh", dimensions, testing::nextMeshID()));
  mesh::PtrData outData   = outMesh->createData("OutData", 1, 1_dataID);
  int           outDataID = outData->getID();
  outMesh->createVertex(Vector2d(0.4, 0));
  outMesh->createVertex(Vector2d(6, 6));
  outMesh->createVertex(Vector2d(7, 7));

  outMesh->allocateDataValues();
  addGlobalIndex(outMesh);

  // Test deactivated polynomial
  PetRadialBasisFctMapping<Gaussian> mappingOff(Mapping::CONSERVATIVE, dimensions, fct,
                                                xDead, yDead, zDead,
                                                1e-9, Polynomial::OFF);
  mappingOff.setMeshes(inMesh, outMesh);
  mappingOff.computeMapping();
  mappingOff.map(inDataID, outDataID);

  BOOST_TEST(outData->values()(0) == 2.119967); // Conservativness is not retained, because no polynomial
  BOOST_TEST(outData->values()(1) == 0.0);      // Mapping to 0 since no basis function at (5,5) and no polynomial
  BOOST_TEST(outData->values()(2) == 0.0);      // Mapping to 0 since no basis function at (5,5) and no polynomial

  // Test integrated polynomial
  PetRadialBasisFctMapping<Gaussian> mappingOn(Mapping::CONSERVATIVE, dimensions, fct,
                                               xDead, yDead, zDead,
                                               1e-9, Polynomial::ON);

  mappingOn.setMeshes(inMesh, outMesh);
  mappingOn.computeMapping();
  mappingOn.map(inDataID, outDataID);

  BOOST_TEST(outData->values()(0) == 0);
  BOOST_TEST(outData->values()(1) == 26.0);
  BOOST_TEST(outData->values()(2) == -22.0);

  // Test separated polynomial
  PetRadialBasisFctMapping<Gaussian> mappingSep(Mapping::CONSERVATIVE, dimensions, fct,
                                                xDead, yDead, zDead,
                                                1e-9, Polynomial::SEPARATE);

  mappingSep.setMeshes(inMesh, outMesh);
  mappingSep.computeMapping();
  mappingSep.map(inDataID, outDataID);

  BOOST_TEST(outData->values()(0) == 0);
  BOOST_TEST(outData->values()(1) == 26.0);
  BOOST_TEST(outData->values()(2) == -22.0);
}

BOOST_AUTO_TEST_CASE(NoMapping)
{
  PRECICE_TEST(1_rank, Require::PETSc);
  /*
   * RATIONALE: Correctly destroying PETSc objects in OOP context can be a bit
   * tricky. We test if an RBF object can be destroyed right after creation
   * and if only computeMapping (not map) is called.
   */

  ThinPlateSplines fct;

  // Call neither computeMapping nor map
  {
    PetRadialBasisFctMapping<ThinPlateSplines> mapping1(Mapping::CONSISTENT, 3, fct,
                                                        false, false, false);
  }

  {
    // Call only computeMapping
    mesh::PtrMesh inMesh(new mesh::Mesh("InMesh", 2, testing::nextMeshID()));
    mesh::PtrData inData = inMesh->createData("InData", 1, 0_dataID);
    inMesh->createVertex(Eigen::Vector2d(0, 0));
    inMesh->allocateDataValues();
    addGlobalIndex(inMesh);

    mesh::PtrMesh outMesh(new mesh::Mesh("OutMesh", 2, testing::nextMeshID()));
    mesh::PtrData outData = outMesh->createData("OutData", 1, 1_dataID);
    outMesh->createVertex(Eigen::Vector2d(0, 0));
    outMesh->allocateDataValues();
    addGlobalIndex(outMesh);

    PetRadialBasisFctMapping<ThinPlateSplines> mapping2(Mapping::CONSISTENT, 2, fct,
                                                        false, false, false);

    mapping2.setMeshes(inMesh, outMesh);
    mapping2.computeMapping();
  }
}

BOOST_AUTO_TEST_CASE(TestNonHomongenousGlobalIndex)
{
  PRECICE_TEST(1_rank, Require::PETSc);
  using Eigen::Vector2d;
  int dimensions = 2;

  bool xDead = false, yDead = false, zDead = false;

  Gaussian fct(1); // supportRadius = 4.55

  // Create mesh to map from
  mesh::PtrMesh inMesh(new mesh::Mesh("InMesh", dimensions, testing::nextMeshID()));
  mesh::PtrData inData   = inMesh->createData("InData", 1, 0_dataID);
  int           inDataID = inData->getID();
  inMesh->createVertex(Vector2d(1, 1)).setGlobalIndex(2);
  inMesh->createVertex(Vector2d(1, 0)).setGlobalIndex(3);
  inMesh->createVertex(Vector2d(0, 0)).setGlobalIndex(6);
  inMesh->createVertex(Vector2d(0, 1)).setGlobalIndex(5);
  inMesh->allocateDataValues();

  inData->values() << 1, 1, 1, 1;

  // Create mesh to map to
  mesh::PtrMesh outMesh(new mesh::Mesh("OutMesh", dimensions, testing::nextMeshID()));
  mesh::PtrData outData   = outMesh->createData("OutData", 1, 1_dataID);
  int           outDataID = outData->getID();
  outMesh->createVertex(Vector2d(0.5, 0.5));

  outMesh->allocateDataValues();
  addGlobalIndex(outMesh);

  PetRadialBasisFctMapping<Gaussian> mapping1(Mapping::CONSISTENT, dimensions, fct,
                                              xDead, yDead, zDead);
  mapping1.setMeshes(inMesh, outMesh);
  mapping1.computeMapping();
  mapping1.map(inDataID, outDataID);

  BOOST_TEST(outData->values()(0) == 1);

  PetRadialBasisFctMapping<Gaussian> mapping2(Mapping::CONSERVATIVE, dimensions, fct,
                                              xDead, yDead, zDead);
  inData->values() << 0, 0, 0, 0; // reset
  outData->values() << 4;         // used as inData here
  mapping2.setMeshes(outMesh, inMesh);
  mapping2.computeMapping();
  mapping2.map(outDataID, inDataID);

  BOOST_TEST(inData->values()(0) == 1.0);
  BOOST_TEST(inData->values()(1) == 1.0);
  BOOST_TEST(inData->values()(2) == 1.0);
  BOOST_TEST(inData->values()(3) == 1.0);
}

BOOST_AUTO_TEST_SUITE_END() // Serial

BOOST_AUTO_TEST_SUITE_END() // PetRadialBasisFunctionMapping
BOOST_AUTO_TEST_SUITE_END()

#endif<|MERGE_RESOLUTION|>--- conflicted
+++ resolved
@@ -168,11 +168,7 @@
 /// Test with a homogeneous distribution of mesh among ranks
 BOOST_AUTO_TEST_CASE(DistributedConsistent2DV1)
 {
-<<<<<<< HEAD
-  PRECICE_TEST(""_on(4_ranks).setupIntraComms(), Require::PETSc);
-=======
   PRECICE_TEST(""_on(4_ranks).setupIntraComm(), Require::PETSc);
->>>>>>> a6f2fd91
   Gaussian                           fct(5.0);
   PetRadialBasisFctMapping<Gaussian> mapping(Mapping::CONSISTENT, 2, fct, false, false, false);
 
@@ -208,11 +204,7 @@
 
 BOOST_AUTO_TEST_CASE(DistributedConsistent2DV1Vector)
 {
-<<<<<<< HEAD
-  PRECICE_TEST(""_on(4_ranks).setupIntraComms(), Require::PETSc);
-=======
   PRECICE_TEST(""_on(4_ranks).setupIntraComm(), Require::PETSc);
->>>>>>> a6f2fd91
   Gaussian                           fct(5.0);
   PetRadialBasisFctMapping<Gaussian> mapping(Mapping::CONSISTENT, 2, fct, false, false, false);
 
@@ -249,11 +241,7 @@
 /// Using a more heterogeneous distributon of vertices and owner
 BOOST_AUTO_TEST_CASE(DistributedConsistent2DV2)
 {
-<<<<<<< HEAD
-  PRECICE_TEST(""_on(4_ranks).setupIntraComms(), Require::PETSc);
-=======
   PRECICE_TEST(""_on(4_ranks).setupIntraComm(), Require::PETSc);
->>>>>>> a6f2fd91
   Gaussian                           fct(5.0);
   PetRadialBasisFctMapping<Gaussian> mapping(Mapping::CONSISTENT, 2, fct, false, false, false);
 
@@ -291,11 +279,7 @@
 /// Test with a very heterogeneous distributed and non-continuous ownership
 BOOST_AUTO_TEST_CASE(DistributedConsistent2DV3)
 {
-<<<<<<< HEAD
-  PRECICE_TEST(""_on(4_ranks).setupIntraComms(), Require::PETSc);
-=======
   PRECICE_TEST(""_on(4_ranks).setupIntraComm(), Require::PETSc);
->>>>>>> a6f2fd91
   Gaussian                           fct(5.0);
   PetRadialBasisFctMapping<Gaussian> mapping(Mapping::CONSISTENT, 2, fct, false, false, false);
 
@@ -351,11 +335,7 @@
 /// Test with a very heterogeneous distributed and non-continuous ownership
 BOOST_AUTO_TEST_CASE(DistributedConsistent2DV3Vector)
 {
-<<<<<<< HEAD
-  PRECICE_TEST(""_on(4_ranks).setupIntraComms(), Require::PETSc);
-=======
   PRECICE_TEST(""_on(4_ranks).setupIntraComm(), Require::PETSc);
->>>>>>> a6f2fd91
   Gaussian                           fct(5.0);
   PetRadialBasisFctMapping<Gaussian> mapping(Mapping::CONSISTENT, 2, fct, false, false, false);
 
@@ -411,11 +391,7 @@
 /// Some ranks are empty, does not converge
 BOOST_AUTO_TEST_CASE(DistributedConsistent2DV4)
 {
-<<<<<<< HEAD
-  PRECICE_TEST(""_on(4_ranks).setupIntraComms(), Require::PETSc);
-=======
   PRECICE_TEST(""_on(4_ranks).setupIntraComm(), Require::PETSc);
->>>>>>> a6f2fd91
   ThinPlateSplines                           fct;
   PetRadialBasisFctMapping<ThinPlateSplines> mapping(Mapping::CONSISTENT, 2, fct, false, false, false);
 
@@ -470,11 +446,7 @@
 // same as 2DV4, but all ranks have vertices
 BOOST_AUTO_TEST_CASE(DistributedConsistent2DV5)
 {
-<<<<<<< HEAD
-  PRECICE_TEST(""_on(4_ranks).setupIntraComms(), Require::PETSc);
-=======
   PRECICE_TEST(""_on(4_ranks).setupIntraComm(), Require::PETSc);
->>>>>>> a6f2fd91
   ThinPlateSplines                           fct;
   PetRadialBasisFctMapping<ThinPlateSplines> mapping(Mapping::CONSISTENT, 2, fct, false, false, false);
 
@@ -543,11 +515,7 @@
 BOOST_AUTO_TEST_CASE(DistributedConsistent2DV6,
                      *boost::unit_test::tolerance(1e-7))
 {
-<<<<<<< HEAD
-  PRECICE_TEST(""_on(4_ranks).setupIntraComms(), Require::PETSc);
-=======
   PRECICE_TEST(""_on(4_ranks).setupIntraComm(), Require::PETSc);
->>>>>>> a6f2fd91
   ThinPlateSplines                           fct;
   PetRadialBasisFctMapping<ThinPlateSplines> mapping(Mapping::CONSISTENT, 2, fct, false, false, false);
 
@@ -602,11 +570,7 @@
 /// Test with a homogeneous distribution of mesh among ranks
 BOOST_AUTO_TEST_CASE(DistributedConservative2DV1)
 {
-<<<<<<< HEAD
-  PRECICE_TEST(""_on(4_ranks).setupIntraComms(), Require::PETSc);
-=======
   PRECICE_TEST(""_on(4_ranks).setupIntraComm(), Require::PETSc);
->>>>>>> a6f2fd91
   Gaussian                           fct(5.0);
   PetRadialBasisFctMapping<Gaussian> mapping(Mapping::CONSERVATIVE, 2, fct, false, false, false);
 
@@ -669,11 +633,7 @@
 /// Test with a homogeneous distribution of mesh among ranks
 BOOST_AUTO_TEST_CASE(DistributedConservative2DV1Vector)
 {
-<<<<<<< HEAD
-  PRECICE_TEST(""_on(4_ranks).setupIntraComms(), Require::PETSc);
-=======
   PRECICE_TEST(""_on(4_ranks).setupIntraComm(), Require::PETSc);
->>>>>>> a6f2fd91
   Gaussian                           fct(5.0);
   PetRadialBasisFctMapping<Gaussian> mapping(Mapping::CONSERVATIVE, 2, fct, false, false, false);
 
@@ -736,11 +696,7 @@
 /// Using a more heterogeneous distribution of vertices and owner
 BOOST_AUTO_TEST_CASE(DistributedConservative2DV2)
 {
-<<<<<<< HEAD
-  PRECICE_TEST(""_on(4_ranks).setupIntraComms(), Require::PETSc)
-=======
   PRECICE_TEST(""_on(4_ranks).setupIntraComm(), Require::PETSc)
->>>>>>> a6f2fd91
   Gaussian                           fct(5.0);
   PetRadialBasisFctMapping<Gaussian> mapping(Mapping::CONSERVATIVE, 2, fct, false, false, false);
 
@@ -805,11 +761,7 @@
 /// Using meshes of different sizes, inMesh is smaller then outMesh
 BOOST_AUTO_TEST_CASE(DistributedConservative2DV3)
 {
-<<<<<<< HEAD
-  PRECICE_TEST(""_on(4_ranks).setupIntraComms(), Require::PETSc);
-=======
   PRECICE_TEST(""_on(4_ranks).setupIntraComm(), Require::PETSc);
->>>>>>> a6f2fd91
   Gaussian                           fct(2.0);
   PetRadialBasisFctMapping<Gaussian> mapping(Mapping::CONSERVATIVE, 2, fct, false, false, false);
 
@@ -874,11 +826,7 @@
 BOOST_AUTO_TEST_CASE(DistributedConservative2DV4,
                      *boost::unit_test::tolerance(1e-6))
 {
-<<<<<<< HEAD
-  PRECICE_TEST(""_on(4_ranks).setupIntraComms(), Require::PETSc);
-=======
   PRECICE_TEST(""_on(4_ranks).setupIntraComm(), Require::PETSc);
->>>>>>> a6f2fd91
   Gaussian                           fct(4.0);
   PetRadialBasisFctMapping<Gaussian> mapping(Mapping::CONSERVATIVE, 2, fct, false, false, false);
 
@@ -938,11 +886,7 @@
 /// Tests a non-contigous owner distributed at the outMesh
 BOOST_AUTO_TEST_CASE(testDistributedConservative2DV5)
 {
-<<<<<<< HEAD
-  PRECICE_TEST(""_on(4_ranks).setupIntraComms(), Require::PETSc);
-=======
   PRECICE_TEST(""_on(4_ranks).setupIntraComm(), Require::PETSc);
->>>>>>> a6f2fd91
   Gaussian                           fct(5.0);
   PetRadialBasisFctMapping<Gaussian> mapping(Mapping::CONSERVATIVE, 2, fct, false, false, false);
 
@@ -1005,11 +949,7 @@
 /// Tests a non-contigous owner distributed at the outMesh
 BOOST_AUTO_TEST_CASE(testDistributedConservative2DV5Vector)
 {
-<<<<<<< HEAD
-  PRECICE_TEST(""_on(4_ranks).setupIntraComms(), Require::PETSc);
-=======
   PRECICE_TEST(""_on(4_ranks).setupIntraComm(), Require::PETSc);
->>>>>>> a6f2fd91
   Gaussian                           fct(5.0);
   PetRadialBasisFctMapping<Gaussian> mapping(Mapping::CONSERVATIVE, 2, fct, false, false, false);
 
@@ -1137,11 +1077,7 @@
 
 BOOST_AUTO_TEST_CASE(TaggingConsistent)
 {
-<<<<<<< HEAD
-  PRECICE_TEST(""_on(4_ranks).setupIntraComms(), Require::PETSc)
-=======
   PRECICE_TEST(""_on(4_ranks).setupIntraComm(), Require::PETSc)
->>>>>>> a6f2fd91
   //    *
   //    + <-- owned
   //* * x * *
@@ -1171,11 +1107,7 @@
 
 BOOST_AUTO_TEST_CASE(TaggingConservative)
 {
-<<<<<<< HEAD
-  PRECICE_TEST(""_on(4_ranks).setupIntraComms(), Require::PETSc)
-=======
   PRECICE_TEST(""_on(4_ranks).setupIntraComm(), Require::PETSc)
->>>>>>> a6f2fd91
   //    *
   //    + <-- owned
   //* * x * *
