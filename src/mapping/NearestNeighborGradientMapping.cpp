
#include "NearestNeighborGradientMapping.hpp"

#include <Eigen/Core>
#include <boost/container/flat_set.hpp>
#include <functional>
#include <iostream>
#include "logging/LogMacros.hpp"
#include "utils/EigenHelperFunctions.hpp"
#include "utils/Event.hpp"
#include "utils/assertion.hpp"

namespace precice {
extern bool syncMode;

namespace mapping {

NearestNeighborGradientMapping::NearestNeighborGradientMapping(
    Constraint constraint,
    int        dimensions)
    : NearestNeighborBaseMapping(constraint, dimensions, true, "NearestNeighborGradientMapping", "nng")
{
  if (hasConstraint(SCALEDCONSISTENT)) {
    setInputRequirement(Mapping::MeshRequirement::FULL);
    setOutputRequirement(Mapping::MeshRequirement::FULL);
  } else {
    setInputRequirement(Mapping::MeshRequirement::GRADIENT);
    setOutputRequirement(Mapping::MeshRequirement::VERTEX);
  }
}

void NearestNeighborGradientMapping::map(
    int inputDataID,
    int outputDataID)
{
  // TODO: CHANGE TO DEBUG (BETTER DEBUG INFOS)
  PRECICE_TRACE(inputDataID, outputDataID);

  precice::utils::Event e("map." + MAPPING_NAME_SHORT + ".mapData.From" + input()->getName() + "To" + output()->getName(), precice::syncMode);

 const int valueDimensions = input()->data(inputDataID)->getDimensions(); // Data dimensions (for scalar = 1, for vectors > 1)

  const Eigen::VectorXd &inputValues  = input()->data(inputDataID)->values();
  Eigen::VectorXd &      outputValues = output()->data(outputDataID)->values();

  /// Check if input has gradient data, else send Error
  /// TODO: NN WAS REQUESTED AND HOW TO FIX THIS
  //TODO: INPUT SHOULD BE EMPTY OR NOT ? DIVIDE THE TWO CHECKS !!
  // TODO: MAYBE USE A PRECICE_CHECK ?
  if (!input()->vertices().empty() && !input()->data(inputDataID)->hasGradient()) {
    PRECICE_ERROR("Mesh \"{}\" does not contain gradient data. ",
                  input()->getName());
  }

  const Eigen::MatrixXd &gradientValues = input()->data(inputDataID)->gradientValues();

<<<<<<< HEAD
  //assign(outputValues) = 0.0;

  //TODO: REMOVE THIS ASSERT ?
  PRECICE_ASSERT(valueDimensions == output()->data(outputDataID)->getDimensions(),
                 valueDimensions, output()->data(outputDataID)->getDimensions())
  PRECICE_ASSERT(inputValues.size() / valueDimensions == (int) input()->vertices().size(),
=======
  PRECICE_ASSERT(valueDimensions == output()->data(outputDataID)->getDimensions(),
                 valueDimensions, output()->data(outputDataID)->getDimensions());
  PRECICE_ASSERT(inputValues.size() / valueDimensions == static_cast<int>(input()->vertices().size()),
>>>>>>> 0c080139
                 inputValues.size(), valueDimensions, input()->vertices().size());
  PRECICE_ASSERT(outputValues.size() / valueDimensions == static_cast<int>(output()->vertices().size()),
                 outputValues.size(), valueDimensions, output()->vertices().size());

  if (hasConstraint(CONSERVATIVE)) {
    PRECICE_DEBUG("Map conservative");
    const size_t inSize = input()->vertices().size();

    for (size_t i = 0; i < inSize; i++) {
      const int outputIndex = _vertexIndices[i] * valueDimensions;

      for (int dim = 0; dim < valueDimensions; dim++) {

<<<<<<< HEAD
        int mapOutputIndex = outputIndex + dim;
        int mapInputIndex  = (i * valueDimensions) + dim;
=======
       const int mapOutputIndex = outputIndex + dim;
       const int mapInputIndex = (i * valueDimensions) + dim;
>>>>>>> 0c080139

        outputValues(mapOutputIndex) += inputValues(mapInputIndex) + _distancesMatched[i].transpose() * gradientValues.col(mapInputIndex);
      }
    }
  } else {
    PRECICE_DEBUG((hasConstraint(CONSISTENT) ? "Map consistent" : "Map scaled-consistent"));
    size_t const outSize = output()->vertices().size();

    for (size_t i = 0; i < outSize; i++) {
      int inputIndex = _vertexIndices[i] * valueDimensions;

      for (int dim = 0; dim < valueDimensions; dim++) {

<<<<<<< HEAD
        int mapOutputIndex = (i * valueDimensions) + dim;
        int mapInputIndex  = inputIndex + dim;
=======
       const int mapOutputIndex = (i * valueDimensions) + dim;
       const int mapInputIndex =  inputIndex + dim;
>>>>>>> 0c080139

        outputValues(mapOutputIndex) = inputValues(mapInputIndex) + _distancesMatched[i].transpose() * gradientValues.col(mapInputIndex);
      }
    }
    if (hasConstraint(SCALEDCONSISTENT)) {
      scaleConsistentMapping(inputDataID, outputDataID);
    }

    PRECICE_DEBUG("Mapped values (with gradient) = {}", utils::previewRange(3, outputValues));
  }
}

} // namespace mapping
} // namespace precice<|MERGE_RESOLUTION|>--- conflicted
+++ resolved
@@ -1,14 +1,14 @@
 
 #include "NearestNeighborGradientMapping.hpp"
 
+#include <iostream>
 #include <Eigen/Core>
 #include <boost/container/flat_set.hpp>
 #include <functional>
-#include <iostream>
 #include "logging/LogMacros.hpp"
-#include "utils/EigenHelperFunctions.hpp"
 #include "utils/Event.hpp"
 #include "utils/assertion.hpp"
+#include "utils/EigenHelperFunctions.hpp"
 
 namespace precice {
 extern bool syncMode;
@@ -18,7 +18,7 @@
 NearestNeighborGradientMapping::NearestNeighborGradientMapping(
     Constraint constraint,
     int        dimensions)
-    : NearestNeighborBaseMapping(constraint, dimensions, true, "NearestNeighborGradientMapping", "nng")
+    : NearestNeighborBaseMapping(constraint, dimensions, true,"NearestNeighborGradientMapping", "nng" )
 {
   if (hasConstraint(SCALEDCONSISTENT)) {
     setInputRequirement(Mapping::MeshRequirement::FULL);
@@ -33,7 +33,6 @@
     int inputDataID,
     int outputDataID)
 {
-  // TODO: CHANGE TO DEBUG (BETTER DEBUG INFOS)
   PRECICE_TRACE(inputDataID, outputDataID);
 
   precice::utils::Event e("map." + MAPPING_NAME_SHORT + ".mapData.From" + input()->getName() + "To" + output()->getName(), precice::syncMode);
@@ -44,50 +43,35 @@
   Eigen::VectorXd &      outputValues = output()->data(outputDataID)->values();
 
   /// Check if input has gradient data, else send Error
-  /// TODO: NN WAS REQUESTED AND HOW TO FIX THIS
-  //TODO: INPUT SHOULD BE EMPTY OR NOT ? DIVIDE THE TWO CHECKS !!
-  // TODO: MAYBE USE A PRECICE_CHECK ?
-  if (!input()->vertices().empty() && !input()->data(inputDataID)->hasGradient()) {
+  if (!input()->vertices().empty() && !input()->data(inputDataID)->hasGradient()){
     PRECICE_ERROR("Mesh \"{}\" does not contain gradient data. ",
                   input()->getName());
   }
 
   const Eigen::MatrixXd &gradientValues = input()->data(inputDataID)->gradientValues();
 
-<<<<<<< HEAD
-  //assign(outputValues) = 0.0;
-
-  //TODO: REMOVE THIS ASSERT ?
-  PRECICE_ASSERT(valueDimensions == output()->data(outputDataID)->getDimensions(),
-                 valueDimensions, output()->data(outputDataID)->getDimensions())
-  PRECICE_ASSERT(inputValues.size() / valueDimensions == (int) input()->vertices().size(),
-=======
   PRECICE_ASSERT(valueDimensions == output()->data(outputDataID)->getDimensions(),
                  valueDimensions, output()->data(outputDataID)->getDimensions());
   PRECICE_ASSERT(inputValues.size() / valueDimensions == static_cast<int>(input()->vertices().size()),
->>>>>>> 0c080139
                  inputValues.size(), valueDimensions, input()->vertices().size());
   PRECICE_ASSERT(outputValues.size() / valueDimensions == static_cast<int>(output()->vertices().size()),
                  outputValues.size(), valueDimensions, output()->vertices().size());
 
+
   if (hasConstraint(CONSERVATIVE)) {
     PRECICE_DEBUG("Map conservative");
-    const size_t inSize = input()->vertices().size();
+    size_t const inSize = input()->vertices().size();
 
     for (size_t i = 0; i < inSize; i++) {
-      const int outputIndex = _vertexIndices[i] * valueDimensions;
+      int const outputIndex = _vertexIndices[i] * valueDimensions;
 
       for (int dim = 0; dim < valueDimensions; dim++) {
 
-<<<<<<< HEAD
-        int mapOutputIndex = outputIndex + dim;
-        int mapInputIndex  = (i * valueDimensions) + dim;
-=======
        const int mapOutputIndex = outputIndex + dim;
        const int mapInputIndex = (i * valueDimensions) + dim;
->>>>>>> 0c080139
 
         outputValues(mapOutputIndex) += inputValues(mapInputIndex) + _distancesMatched[i].transpose() * gradientValues.col(mapInputIndex);
+
       }
     }
   } else {
@@ -99,13 +83,8 @@
 
       for (int dim = 0; dim < valueDimensions; dim++) {
 
-<<<<<<< HEAD
-        int mapOutputIndex = (i * valueDimensions) + dim;
-        int mapInputIndex  = inputIndex + dim;
-=======
        const int mapOutputIndex = (i * valueDimensions) + dim;
        const int mapInputIndex =  inputIndex + dim;
->>>>>>> 0c080139
 
         outputValues(mapOutputIndex) = inputValues(mapInputIndex) + _distancesMatched[i].transpose() * gradientValues.col(mapInputIndex);
       }
