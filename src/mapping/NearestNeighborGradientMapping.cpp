
#include "NearestNeighborGradientMapping.hpp"

#include <Eigen/Core>
#include <boost/container/flat_set.hpp>
#include <functional>
#include <iostream>
#include "logging/LogMacros.hpp"
#include "utils/EigenHelperFunctions.hpp"
#include "utils/Event.hpp"
#include "utils/assertion.hpp"

namespace precice {
extern bool syncMode;

namespace mapping {

NearestNeighborGradientMapping::NearestNeighborGradientMapping(
    Constraint constraint,
    int        dimensions)
    : NearestNeighborBaseMapping(constraint, dimensions, true, "NearestNeighborGradientMapping", "nng")
{
<<<<<<< HEAD
  PRECICE_CHECK(!hasConstraint(CONSERVATIVE), "Nearest Neighbor Gradient is not defined for conservative mapping");
=======
  PRECICE_CHECK(!hasConstraint(CONSERVATIVE), "Nearest-neighbor-gradient mapping is not implemented using a \"conservative\" constraint. Please select constraint=\" consistent\" or a different mapping method.");

  if (hasConstraint(SCALEDCONSISTENT)) {
    PRECICE_WARN("The scaled-consistent mapping hasn't been specifically tested with nearest-neighbor-gradient. Please avoid using it or choose another mapping method. ");
  }
>>>>>>> 354851ed

  if (hasConstraint(SCALEDCONSISTENT)) {
    setInputRequirement(Mapping::MeshRequirement::FULL);
    setOutputRequirement(Mapping::MeshRequirement::FULL);
  } else {
    setInputRequirement(Mapping::MeshRequirement::VERTEX);
    setOutputRequirement(Mapping::MeshRequirement::VERTEX);
  }
}

void NearestNeighborGradientMapping::onMappingComputed(mesh::PtrMesh origins, mesh::PtrMesh searchSpace)
{

  // Initialize the offsets list
  _offsetsMatched.resize(_vertexIndices.size());

  // Calculate offsets
  for (size_t i = 0; i < _vertexIndices.size(); ++i) {

    const auto &matchedVertexCoords = searchSpace.get()->vertices()[_vertexIndices[i]].getCoords();
    const auto &sourceVertexCoords  = origins->vertices()[i].getCoords();

    // We calculate the distances uniformly for consistent mapping constraint as the difference (output - input)
<<<<<<< HEAD
=======
    // For consistent mapping: the source is the output vertex and the matched vertex is the input since we iterate over all outputs
    // and assign each exactly one vertex form the search space, which are our origins vertices.
>>>>>>> 354851ed
    _offsetsMatched[i] = sourceVertexCoords - matchedVertexCoords;
  }
};

void NearestNeighborGradientMapping::map(
    int inputDataID,
    int outputDataID)
{
  PRECICE_TRACE(inputDataID, outputDataID);

  precice::utils::Event e("map." + mappingNameShort + ".mapData.From" + input()->getName() + "To" + output()->getName(), precice::syncMode);

  const int valueDimensions = input()->data(inputDataID)->getDimensions(); // Data dimensions (for scalar = 1, for vectors > 1)

  const Eigen::VectorXd &inputValues  = input()->data(inputDataID)->values();
  Eigen::VectorXd &      outputValues = output()->data(outputDataID)->values();

  /// Check if input has gradient data, else send Error
  if (input()->vertices().empty()) {
    PRECICE_WARN("The mesh doesn't contain any vertices.");
  }

  PRECICE_CHECK(input()->data(inputDataID)->hasGradient(), "Mesh \"{}\" does not contain gradient data. Using Nearest Neighbor Gradient requires gradient data for each vertices.",
                "Check if hasGradient flag in the Data object was successfully initialized.",
                input()->getName());

  const Eigen::MatrixXd &gradientValues = input()->data(inputDataID)->gradientValues();

  PRECICE_ASSERT(inputValues.size() / valueDimensions == static_cast<int>(input()->vertices().size()),
                 inputValues.size(), valueDimensions, input()->vertices().size());
  PRECICE_ASSERT(outputValues.size() / valueDimensions == static_cast<int>(output()->vertices().size()),
                 outputValues.size(), valueDimensions, output()->vertices().size());

  //Consistent mapping
  PRECICE_DEBUG((hasConstraint(CONSISTENT) ? "Map consistent" : "Map scaled-consistent"));
  size_t const outSize = output()->vertices().size();

  for (size_t i = 0; i < outSize; i++) {
    int inputIndex = _vertexIndices[i] * valueDimensions;

    for (int dim = 0; dim < valueDimensions; dim++) {

      const int mapOutputIndex = (i * valueDimensions) + dim;
      const int mapInputIndex  = inputIndex + dim;

      outputValues(mapOutputIndex) = inputValues(mapInputIndex) + _offsetsMatched[i].transpose() * gradientValues.col(mapInputIndex);
    }
  }

  if (hasConstraint(SCALEDCONSISTENT)) {
    scaleConsistentMapping(inputDataID, outputDataID);
  }

  PRECICE_DEBUG("Mapped values (with gradient) = {}", utils::previewRange(3, outputValues));
}

} // namespace mapping
} // namespace precice<|MERGE_RESOLUTION|>--- conflicted
+++ resolved
@@ -20,15 +20,11 @@
     int        dimensions)
     : NearestNeighborBaseMapping(constraint, dimensions, true, "NearestNeighborGradientMapping", "nng")
 {
-<<<<<<< HEAD
-  PRECICE_CHECK(!hasConstraint(CONSERVATIVE), "Nearest Neighbor Gradient is not defined for conservative mapping");
-=======
   PRECICE_CHECK(!hasConstraint(CONSERVATIVE), "Nearest-neighbor-gradient mapping is not implemented using a \"conservative\" constraint. Please select constraint=\" consistent\" or a different mapping method.");
 
   if (hasConstraint(SCALEDCONSISTENT)) {
     PRECICE_WARN("The scaled-consistent mapping hasn't been specifically tested with nearest-neighbor-gradient. Please avoid using it or choose another mapping method. ");
   }
->>>>>>> 354851ed
 
   if (hasConstraint(SCALEDCONSISTENT)) {
     setInputRequirement(Mapping::MeshRequirement::FULL);
@@ -52,11 +48,8 @@
     const auto &sourceVertexCoords  = origins->vertices()[i].getCoords();
 
     // We calculate the distances uniformly for consistent mapping constraint as the difference (output - input)
-<<<<<<< HEAD
-=======
     // For consistent mapping: the source is the output vertex and the matched vertex is the input since we iterate over all outputs
     // and assign each exactly one vertex form the search space, which are our origins vertices.
->>>>>>> 354851ed
     _offsetsMatched[i] = sourceVertexCoords - matchedVertexCoords;
   }
 };
