--- conflicted
+++ resolved
@@ -342,25 +342,11 @@
         colIdx[colNum] = vj.getGlobalIndex() + polyparams; // column of entry is the globalIndex
         colNum++;
       }
-<<<<<<< HEAD
-      #ifdef Asserts
-      if (coeff == std::numeric_limits<double>::infinity()) {
-        tpreciceError("computeMapping()", "C matrix element has value inf. "
-                     << "i = " << i
-                     << ", coords i = " << inVertex.getCoords() << ", coords j = "
-                     << vj.getCoords() << ", dist = "
-                     << distance << ", norm2 = " << norm2(distance) << ", rbf = "
-                     << coeff
-                     << ", rbf type = " << typeid(_basisFunction).name());
-      }
-      # endif
-=======
->>>>>>> 3b79e435
     }
 
     ierr = MatSetValuesLocal(_matrixC.matrix, 1, &row, colNum, colIdx, colVals, INSERT_VALUES); CHKERRV(ierr);
   }
-  preciceDebug("Finished filling Matrix C");
+  tpreciceDebug("Finished filling Matrix C");
   eFillC.stop();
   PetscLogEventEnd(logCLoop, 0, 0, 0, 0);
   // -- END FILL LOOP FOR MATRIX C --
@@ -376,15 +362,15 @@
   int ownerRangeBeginA = _matrixA.ownerRange().first;
   int ownerRangeEndA = _matrixA.ownerRange().second;
 
-  preciceDebug("owner Range A Begin = " << ownerRangeBeginA << ", End = " << ownerRangeEndA);
+  tpreciceDebug("owner Range A Begin = " << ownerRangeBeginA << ", End = " << ownerRangeEndA);
   int localDiagColBegin = _matrixA.ownerRangeColumn().first;
   int localDiagColEnd = _matrixA.ownerRangeColumn().first;
-  preciceDebug("Local Submatrix Rows = " << ownerRangeBeginA << " / " << ownerRangeEndA <<
+  tpreciceDebug("Local Submatrix Rows = " << ownerRangeBeginA << " / " << ownerRangeEndA <<
                ", Local Submatrix Cols = " << localDiagColBegin << " / " << localDiagColEnd);
   
   // -- BEGIN PREALLOC LOOP FOR MATRIX A --
   {
-    preciceDebug("Begin preallocation matrix A.");
+    tpreciceDebug("Begin preallocation matrix A.");
     int logPreallocALoop = 3;
     PetscLogEventRegister("Prealloc Matrix A", 0, &logPreallocALoop);
     PetscLogEventBegin(logPreallocALoop, 0, 0, 0, 0);
@@ -413,7 +399,7 @@
   }
   
   // -- BEGIN FILL LOOP FOR MATRIX A --
-  preciceDebug("Begin filling matrix A.");
+  tpreciceDebug("Begin filling matrix A.");
   int logALoop = 4;
   PetscLogEventRegister("Filling Matrix A", 0, &logALoop);
   PetscLogEventBegin(logALoop, 0, 0, 0, 0);
@@ -434,7 +420,7 @@
       if (not _deadAxis[dim]) {
         y = oVertex.getCoords()[dim];
         polyCol++;
-        // preciceDebug("Filling A with polyparams: polyRow = " << polyRow << ", polyCol = " << polyCol << " Preallocation = " << nnzA[polyRow]);
+        // tpreciceDebug("Filling A with polyparams: polyRow = " << polyRow << ", polyCol = " << polyCol << " Preallocation = " << nnzA[polyRow]);
         ierr = MatSetValuesLocal(_matrixA.matrix, 1, &polyRow, 1, &polyCol, &y, INSERT_VALUES); CHKERRV(ierr);
       }
     }
@@ -452,27 +438,11 @@
         colIdx[colNum] = inVertex.getGlobalIndex() + polyparams;
         colNum++;
       }
-<<<<<<< HEAD
-
-      #     ifdef Asserts
-      if (coeff == std::numeric_limits<double>::infinity()){
-        tpreciceError("computeMapping()", "A matrix element has value inf. "
-                     << "i = " << i << ", j = " << j
-                     << ", coords i = " << oVertex.getCoords() << ", coords j = "
-                     << inVertex.getCoords() << ", dist = "
-                     << distance << ", norm2 = " << norm2(distance) << ", rbf = "
-                     << coeff
-                     << ", rbf type = " << typeid(_basisFunction).name());
-      }
-      #     endif
-      j++;
-=======
->>>>>>> 3b79e435
     }
     // preciceDebug("Filling A: row = " << it << ", col count = " << colNum);
     ierr = MatSetValuesLocal(_matrixA.matrix, 1, &it, colNum, colIdx, colVals, INSERT_VALUES); CHKERRV(ierr);
   }
-  preciceDebug("Finished filling Matrix A");
+  tpreciceDebug("Finished filling Matrix A");
   eFillA.stop();
   PetscLogEventEnd(logALoop, 0, 0, 0, 0);
   // -- END FILL LOOP FOR MATRIX A --
@@ -495,10 +465,10 @@
 
   _hasComputedMapping = true;
 
-  preciceDebug("Number of mallocs for matrix C = " << _matrixC.getInfo(MAT_LOCAL).mallocs);
-  preciceDebug("Non-zeros allocated / used / unused for matrix C = " << _matrixC.getInfo(MAT_LOCAL).nz_allocated << " / " << _matrixC.getInfo(MAT_LOCAL).nz_used << " / " << _matrixC.getInfo(MAT_LOCAL).nz_unneeded);
-  preciceDebug("Number of mallocs for matrix A = " << _matrixA.getInfo(MAT_LOCAL).mallocs);
-  preciceDebug("Non-zeros allocated / used / unused for matrix A = " << _matrixA.getInfo(MAT_LOCAL).nz_allocated << " / " << _matrixA.getInfo(MAT_LOCAL).nz_used << " / " << _matrixA.getInfo(MAT_LOCAL).nz_unneeded);
+  tpreciceDebug("Number of mallocs for matrix C = " << _matrixC.getInfo(MAT_LOCAL).mallocs);
+  tpreciceDebug("Non-zeros allocated / used / unused for matrix C = " << _matrixC.getInfo(MAT_LOCAL).nz_allocated << " / " << _matrixC.getInfo(MAT_LOCAL).nz_used << " / " << _matrixC.getInfo(MAT_LOCAL).nz_unneeded);
+  tpreciceDebug("Number of mallocs for matrix A = " << _matrixA.getInfo(MAT_LOCAL).mallocs);
+  tpreciceDebug("Non-zeros allocated / used / unused for matrix A = " << _matrixA.getInfo(MAT_LOCAL).nz_allocated << " / " << _matrixA.getInfo(MAT_LOCAL).nz_used << " / " << _matrixA.getInfo(MAT_LOCAL).nz_unneeded);
 }
 
 template<typename RADIAL_BASIS_FUNCTION_T>
