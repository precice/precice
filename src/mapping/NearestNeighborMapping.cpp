#include "NearestNeighborMapping.hpp"

#include <Eigen/Core>
#include <boost/container/flat_set.hpp>
#include <functional>
#include "logging/LogMacros.hpp"
#include "utils/EigenHelperFunctions.hpp"
#include "utils/Event.hpp"
#include "utils/EventUtils.hpp"
#include "utils/assertion.hpp"

namespace precice {
extern bool syncMode;

namespace mapping {

NearestNeighborMapping::NearestNeighborMapping(
    Constraint constraint,
    int        dimensions)
    : NearestNeighborBaseMapping(constraint, dimensions, false, "NearestNeighborMapping", "nn")
{
  if (hasConstraint(SCALEDCONSISTENT)) {
    setInputRequirement(Mapping::MeshRequirement::FULL);
    setOutputRequirement(Mapping::MeshRequirement::FULL);
  } else {
    setInputRequirement(Mapping::MeshRequirement::VERTEX);
    setOutputRequirement(Mapping::MeshRequirement::VERTEX);
  }
}

void NearestNeighborMapping::map(
    int inputDataID,
    int outputDataID)
{
  PRECICE_TRACE(inputDataID, outputDataID);

  precice::utils::Event e("map." + MAPPING_NAME_SHORT + ".mapData.From" + input()->getName() + "To" + output()->getName(), precice::syncMode);
<<<<<<< HEAD
  int                   valueDimensions = input()->data(inputDataID)->getDimensions(); // Data dimensions (bei scalar = 1, bei vectors > 1)
=======
 const int valueDimensions = input()->data(inputDataID)->getDimensions(); // Data dimensions (for scalar = 1, for vectors > 1)
>>>>>>> 0c080139

  const Eigen::VectorXd &inputValues  = input()->data(inputDataID)->values();
  Eigen::VectorXd &      outputValues = output()->data(outputDataID)->values();

  //assign(outputValues) = 0.0;

  PRECICE_ASSERT(valueDimensions == output()->data(outputDataID)->getDimensions(),
                 valueDimensions, output()->data(outputDataID)->getDimensions());
  PRECICE_ASSERT(inputValues.size() / valueDimensions == (int) input()->vertices().size(),
                 inputValues.size(), valueDimensions, input()->vertices().size());
  PRECICE_ASSERT(outputValues.size() / valueDimensions == (int) output()->vertices().size(),
                 outputValues.size(), valueDimensions, output()->vertices().size());

  if (hasConstraint(CONSERVATIVE)) {
    PRECICE_DEBUG("Map conservative");
    size_t const inSize = input()->vertices().size();

    for (size_t i = 0; i < inSize; i++) {
      int const outputIndex = _vertexIndices[i] * valueDimensions;

      for (int dim = 0; dim < valueDimensions; dim++) {

<<<<<<< HEAD
        int mapOutputIndex = outputIndex + dim;
        int mapInputIndex  = (i * valueDimensions) + dim;
=======
       const int mapOutputIndex = outputIndex + dim;
       const int mapInputIndex = (i * valueDimensions) + dim;
>>>>>>> 0c080139

        outputValues(mapOutputIndex) += inputValues(mapInputIndex);
      }
    }
  } else {
    PRECICE_DEBUG((hasConstraint(CONSISTENT) ? "Map consistent" : "Map scaled-consistent"));
    size_t const outSize = output()->vertices().size();

    for (size_t i = 0; i < outSize; i++) {
      int inputIndex = _vertexIndices[i] * valueDimensions;

      for (int dim = 0; dim < valueDimensions; dim++) {

<<<<<<< HEAD
        int mapOutputIndex = (i * valueDimensions) + dim;
        int mapInputIndex  = inputIndex + dim;
=======
        const int mapOutputIndex = (i * valueDimensions) + dim;
        const int mapInputIndex =  inputIndex + dim;
>>>>>>> 0c080139

        outputValues(mapOutputIndex) = inputValues(mapInputIndex);
      }
    }
    if (hasConstraint(SCALEDCONSISTENT)) {
      scaleConsistentMapping(inputDataID, outputDataID);
    }

    PRECICE_DEBUG("Mapped values = {}", utils::previewRange(3, outputValues));
  }
}

} // namespace mapping
} // namespace precice<|MERGE_RESOLUTION|>--- conflicted
+++ resolved
@@ -4,10 +4,10 @@
 #include <boost/container/flat_set.hpp>
 #include <functional>
 #include "logging/LogMacros.hpp"
+#include "utils/Event.hpp"
+#include "utils/assertion.hpp"
 #include "utils/EigenHelperFunctions.hpp"
-#include "utils/Event.hpp"
 #include "utils/EventUtils.hpp"
-#include "utils/assertion.hpp"
 
 namespace precice {
 extern bool syncMode;
@@ -17,7 +17,7 @@
 NearestNeighborMapping::NearestNeighborMapping(
     Constraint constraint,
     int        dimensions)
-    : NearestNeighborBaseMapping(constraint, dimensions, false, "NearestNeighborMapping", "nn")
+    : NearestNeighborBaseMapping(constraint, dimensions, false, "NearestNeighborMapping", "nn" )
 {
   if (hasConstraint(SCALEDCONSISTENT)) {
     setInputRequirement(Mapping::MeshRequirement::FULL);
@@ -35,14 +35,11 @@
   PRECICE_TRACE(inputDataID, outputDataID);
 
   precice::utils::Event e("map." + MAPPING_NAME_SHORT + ".mapData.From" + input()->getName() + "To" + output()->getName(), precice::syncMode);
-<<<<<<< HEAD
-  int                   valueDimensions = input()->data(inputDataID)->getDimensions(); // Data dimensions (bei scalar = 1, bei vectors > 1)
-=======
  const int valueDimensions = input()->data(inputDataID)->getDimensions(); // Data dimensions (for scalar = 1, for vectors > 1)
->>>>>>> 0c080139
 
   const Eigen::VectorXd &inputValues  = input()->data(inputDataID)->values();
   Eigen::VectorXd &      outputValues = output()->data(outputDataID)->values();
+
 
   //assign(outputValues) = 0.0;
 
@@ -53,6 +50,7 @@
   PRECICE_ASSERT(outputValues.size() / valueDimensions == (int) output()->vertices().size(),
                  outputValues.size(), valueDimensions, output()->vertices().size());
 
+
   if (hasConstraint(CONSERVATIVE)) {
     PRECICE_DEBUG("Map conservative");
     size_t const inSize = input()->vertices().size();
@@ -62,15 +60,11 @@
 
       for (int dim = 0; dim < valueDimensions; dim++) {
 
-<<<<<<< HEAD
-        int mapOutputIndex = outputIndex + dim;
-        int mapInputIndex  = (i * valueDimensions) + dim;
-=======
        const int mapOutputIndex = outputIndex + dim;
        const int mapInputIndex = (i * valueDimensions) + dim;
->>>>>>> 0c080139
 
         outputValues(mapOutputIndex) += inputValues(mapInputIndex);
+
       }
     }
   } else {
@@ -82,13 +76,8 @@
 
       for (int dim = 0; dim < valueDimensions; dim++) {
 
-<<<<<<< HEAD
-        int mapOutputIndex = (i * valueDimensions) + dim;
-        int mapInputIndex  = inputIndex + dim;
-=======
         const int mapOutputIndex = (i * valueDimensions) + dim;
         const int mapInputIndex =  inputIndex + dim;
->>>>>>> 0c080139
 
         outputValues(mapOutputIndex) = inputValues(mapInputIndex);
       }
