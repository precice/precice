#include "MappingConfiguration.hpp"
#include <Eigen/Core>
#include <algorithm>
#include <cstring>
#include <list>
#include <memory>
#include <ostream>
#include <utility>
#include <variant>
#include "logging/LogMacros.hpp"
#include "mapping/LinearCellInterpolationMapping.hpp"
#include "mapping/Mapping.hpp"
#include "mapping/NearestNeighborGradientMapping.hpp"
#include "mapping/NearestNeighborMapping.hpp"
#include "mapping/NearestProjectionMapping.hpp"
#include "mapping/PartitionOfUnityMapping.hpp"
#include "mapping/PetRadialBasisFctMapping.hpp"
#include "mapping/RadialBasisFctMapping.hpp"
#include "mapping/impl/BasisFunctions.hpp"
#include "mesh/Mesh.hpp"
#include "mesh/SharedPointer.hpp"
#include "mesh/config/MeshConfiguration.hpp"
#include "utils/Parallel.hpp"
#include "utils/Petsc.hpp"
#include "utils/assertion.hpp"
#include "xml/ConfigParser.hpp"
#include "xml/XMLAttribute.hpp"
#include "xml/XMLTag.hpp"
namespace precice::mapping {

namespace {

// given a list of subtags and parent tags, this function adds all subtags to all
// parent tags
void addSubtagsToParents(std::list<xml::XMLTag> &subtags,
                         std::list<xml::XMLTag> &parents)
{
  for (auto &p : parents) {
    p.addSubtags(subtags);
  }
}

// this function uses std::variant in order to add attributes of any type (double, string, bool)
// to all tags in the list of tags \p storage.
using variant_t = std::variant<xml::XMLAttribute<double>, xml::XMLAttribute<std::string>, xml::XMLAttribute<bool>, xml::XMLAttribute<int>>;
template <typename TagStorage>
void addAttributes(TagStorage &storage, const std::vector<variant_t> &attributes)
{
  for (auto &s : storage) {
    for (auto &a : attributes)
      std::visit([&s](auto &&arg) { s.addAttribute(arg); }, a);
  }
}

// Enum required for the RBF instantiations
enum struct RBFBackend {
  Eigen,
  PETSc,
<<<<<<< HEAD
  Ginkgo
=======
  PUM
>>>>>>> c9398654
};

// Helper in order to resolve the template instantiations.
// Only the template specializations are of interest
template <RBFBackend Backend, typename RBF>
struct BackendSelector {
  typedef RBF type;
};

// Specialization for the RBF Eigen backend
template <typename RBF>
struct BackendSelector<RBFBackend::Eigen, RBF> {
  typedef mapping::RadialBasisFctMapping<RBF> type;
};

// Specialization for the PETSc RBF backend
#ifndef PRECICE_NO_PETSC
template <typename RBF>
struct BackendSelector<RBFBackend::PETSc, RBF> {
  typedef mapping::PetRadialBasisFctMapping<RBF> type;
};
#endif

<<<<<<< HEAD
// Specialization for the Ginkgo RBF backend
#ifndef PRECICE_NO_Ginkgo
template <typename RBF>
struct BackendSelector<RBFBackend::Ginkgo, RBF> {
  typedef mapping::RadialBasisFctMapping<RBF> type;
};
#endif
=======
// Specialization for the RBF PUM backend
template <typename RBF>
struct BackendSelector<RBFBackend::PUM, RBF> {
  typedef mapping::PartitionOfUnityMapping<RBF> type;
};
>>>>>>> c9398654

// Variant holding all available RBF classes
using rbf_variant_t = std::variant<CompactPolynomialC0, CompactPolynomialC2, CompactPolynomialC4, CompactPolynomialC6, CompactThinPlateSplinesC2, ThinPlateSplines, VolumeSplines, Multiquadrics, InverseMultiquadrics, Gaussian>;

// The actual instantiation of the mapping class, which is called by the visitor \ref getRBFMapping
template <RBFBackend T, typename RADIAL_BASIS_FUNCTION_T, typename... Args>
PtrMapping instantiateRBFMapping(mapping::Mapping::Constraint &constraint, int dimension, RADIAL_BASIS_FUNCTION_T function,
                                 Args &&... args)
{
  return PtrMapping(new typename BackendSelector<T, RADIAL_BASIS_FUNCTION_T>::type(constraint, dimension, function, std::forward<Args>(args)...));
}

// Constructs the RBF function based on the functionType
rbf_variant_t constructRBF(BasisFunction functionType, double supportRadius, double shapeParameter)
{
  switch (functionType) {
  case BasisFunction::WendlandC0: {
    return mapping::CompactPolynomialC0(supportRadius);
  }
  case BasisFunction::WendlandC2: {
    return mapping::CompactPolynomialC2(supportRadius);
  }
  case BasisFunction::WendlandC4: {
    return mapping::CompactPolynomialC4(supportRadius);
  }
  case BasisFunction::WendlandC6: {
    return mapping::CompactPolynomialC6(supportRadius);
  }
  case BasisFunction::CompactThinPlateSplinesC2: {
    return mapping::CompactThinPlateSplinesC2(supportRadius);
  }
  case BasisFunction::ThinPlateSplines: {
    return mapping::ThinPlateSplines();
  }
  case BasisFunction::VolumeSplines: {
    return mapping::VolumeSplines();
  }
  case BasisFunction::Multiquadrics: {
    return mapping::Multiquadrics(shapeParameter);
  }
  case BasisFunction::InverseMultiquadrics: {
    return mapping::InverseMultiquadrics(shapeParameter);
  }
  case BasisFunction::Gaussian: {
    return mapping::Gaussian(shapeParameter);
  }
  default:
    PRECICE_UNREACHABLE("No instantiation was found for the selected basis function.");
  }
}

// The actual instantion helper, which avoids enumerating all mapping implementations (more will come) with all RBF kernels
// The first three arguments of the constructor are prescribed: constraint, dimension and the RBF function object, all other
// constructor arguments are just forwareded. The first argument (BasisFunction) indicates then the actual instantiation to return.
template <RBFBackend T, typename... Args>
PtrMapping getRBFMapping(BasisFunction functionType, mapping::Mapping::Constraint &constraint, int dimension, double supportRadius, double shapeParameter,
                         Args &&... args)
{
  // First, construct the RBF function
  auto functionVariant = constructRBF(functionType, supportRadius, shapeParameter);
  // ... and instantiate the corresponding RBF mapping class
  return std::visit([&](auto &&func) { return instantiateRBFMapping<T>(constraint, dimension, func, std::forward<Args>(args)...); }, functionVariant);
}
} // namespace

MappingConfiguration::MappingConfiguration(
    xml::XMLTag &              parent,
    mesh::PtrMeshConfiguration meshConfiguration)
    : _meshConfig(std::move(meshConfiguration))
{
  PRECICE_ASSERT(_meshConfig);
  using namespace xml;

  // First, we create the available tags
  XMLTag::Occurrence occ = XMLTag::OCCUR_ARBITRARY;
  std::list<XMLTag>  projectionTags{
      XMLTag{*this, TYPE_NEAREST_NEIGHBOR, occ, TAG}.setDocumentation("Nearest-neighbour mapping which uses a rstar-spacial index tree to index meshes and run nearest-neighbour queries."),
      XMLTag{*this, TYPE_NEAREST_PROJECTION, occ, TAG}.setDocumentation("Nearest-projection mapping which uses a rstar-spacial index tree to index meshes and locate the nearest projections."),
      XMLTag{*this, TYPE_NEAREST_NEIGHBOR_GRADIENT, occ, TAG}.setDocumentation("Nearest-neighbor-gradient mapping which uses nearest-neighbor mapping with an additional linear approximation using gradient data."),
      XMLTag{*this, TYPE_LINEAR_CELL_INTERPOLATION, occ, TAG}.setDocumentation("Linear cell interpolation mapping which uses a rstar-spacial index tree to index meshes and locate the nearest cell. Only supports 2D meshes.")};
  std::list<XMLTag> rbfDirectTags{
      XMLTag{*this, TYPE_RBF_GLOBAL_DIRECT, occ, TAG}.setDocumentation("Radial-basis-function mapping using a direct solver with a gather-scatter parallelism.")};
  std::list<XMLTag> rbfIterativeTags{
      XMLTag{*this, TYPE_RBF_GLOBAL_ITERATIVE, occ, TAG}.setDocumentation("Radial-basis-function mapping using an iterative solver with a distributed parallelism.")};
  std::list<XMLTag> pumDirectTags{
      XMLTag{*this, TYPE_RBF_PUM_DIRECT, occ, TAG}.setDocumentation("Radial-basis-function mapping using a partition of unity method, which supports a distributed parallelism.")};
  std::list<XMLTag> rbfAliasTag{
      XMLTag{*this, TYPE_RBF_ALIAS, occ, TAG}.setDocumentation("Alias tag, which auto-selects a radial-basis-function mapping depending on the simulation parameter,")};

  // List of all attributes with corresponding documentation
  auto attrDirection = XMLAttribute<std::string>(ATTR_DIRECTION)
                           .setOptions({DIRECTION_WRITE, DIRECTION_READ})
                           .setDocumentation("Write mappings map written data prior to communication, thus in the same participant who writes the data. "
                                             "Read mappings map received data after communication, thus in the same participant who reads the data.");

  auto attrFromMesh = XMLAttribute<std::string>(ATTR_FROM)
                          .setDocumentation("The mesh to map the data from.");

  auto attrToMesh = XMLAttribute<std::string>(ATTR_TO)
                        .setDocumentation("The mesh to map the data to.");

  auto attrConstraint = XMLAttribute<std::string>(ATTR_CONSTRAINT)
                            .setDocumentation("Use conservative to conserve the nodal sum of the data over the interface (needed e.g. for force mapping).  Use consistent for normalized quantities such as temperature or pressure. Use scaled-consistent-surface or scaled-consistent-volume for normalized quantities where conservation of integral values (surface or volume) is needed (e.g. velocities when the mass flow rate needs to be conserved). Mesh connectivity is required to use scaled-consistent.")
                            .setOptions({CONSTRAINT_CONSERVATIVE, CONSTRAINT_CONSISTENT, CONSTRAINT_SCALED_CONSISTENT_SURFACE, CONSTRAINT_SCALED_CONSISTENT_VOLUME});
  auto attrXDead = makeXMLAttribute(ATTR_X_DEAD, false)
                       .setDocumentation("If set to true, the x axis will be ignored for the mapping");
  auto attrYDead = makeXMLAttribute(ATTR_Y_DEAD, false)
                       .setDocumentation("If set to true, the y axis will be ignored for the mapping");
  auto attrZDead = makeXMLAttribute(ATTR_Z_DEAD, false)
                       .setDocumentation("If set to true, the z axis will be ignored for the mapping");
  auto attrPolynomial = makeXMLAttribute(ATTR_POLYNOMIAL, POLYNOMIAL_SEPARATE)
                            .setDocumentation("Toggles use of the global polynomial")
                            .setOptions({POLYNOMIAL_ON, POLYNOMIAL_OFF, POLYNOMIAL_SEPARATE});
  auto attrPumPolynomial = makeXMLAttribute(ATTR_POLYNOMIAL, POLYNOMIAL_SEPARATE)
                               .setDocumentation("Toggles use a local (per cluster) polynomial")
                               .setOptions({POLYNOMIAL_OFF, POLYNOMIAL_SEPARATE});

  auto attrSolverRtol = makeXMLAttribute(ATTR_SOLVER_RTOL, 1e-9)
                            .setDocumentation("Solver relative tolerance for convergence");
  auto attrMaxIterations = makeXMLAttribute(ATTR_MAX_ITERATIONS, 1e6)
                               .setDocumentation("Maximum number of iterations of the solver");

  auto attrPreallocation = makeXMLAttribute(ATTR_PREALLOCATION, PREALLOCATION_TREE)
                               .setDocumentation("Sets kind of preallocation for PETSc RBF implementation")
                               .setOptions({PREALLOCATION_ESTIMATE, PREALLOCATION_COMPUTE, PREALLOCATION_OFF, PREALLOCATION_SAVE, PREALLOCATION_TREE});

<<<<<<< HEAD
  auto attrExecutor = makeXMLAttribute(ATTR_EXECUTOR, "reference-executor")
                          .setDocumentation("Specifies the execution backend used by Ginkgo.")
                          .setOptions({"reference-executor", "omp-executor", "cuda-executor", "hip-executor"});

  auto attrDeviceId = makeXMLAttribute(ATTR_DEVICE_ID, static_cast<double>(0))
                          .setDocumentation("Specifies the ID of the GPU that should be used for the Ginkgo GPU backend.");

  auto attrUnifiedMemory = makeXMLAttribute(ATTR_ENABLE_UNIFIED_MEMORY, false)
                               .setDocumentation("If enabled, CUDA Unified Memory will be enabled which allows CUDA to dynamically access RAM.");

  auto attrSolver = makeXMLAttribute(ATTR_SOLVER, "cg-solver")
                        .setDocumentation("Specifies the iterative solver used by Ginkgo.")
                        .setOptions({"cg-solver", "gmres-solver", "qr-solver"});

  auto attrPreconditioner = makeXMLAttribute(ATTR_PRECONDITIONER, "jacobi-preconditioner")
                                .setDocumentation("Specifies the preconditioner used by Ginkgo.")
                                .setOptions({"jacobi-preconditioner", "cholesky-preconditioner", "no-preconditioner"});

  auto attrUsePreconditioner = makeXMLAttribute(ATTR_USE_PRECONDITIONER, true)
                                   .setDocumentation("If enabled, the Ginkgo solver will apply a preconditioner to the linear system")
                                   .setOptions({true, false});

  auto attrJacobiBlockSize = makeXMLAttribute(ATTR_JACOBI_BLOCK_SIZE, static_cast<double>(1)) // TODO: Fix datatype
                                 .setDocumentation("Size of diagonal blocks for Jacobi preconditioner.");
=======
  auto verticesPerCluster = XMLAttribute<int>(ATTR_VERTICES_PER_CLUSTER, 100)
                                .setDocumentation("Average number of vertices per cluster (partition) applied in the rbf partition of unity method.");
  auto relativeOverlap = makeXMLAttribute(ATTR_RELATIVE_OVERLAP, 0.3)
                             .setDocumentation("Value between 0 and 1 indicating the relative overlap between clusters. A value of 0.3 is usually a good trade-off between accuracy and efficiency.");
  auto projectToInput = XMLAttribute<bool>(ATTR_PROJECT_TO_INPUT, true)
                            .setDocumentation("If enabled, places the cluster centers at the closest vertex of the input mesh. Should be enabled in case of non-uniform point distributions such as for shell structures.");
>>>>>>> c9398654

  // Add the relevant attributes to the relevant tags
  addAttributes(projectionTags, {attrFromMesh, attrToMesh, attrDirection, attrConstraint});
  addAttributes(rbfDirectTags, {attrFromMesh, attrToMesh, attrDirection, attrConstraint, attrPolynomial, attrXDead, attrYDead, attrZDead});
<<<<<<< HEAD
  addAttributes(rbfIterativeTags, {attrFromMesh, attrToMesh, attrDirection, attrConstraint, attrPolynomial, attrXDead, attrYDead, attrZDead, attrMaxIterations, attrSolverRtol, attrPreallocation, attrExecutor, attrDeviceId, attrUnifiedMemory, attrSolver, attrUsePreconditioner, attrPreconditioner, attrJacobiBlockSize});
=======
  addAttributes(rbfIterativeTags, {attrFromMesh, attrToMesh, attrDirection, attrConstraint, attrPolynomial, attrXDead, attrYDead, attrZDead, attrSolverRtol, attrPreallocation});
  addAttributes(pumDirectTags, {attrFromMesh, attrToMesh, attrDirection, attrConstraint, attrPumPolynomial, attrXDead, attrYDead, attrZDead, verticesPerCluster, relativeOverlap, projectToInput});
>>>>>>> c9398654
  addAttributes(rbfAliasTag, {attrFromMesh, attrToMesh, attrDirection, attrConstraint, attrXDead, attrYDead, attrZDead});

  // Now we take care of the subtag basis function
  // First, we have the tags using a support radius
  XMLTag::Occurrence once = XMLTag::OCCUR_NOT_OR_ONCE;
  std::list<XMLTag>  supportRadiusRBF{
      XMLTag{*this, RBF_CPOLYNOMIAL_C0, once, SUBTAG_BASIS_FUNCTION}.setDocumentation("Wendland C0 function"),
      XMLTag{*this, RBF_CPOLYNOMIAL_C2, once, SUBTAG_BASIS_FUNCTION}.setDocumentation("Wendland C2 function"),
      XMLTag{*this, RBF_CPOLYNOMIAL_C4, once, SUBTAG_BASIS_FUNCTION}.setDocumentation("Wendland C4 function"),
      XMLTag{*this, RBF_CPOLYNOMIAL_C6, once, SUBTAG_BASIS_FUNCTION}.setDocumentation("Wendland C6 function"),
      XMLTag{*this, RBF_CTPS_C2, once, SUBTAG_BASIS_FUNCTION}.setDocumentation("Compact thin-plate-spline C2")};

  auto attrSupportRadius = XMLAttribute<double>(ATTR_SUPPORT_RADIUS)
                               .setDocumentation("Support radius of each RBF basis function (global choice).");

  addAttributes(supportRadiusRBF, {attrSupportRadius});
  addSubtagsToParents(supportRadiusRBF, rbfIterativeTags);
  addSubtagsToParents(supportRadiusRBF, rbfDirectTags);
  addSubtagsToParents(supportRadiusRBF, pumDirectTags);
  addSubtagsToParents(supportRadiusRBF, rbfAliasTag);

  // Now the tags using a shape parameter
  std::list<XMLTag> shapeParameterRBF{
      XMLTag{*this, RBF_MULTIQUADRICS, once, SUBTAG_BASIS_FUNCTION}.setDocumentation("Multiquadrics"),
      XMLTag{*this, RBF_INV_MULTIQUADRICS, once, SUBTAG_BASIS_FUNCTION}.setDocumentation("Inverse multiquadrics")};

  auto attrShapeParam = XMLAttribute<double>(ATTR_SHAPE_PARAM)
                            .setDocumentation("Specific shape parameter for RBF basis function.");

  addAttributes(shapeParameterRBF, {attrShapeParam});
  addSubtagsToParents(shapeParameterRBF, rbfIterativeTags);
  addSubtagsToParents(shapeParameterRBF, rbfDirectTags);
  addSubtagsToParents(shapeParameterRBF, pumDirectTags);
  addSubtagsToParents(shapeParameterRBF, rbfAliasTag);

  // For the Gaussian, we need default values as the user can pass a support radius or a shape parameter
  std::list<XMLTag> GaussRBF{
      XMLTag{*this, RBF_GAUSSIAN, once, SUBTAG_BASIS_FUNCTION}.setDocumentation("Gaussian basis function accepting a support radius or a shape parameter.")};
  attrShapeParam.setDefaultValue(std::numeric_limits<double>::quiet_NaN());
  attrSupportRadius.setDefaultValue(std::numeric_limits<double>::quiet_NaN());
  addAttributes(GaussRBF, {attrShapeParam, attrSupportRadius});
  addSubtagsToParents(GaussRBF, rbfIterativeTags);
  addSubtagsToParents(GaussRBF, rbfDirectTags);
  addSubtagsToParents(GaussRBF, pumDirectTags);
  addSubtagsToParents(GaussRBF, rbfAliasTag);

  // tags without an attribute
  std::list<XMLTag> attributelessRBFs{
      XMLTag{*this, RBF_TPS, once, SUBTAG_BASIS_FUNCTION}.setDocumentation("Thin-plate-splines"),
      XMLTag{*this, RBF_VOLUME_SPLINES, once, SUBTAG_BASIS_FUNCTION}.setDocumentation("Volume splines")};

  addSubtagsToParents(attributelessRBFs, rbfIterativeTags);
  addSubtagsToParents(attributelessRBFs, rbfDirectTags);
  addSubtagsToParents(attributelessRBFs, pumDirectTags);
  addSubtagsToParents(attributelessRBFs, rbfAliasTag);

  // Add all tags to the mapping tag
  parent.addSubtags(projectionTags);
  parent.addSubtags(rbfIterativeTags);
  parent.addSubtags(rbfDirectTags);
  parent.addSubtags(pumDirectTags);
  parent.addSubtags(rbfAliasTag);
}

void MappingConfiguration::xmlTagCallback(
    const xml::ConfigurationContext &context,
    xml::XMLTag &                    tag)
{
  PRECICE_TRACE(tag.getName());
  if (tag.getNamespace() == TAG) {
    // Mandatory tags
    std::string dir        = tag.getStringAttributeValue(ATTR_DIRECTION);
    std::string fromMesh   = tag.getStringAttributeValue(ATTR_FROM);
    std::string toMesh     = tag.getStringAttributeValue(ATTR_TO);
    std::string type       = tag.getName();
    std::string constraint = tag.getStringAttributeValue(ATTR_CONSTRAINT);

    // optional tags
    // We set here default values, but their actual value doesn't really matter.
    // It's just for the mapping methods, which do not use these attributes at all.
    bool        xDead         = tag.getBooleanAttributeValue(ATTR_X_DEAD, false);
    bool        yDead         = tag.getBooleanAttributeValue(ATTR_Y_DEAD, false);
    bool        zDead         = tag.getBooleanAttributeValue(ATTR_Z_DEAD, false);
    double      solverRtol    = tag.getDoubleAttributeValue(ATTR_SOLVER_RTOL, 1e-9);
    std::string strPolynomial = tag.getStringAttributeValue(ATTR_POLYNOMIAL, POLYNOMIAL_SEPARATE);
    std::string strPrealloc   = tag.getStringAttributeValue(ATTR_PREALLOCATION, PREALLOCATION_TREE);

    // pum related tags
    int    verticesPerCluster = tag.getIntAttributeValue(ATTR_VERTICES_PER_CLUSTER, 100);
    double relativeOverlap    = tag.getDoubleAttributeValue(ATTR_RELATIVE_OVERLAP, 0.3);
    bool   projectToInput     = tag.getBooleanAttributeValue(ATTR_PROJECT_TO_INPUT, true);

    // Convert raw string into enum types as the constructors take enums
    if (constraint == CONSTRAINT_CONSERVATIVE) {
      constraintValue = Mapping::CONSERVATIVE;
    } else if (constraint == CONSTRAINT_CONSISTENT) {
      constraintValue = Mapping::CONSISTENT;
    } else if (constraint == CONSTRAINT_SCALED_CONSISTENT_SURFACE) {
      constraintValue = Mapping::SCALED_CONSISTENT_SURFACE;
    } else if (constraint == CONSTRAINT_SCALED_CONSISTENT_VOLUME) {
      constraintValue = Mapping::SCALED_CONSISTENT_VOLUME;
    } else {
      PRECICE_UNREACHABLE("Unknown mapping constraint \"{}\".", constraint);
    }

    ConfiguredMapping configuredMapping = createMapping(dir, type, fromMesh, toMesh);

    _rbfConfig = configureRBFMapping(type, strPolynomial, strPrealloc, xDead, yDead, zDead, solverRtol, verticesPerCluster, relativeOverlap, projectToInput);

    _ginkgoParameter.residualNorm        = _rbfConfig.solverRtol;
    _ginkgoParameter.executor            = tag.getStringAttributeValue(ATTR_EXECUTOR, "reference-executor");
    _ginkgoParameter.solver              = tag.getStringAttributeValue(ATTR_SOLVER, "cg-solver");
    _ginkgoParameter.preconditioner      = tag.getStringAttributeValue(ATTR_PRECONDITIONER, "jacobi-preconditioner");
    _ginkgoParameter.usePreconditioner   = tag.getBooleanAttributeValue(ATTR_USE_PRECONDITIONER, true);
    _ginkgoParameter.jacobiBlockSize     = tag.getDoubleAttributeValue(ATTR_JACOBI_BLOCK_SIZE, 4);
    _ginkgoParameter.maxIterations       = tag.getDoubleAttributeValue(ATTR_MAX_ITERATIONS, 1e6);
    _ginkgoParameter.deviceId            = tag.getDoubleAttributeValue(ATTR_DEVICE_ID, 0);
    _ginkgoParameter.enableUnifiedMemory = tag.getBooleanAttributeValue(ATTR_ENABLE_UNIFIED_MEMORY, false);

    checkDuplicates(configuredMapping);
    _mappings.push_back(configuredMapping);
  } else if (tag.getNamespace() == SUBTAG_BASIS_FUNCTION) {

    PRECICE_ASSERT(!_mappings.empty());
    // We can only set one subtag
    PRECICE_CHECK(_mappings.back().mapping == nullptr, "More than one basis-function was defined for the mapping "
                                                       "from mesh \"{}\" to mesh \"{}\".",
                  _mappings.back().fromMesh->getName(), _mappings.back().toMesh->getName());

    std::string basisFctName   = tag.getName();
    double      supportRadius  = tag.getDoubleAttributeValue(ATTR_SUPPORT_RADIUS, 0.);
    double      shapeParameter = tag.getDoubleAttributeValue(ATTR_SHAPE_PARAM, 0.);

    ConfiguredMapping &mapping = _mappings.back();

    BasisFunction basisFunction = parseBasisFunctions(basisFctName);

    // The Gaussian RBF is always treated as a shape-parameter RBF. Hence, we have to convert the support radius, if necessary
    if (basisFunction == BasisFunction::Gaussian) {
      const bool exactlyOneSet = (std::isfinite(supportRadius) && !std::isfinite(shapeParameter)) ||
                                 (std::isfinite(shapeParameter) && !std::isfinite(supportRadius));
      PRECICE_CHECK(exactlyOneSet, "The specified parameters for the Gaussian RBF mapping are invalid. Please specify either a \"shape-parameter\" or a \"support-radius\".");

      if (std::isfinite(supportRadius) && !std::isfinite(shapeParameter)) {
        shapeParameter = std::sqrt(-std::log(Gaussian::cutoffThreshold)) / supportRadius;
      }
    }

    // Instantiate the RBF mapping classes
    if (_rbfConfig.solver == RBFConfiguration::SystemSolver::GlobalDirect) {
      mapping.mapping = getRBFMapping<RBFBackend::Eigen>(basisFunction, constraintValue, mapping.fromMesh->getDimensions(), supportRadius, shapeParameter, _rbfConfig.deadAxis, _rbfConfig.polynomial);
    } else if (_rbfConfig.solver == RBFConfiguration::SystemSolver::GlobalIterative) {
#ifndef PRECICE_NO_PETSC
      // for petsc initialization
      int   argc = 1;
      char *arg  = new char[8];
      strcpy(arg, "precice");
      char **argv = &arg;
      utils::Petsc::initialize(&argc, &argv, utils::Parallel::current()->comm);
      delete[] arg;

      mapping.mapping = getRBFMapping<RBFBackend::PETSc>(basisFunction, constraintValue, mapping.fromMesh->getDimensions(), supportRadius, shapeParameter, _rbfConfig.deadAxis, _rbfConfig.solverRtol, _rbfConfig.polynomial, _rbfConfig.preallocation);

#elif !defined(PRECICE_NO_GINKGO)
      mapping.mapping = getRBFMapping<RBFBackend::Ginkgo>(basisFunction, constraintValue, mapping.fromMesh->getDimensions(), supportRadius, shapeParameter, _rbfConfig.deadAxis, _rbfConfig.polynomial, false, _ginkgoParameter);

#else
      PRECICE_CHECK(false, "The global-iterative RBF solver requires a preCICE build with PETSc enabled.");
#endif
    } else if (_rbfConfig.solver == RBFConfiguration::SystemSolver::PUMDirect) {
      mapping.mapping = getRBFMapping<RBFBackend::PUM>(basisFunction, constraintValue, mapping.fromMesh->getDimensions(), supportRadius, shapeParameter, _rbfConfig.deadAxis, _rbfConfig.polynomial, _rbfConfig.verticesPerCluster, _rbfConfig.relativeOverlap, _rbfConfig.projectToInput);
    } else {
      PRECICE_UNREACHABLE("Unknown RBF solver.");
    }
  }
}

MappingConfiguration::RBFConfiguration MappingConfiguration::configureRBFMapping(const std::string &type,
                                                                                 const std::string &polynomial,
                                                                                 const std::string &preallocation,
                                                                                 bool xDead, bool yDead, bool zDead,
                                                                                 double solverRtol,
                                                                                 double verticesPerCluster,
                                                                                 double relativeOverlap,
                                                                                 bool   projectToInput) const
{
  RBFConfiguration rbfConfig;

  if (type == TYPE_RBF_GLOBAL_ITERATIVE)
    rbfConfig.solver = RBFConfiguration::SystemSolver::GlobalIterative;
  else if (type == TYPE_RBF_GLOBAL_DIRECT)
    rbfConfig.solver = RBFConfiguration::SystemSolver::GlobalDirect;
  else if (type == TYPE_RBF_PUM_DIRECT)
    rbfConfig.solver = RBFConfiguration::SystemSolver::PUMDirect;
  else {
    // Rather simple auto-selection (for now), consisting of the PUM Eigen backend
    rbfConfig.solver = RBFConfiguration::SystemSolver::PUMDirect;

    // A more sophisticated criterion here could take the globalNumberOfVertices into account
    // (the mesh pointer is stored in the configuredMapping anyway), but this quantity is not yet computed
    // during the configuration time.
  }

  if (polynomial == POLYNOMIAL_SEPARATE)
    rbfConfig.polynomial = Polynomial::SEPARATE;
  else if (polynomial == POLYNOMIAL_ON)
    rbfConfig.polynomial = Polynomial::ON;
  else if (polynomial == POLYNOMIAL_OFF)
    rbfConfig.polynomial = Polynomial::OFF;
  else
    PRECICE_UNREACHABLE("Unknown polynomial configuration.");

  if (preallocation == PREALLOCATION_ESTIMATE)
    rbfConfig.preallocation = Preallocation::ESTIMATE;
  else if (preallocation == PREALLOCATION_COMPUTE)
    rbfConfig.preallocation = Preallocation::COMPUTE;
  else if (preallocation == PREALLOCATION_SAVE)
    rbfConfig.preallocation = Preallocation::SAVE;
  else if (preallocation == PREALLOCATION_TREE)
    rbfConfig.preallocation = Preallocation::TREE;
  else if (preallocation == PREALLOCATION_OFF)
    rbfConfig.preallocation = Preallocation::OFF;
  else
    PRECICE_UNREACHABLE("Unknown preallocation configuration");

  rbfConfig.deadAxis   = {{xDead, yDead, zDead}};
  rbfConfig.solverRtol = solverRtol;

  rbfConfig.verticesPerCluster = verticesPerCluster;
  rbfConfig.relativeOverlap    = relativeOverlap;
  rbfConfig.projectToInput     = projectToInput;

  return rbfConfig;
}

MappingConfiguration::ConfiguredMapping MappingConfiguration::createMapping(
    const std::string &direction,
    const std::string &type,
    const std::string &fromMeshName,
    const std::string &toMeshName) const
{
  PRECICE_TRACE(direction, type);

  ConfiguredMapping configuredMapping;
  mesh::PtrMesh     fromMesh(_meshConfig->getMesh(fromMeshName));
  mesh::PtrMesh     toMesh(_meshConfig->getMesh(toMeshName));
  PRECICE_CHECK(fromMesh.get() != nullptr,
                "Mesh \"{0}\" was not found while creating a mapping. "
                "Please correct the from=\"{0}\" attribute.",
                fromMeshName);
  PRECICE_CHECK(toMesh.get() != nullptr,
                "Mesh \"{0}\" was not found while creating a mapping. "
                "Please correct the to=\"{0}\" attribute.",
                toMeshName);
  configuredMapping.fromMesh = fromMesh;
  configuredMapping.toMesh   = toMesh;

  if (direction == DIRECTION_WRITE) {
    configuredMapping.direction = WRITE;
  } else if (direction == DIRECTION_READ) {
    configuredMapping.direction = READ;
  } else {
    PRECICE_UNREACHABLE("Unknown mapping direction type \"{}\".", direction);
  }

  // Create all projection based mappings
  if (type == TYPE_NEAREST_NEIGHBOR) {
    configuredMapping.mapping = PtrMapping(new NearestNeighborMapping(constraintValue, fromMesh->getDimensions()));
  } else if (type == TYPE_NEAREST_PROJECTION) {
    configuredMapping.mapping = PtrMapping(new NearestProjectionMapping(constraintValue, fromMesh->getDimensions()));
  } else if (type == TYPE_LINEAR_CELL_INTERPOLATION) {
    configuredMapping.mapping = PtrMapping(new LinearCellInterpolationMapping(constraintValue, fromMesh->getDimensions()));
  } else if (type == TYPE_NEAREST_NEIGHBOR_GRADIENT) {

    // NNG is not applicable with the conservative constraint
    PRECICE_CHECK(constraintValue != Mapping::CONSERVATIVE,
                  "Nearest-neighbor-gradient mapping is not implemented using a \"conservative\" constraint. "
                  "Please select constraint=\" consistent\" or a different mapping method.");

    configuredMapping.mapping = PtrMapping(new NearestNeighborGradientMapping(constraintValue, fromMesh->getDimensions()));
  } else {
    // We need knowledge about the basis function in order to instantiate the rbf related mapping
    PRECICE_ASSERT(requiresBasisFunction(type));
    configuredMapping.mapping                = nullptr;
    configuredMapping.configuredWithAliasTag = type == TYPE_RBF_ALIAS;
  }

  configuredMapping.requiresBasisFunction = requiresBasisFunction(type);

  return configuredMapping;
}

void MappingConfiguration::checkDuplicates(const ConfiguredMapping &mapping)
{
  for (const ConfiguredMapping &configuredMapping : _mappings) {
    bool sameToMesh   = mapping.toMesh->getName() == configuredMapping.toMesh->getName();
    bool sameFromMesh = mapping.fromMesh->getName() == configuredMapping.fromMesh->getName();
    bool sameMapping  = sameToMesh && sameFromMesh;
    PRECICE_CHECK(!sameMapping,
                  "There cannot be two mappings from mesh \"{}\" to mesh \"{}\". "
                  "Please remove one of the duplicated meshes. ",
                  mapping.fromMesh->getName(), mapping.toMesh->getName());
  }
}

void MappingConfiguration::xmlEndTagCallback(const xml::ConfigurationContext &context, xml::XMLTag &tag)
{
  if (requiresBasisFunction(tag.getName())) {
    PRECICE_CHECK(_mappings.back().mapping != nullptr, "No basis-function was defined for the \"{}\" mapping from mesh \"{}\" to mesh \"{}\".", tag.getName(), _mappings.back().fromMesh->getName(), _mappings.back().toMesh->getName());
  }
  PRECICE_ASSERT(_mappings.back().mapping != nullptr);
}

const std::vector<MappingConfiguration::ConfiguredMapping> &MappingConfiguration::mappings()
{
  return _mappings;
}

bool MappingConfiguration::requiresBasisFunction(const std::string &mappingType) const
{
  return mappingType == TYPE_RBF_PUM_DIRECT || mappingType == TYPE_RBF_GLOBAL_DIRECT || mappingType == TYPE_RBF_GLOBAL_ITERATIVE || mappingType == TYPE_RBF_ALIAS;
}

BasisFunction MappingConfiguration::parseBasisFunctions(const std::string &basisFctName) const
{
  BasisFunction basisFunction{};
  if (basisFctName == RBF_TPS)
    basisFunction = BasisFunction::ThinPlateSplines;
  else if (basisFctName == RBF_MULTIQUADRICS)
    basisFunction = BasisFunction::Multiquadrics;
  else if (basisFctName == RBF_INV_MULTIQUADRICS)
    basisFunction = BasisFunction::InverseMultiquadrics;
  else if (basisFctName == RBF_VOLUME_SPLINES)
    basisFunction = BasisFunction::VolumeSplines;
  else if (basisFctName == RBF_GAUSSIAN)
    basisFunction = BasisFunction::Gaussian;
  else if (basisFctName == RBF_CTPS_C2)
    basisFunction = BasisFunction::CompactThinPlateSplinesC2;
  else if (basisFctName == RBF_CPOLYNOMIAL_C0)
    basisFunction = BasisFunction::WendlandC0;
  else if (basisFctName == RBF_CPOLYNOMIAL_C2)
    basisFunction = BasisFunction::WendlandC2;
  else if (basisFctName == RBF_CPOLYNOMIAL_C4)
    basisFunction = BasisFunction::WendlandC4;
  else if (basisFctName == RBF_CPOLYNOMIAL_C6)
    basisFunction = BasisFunction::WendlandC6;
  else
    PRECICE_UNREACHABLE("Unknown basis function \"{}\".", basisFctName);
  return basisFunction;
}
} // namespace precice::mapping<|MERGE_RESOLUTION|>--- conflicted
+++ resolved
@@ -56,11 +56,8 @@
 enum struct RBFBackend {
   Eigen,
   PETSc,
-<<<<<<< HEAD
-  Ginkgo
-=======
+  Ginkgo,
   PUM
->>>>>>> c9398654
 };
 
 // Helper in order to resolve the template instantiations.
@@ -84,7 +81,6 @@
 };
 #endif
 
-<<<<<<< HEAD
 // Specialization for the Ginkgo RBF backend
 #ifndef PRECICE_NO_Ginkgo
 template <typename RBF>
@@ -92,13 +88,11 @@
   typedef mapping::RadialBasisFctMapping<RBF> type;
 };
 #endif
-=======
 // Specialization for the RBF PUM backend
 template <typename RBF>
 struct BackendSelector<RBFBackend::PUM, RBF> {
   typedef mapping::PartitionOfUnityMapping<RBF> type;
 };
->>>>>>> c9398654
 
 // Variant holding all available RBF classes
 using rbf_variant_t = std::variant<CompactPolynomialC0, CompactPolynomialC2, CompactPolynomialC4, CompactPolynomialC6, CompactThinPlateSplinesC2, ThinPlateSplines, VolumeSplines, Multiquadrics, InverseMultiquadrics, Gaussian>;
@@ -225,7 +219,6 @@
                                .setDocumentation("Sets kind of preallocation for PETSc RBF implementation")
                                .setOptions({PREALLOCATION_ESTIMATE, PREALLOCATION_COMPUTE, PREALLOCATION_OFF, PREALLOCATION_SAVE, PREALLOCATION_TREE});
 
-<<<<<<< HEAD
   auto attrExecutor = makeXMLAttribute(ATTR_EXECUTOR, "reference-executor")
                           .setDocumentation("Specifies the execution backend used by Ginkgo.")
                           .setOptions({"reference-executor", "omp-executor", "cuda-executor", "hip-executor"});
@@ -250,24 +243,19 @@
 
   auto attrJacobiBlockSize = makeXMLAttribute(ATTR_JACOBI_BLOCK_SIZE, static_cast<double>(1)) // TODO: Fix datatype
                                  .setDocumentation("Size of diagonal blocks for Jacobi preconditioner.");
-=======
   auto verticesPerCluster = XMLAttribute<int>(ATTR_VERTICES_PER_CLUSTER, 100)
                                 .setDocumentation("Average number of vertices per cluster (partition) applied in the rbf partition of unity method.");
   auto relativeOverlap = makeXMLAttribute(ATTR_RELATIVE_OVERLAP, 0.3)
                              .setDocumentation("Value between 0 and 1 indicating the relative overlap between clusters. A value of 0.3 is usually a good trade-off between accuracy and efficiency.");
   auto projectToInput = XMLAttribute<bool>(ATTR_PROJECT_TO_INPUT, true)
                             .setDocumentation("If enabled, places the cluster centers at the closest vertex of the input mesh. Should be enabled in case of non-uniform point distributions such as for shell structures.");
->>>>>>> c9398654
 
   // Add the relevant attributes to the relevant tags
   addAttributes(projectionTags, {attrFromMesh, attrToMesh, attrDirection, attrConstraint});
   addAttributes(rbfDirectTags, {attrFromMesh, attrToMesh, attrDirection, attrConstraint, attrPolynomial, attrXDead, attrYDead, attrZDead});
-<<<<<<< HEAD
   addAttributes(rbfIterativeTags, {attrFromMesh, attrToMesh, attrDirection, attrConstraint, attrPolynomial, attrXDead, attrYDead, attrZDead, attrMaxIterations, attrSolverRtol, attrPreallocation, attrExecutor, attrDeviceId, attrUnifiedMemory, attrSolver, attrUsePreconditioner, attrPreconditioner, attrJacobiBlockSize});
-=======
   addAttributes(rbfIterativeTags, {attrFromMesh, attrToMesh, attrDirection, attrConstraint, attrPolynomial, attrXDead, attrYDead, attrZDead, attrSolverRtol, attrPreallocation});
   addAttributes(pumDirectTags, {attrFromMesh, attrToMesh, attrDirection, attrConstraint, attrPumPolynomial, attrXDead, attrYDead, attrZDead, verticesPerCluster, relativeOverlap, projectToInput});
->>>>>>> c9398654
   addAttributes(rbfAliasTag, {attrFromMesh, attrToMesh, attrDirection, attrConstraint, attrXDead, attrYDead, attrZDead});
 
   // Now we take care of the subtag basis function
