--- conflicted
+++ resolved
@@ -28,45 +28,7 @@
 #include "xml/XMLTag.hpp"
 namespace precice::mapping {
 
-<<<<<<< HEAD
-MappingConfiguration::MappingConfiguration(
-    xml::XMLTag &              parent,
-    mesh::PtrMeshConfiguration meshConfiguration)
-    : _meshConfig(std::move(meshConfiguration))
-{
-  PRECICE_ASSERT(_meshConfig);
-  using namespace xml;
-
-  auto attrShapeParam = XMLAttribute<double>(ATTR_SHAPE_PARAM)
-                            .setDocumentation("Specific shape parameter for RBF basis function.");
-  auto attrSupportRadius = XMLAttribute<double>(ATTR_SUPPORT_RADIUS)
-                               .setDocumentation("Support radius of each RBF basis function (global choice).");
-  auto vertivesPerPartition = XMLAttribute<double>(ATTR_VERTICES_PER_PARTITION)
-                                  .setDocumentation("Vertices per partition in the PoU");
-  auto relativeOverlap = XMLAttribute<double>(ATTR_RELATIVE_OVERLAP, 0.3)
-                             .setDocumentation("Value between 0 and 1 indicating the relative overlap between partitions. A value of 0.3 is usually a good trade-off between accuracy and efficiency.");
-  auto projectToInput = XMLAttribute<bool>(ATTR_PROJECT_TO_INPUT)
-                            .setDocumentation("If enabled, places the partition centers at the closest vertex of the input mesh. Should be enabled in case of non-uniform point distributions such as for shell structures.");
-
-  auto attrSolverRtol = makeXMLAttribute(ATTR_SOLVER_RTOL, 1e-9)
-                            .setDocumentation("Solver relative tolerance for convergence");
-  auto attrXDead = makeXMLAttribute(ATTR_X_DEAD, false)
-                       .setDocumentation("If set to true, the x axis will be ignored for the mapping");
-  auto attrYDead = makeXMLAttribute(ATTR_Y_DEAD, false)
-                       .setDocumentation("If set to true, the y axis will be ignored for the mapping");
-  auto attrZDead = makeXMLAttribute(ATTR_Z_DEAD, false)
-                       .setDocumentation("If set to true, the z axis will be ignored for the mapping");
-  auto attrPolynomial = makeXMLAttribute("polynomial", "separate")
-                            .setDocumentation("Toggles use of the global polynomial")
-                            .setOptions({"on", "off", "separate"});
-  auto attrPreallocation = makeXMLAttribute("preallocation", "tree")
-                               .setDocumentation("Sets kind of preallocation for PETSc RBF implementation")
-                               .setOptions({"estimate", "compute", "off", "save", "tree"});
-  auto attrUseLU = makeXMLAttribute(ATTR_USE_QR, false)
-                       .setDocumentation("If set to true, QR decomposition is used to solve the RBF system");
-=======
 namespace {
->>>>>>> accb6aed
 
 // given a list of subtags and parent tags, this function adds all subtags to all
 // parent tags
@@ -80,7 +42,7 @@
 
 // this function uses std::variant in order to add attributes of any type (double, string, bool)
 // to all tags in the list of tags \p storage.
-using variant_t = std::variant<xml::XMLAttribute<double>, xml::XMLAttribute<std::string>, xml::XMLAttribute<bool>>;
+using variant_t = std::variant<xml::XMLAttribute<double>, xml::XMLAttribute<std::string>, xml::XMLAttribute<bool>, xml::XMLAttribute<int>>;
 template <typename TagStorage>
 void addAttributes(TagStorage &storage, const std::vector<variant_t> &attributes)
 {
@@ -93,7 +55,8 @@
 // Enum required for the RBF instantiations
 enum struct RBFBackend {
   Eigen,
-  PETSc
+  PETSc,
+  PUM
 };
 
 // Helper in order to resolve the template instantiations.
@@ -117,6 +80,12 @@
 };
 #endif
 
+// Specialization for the RBF PUM backend
+template <typename RBF>
+struct BackendSelector<RBFBackend::PUM, RBF> {
+  typedef mapping::PartitionOfUnityMapping<RBF> type;
+};
+
 // Variant holding all available RBF classes
 using rbf_variant_t = std::variant<CompactPolynomialC0, CompactPolynomialC2, CompactPolynomialC4, CompactPolynomialC6, CompactThinPlateSplinesC2, ThinPlateSplines, VolumeSplines, Multiquadrics, InverseMultiquadrics, Gaussian>;
 
@@ -153,25 +122,8 @@
   case BasisFunction::VolumeSplines: {
     return mapping::VolumeSplines();
   }
-<<<<<<< HEAD
-  {
-    XMLTag tag(*this, VALUE_RBF_POU, occ, TAG);
-    tag.setDocumentation("Partition of unity");
-    tag.addAttribute(attrSupportRadius);
-    tag.addAttribute(vertivesPerPartition);
-    tag.addAttribute(attrPolynomial);
-    tag.addAttribute(relativeOverlap);
-    tag.addAttribute(projectToInput);
-    tags.push_back(tag);
-  }
-  {
-    XMLTag tag(*this, VALUE_NEAREST_NEIGHBOR, occ, TAG);
-    tag.setDocumentation("Nearest-neighbour mapping which uses a rstar-spacial index tree to index meshes and run nearest-neighbour queries.");
-    tags.push_back(tag);
-=======
   case BasisFunction::Multiquadrics: {
     return mapping::Multiquadrics(shapeParameter);
->>>>>>> accb6aed
   }
   case BasisFunction::InverseMultiquadrics: {
     return mapping::InverseMultiquadrics(shapeParameter);
@@ -217,6 +169,8 @@
       XMLTag{*this, TYPE_RBF_GLOBAL_DIRECT, occ, TAG}.setDocumentation("Radial-basis-function mapping using a direct solver with a gather-scatter parallelism.")};
   std::list<XMLTag> rbfIterativeTags{
       XMLTag{*this, TYPE_RBF_GLOBAL_ITERATIVE, occ, TAG}.setDocumentation("Radial-basis-function mapping using an iterative solver with a distributed parallelism.")};
+  std::list<XMLTag> pumDirectTags{
+      XMLTag{*this, TYPE_RBF_PUM_DIRECT, occ, TAG}.setDocumentation("PUM")};
   std::list<XMLTag> rbfAliasTag{
       XMLTag{*this, TYPE_RBF_ALIAS, occ, TAG}.setDocumentation("Alias tag, which auto-selects a radial-basis-function mapping depending on the simulation parameter,")};
 
@@ -251,10 +205,18 @@
                                .setDocumentation("Sets kind of preallocation for PETSc RBF implementation")
                                .setOptions({PREALLOCATION_ESTIMATE, PREALLOCATION_COMPUTE, PREALLOCATION_OFF, PREALLOCATION_SAVE, PREALLOCATION_TREE});
 
+  auto verticesPerPartition = XMLAttribute<int>(ATTR_VERTICES_PER_PARTITION)
+                                  .setDocumentation("Vertices per partition in the PoU");
+  auto relativeOverlap = makeXMLAttribute(ATTR_RELATIVE_OVERLAP, 0.3)
+                             .setDocumentation("Value between 0 and 1 indicating the relative overlap between partitions. A value of 0.3 is usually a good trade-off between accuracy and efficiency.");
+  auto projectToInput = XMLAttribute<bool>(ATTR_PROJECT_TO_INPUT)
+                            .setDocumentation("If enabled, places the partition centers at the closest vertex of the input mesh. Should be enabled in case of non-uniform point distributions such as for shell structures.");
+
   // Add the relevant attributes to the relevant tags
   addAttributes(projectionTags, {attrFromMesh, attrToMesh, attrDirection, attrConstraint});
   addAttributes(rbfDirectTags, {attrFromMesh, attrToMesh, attrDirection, attrConstraint, attrPolynomial, attrXDead, attrYDead, attrZDead});
   addAttributes(rbfIterativeTags, {attrFromMesh, attrToMesh, attrDirection, attrConstraint, attrPolynomial, attrXDead, attrYDead, attrZDead, attrSolverRtol, attrPreallocation});
+  addAttributes(pumDirectTags, {attrFromMesh, attrToMesh, attrDirection, attrConstraint, attrPolynomial, attrXDead, attrYDead, attrZDead, verticesPerPartition, relativeOverlap, projectToInput});
   addAttributes(rbfAliasTag, {attrFromMesh, attrToMesh, attrDirection, attrConstraint, attrXDead, attrYDead, attrZDead});
 
   // Now we take care of the subtag basis function
@@ -273,6 +235,7 @@
   addAttributes(supportRadiusRBF, {attrSupportRadius});
   addSubtagsToParents(supportRadiusRBF, rbfIterativeTags);
   addSubtagsToParents(supportRadiusRBF, rbfDirectTags);
+  addSubtagsToParents(supportRadiusRBF, pumDirectTags);
   addSubtagsToParents(supportRadiusRBF, rbfAliasTag);
 
   // Now the tags using a shape parameter
@@ -286,6 +249,7 @@
   addAttributes(shapeParameterRBF, {attrShapeParam});
   addSubtagsToParents(shapeParameterRBF, rbfIterativeTags);
   addSubtagsToParents(shapeParameterRBF, rbfDirectTags);
+  addSubtagsToParents(shapeParameterRBF, pumDirectTags);
   addSubtagsToParents(shapeParameterRBF, rbfAliasTag);
 
   // For the Gaussian, we need default values as the user can pass a support radius or a shape parameter
@@ -296,6 +260,7 @@
   addAttributes(GaussRBF, {attrShapeParam, attrSupportRadius});
   addSubtagsToParents(GaussRBF, rbfIterativeTags);
   addSubtagsToParents(GaussRBF, rbfDirectTags);
+  addSubtagsToParents(GaussRBF, pumDirectTags);
   addSubtagsToParents(GaussRBF, rbfAliasTag);
 
   // tags without an attribute
@@ -305,12 +270,14 @@
 
   addSubtagsToParents(attributelessRBFs, rbfIterativeTags);
   addSubtagsToParents(attributelessRBFs, rbfDirectTags);
+  addSubtagsToParents(attributelessRBFs, pumDirectTags);
   addSubtagsToParents(attributelessRBFs, rbfAliasTag);
 
   // Add all tags to the mapping tag
   parent.addSubtags(projectionTags);
   parent.addSubtags(rbfIterativeTags);
   parent.addSubtags(rbfDirectTags);
+  parent.addSubtags(pumDirectTags);
   parent.addSubtags(rbfAliasTag);
 }
 
@@ -320,66 +287,6 @@
 {
   PRECICE_TRACE(tag.getName());
   if (tag.getNamespace() == TAG) {
-<<<<<<< HEAD
-    std::string   dir                  = tag.getStringAttributeValue(ATTR_DIRECTION);
-    std::string   fromMesh             = tag.getStringAttributeValue(ATTR_FROM);
-    std::string   toMesh               = tag.getStringAttributeValue(ATTR_TO);
-    std::string   type                 = tag.getName();
-    std::string   constraint           = tag.getStringAttributeValue(ATTR_CONSTRAINT);
-    double        shapeParameter       = std::numeric_limits<double>::quiet_NaN();
-    double        supportRadius        = std::numeric_limits<double>::quiet_NaN();
-    double        verticesPerPartition = 0;
-    double        relativeOverlap      = 1;
-    bool          projectToInput       = false;
-    double        solverRtol           = 1e-9;
-    bool          xDead = false, yDead = false, zDead = false;
-    bool          useLU         = false;
-    Polynomial    polynomial    = Polynomial::ON;
-    Preallocation preallocation = Preallocation::TREE;
-
-    if (tag.hasAttribute(ATTR_SHAPE_PARAM)) {
-      shapeParameter = tag.getDoubleAttributeValue(ATTR_SHAPE_PARAM);
-    }
-    if (tag.hasAttribute(ATTR_SUPPORT_RADIUS)) {
-      supportRadius = tag.getDoubleAttributeValue(ATTR_SUPPORT_RADIUS);
-    }
-    if (tag.hasAttribute(ATTR_SOLVER_RTOL)) {
-      solverRtol = tag.getDoubleAttributeValue(ATTR_SOLVER_RTOL);
-    }
-    if (tag.hasAttribute(ATTR_X_DEAD)) {
-      xDead = tag.getBooleanAttributeValue(ATTR_X_DEAD);
-    }
-    if (tag.hasAttribute(ATTR_Y_DEAD)) {
-      yDead = tag.getBooleanAttributeValue(ATTR_Y_DEAD);
-    }
-    if (tag.hasAttribute(ATTR_Z_DEAD)) {
-      zDead = tag.getBooleanAttributeValue(ATTR_Z_DEAD);
-    }
-    if (tag.hasAttribute(ATTR_USE_QR)) {
-      useLU = tag.getBooleanAttributeValue(ATTR_USE_QR);
-    }
-    if (tag.hasAttribute("polynomial")) {
-      std::string strPolynomial = tag.getStringAttributeValue("polynomial");
-      if (strPolynomial == "separate")
-        polynomial = Polynomial::SEPARATE;
-      else if (strPolynomial == "on")
-        polynomial = Polynomial::ON;
-      else if (strPolynomial == "off")
-        polynomial = Polynomial::OFF;
-    }
-    if (tag.hasAttribute("preallocation")) {
-      std::string strPrealloc = tag.getStringAttributeValue("preallocation");
-      if (strPrealloc == "estimate")
-        preallocation = Preallocation::ESTIMATE;
-      else if (strPrealloc == "compute")
-        preallocation = Preallocation::COMPUTE;
-      else if (strPrealloc == "save")
-        preallocation = Preallocation::SAVE;
-      else if (strPrealloc == "tree")
-        preallocation = Preallocation::TREE;
-      else if (strPrealloc == "off")
-        preallocation = Preallocation::OFF;
-=======
     // Mandatory tags
     std::string dir        = tag.getStringAttributeValue(ATTR_DIRECTION);
     std::string fromMesh   = tag.getStringAttributeValue(ATTR_FROM);
@@ -406,22 +313,16 @@
       constraintValue = Mapping::SCALED_CONSISTENT_VOLUME;
     } else {
       PRECICE_UNREACHABLE("Unknown mapping constraint \"{}\".", constraint);
->>>>>>> accb6aed
     }
-    if (tag.hasAttribute(ATTR_VERTICES_PER_PARTITION)) {
-      verticesPerPartition = tag.getDoubleAttributeValue(ATTR_VERTICES_PER_PARTITION);
-      relativeOverlap      = tag.getDoubleAttributeValue(ATTR_RELATIVE_OVERLAP);
-      projectToInput       = tag.getBooleanAttributeValue(ATTR_PROJECT_TO_INPUT);
-    }
-
-<<<<<<< HEAD
-    RBFParameter rbfParameter;
-    // Check valid combinations for the Gaussian RBF input
-    if (type == VALUE_RBF_GAUSSIAN || type == VALUE_RBF_INV_MULTIQUADRICS || type == VALUE_RBF_MULTIQUADRICS || type == VALUE_RBF_CTPS_C2 || type == VALUE_RBF_CPOLYNOMIAL_C0 || type == VALUE_RBF_CPOLYNOMIAL_C6 || type == VALUE_RBF_CPOLYNOMIAL_C2 || type == VALUE_RBF_CPOLYNOMIAL_C4 || type == VALUE_RBF_POU) {
-=======
+    // if (tag.hasAttribute(ATTR_VERTICES_PER_PARTITION)) {
+    int    verticesPerPartition = tag.getIntAttributeValue(ATTR_VERTICES_PER_PARTITION, 0);
+    double relativeOverlap      = tag.getDoubleAttributeValue(ATTR_RELATIVE_OVERLAP, 0.3);
+    bool   projectToInput       = tag.getBooleanAttributeValue(ATTR_PROJECT_TO_INPUT, false);
+    // }
+
     ConfiguredMapping configuredMapping = createMapping(dir, type, fromMesh, toMesh);
 
-    _rbfConfig = configureRBFMapping(type, context, strPolynomial, strPrealloc, xDead, yDead, zDead, solverRtol);
+    _rbfConfig = configureRBFMapping(type, context, strPolynomial, strPrealloc, xDead, yDead, zDead, solverRtol, verticesPerPartition, relativeOverlap, projectToInput);
 
     checkDuplicates(configuredMapping);
     _mappings.push_back(configuredMapping);
@@ -441,7 +342,6 @@
 
     // The Gaussian RBF is always treated as a shape-parameter RBF. Hence, we have to convert the support radius, if necessary
     if (basisFunction == BasisFunction::Gaussian) {
->>>>>>> accb6aed
       const bool exactlyOneSet = (std::isfinite(supportRadius) && !std::isfinite(shapeParameter)) ||
                                  (std::isfinite(shapeParameter) && !std::isfinite(supportRadius));
       PRECICE_CHECK(exactlyOneSet, "The specified parameters for the Gaussian RBF mapping are invalid. Please specify either a \"shape-parameter\" or a \"support-radius\".");
@@ -450,18 +350,6 @@
         shapeParameter = std::sqrt(-std::log(Gaussian::cutoffThreshold)) / supportRadius;
       }
     }
-<<<<<<< HEAD
-    ConfiguredMapping configuredMapping = createMapping(context,
-                                                        dir, type, constraint,
-                                                        fromMesh, toMesh,
-                                                        rbfParameter, solverRtol,
-                                                        xDead, yDead, zDead,
-                                                        useLU,
-                                                        polynomial, preallocation,
-                                                        verticesPerPartition, relativeOverlap, projectToInput);
-    checkDuplicates(configuredMapping);
-    _mappings.push_back(configuredMapping);
-=======
 
     // Instantiate the RBF mapping classes
     if (_rbfConfig.solver == RBFConfiguration::SystemSolver::GlobalDirect) {
@@ -480,10 +368,11 @@
 #else
       PRECICE_CHECK(false, "The global-iterative RBF solver requires a preCICE build with PETSc enabled.");
 #endif
+    } else if (_rbfConfig.solver == RBFConfiguration::SystemSolver::PUMDirect) {
+      mapping.mapping = getRBFMapping<RBFBackend::PUM>(basisFunction, constraintValue, mapping.fromMesh->getDimensions(), supportRadius, shapeParameter, _rbfConfig.deadAxis, _rbfConfig.polynomial, _rbfConfig.verticesPerPartition, _rbfConfig.relativeOverlap, _rbfConfig.projectToInput);
     } else {
       PRECICE_UNREACHABLE("Unknown RBF solver.");
     }
->>>>>>> accb6aed
   }
 }
 
@@ -492,7 +381,10 @@
                                                                                  const std::string &              polynomial,
                                                                                  const std::string &              preallocation,
                                                                                  bool xDead, bool yDead, bool zDead,
-                                                                                 double solverRtol) const
+                                                                                 double solverRtol,
+                                                                                 double verticesPerPartition,
+                                                                                 double relativeOverlap,
+                                                                                 bool   projectToInput) const
 {
   RBFConfiguration rbfConfig;
 
@@ -500,6 +392,8 @@
     rbfConfig.solver = RBFConfiguration::SystemSolver::GlobalIterative;
   else if (type == TYPE_RBF_GLOBAL_DIRECT)
     rbfConfig.solver = RBFConfiguration::SystemSolver::GlobalDirect;
+  else if (type == TYPE_RBF_PUM_DIRECT)
+    rbfConfig.solver = RBFConfiguration::SystemSolver::PUMDirect;
   else {
     // Rather simple auto-selection (for now)
     // The default is the Eigen backend, as it is always available. Only in certain situations, we will decide for the PETSc backend
@@ -542,34 +436,18 @@
   rbfConfig.deadAxis   = {{xDead, yDead, zDead}};
   rbfConfig.solverRtol = solverRtol;
 
+  rbfConfig.verticesPerPartition = verticesPerPartition;
+  rbfConfig.relativeOverlap      = relativeOverlap;
+  rbfConfig.projectToInput       = projectToInput;
+
   return rbfConfig;
 }
 
 MappingConfiguration::ConfiguredMapping MappingConfiguration::createMapping(
-<<<<<<< HEAD
-    const xml::ConfigurationContext &context,
-    const std::string &              direction,
-    const std::string &              type,
-    const std::string &              constraint,
-    const std::string &              fromMeshName,
-    const std::string &              toMeshName,
-    const RBFParameter &             rbfParameter,
-    double                           solverRtol,
-    bool                             xDead,
-    bool                             yDead,
-    bool                             zDead,
-    bool                             useLU,
-    Polynomial                       polynomial,
-    Preallocation                    preallocation,
-    double                           verticesPerPartition,
-    double                           relativeOverlap,
-    bool                             projectToInput) const
-=======
     const std::string &direction,
     const std::string &type,
     const std::string &fromMeshName,
     const std::string &toMeshName) const
->>>>>>> accb6aed
 {
   PRECICE_TRACE(direction, type);
 
@@ -609,41 +487,7 @@
                   "Nearest-neighbor-gradient mapping is not implemented using a \"conservative\" constraint. "
                   "Please select constraint=\" consistent\" or a different mapping method.");
 
-<<<<<<< HEAD
-    configuredMapping.mapping = PtrMapping(
-        new NearestNeighborGradientMapping(constraintValue, dimensions));
-    configuredMapping.isRBF = false;
-    return configuredMapping;
-
-  } else if (type == VALUE_RBF_POU) {
-    configuredMapping.mapping = PtrMapping(
-        new PartitionOfUnityMapping<CompactPolynomialC2>(constraintValue, dimensions, CompactPolynomialC2(rbfParameter.value), {{xDead, yDead, zDead}}, polynomial, verticesPerPartition, relativeOverlap, projectToInput));
-    configuredMapping.isRBF = false;
-    return configuredMapping;
-  }
-
-  // the mapping is a RBF mapping
-
-  configuredMapping.isRBF = true;
-  bool    usePETSc        = false;
-  RBFType rbfType         = RBFType::EIGEN;
-
-#ifndef PRECICE_NO_PETSC
-  // for petsc initialization
-  int   argc = 1;
-  char *arg  = new char[8];
-  strcpy(arg, "precice");
-  char **argv = &arg;
-  utils::Petsc::initialize(&argc, &argv, utils::Parallel::current()->comm);
-  delete[] arg;
-  usePETSc = true;
-#endif
-
-  if (usePETSc && (not useLU)) {
-    rbfType = RBFType::PETSc;
-=======
     configuredMapping.mapping = PtrMapping(new NearestNeighborGradientMapping(constraintValue, fromMesh->getDimensions()));
->>>>>>> accb6aed
   } else {
     // We need knowledge about the basis function in order to instantiate the rbf related mapping
     PRECICE_ASSERT(requiresBasisFunction(type));
@@ -683,7 +527,7 @@
 
 bool MappingConfiguration::requiresBasisFunction(const std::string &mappingType) const
 {
-  return mappingType == TYPE_RBF_GLOBAL_DIRECT || mappingType == TYPE_RBF_GLOBAL_ITERATIVE || mappingType == TYPE_RBF_ALIAS;
+  return mappingType == TYPE_RBF_PUM_DIRECT || mappingType == TYPE_RBF_GLOBAL_DIRECT || mappingType == TYPE_RBF_GLOBAL_ITERATIVE || mappingType == TYPE_RBF_ALIAS;
 }
 
 BasisFunction MappingConfiguration::parseBasisFunctions(const std::string &basisFctName) const
