#include "MappingConfiguration.hpp"
#include <Eigen/Core>
#include <algorithm>
#include <cstring>
#include <list>
#include <memory>
#include <ostream>
#include <utility>
#include <variant>
#include "logging/LogMacros.hpp"
#include "mapping/GinkgoRadialBasisFctSolver.hpp"
#include "mapping/LinearCellInterpolationMapping.hpp"
#include "mapping/Mapping.hpp"
#include "mapping/NearestNeighborGradientMapping.hpp"
#include "mapping/NearestNeighborMapping.hpp"
#include "mapping/NearestProjectionMapping.hpp"
#include "mapping/PartitionOfUnityMapping.hpp"
#include "mapping/PetRadialBasisFctMapping.hpp"
#include "mapping/RadialBasisFctMapping.hpp"
#include "mapping/RadialBasisFctSolver.hpp"
#include "mapping/impl/BasisFunctions.hpp"
#include "mesh/Mesh.hpp"
#include "mesh/SharedPointer.hpp"
#include "mesh/config/MeshConfiguration.hpp"
#include "utils/Parallel.hpp"
#include "utils/Petsc.hpp"
#include "utils/assertion.hpp"
#include "xml/ConfigParser.hpp"
#include "xml/XMLAttribute.hpp"
#include "xml/XMLTag.hpp"
namespace precice::mapping {

namespace {

// given a list of subtags and parent tags, this function adds all subtags to all
// parent tags
void addSubtagsToParents(std::list<xml::XMLTag> &subtags,
                         std::list<xml::XMLTag> &parents)
{
  for (auto &p : parents) {
    p.addSubtags(subtags);
  }
}

// this function uses std::variant in order to add attributes of any type (double, string, bool)
// to all tags in the list of tags \p storage.
using variant_t = std::variant<xml::XMLAttribute<double>, xml::XMLAttribute<std::string>, xml::XMLAttribute<bool>, xml::XMLAttribute<int>>;
template <typename TagStorage>
void addAttributes(TagStorage &storage, const std::vector<variant_t> &attributes)
{
  for (auto &s : storage) {
    for (auto &a : attributes)
      std::visit([&s](auto &&arg) { s.addAttribute(arg); }, a);
  }
}

// Enum required for the RBF instantiations
enum struct RBFBackend {
  Eigen,
  PETSc,
  Ginkgo,
  PUM
};

// Helper in order to resolve the template instantiations.
// Only the template specializations are of interest
template <RBFBackend Backend, typename RBF>
struct BackendSelector {
  typedef RBF type;
};

// Specialization for the RBF Eigen backend
template <typename RBF>
struct BackendSelector<RBFBackend::Eigen, RBF> {
  typedef mapping::RadialBasisFctMapping<RadialBasisFctSolver<RBF>> type;
};

// Specialization for the PETSc RBF backend
#ifndef PRECICE_NO_PETSC
template <typename RBF>
struct BackendSelector<RBFBackend::PETSc, RBF> {
  typedef mapping::PetRadialBasisFctMapping<RBF> type;
};
#endif

// Specialization for the Ginkgo RBF backend
#ifndef PRECICE_NO_GINKGO
template <typename RBF>
struct BackendSelector<RBFBackend::Ginkgo, RBF> {
  typedef mapping::RadialBasisFctMapping<GinkgoRadialBasisFctSolver<RBF>, MappingConfiguration::GinkgoParameter> type;
};
#endif
// Specialization for the RBF PUM backend
template <typename RBF>
struct BackendSelector<RBFBackend::PUM, RBF> {
  typedef mapping::PartitionOfUnityMapping<RBF> type;
};

// Variant holding all available RBF classes
using rbf_variant_t = std::variant<CompactPolynomialC0, CompactPolynomialC2, CompactPolynomialC4, CompactPolynomialC6, CompactThinPlateSplinesC2, ThinPlateSplines, VolumeSplines, Multiquadrics, InverseMultiquadrics, Gaussian>;

// The actual instantiation of the mapping class, which is called by the visitor \ref getRBFMapping
template <RBFBackend T, typename RADIAL_BASIS_FUNCTION_T, typename... Args>
PtrMapping instantiateRBFMapping(mapping::Mapping::Constraint &constraint, int dimension, RADIAL_BASIS_FUNCTION_T function,
                                 Args &&... args)
{
  return PtrMapping(new typename BackendSelector<T, RADIAL_BASIS_FUNCTION_T>::type(constraint, dimension, function, std::forward<Args>(args)...));
}

// Constructs the RBF function based on the functionType
rbf_variant_t constructRBF(BasisFunction functionType, double supportRadius, double shapeParameter)
{
  switch (functionType) {
  case BasisFunction::WendlandC0: {
    return mapping::CompactPolynomialC0(supportRadius);
  }
  case BasisFunction::WendlandC2: {
    return mapping::CompactPolynomialC2(supportRadius);
  }
  case BasisFunction::WendlandC4: {
    return mapping::CompactPolynomialC4(supportRadius);
  }
  case BasisFunction::WendlandC6: {
    return mapping::CompactPolynomialC6(supportRadius);
  }
  case BasisFunction::CompactThinPlateSplinesC2: {
    return mapping::CompactThinPlateSplinesC2(supportRadius);
  }
  case BasisFunction::ThinPlateSplines: {
    return mapping::ThinPlateSplines();
  }
  case BasisFunction::VolumeSplines: {
    return mapping::VolumeSplines();
  }
  case BasisFunction::Multiquadrics: {
    return mapping::Multiquadrics(shapeParameter);
  }
  case BasisFunction::InverseMultiquadrics: {
    return mapping::InverseMultiquadrics(shapeParameter);
  }
  case BasisFunction::Gaussian: {
    return mapping::Gaussian(shapeParameter);
  }
  default:
    PRECICE_UNREACHABLE("No instantiation was found for the selected basis function.");
  }
}

// The actual instantion helper, which avoids enumerating all mapping implementations (more will come) with all RBF kernels
// The first three arguments of the constructor are prescribed: constraint, dimension and the RBF function object, all other
// constructor arguments are just forwareded. The first argument (BasisFunction) indicates then the actual instantiation to return.
template <RBFBackend T, typename... Args>
PtrMapping getRBFMapping(BasisFunction functionType, mapping::Mapping::Constraint &constraint, int dimension, double supportRadius, double shapeParameter,
                         Args &&... args)
{
  // First, construct the RBF function
  auto functionVariant = constructRBF(functionType, supportRadius, shapeParameter);
  // ... and instantiate the corresponding RBF mapping class
  return std::visit([&](auto &&func) { return instantiateRBFMapping<T>(constraint, dimension, func, std::forward<Args>(args)...); }, functionVariant);
}
} // namespace

MappingConfiguration::MappingConfiguration(
    xml::XMLTag &              parent,
    mesh::PtrMeshConfiguration meshConfiguration)
    : _meshConfig(std::move(meshConfiguration))
{
  PRECICE_ASSERT(_meshConfig);
  using namespace xml;

  // First, we create the available tags
  XMLTag::Occurrence occ = XMLTag::OCCUR_ARBITRARY;
  std::list<XMLTag>  projectionTags{
      XMLTag{*this, TYPE_NEAREST_NEIGHBOR, occ, TAG}.setDocumentation("Nearest-neighbour mapping which uses a rstar-spacial index tree to index meshes and run nearest-neighbour queries."),
      XMLTag{*this, TYPE_NEAREST_PROJECTION, occ, TAG}.setDocumentation("Nearest-projection mapping which uses a rstar-spacial index tree to index meshes and locate the nearest projections."),
      XMLTag{*this, TYPE_NEAREST_NEIGHBOR_GRADIENT, occ, TAG}.setDocumentation("Nearest-neighbor-gradient mapping which uses nearest-neighbor mapping with an additional linear approximation using gradient data."),
      XMLTag{*this, TYPE_LINEAR_CELL_INTERPOLATION, occ, TAG}.setDocumentation("Linear cell interpolation mapping which uses a rstar-spacial index tree to index meshes and locate the nearest cell. Only supports 2D meshes.")};
  std::list<XMLTag> rbfDirectTags{
      XMLTag{*this, TYPE_RBF_GLOBAL_DIRECT, occ, TAG}.setDocumentation("Radial-basis-function mapping using a direct solver with a gather-scatter parallelism.")};
  std::list<XMLTag> rbfIterativeTags{
      XMLTag{*this, TYPE_RBF_GLOBAL_ITERATIVE, occ, TAG}.setDocumentation("Radial-basis-function mapping using an iterative solver with a distributed parallelism.")};
  std::list<XMLTag> pumDirectTags{
      XMLTag{*this, TYPE_RBF_PUM_DIRECT, occ, TAG}.setDocumentation("Radial-basis-function mapping using a partition of unity method, which supports a distributed parallelism.")};
  std::list<XMLTag> rbfAliasTag{
      XMLTag{*this, TYPE_RBF_ALIAS, occ, TAG}.setDocumentation("Alias tag, which auto-selects a radial-basis-function mapping depending on the simulation parameter,")};

  // List of all attributes with corresponding documentation
  auto attrDirection = XMLAttribute<std::string>(ATTR_DIRECTION)
                           .setOptions({DIRECTION_WRITE, DIRECTION_READ})
                           .setDocumentation("Write mappings map written data prior to communication, thus in the same participant who writes the data. "
                                             "Read mappings map received data after communication, thus in the same participant who reads the data.");

  auto attrFromMesh = XMLAttribute<std::string>(ATTR_FROM)
                          .setDocumentation("The mesh to map the data from.");

  auto attrToMesh = XMLAttribute<std::string>(ATTR_TO)
                        .setDocumentation("The mesh to map the data to.");

  auto attrConstraint = XMLAttribute<std::string>(ATTR_CONSTRAINT)
                            .setDocumentation("Use conservative to conserve the nodal sum of the data over the interface (needed e.g. for force mapping).  Use consistent for normalized quantities such as temperature or pressure. Use scaled-consistent-surface or scaled-consistent-volume for normalized quantities where conservation of integral values (surface or volume) is needed (e.g. velocities when the mass flow rate needs to be conserved). Mesh connectivity is required to use scaled-consistent.")
                            .setOptions({CONSTRAINT_CONSERVATIVE, CONSTRAINT_CONSISTENT, CONSTRAINT_SCALED_CONSISTENT_SURFACE, CONSTRAINT_SCALED_CONSISTENT_VOLUME});
  auto attrXDead = makeXMLAttribute(ATTR_X_DEAD, false)
                       .setDocumentation("If set to true, the x axis will be ignored for the mapping");
  auto attrYDead = makeXMLAttribute(ATTR_Y_DEAD, false)
                       .setDocumentation("If set to true, the y axis will be ignored for the mapping");
  auto attrZDead = makeXMLAttribute(ATTR_Z_DEAD, false)
                       .setDocumentation("If set to true, the z axis will be ignored for the mapping");
  auto attrPolynomial = makeXMLAttribute(ATTR_POLYNOMIAL, POLYNOMIAL_SEPARATE)
                            .setDocumentation("Toggles use of the global polynomial")
                            .setOptions({POLYNOMIAL_ON, POLYNOMIAL_OFF, POLYNOMIAL_SEPARATE});
  auto attrPumPolynomial = makeXMLAttribute(ATTR_POLYNOMIAL, POLYNOMIAL_SEPARATE)
                               .setDocumentation("Toggles use a local (per cluster) polynomial")
                               .setOptions({POLYNOMIAL_OFF, POLYNOMIAL_SEPARATE});

  auto attrSolverRtol = makeXMLAttribute(ATTR_SOLVER_RTOL, 1e-9)
                            .setDocumentation("Solver relative tolerance for convergence");
<<<<<<< HEAD
  // TODO: Discuss whether we wanto to introduce this attribute
  // auto attrMaxIterations = makeXMLAttribute(ATTR_MAX_ITERATIONS, 1e6)
  //                              .setDocumentation("Maximum number of iterations of the solver");

  auto attrPreallocation = makeXMLAttribute(ATTR_PREALLOCATION, PREALLOCATION_TREE)
                               .setDocumentation("Sets kind of preallocation for PETSc RBF implementation")
                               .setOptions({PREALLOCATION_ESTIMATE, PREALLOCATION_COMPUTE, PREALLOCATION_OFF, PREALLOCATION_SAVE, PREALLOCATION_TREE});
=======
>>>>>>> e8b3fc78

  auto verticesPerCluster = XMLAttribute<int>(ATTR_VERTICES_PER_CLUSTER, 100)
                                .setDocumentation("Average number of vertices per cluster (partition) applied in the rbf partition of unity method.");
  auto relativeOverlap = makeXMLAttribute(ATTR_RELATIVE_OVERLAP, 0.3)
                             .setDocumentation("Value between 0 and 1 indicating the relative overlap between clusters. A value of 0.3 is usually a good trade-off between accuracy and efficiency.");
  auto projectToInput = XMLAttribute<bool>(ATTR_PROJECT_TO_INPUT, true)
                            .setDocumentation("If enabled, places the cluster centers at the closest vertex of the input mesh. Should be enabled in case of non-uniform point distributions such as for shell structures.");

  // Add the relevant attributes to the relevant tags
  addAttributes(projectionTags, {attrFromMesh, attrToMesh, attrDirection, attrConstraint});
  addAttributes(rbfDirectTags, {attrFromMesh, attrToMesh, attrDirection, attrConstraint, attrPolynomial, attrXDead, attrYDead, attrZDead});
  addAttributes(rbfIterativeTags, {attrFromMesh, attrToMesh, attrDirection, attrConstraint, attrPolynomial, attrXDead, attrYDead, attrZDead, attrSolverRtol});
  addAttributes(pumDirectTags, {attrFromMesh, attrToMesh, attrDirection, attrConstraint, attrPumPolynomial, attrXDead, attrYDead, attrZDead, verticesPerCluster, relativeOverlap, projectToInput});
  addAttributes(rbfAliasTag, {attrFromMesh, attrToMesh, attrDirection, attrConstraint, attrXDead, attrYDead, attrZDead});

  // Now we take care of the subtag executor. We repeat some of the subtags in order to add individual documentation
  XMLTag::Occurrence once = XMLTag::OCCUR_NOT_OR_ONCE;
  // TODO, make type an int
  auto attrDeviceId = makeXMLAttribute(ATTR_DEVICE_ID, static_cast<int>(0))
                          .setDocumentation("Specifies the ID of the GPU that should be used for the Ginkgo GPU backend.");
  auto attrNThreads = makeXMLAttribute(ATTR_N_THREADS, static_cast<int>(0))
                          .setDocumentation("Specifies the number of threads for the OpenMP executor that should be used for the Ginkgo OpenMP backend. If a value of \"0\" is set, preCICE doesn't set the number of threads and the default behavior of OpenMP applies.");

  // First, we have the executors for the direct solvers
  {
    std::list<XMLTag> cpuExecutor{
        XMLTag{*this, EXECUTOR_CPU, once, SUBTAG_EXECUTOR}.setDocumentation("The default executor, which uses a single-core CPU with a gather-scatter parallelism.")};
    std::list<XMLTag> deviceExecutors{
        XMLTag{*this, EXECUTOR_CUDA, once, SUBTAG_EXECUTOR}.setDocumentation("Cuda (Nvidia) executor, which uses cuSolver/Ginkgo and a direct QR decomposition with a gather-scatter parallelism."),
        XMLTag{*this, EXECUTOR_HIP, once, SUBTAG_EXECUTOR}.setDocumentation("Hip (AMD/Nvidia) executor, which uses hipSolver/Ginkgo and a direct QR decomposition with a gather-scatter parallelism.")};

    addAttributes(deviceExecutors, {attrDeviceId});
    addSubtagsToParents(cpuExecutor, rbfDirectTags);
    addSubtagsToParents(deviceExecutors, rbfDirectTags);
  }
  // Second, the executors for the iterative solver
  {
    std::list<XMLTag> cpuExecutor{
        XMLTag{*this, EXECUTOR_CPU, once, SUBTAG_EXECUTOR}.setDocumentation("The default executor relying on PETSc, which uses CPUs and distributed memory parallelism via MPI.")};
    std::list<XMLTag> deviceExecutors{
        XMLTag{*this, EXECUTOR_CUDA, once, SUBTAG_EXECUTOR}.setDocumentation("Cuda (Nvidia) executor, which uses Ginkgo with a gather-scatter parallelism."),
        XMLTag{*this, EXECUTOR_HIP, once, SUBTAG_EXECUTOR}.setDocumentation("Hip (AMD/Nvidia) executor, which uses hipSolver with a gather-scatter parallelism.")};
    std::list<XMLTag> ompExecutor{
        XMLTag{*this, EXECUTOR_OMP, once, SUBTAG_EXECUTOR}.setDocumentation("OpenMP executor, which uses Ginkgo with a gather-scatter parallelism.")};

    addAttributes(deviceExecutors, {attrDeviceId});
    addAttributes(ompExecutor, {attrNThreads});
    addSubtagsToParents(cpuExecutor, rbfIterativeTags);
    addSubtagsToParents(deviceExecutors, rbfIterativeTags);
    addSubtagsToParents(ompExecutor, rbfIterativeTags);
  }
  {
    std::list<XMLTag> cpuExecutor{
        XMLTag{*this, EXECUTOR_CPU, once, SUBTAG_EXECUTOR}.setDocumentation("The default (and currently only) executor using a CPU and a distributed memory parallelism via MPI.")};
    addSubtagsToParents(cpuExecutor, pumDirectTags);
  }
  // The alias tag doesn't receive the subtag at all

  // Now we take care of the subtag basis function
  // First, we have the tags using a support radius
  std::list<XMLTag> supportRadiusRBF{
      XMLTag{*this, RBF_CPOLYNOMIAL_C0, once, SUBTAG_BASIS_FUNCTION}.setDocumentation("Wendland C0 function"),
      XMLTag{*this, RBF_CPOLYNOMIAL_C2, once, SUBTAG_BASIS_FUNCTION}.setDocumentation("Wendland C2 function"),
      XMLTag{*this, RBF_CPOLYNOMIAL_C4, once, SUBTAG_BASIS_FUNCTION}.setDocumentation("Wendland C4 function"),
      XMLTag{*this, RBF_CPOLYNOMIAL_C6, once, SUBTAG_BASIS_FUNCTION}.setDocumentation("Wendland C6 function"),
      XMLTag{*this, RBF_CTPS_C2, once, SUBTAG_BASIS_FUNCTION}.setDocumentation("Compact thin-plate-spline C2")};

  auto attrSupportRadius = XMLAttribute<double>(ATTR_SUPPORT_RADIUS)
                               .setDocumentation("Support radius of each RBF basis function (global choice).");

  addAttributes(supportRadiusRBF, {attrSupportRadius});
  addSubtagsToParents(supportRadiusRBF, rbfIterativeTags);
  addSubtagsToParents(supportRadiusRBF, rbfDirectTags);
  addSubtagsToParents(supportRadiusRBF, pumDirectTags);
  addSubtagsToParents(supportRadiusRBF, rbfAliasTag);

  // Now the tags using a shape parameter
  std::list<XMLTag> shapeParameterRBF{
      XMLTag{*this, RBF_MULTIQUADRICS, once, SUBTAG_BASIS_FUNCTION}.setDocumentation("Multiquadrics"),
      XMLTag{*this, RBF_INV_MULTIQUADRICS, once, SUBTAG_BASIS_FUNCTION}.setDocumentation("Inverse multiquadrics")};

  auto attrShapeParam = XMLAttribute<double>(ATTR_SHAPE_PARAM)
                            .setDocumentation("Specific shape parameter for RBF basis function.");

  addAttributes(shapeParameterRBF, {attrShapeParam});
  addSubtagsToParents(shapeParameterRBF, rbfIterativeTags);
  addSubtagsToParents(shapeParameterRBF, rbfDirectTags);
  addSubtagsToParents(shapeParameterRBF, pumDirectTags);
  addSubtagsToParents(shapeParameterRBF, rbfAliasTag);

  // For the Gaussian, we need default values as the user can pass a support radius or a shape parameter
  std::list<XMLTag> GaussRBF{
      XMLTag{*this, RBF_GAUSSIAN, once, SUBTAG_BASIS_FUNCTION}.setDocumentation("Gaussian basis function accepting a support radius or a shape parameter.")};
  attrShapeParam.setDefaultValue(std::numeric_limits<double>::quiet_NaN());
  attrSupportRadius.setDefaultValue(std::numeric_limits<double>::quiet_NaN());
  addAttributes(GaussRBF, {attrShapeParam, attrSupportRadius});
  addSubtagsToParents(GaussRBF, rbfIterativeTags);
  addSubtagsToParents(GaussRBF, rbfDirectTags);
  addSubtagsToParents(GaussRBF, pumDirectTags);
  addSubtagsToParents(GaussRBF, rbfAliasTag);

  // tags without an attribute
  std::list<XMLTag> attributelessRBFs{
      XMLTag{*this, RBF_TPS, once, SUBTAG_BASIS_FUNCTION}.setDocumentation("Thin-plate-splines"),
      XMLTag{*this, RBF_VOLUME_SPLINES, once, SUBTAG_BASIS_FUNCTION}.setDocumentation("Volume splines")};

  addSubtagsToParents(attributelessRBFs, rbfIterativeTags);
  addSubtagsToParents(attributelessRBFs, rbfDirectTags);
  addSubtagsToParents(attributelessRBFs, pumDirectTags);
  addSubtagsToParents(attributelessRBFs, rbfAliasTag);

  // Add all tags to the mapping tag
  parent.addSubtags(projectionTags);
  parent.addSubtags(rbfIterativeTags);
  parent.addSubtags(rbfDirectTags);
  parent.addSubtags(pumDirectTags);
  parent.addSubtags(rbfAliasTag);
}

void MappingConfiguration::xmlTagCallback(
    const xml::ConfigurationContext &context,
    xml::XMLTag &                    tag)
{
  PRECICE_TRACE(tag.getName());
  if (tag.getNamespace() == TAG) {
    // Mandatory tags
    std::string dir        = tag.getStringAttributeValue(ATTR_DIRECTION);
    std::string fromMesh   = tag.getStringAttributeValue(ATTR_FROM);
    std::string toMesh     = tag.getStringAttributeValue(ATTR_TO);
    std::string type       = tag.getName();
    std::string constraint = tag.getStringAttributeValue(ATTR_CONSTRAINT);

    // optional tags
    // We set here default values, but their actual value doesn't really matter.
    // It's just for the mapping methods, which do not use these attributes at all.
    bool        xDead         = tag.getBooleanAttributeValue(ATTR_X_DEAD, false);
    bool        yDead         = tag.getBooleanAttributeValue(ATTR_Y_DEAD, false);
    bool        zDead         = tag.getBooleanAttributeValue(ATTR_Z_DEAD, false);
    double      solverRtol    = tag.getDoubleAttributeValue(ATTR_SOLVER_RTOL, 1e-9);
    std::string strPolynomial = tag.getStringAttributeValue(ATTR_POLYNOMIAL, POLYNOMIAL_SEPARATE);

    // pum related tags
    int    verticesPerCluster = tag.getIntAttributeValue(ATTR_VERTICES_PER_CLUSTER, 100);
    double relativeOverlap    = tag.getDoubleAttributeValue(ATTR_RELATIVE_OVERLAP, 0.3);
    bool   projectToInput     = tag.getBooleanAttributeValue(ATTR_PROJECT_TO_INPUT, true);

    // Convert raw string into enum types as the constructors take enums
    if (constraint == CONSTRAINT_CONSERVATIVE) {
      constraintValue = Mapping::CONSERVATIVE;
    } else if (constraint == CONSTRAINT_CONSISTENT) {
      constraintValue = Mapping::CONSISTENT;
    } else if (constraint == CONSTRAINT_SCALED_CONSISTENT_SURFACE) {
      constraintValue = Mapping::SCALED_CONSISTENT_SURFACE;
    } else if (constraint == CONSTRAINT_SCALED_CONSISTENT_VOLUME) {
      constraintValue = Mapping::SCALED_CONSISTENT_VOLUME;
    } else {
      PRECICE_UNREACHABLE("Unknown mapping constraint \"{}\".", constraint);
    }

    ConfiguredMapping configuredMapping = createMapping(dir, type, fromMesh, toMesh);

    _rbfConfig = configureRBFMapping(type, strPolynomial, xDead, yDead, zDead, solverRtol, verticesPerCluster, relativeOverlap, projectToInput);

    checkDuplicates(configuredMapping);
    _mappings.push_back(configuredMapping);
  } else if (tag.getNamespace() == SUBTAG_BASIS_FUNCTION) {

    PRECICE_ASSERT(!_mappings.empty());
    PRECICE_CHECK(_mappings.back().requiresBasisFunction == true, "A basis-function was defined for the mapping "
                                                                  "from mesh \"{}\" to mesh \"{}\", but no basis-function is required for this mapping type. "
                                                                  "Please remove the basis-function tag or configure an rbf mapping, which requires a basis-function.",
                  _mappings.back().fromMesh->getName(), _mappings.back().toMesh->getName());
    // We can only set one subtag
    PRECICE_CHECK(_rbfConfig.basisFunctionDefined == false, "More than one basis-function was defined for the mapping "
                                                            "from mesh \"{}\" to mesh \"{}\".",
                  _mappings.back().fromMesh->getName(), _mappings.back().toMesh->getName());

    std::string basisFctName   = tag.getName();
    double      supportRadius  = tag.getDoubleAttributeValue(ATTR_SUPPORT_RADIUS, 0.);
    double      shapeParameter = tag.getDoubleAttributeValue(ATTR_SHAPE_PARAM, 0.);

    _rbfConfig.basisFunction        = parseBasisFunctions(basisFctName);
    _rbfConfig.basisFunctionDefined = true;
    // The Gaussian RBF is always treated as a shape-parameter RBF. Hence, we have to convert the support radius, if necessary
    if (_rbfConfig.basisFunction == BasisFunction::Gaussian) {
      const bool exactlyOneSet = (std::isfinite(supportRadius) && !std::isfinite(shapeParameter)) ||
                                 (std::isfinite(shapeParameter) && !std::isfinite(supportRadius));
      PRECICE_CHECK(exactlyOneSet, "The specified parameters for the Gaussian RBF mapping are invalid. Please specify either a \"shape-parameter\" or a \"support-radius\".");

      if (std::isfinite(supportRadius) && !std::isfinite(shapeParameter)) {
        shapeParameter = std::sqrt(-std::log(Gaussian::cutoffThreshold)) / supportRadius;
      }
    }

<<<<<<< HEAD
    _rbfConfig.supportRadius  = supportRadius;
    _rbfConfig.shapeParameter = shapeParameter;
  } else if (tag.getNamespace() == SUBTAG_EXECUTOR) {
    _executorConfig = std::make_unique<ExecutorConfiguration>();

    if (tag.getName() == EXECUTOR_CPU) {
      _executorConfig->executor = ExecutorConfiguration::Executor::CPU;
    } else if (tag.getName() == EXECUTOR_CUDA) {
      _executorConfig->executor = ExecutorConfiguration::Executor::CUDA;
    } else if (tag.getName() == EXECUTOR_HIP) {
      _executorConfig->executor = ExecutorConfiguration::Executor::HIP;
    } else if (tag.getName() == EXECUTOR_OMP) {
      _executorConfig->executor = ExecutorConfiguration::Executor::OpenMP;
=======
    // Instantiate the RBF mapping classes
    if (_rbfConfig.solver == RBFConfiguration::SystemSolver::GlobalDirect) {
      mapping.mapping = getRBFMapping<RBFBackend::Eigen>(basisFunction, constraintValue, mapping.fromMesh->getDimensions(), supportRadius, shapeParameter, _rbfConfig.deadAxis, _rbfConfig.polynomial);
    } else if (_rbfConfig.solver == RBFConfiguration::SystemSolver::GlobalIterative) {
#ifndef PRECICE_NO_PETSC
      // for petsc initialization
      int   argc = 1;
      char *arg  = new char[8];
      strcpy(arg, "precice");
      char **argv = &arg;
      utils::Petsc::initialize(&argc, &argv, utils::Parallel::current()->comm);
      delete[] arg;

      mapping.mapping = getRBFMapping<RBFBackend::PETSc>(basisFunction, constraintValue, mapping.fromMesh->getDimensions(), supportRadius, shapeParameter, _rbfConfig.deadAxis, _rbfConfig.solverRtol, _rbfConfig.polynomial);
#else
      PRECICE_CHECK(false, "The global-iterative RBF solver requires a preCICE build with PETSc enabled.");
#endif
    } else if (_rbfConfig.solver == RBFConfiguration::SystemSolver::PUMDirect) {
      mapping.mapping = getRBFMapping<RBFBackend::PUM>(basisFunction, constraintValue, mapping.fromMesh->getDimensions(), supportRadius, shapeParameter, _rbfConfig.deadAxis, _rbfConfig.polynomial, _rbfConfig.verticesPerCluster, _rbfConfig.relativeOverlap, _rbfConfig.projectToInput);
    } else {
      PRECICE_UNREACHABLE("Unknown RBF solver.");
>>>>>>> e8b3fc78
    }

    _executorConfig->deviceId = tag.getIntAttributeValue(ATTR_DEVICE_ID, -1);
    _executorConfig->nThreads = tag.getIntAttributeValue(ATTR_N_THREADS, 0);
  }
}

MappingConfiguration::RBFConfiguration MappingConfiguration::configureRBFMapping(const std::string &type,
                                                                                 const std::string &polynomial,
                                                                                 bool xDead, bool yDead, bool zDead,
                                                                                 double solverRtol,
                                                                                 double verticesPerCluster,
                                                                                 double relativeOverlap,
                                                                                 bool   projectToInput) const
{
  RBFConfiguration rbfConfig;

  if (type == TYPE_RBF_GLOBAL_ITERATIVE)
    rbfConfig.solver = RBFConfiguration::SystemSolver::GlobalIterative;
  else if (type == TYPE_RBF_GLOBAL_DIRECT)
    rbfConfig.solver = RBFConfiguration::SystemSolver::GlobalDirect;
  else if (type == TYPE_RBF_PUM_DIRECT)
    rbfConfig.solver = RBFConfiguration::SystemSolver::PUMDirect;
  else {
    // Rather simple auto-selection (for now), consisting of the PUM Eigen backend
    rbfConfig.solver = RBFConfiguration::SystemSolver::PUMDirect;

    // A more sophisticated criterion here could take the globalNumberOfVertices into account
    // (the mesh pointer is stored in the configuredMapping anyway), but this quantity is not yet computed
    // during the configuration time.
  }

  if (polynomial == POLYNOMIAL_SEPARATE)
    rbfConfig.polynomial = Polynomial::SEPARATE;
  else if (polynomial == POLYNOMIAL_ON)
    rbfConfig.polynomial = Polynomial::ON;
  else if (polynomial == POLYNOMIAL_OFF)
    rbfConfig.polynomial = Polynomial::OFF;
  else
    PRECICE_UNREACHABLE("Unknown polynomial configuration.");

  rbfConfig.deadAxis   = {{xDead, yDead, zDead}};
  rbfConfig.solverRtol = solverRtol;

  rbfConfig.verticesPerCluster = verticesPerCluster;
  rbfConfig.relativeOverlap    = relativeOverlap;
  rbfConfig.projectToInput     = projectToInput;

  return rbfConfig;
}

MappingConfiguration::ConfiguredMapping MappingConfiguration::createMapping(
    const std::string &direction,
    const std::string &type,
    const std::string &fromMeshName,
    const std::string &toMeshName) const
{
  PRECICE_TRACE(direction, type);

  ConfiguredMapping configuredMapping;
  mesh::PtrMesh     fromMesh(_meshConfig->getMesh(fromMeshName));
  mesh::PtrMesh     toMesh(_meshConfig->getMesh(toMeshName));
  PRECICE_CHECK(fromMesh.get() != nullptr,
                "Mesh \"{0}\" was not found while creating a mapping. "
                "Please correct the from=\"{0}\" attribute.",
                fromMeshName);
  PRECICE_CHECK(toMesh.get() != nullptr,
                "Mesh \"{0}\" was not found while creating a mapping. "
                "Please correct the to=\"{0}\" attribute.",
                toMeshName);
  configuredMapping.fromMesh = fromMesh;
  configuredMapping.toMesh   = toMesh;

  if (direction == DIRECTION_WRITE) {
    configuredMapping.direction = WRITE;
  } else if (direction == DIRECTION_READ) {
    configuredMapping.direction = READ;
  } else {
    PRECICE_UNREACHABLE("Unknown mapping direction type \"{}\".", direction);
  }

  // Create all projection based mappings
  if (type == TYPE_NEAREST_NEIGHBOR) {
    configuredMapping.mapping = PtrMapping(new NearestNeighborMapping(constraintValue, fromMesh->getDimensions()));
  } else if (type == TYPE_NEAREST_PROJECTION) {
    configuredMapping.mapping = PtrMapping(new NearestProjectionMapping(constraintValue, fromMesh->getDimensions()));
  } else if (type == TYPE_LINEAR_CELL_INTERPOLATION) {
    configuredMapping.mapping = PtrMapping(new LinearCellInterpolationMapping(constraintValue, fromMesh->getDimensions()));
  } else if (type == TYPE_NEAREST_NEIGHBOR_GRADIENT) {

    // NNG is not applicable with the conservative constraint
    PRECICE_CHECK(constraintValue != Mapping::CONSERVATIVE,
                  "Nearest-neighbor-gradient mapping is not implemented using a \"conservative\" constraint. "
                  "Please select constraint=\" consistent\" or a different mapping method.");

    configuredMapping.mapping = PtrMapping(new NearestNeighborGradientMapping(constraintValue, fromMesh->getDimensions()));
  } else {
    // We need knowledge about the basis function in order to instantiate the rbf related mapping
    PRECICE_ASSERT(requiresBasisFunction(type));
    configuredMapping.mapping                = nullptr;
    configuredMapping.configuredWithAliasTag = type == TYPE_RBF_ALIAS;
  }

  configuredMapping.requiresBasisFunction = requiresBasisFunction(type);

  return configuredMapping;
}

void MappingConfiguration::checkDuplicates(const ConfiguredMapping &mapping)
{
  for (const ConfiguredMapping &configuredMapping : _mappings) {
    bool sameToMesh   = mapping.toMesh->getName() == configuredMapping.toMesh->getName();
    bool sameFromMesh = mapping.fromMesh->getName() == configuredMapping.fromMesh->getName();
    bool sameMapping  = sameToMesh && sameFromMesh;
    PRECICE_CHECK(!sameMapping,
                  "There cannot be two mappings from mesh \"{}\" to mesh \"{}\". "
                  "Please remove one of the duplicated meshes. ",
                  mapping.fromMesh->getName(), mapping.toMesh->getName());
  }
}

void MappingConfiguration::xmlEndTagCallback(const xml::ConfigurationContext &context, xml::XMLTag &tag)
{
  if (tag.getNamespace() == TAG) {
    if (requiresBasisFunction(tag.getName())) {
      PRECICE_CHECK(_rbfConfig.basisFunctionDefined, "No basis-function was defined for the \"{}\" mapping from mesh \"{}\" to mesh \"{}\".", tag.getName(), _mappings.back().fromMesh->getName(), _mappings.back().toMesh->getName());
      if (!_executorConfig) {
        _executorConfig = std::make_unique<ExecutorConfiguration>();
      }
      finishRBFConfiguration();
      _executorConfig.reset();
    }
    PRECICE_ASSERT(_mappings.back().mapping != nullptr);
  }
}

void MappingConfiguration::finishRBFConfiguration()
{
  PRECICE_ASSERT(_executorConfig);
  ConfiguredMapping &mapping = _mappings.back();
  // Instantiate the RBF mapping classes
  // We first categorize according to the executor
  // 1. the CPU executor
  if (_executorConfig->executor == ExecutorConfiguration::Executor::CPU) {
    if (_rbfConfig.solver == RBFConfiguration::SystemSolver::GlobalDirect) {
      mapping.mapping = getRBFMapping<RBFBackend::Eigen>(_rbfConfig.basisFunction, constraintValue, mapping.fromMesh->getDimensions(), _rbfConfig.supportRadius, _rbfConfig.shapeParameter, _rbfConfig.deadAxis, _rbfConfig.polynomial);
    } else if (_rbfConfig.solver == RBFConfiguration::SystemSolver::GlobalIterative) {
#ifndef PRECICE_NO_PETSC
      // for petsc initialization
      int   argc = 1;
      char *arg  = new char[8];
      strcpy(arg, "precice");
      char **argv = &arg;
      utils::Petsc::initialize(&argc, &argv, utils::Parallel::current()->comm);
      delete[] arg;

      mapping.mapping = getRBFMapping<RBFBackend::PETSc>(_rbfConfig.basisFunction, constraintValue, mapping.fromMesh->getDimensions(), _rbfConfig.supportRadius, _rbfConfig.shapeParameter, _rbfConfig.deadAxis, _rbfConfig.solverRtol, _rbfConfig.polynomial, _rbfConfig.preallocation);
#else
      PRECICE_CHECK(false, "The global-iterative RBF solver on a CPU requires a preCICE build with PETSc enabled.");
#endif
    } else if (_rbfConfig.solver == RBFConfiguration::SystemSolver::PUMDirect) {
      mapping.mapping = getRBFMapping<RBFBackend::PUM>(_rbfConfig.basisFunction, constraintValue, mapping.fromMesh->getDimensions(), _rbfConfig.supportRadius, _rbfConfig.shapeParameter, _rbfConfig.deadAxis, _rbfConfig.polynomial, _rbfConfig.verticesPerCluster, _rbfConfig.relativeOverlap, _rbfConfig.projectToInput);
    } else {
      PRECICE_UNREACHABLE("Unknown RBF solver.");
    }
    // 2. any other executor is configured via Ginkgo
  } else {
#ifndef PRECICE_NO_GINKGO
    _ginkgoParameter                   = GinkgoParameter();
    _ginkgoParameter.usePreconditioner = false;
    _ginkgoParameter.deviceId          = _executorConfig->deviceId;
    if (_executorConfig->executor == ExecutorConfiguration::Executor::CUDA) {
      _ginkgoParameter.executor = "cuda-executor";
    } else if (_executorConfig->executor == ExecutorConfiguration::Executor::HIP) {
      _ginkgoParameter.executor = "hip-executor";
    } else if (_executorConfig->executor == ExecutorConfiguration::Executor::OpenMP) {
      _ginkgoParameter.executor = "omp-executor";
      _ginkgoParameter.nThreads = _executorConfig->nThreads;
    }
    if (_rbfConfig.solver == RBFConfiguration::SystemSolver::GlobalDirect) {
      _ginkgoParameter.solver = "qr-solver";
    } else if (_rbfConfig.solver == RBFConfiguration::SystemSolver::GlobalIterative) {
      _ginkgoParameter.solver       = "cg-solver";
      _ginkgoParameter.residualNorm = _rbfConfig.solverRtol;
    } else {
      PRECICE_UNREACHABLE("Unknown solver type.");
    }
    mapping.mapping = getRBFMapping<RBFBackend::Ginkgo>(_rbfConfig.basisFunction, constraintValue, mapping.fromMesh->getDimensions(), _rbfConfig.supportRadius, _rbfConfig.shapeParameter, _rbfConfig.deadAxis, _rbfConfig.polynomial, _ginkgoParameter);
#else
    PRECICE_CHECK(false, "The selected executor for the mapping from mesh {} to mesh {} requires a preCICE build with Ginkgo enabled.", mapping.fromMesh->getName(), mapping.toMesh->getName());
#endif
  }
}

const std::vector<MappingConfiguration::ConfiguredMapping> &MappingConfiguration::mappings()
{
  return _mappings;
}

bool MappingConfiguration::requiresBasisFunction(const std::string &mappingType) const
{
  return mappingType == TYPE_RBF_PUM_DIRECT || mappingType == TYPE_RBF_GLOBAL_DIRECT || mappingType == TYPE_RBF_GLOBAL_ITERATIVE || mappingType == TYPE_RBF_ALIAS;
}

BasisFunction MappingConfiguration::parseBasisFunctions(const std::string &basisFctName) const
{
  BasisFunction basisFunction{};
  if (basisFctName == RBF_TPS)
    basisFunction = BasisFunction::ThinPlateSplines;
  else if (basisFctName == RBF_MULTIQUADRICS)
    basisFunction = BasisFunction::Multiquadrics;
  else if (basisFctName == RBF_INV_MULTIQUADRICS)
    basisFunction = BasisFunction::InverseMultiquadrics;
  else if (basisFctName == RBF_VOLUME_SPLINES)
    basisFunction = BasisFunction::VolumeSplines;
  else if (basisFctName == RBF_GAUSSIAN)
    basisFunction = BasisFunction::Gaussian;
  else if (basisFctName == RBF_CTPS_C2)
    basisFunction = BasisFunction::CompactThinPlateSplinesC2;
  else if (basisFctName == RBF_CPOLYNOMIAL_C0)
    basisFunction = BasisFunction::WendlandC0;
  else if (basisFctName == RBF_CPOLYNOMIAL_C2)
    basisFunction = BasisFunction::WendlandC2;
  else if (basisFctName == RBF_CPOLYNOMIAL_C4)
    basisFunction = BasisFunction::WendlandC4;
  else if (basisFctName == RBF_CPOLYNOMIAL_C6)
    basisFunction = BasisFunction::WendlandC6;
  else
    PRECICE_UNREACHABLE("Unknown basis function \"{}\".", basisFctName);
  return basisFunction;
}
} // namespace precice::mapping<|MERGE_RESOLUTION|>--- conflicted
+++ resolved
@@ -214,16 +214,9 @@
 
   auto attrSolverRtol = makeXMLAttribute(ATTR_SOLVER_RTOL, 1e-9)
                             .setDocumentation("Solver relative tolerance for convergence");
-<<<<<<< HEAD
   // TODO: Discuss whether we wanto to introduce this attribute
   // auto attrMaxIterations = makeXMLAttribute(ATTR_MAX_ITERATIONS, 1e6)
   //                              .setDocumentation("Maximum number of iterations of the solver");
-
-  auto attrPreallocation = makeXMLAttribute(ATTR_PREALLOCATION, PREALLOCATION_TREE)
-                               .setDocumentation("Sets kind of preallocation for PETSc RBF implementation")
-                               .setOptions({PREALLOCATION_ESTIMATE, PREALLOCATION_COMPUTE, PREALLOCATION_OFF, PREALLOCATION_SAVE, PREALLOCATION_TREE});
-=======
->>>>>>> e8b3fc78
 
   auto verticesPerCluster = XMLAttribute<int>(ATTR_VERTICES_PER_CLUSTER, 100)
                                 .setDocumentation("Average number of vertices per cluster (partition) applied in the rbf partition of unity method.");
@@ -418,7 +411,6 @@
       }
     }
 
-<<<<<<< HEAD
     _rbfConfig.supportRadius  = supportRadius;
     _rbfConfig.shapeParameter = shapeParameter;
   } else if (tag.getNamespace() == SUBTAG_EXECUTOR) {
@@ -432,29 +424,6 @@
       _executorConfig->executor = ExecutorConfiguration::Executor::HIP;
     } else if (tag.getName() == EXECUTOR_OMP) {
       _executorConfig->executor = ExecutorConfiguration::Executor::OpenMP;
-=======
-    // Instantiate the RBF mapping classes
-    if (_rbfConfig.solver == RBFConfiguration::SystemSolver::GlobalDirect) {
-      mapping.mapping = getRBFMapping<RBFBackend::Eigen>(basisFunction, constraintValue, mapping.fromMesh->getDimensions(), supportRadius, shapeParameter, _rbfConfig.deadAxis, _rbfConfig.polynomial);
-    } else if (_rbfConfig.solver == RBFConfiguration::SystemSolver::GlobalIterative) {
-#ifndef PRECICE_NO_PETSC
-      // for petsc initialization
-      int   argc = 1;
-      char *arg  = new char[8];
-      strcpy(arg, "precice");
-      char **argv = &arg;
-      utils::Petsc::initialize(&argc, &argv, utils::Parallel::current()->comm);
-      delete[] arg;
-
-      mapping.mapping = getRBFMapping<RBFBackend::PETSc>(basisFunction, constraintValue, mapping.fromMesh->getDimensions(), supportRadius, shapeParameter, _rbfConfig.deadAxis, _rbfConfig.solverRtol, _rbfConfig.polynomial);
-#else
-      PRECICE_CHECK(false, "The global-iterative RBF solver requires a preCICE build with PETSc enabled.");
-#endif
-    } else if (_rbfConfig.solver == RBFConfiguration::SystemSolver::PUMDirect) {
-      mapping.mapping = getRBFMapping<RBFBackend::PUM>(basisFunction, constraintValue, mapping.fromMesh->getDimensions(), supportRadius, shapeParameter, _rbfConfig.deadAxis, _rbfConfig.polynomial, _rbfConfig.verticesPerCluster, _rbfConfig.relativeOverlap, _rbfConfig.projectToInput);
-    } else {
-      PRECICE_UNREACHABLE("Unknown RBF solver.");
->>>>>>> e8b3fc78
     }
 
     _executorConfig->deviceId = tag.getIntAttributeValue(ATTR_DEVICE_ID, -1);
@@ -611,7 +580,7 @@
       utils::Petsc::initialize(&argc, &argv, utils::Parallel::current()->comm);
       delete[] arg;
 
-      mapping.mapping = getRBFMapping<RBFBackend::PETSc>(_rbfConfig.basisFunction, constraintValue, mapping.fromMesh->getDimensions(), _rbfConfig.supportRadius, _rbfConfig.shapeParameter, _rbfConfig.deadAxis, _rbfConfig.solverRtol, _rbfConfig.polynomial, _rbfConfig.preallocation);
+      mapping.mapping = getRBFMapping<RBFBackend::PETSc>(_rbfConfig.basisFunction, constraintValue, mapping.fromMesh->getDimensions(), _rbfConfig.supportRadius, _rbfConfig.shapeParameter, _rbfConfig.deadAxis, _rbfConfig.solverRtol, _rbfConfig.polynomial);
 #else
       PRECICE_CHECK(false, "The global-iterative RBF solver on a CPU requires a preCICE build with PETSc enabled.");
 #endif
