--- conflicted
+++ resolved
@@ -29,68 +29,6 @@
 
 namespace {
 
-<<<<<<< HEAD
-  auto attrShapeParam = XMLAttribute<double>(ATTR_SHAPE_PARAM)
-                            .setDocumentation("Specific shape parameter for RBF basis function.");
-  auto attrSupportRadius = XMLAttribute<double>(ATTR_SUPPORT_RADIUS)
-                               .setDocumentation("Support radius of each RBF basis function (global choice).");
-  auto attrSolverRtol = makeXMLAttribute(ATTR_SOLVER_RTOL, 1e-9)
-                            .setDocumentation("Solver relative tolerance for convergence");
-  auto attrXDead = makeXMLAttribute(ATTR_X_DEAD, false)
-                       .setDocumentation("If set to true, the x axis will be ignored for the mapping");
-  auto attrYDead = makeXMLAttribute(ATTR_Y_DEAD, false)
-                       .setDocumentation("If set to true, the y axis will be ignored for the mapping");
-  auto attrZDead = makeXMLAttribute(ATTR_Z_DEAD, false)
-                       .setDocumentation("If set to true, the z axis will be ignored for the mapping");
-  auto attrPolynomial = makeXMLAttribute("polynomial", "separate")
-                            .setDocumentation("Toggles use of the global polynomial")
-                            .setOptions({"on", "off", "separate"});
-  auto attrPreallocation = makeXMLAttribute("preallocation", "tree")
-                               .setDocumentation("Sets kind of preallocation for PETSc RBF implementation")
-                               .setOptions({"estimate", "compute", "off", "save", "tree"});
-  auto attrUseLU = makeXMLAttribute(ATTR_USE_QR, false)
-                       .setDocumentation("If set to true, QR decomposition is used to solve the RBF system");
-
-  auto attrGinkgoExecutor = makeXMLAttribute(ATTR_GINKGO_EXECUTOR, "ginkgo-reference-executor")
-                                .setDocumentation("Specifies the execution backend used by Ginkgo.")
-                                .setOptions({"ginkgo-reference-executor", "ginkgo-omp-executor", "ginkgo-cuda-executor", "ginkgo-hip-executor"});
-
-  auto attrGinkgoSolver = makeXMLAttribute(ATTR_GINKGO_SOLVER, "ginkgo-cg-solver")
-                              .setDocumentation("Specifies the iterative solver used by Ginkgo.")
-                              .setOptions({"ginkgo-cg-solver", "ginkgo-gmres-solver", "ginkgo-mg-solver"});
-
-  auto attrGinkgoPreconditioner = makeXMLAttribute(ATTR_GINKGO_PRECONDITIONER, "ginkgo-jacobi-preconditioner")
-                                      .setDocumentation("Specifies the preconditioner used by Ginkgo.")
-                                      .setOptions({"ginkgo-jacobi-preconditioner", "ginkgo-cholesky-preconditioner", "ginkgo-ilu-preconditioner", "ginkgo-isai-preconditioner", "ginkgo-no-preconditioner"});
-
-  auto attrGinkgoResidualNorm = makeXMLAttribute(ATTR_GINKGO_RESIDUAL_NORM, 1e-8)
-                                    .setDocumentation("Specifies the residual norm that must be achieved in order for the Ginkgo solver to stop.");
-
-  auto attrGinkgoUsePreconditioner = makeXMLAttribute(ATTR_GINKGO_USE_PRECONDITIONER, true)
-                                         .setDocumentation("If set to true, a preconditioner is applied to the iterative Ginkgo RBF solver.");
-
-  auto attrGinkgoJacobiBlockSize = makeXMLAttribute(ATTR_GINKGO_JACOBI_BLOCK_SIZE, 1)
-                                       .setDocumentation("Size of diagonal blocks for Jacobi preconditioner.");
-
-  XMLTag::Occurrence occ = XMLTag::OCCUR_ARBITRARY;
-  std::list<XMLTag>  tags;
-  {
-    XMLTag tag(*this, VALUE_RBF_TPS, occ, TAG);
-    tag.setDocumentation("Global radial-basis-function mapping based on the thin plate splines.");
-    tags.push_back(tag);
-  }
-  {
-    XMLTag tag(*this, VALUE_RBF_MULTIQUADRICS, occ, TAG);
-    tag.setDocumentation("Global radial-basis-function mapping based on the multiquadrics RBF.");
-    tag.addAttribute(attrShapeParam);
-    tags.push_back(tag);
-  }
-  {
-    XMLTag tag(*this, VALUE_RBF_INV_MULTIQUADRICS, occ, TAG);
-    tag.setDocumentation("Global radial-basis-function mapping based on the inverse multiquadrics RBF.");
-    tag.addAttribute(attrShapeParam);
-    tags.push_back(tag);
-=======
 // given a list of subtags and parent tags, this function adds all subtags to all
 // parent tags
 void addSubtagsToParents(std::list<xml::XMLTag> &subtags,
@@ -98,7 +36,6 @@
 {
   for (auto &p : parents) {
     p.addSubtags(subtags);
->>>>>>> accb6aed
   }
 }
 
@@ -174,26 +111,8 @@
   case BasisFunction::ThinPlateSplines: {
     return mapping::ThinPlateSplines();
   }
-<<<<<<< HEAD
-  // Add tags that only, but all RBF mappings use
-  for (XMLTag &tag : tags) {
-    tag.addAttribute(attrSolverRtol);
-    tag.addAttribute(attrPolynomial);
-    tag.addAttribute(attrPreallocation);
-    tag.addAttribute(attrXDead);
-    tag.addAttribute(attrYDead);
-    tag.addAttribute(attrZDead);
-    tag.addAttribute(attrUseLU);
-    tag.addAttribute(attrGinkgoExecutor);
-    tag.addAttribute(attrGinkgoSolver);
-    tag.addAttribute(attrGinkgoPreconditioner);
-    tag.addAttribute(attrGinkgoResidualNorm);
-    tag.addAttribute(attrGinkgoUsePreconditioner);
-    tag.addAttribute(attrGinkgoJacobiBlockSize);
-=======
   case BasisFunction::VolumeSplines: {
     return mapping::VolumeSplines();
->>>>>>> accb6aed
   }
   case BasisFunction::Multiquadrics: {
     return mapping::Multiquadrics(shapeParameter);
@@ -404,38 +323,6 @@
       }
     }
 
-<<<<<<< HEAD
-    GinkgoParameter ginkgoParameter;
-
-    if (tag.hasAttribute(ATTR_GINKGO_EXECUTOR)) {
-      ginkgoParameter.executor = tag.getStringAttributeValue(ATTR_GINKGO_EXECUTOR);
-    }
-    if (tag.hasAttribute(ATTR_GINKGO_SOLVER)) {
-      ginkgoParameter.solver = tag.getStringAttributeValue(ATTR_GINKGO_SOLVER);
-    }
-    if (tag.hasAttribute(ATTR_GINKGO_PRECONDITIONER)) {
-      ginkgoParameter.preconditioner = tag.getStringAttributeValue(ATTR_GINKGO_PRECONDITIONER);
-    }
-    if (tag.hasAttribute(ATTR_GINKGO_RESIDUAL_NORM)) {
-      ginkgoParameter.residualNorm = tag.getDoubleAttributeValue(ATTR_GINKGO_RESIDUAL_NORM);
-    }
-    if (tag.hasAttribute(ATTR_GINKGO_USE_PRECONDITIONER)) {
-      ginkgoParameter.usePreconditioner = tag.getBooleanAttributeValue(ATTR_GINKGO_USE_PRECONDITIONER);
-    }
-    if (tag.hasAttribute(ATTR_GINKGO_JACOBI_BLOCK_SIZE)) {
-      ginkgoParameter.jacobiBlockSize = tag.getIntAttributeValue(ATTR_GINKGO_JACOBI_BLOCK_SIZE);
-    }
-
-    ConfiguredMapping configuredMapping = createMapping(context,
-                                                        dir, type, constraint,
-                                                        fromMesh, toMesh, timing,
-                                                        rbfParameter, ginkgoParameter, solverRtol,
-                                                        xDead, yDead, zDead,
-                                                        useLU,
-                                                        polynomial, preallocation);
-    checkDuplicates(configuredMapping);
-    _mappings.push_back(configuredMapping);
-=======
     // Instantiate the RBF mapping classes
     if (_rbfConfig.solver == RBFConfiguration::SystemSolver::GlobalDirect) {
       mapping.mapping = getRBFMapping<RBFBackend::Eigen>(basisFunction, constraintValue, mapping.fromMesh->getDimensions(), supportRadius, shapeParameter, _rbfConfig.deadAxis, _rbfConfig.polynomial);
@@ -456,7 +343,6 @@
     } else {
       PRECICE_UNREACHABLE("Unknown RBF solver.");
     }
->>>>>>> accb6aed
   }
 }
 
@@ -519,29 +405,10 @@
 }
 
 MappingConfiguration::ConfiguredMapping MappingConfiguration::createMapping(
-<<<<<<< HEAD
-    const xml::ConfigurationContext &context,
-    const std::string &              direction,
-    const std::string &              type,
-    const std::string &              constraint,
-    const std::string &              fromMeshName,
-    const std::string &              toMeshName,
-    Timing                           timing,
-    const RBFParameter &             rbfParameter,
-    const GinkgoParameter &          ginkgoParameter,
-    double                           solverRtol,
-    bool                             xDead,
-    bool                             yDead,
-    bool                             zDead,
-    bool                             useLU,
-    Polynomial                       polynomial,
-    Preallocation                    preallocation) const
-=======
     const std::string &direction,
     const std::string &type,
     const std::string &fromMeshName,
     const std::string &toMeshName) const
->>>>>>> accb6aed
 {
   PRECICE_TRACE(direction, type);
 
@@ -581,106 +448,11 @@
                   "Nearest-neighbor-gradient mapping is not implemented using a \"conservative\" constraint. "
                   "Please select constraint=\" consistent\" or a different mapping method.");
 
-<<<<<<< HEAD
-    configuredMapping.mapping = PtrMapping(
-        new NearestNeighborGradientMapping(constraintValue, dimensions));
-    configuredMapping.isRBF = false;
-    return configuredMapping;
-  }
-
-  // the mapping is a RBF mapping
-
-  configuredMapping.isRBF = true;
-  bool    usePETSc        = false;
-  bool    useGinkgo       = false;
-  RBFType rbfType         = RBFType::EIGEN;
-
-#ifndef PRECICE_NO_PETSC
-  // for petsc initialization
-  int   argc = 1;
-  char *arg  = new char[8];
-  strcpy(arg, "precice");
-  char **argv = &arg;
-  utils::Petsc::initialize(&argc, &argv, utils::Parallel::current()->comm);
-  delete[] arg;
-  usePETSc = true;
-
-#elif PRECICE_NO_GINKGO
-
-  useGinkgo = true;
-
-#endif
-
-  if (usePETSc && (not useLU)) {
-    rbfType = RBFType::PETSc;
-  } else if (useGinkgo) {
-    rbfType = RBFType::Ginkgo;
-  } else {
-    rbfType = RBFType::EIGEN;
-  }
-
-  if (rbfType == RBFType::EIGEN || rbfType == RBFType::Ginkgo) {
-    PRECICE_DEBUG("Eigen/Ginkgo RBF is used");
-    if (type == VALUE_RBF_TPS) {
-      configuredMapping.mapping = PtrMapping(
-          new RadialBasisFctMapping<ThinPlateSplines>(constraintValue, dimensions, ThinPlateSplines(), {{xDead, yDead, zDead}}, polynomial, ginkgoParameter));
-    } else if (type == VALUE_RBF_MULTIQUADRICS) {
-      PRECICE_ASSERT(rbfParameter.type == RBFParameter::Type::ShapeParameter)
-      configuredMapping.mapping = PtrMapping(
-          new RadialBasisFctMapping<Multiquadrics>(
-              constraintValue, dimensions, Multiquadrics(rbfParameter.value), {{xDead, yDead, zDead}}, polynomial, ginkgoParameter));
-    } else if (type == VALUE_RBF_INV_MULTIQUADRICS) {
-      PRECICE_ASSERT(rbfParameter.type == RBFParameter::Type::ShapeParameter)
-      configuredMapping.mapping = PtrMapping(
-          new RadialBasisFctMapping<InverseMultiquadrics>(
-              constraintValue, dimensions, InverseMultiquadrics(rbfParameter.value), {{xDead, yDead, zDead}}, polynomial, ginkgoParameter));
-    } else if (type == VALUE_RBF_VOLUME_SPLINES) {
-      configuredMapping.mapping = PtrMapping(
-          new RadialBasisFctMapping<VolumeSplines>(constraintValue, dimensions, VolumeSplines(), {{xDead, yDead, zDead}}, polynomial, ginkgoParameter));
-    } else if (type == VALUE_RBF_GAUSSIAN) {
-      double shapeParameter = rbfParameter.value;
-      if (rbfParameter.type == RBFParameter::Type::SupportRadius) {
-        // Compute shape parameter from the support radius
-        shapeParameter = std::sqrt(-std::log(Gaussian::cutoffThreshold)) / rbfParameter.value;
-      }
-      configuredMapping.mapping = PtrMapping(
-          new RadialBasisFctMapping<Gaussian>(
-              constraintValue, dimensions, Gaussian(shapeParameter), {{xDead, yDead, zDead}}, polynomial, ginkgoParameter));
-    } else if (type == VALUE_RBF_CTPS_C2) {
-      PRECICE_ASSERT(rbfParameter.type == RBFParameter::Type::SupportRadius)
-      configuredMapping.mapping = PtrMapping(
-          new RadialBasisFctMapping<CompactThinPlateSplinesC2>(
-              constraintValue, dimensions, CompactThinPlateSplinesC2(rbfParameter.value), {{xDead, yDead, zDead}}, polynomial, ginkgoParameter));
-    } else if (type == VALUE_RBF_CPOLYNOMIAL_C0) {
-      PRECICE_ASSERT(rbfParameter.type == RBFParameter::Type::SupportRadius)
-      configuredMapping.mapping = PtrMapping(
-          new RadialBasisFctMapping<CompactPolynomialC0>(
-              constraintValue, dimensions, CompactPolynomialC0(rbfParameter.value), {{xDead, yDead, zDead}}, polynomial, ginkgoParameter));
-    } else if (type == VALUE_RBF_CPOLYNOMIAL_C2) {
-      PRECICE_ASSERT(rbfParameter.type == RBFParameter::Type::SupportRadius)
-      configuredMapping.mapping = PtrMapping(
-          new RadialBasisFctMapping<CompactPolynomialC2>(
-              constraintValue, dimensions, CompactPolynomialC2(rbfParameter.value), {{xDead, yDead, zDead}}, polynomial, ginkgoParameter));
-    } else if (type == VALUE_RBF_CPOLYNOMIAL_C4) {
-      PRECICE_ASSERT(rbfParameter.type == RBFParameter::Type::SupportRadius)
-      configuredMapping.mapping = PtrMapping(
-          new RadialBasisFctMapping<CompactPolynomialC4>(
-              constraintValue, dimensions, CompactPolynomialC4(rbfParameter.value), {{xDead, yDead, zDead}}, polynomial, ginkgoParameter));
-    } else if (type == VALUE_RBF_CPOLYNOMIAL_C6) {
-      PRECICE_ASSERT(rbfParameter.type == RBFParameter::Type::SupportRadius)
-      configuredMapping.mapping = PtrMapping(
-          new RadialBasisFctMapping<CompactPolynomialC6>(
-              constraintValue, dimensions, CompactPolynomialC6(rbfParameter.value), {{xDead, yDead, zDead}}, polynomial, ginkgoParameter));
-    } else {
-      PRECICE_ERROR("Unknown mapping type!");
-    }
-=======
     configuredMapping.mapping = PtrMapping(new NearestNeighborGradientMapping(constraintValue, fromMesh->getDimensions()));
   } else {
     // We need knowledge about the basis function in order to instantiate the rbf related mapping
     PRECICE_ASSERT(requiresBasisFunction(type));
     configuredMapping.mapping = nullptr;
->>>>>>> accb6aed
   }
 
   configuredMapping.requiresBasisFunction = requiresBasisFunction(type);
