--- conflicted
+++ resolved
@@ -39,25 +39,6 @@
 
   virtual void iterationsConverged(DataMap &cpldata) = 0;
 
-<<<<<<< HEAD
-  /**
-   * @brief sets the design specification we want to meet for the objective function,
-   *        i. e., we want to solve for argmin_x ||R(x) - q||, with R(x) = H(x) - x
-   *        Usually we want to solve for a fixed-point of H, thus solving for argmin_x ||R(x)||
-   *        with q=0.
-   */
-  virtual void setDesignSpecification(Eigen::VectorXd &q) = 0;
-
-  /**
-   * @brief Returns the design specification for the optimization problem.
-   *        Information needed to measure the convergence.
-   *        In case of manifold mapping it also returns the design specification
-   *        for the surrogate model which is updated in every iteration.
-   */
-  virtual ValuesMap getDesignSpecification(DataMap &cplData) = 0;
-
-=======
->>>>>>> c8e901c2
   virtual void exportState(io::TXTWriter &writer) {}
 
   virtual void importState(io::TXTReader &reader) {}
@@ -66,30 +47,6 @@
   {
     return 0;
   }
-<<<<<<< HEAD
-
-  /// Links acceleration to coupling scheme
-  virtual void addCouplingScheme(cplscheme::PtrCouplingScheme cplScheme) {
-    _cplScheme = cplScheme;
-  }
-
-  /// Indicates whether the given acceleration is based on a multi-level approach
-  virtual bool isMultilevelBasedApproach()
-  {
-    return false;
-  }
-
-protected:
-  virtual cplscheme::PtrCouplingScheme couplingScheme() {
-    return _cplScheme;
-  }
-
-private:
-
-  /// BaseCouplingScheme linked to this acceleration @todo ugly design, only needed for MM
-  cplscheme::PtrCouplingScheme _cplScheme;
-=======
->>>>>>> c8e901c2
 };
 } // namespace acceleration
 } // namespace precice