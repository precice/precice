#include "acceleration/config/AccelerationConfiguration.hpp"
#include <algorithm>
#include <memory>
#include <ostream>
#include <stdexcept>
#include <utility>
#include <vector>
#include "acceleration/Acceleration.hpp"
#include "acceleration/AitkenAcceleration.hpp"
#include "acceleration/ConstantRelaxationAcceleration.hpp"
#include "acceleration/IQNILSAcceleration.hpp"
#include "acceleration/IQNIMVJAcceleration.hpp"
#include "acceleration/impl/ConstantPreconditioner.hpp"
#include "acceleration/impl/QRFactorization.hpp"
#include "acceleration/impl/ResidualPreconditioner.hpp"
#include "acceleration/impl/ResidualSumPreconditioner.hpp"
#include "acceleration/impl/ValuePreconditioner.hpp"
#include "logging/LogMacros.hpp"
#include "mesh/Data.hpp"
#include "mesh/Mesh.hpp"
#include "mesh/config/MeshConfiguration.hpp"
#include "utils/assertion.hpp"
#include "xml/ConfigParser.hpp"
#include "xml/XMLAttribute.hpp"
#include "xml/XMLTag.hpp"

namespace precice::acceleration {

using namespace precice::acceleration::impl;

AccelerationConfiguration::AccelerationConfiguration(
    const mesh::PtrMeshConfiguration &meshConfig)
    : TAG("acceleration"),
      TAG_RELAX("relaxation"),
      TAG_INIT_RELAX("initial-relaxation"),
      TAG_MAX_USED_ITERATIONS("max-used-iterations"),
      TAG_TIME_WINDOWS_REUSED("time-windows-reused"),
      TAG_DATA("data"),
      TAG_FILTER("filter"),
      TAG_ESTIMATEJACOBIAN("estimate-jacobian"),
      TAG_PRECONDITIONER("preconditioner"),
      TAG_IMVJRESTART("imvj-restart-mode"),
      ATTR_NAME("name"),
      ATTR_MESH("mesh"),
      ATTR_SCALING("scaling"),
      ATTR_VALUE("value"),
      ATTR_RANGETYPE("range-type"),
      ATTR_MIN("lower-bound"),
      ATTR_MAX("upper-bound"),
      ATTR_ENFORCE("enforce"),
      ATTR_SINGULARITYLIMIT("limit"),
      ATTR_TYPE("type"),
      ATTR_BUILDJACOBIAN("always-build-jacobian"),
      ATTR_IMVJCHUNKSIZE("chunk-size"),
      ATTR_RSLS_REUSED_TIME_WINDOWS("reused-time-windows-at-restart"),
      ATTR_RSSVD_TRUNCATIONEPS("truncation-threshold"),
      ATTR_PRECOND_NONCONST_TIME_WINDOWS("freeze-after"),
      VALUE_CONSTANT("constant"),
      VALUE_AITKEN("aitken"),
      VALUE_IQNILS("IQN-ILS"),
      VALUE_IQNIMVJ("IQN-IMVJ"),
      VALUE_QR1FILTER("QR1"),
      VALUE_QR1_ABSFILTER("QR1-absolute"),
      VALUE_QR2FILTER("QR2"),
      VALUE_CONSTANT_PRECONDITIONER("constant"),
      VALUE_VALUE_PRECONDITIONER("value"),
      VALUE_RESIDUAL_PRECONDITIONER("residual"),
      VALUE_RESIDUAL_SUM_PRECONDITIONER("residual-sum"),
      VALUE_LS_RESTART("RS-LS"),
      VALUE_ZERO_RESTART("RS-0"),
      VALUE_SVD_RESTART("RS-SVD"),
      VALUE_SLIDE_RESTART("RS-SLIDE"),
      VALUE_NO_RESTART("no-restart"),
      VALUE_NO_BOUND("not-bounded"),
      VALUE_LOWER_BOUND("lower-bounded"),
      VALUE_UPPER_BOUND("upper-bounded"),
      VALUE_ALL_BOUND("two-ends-bounded"),
      _meshConfig(meshConfig),
      _acceleration(),
      _neededMeshes(),
      _preconditioner(),
      _config()
{
  PRECICE_ASSERT(meshConfig.get() != nullptr);
}

void AccelerationConfiguration::connectTags(xml::XMLTag &parent)
{
  using namespace xml;

  // static int recursionCounter = 0;
  // recursionCounter++;

  XMLTag::Occurrence  occ = XMLTag::OCCUR_NOT_OR_ONCE;
  std::vector<XMLTag> tags;
  {
    XMLTag tag(*this, VALUE_CONSTANT, occ, TAG);
    tag.setDocumentation("Accelerates coupling data with constant underrelaxation.");
    addTypeSpecificSubtags(tag);
    tags.push_back(tag);
  }
  {
    XMLTag tag(*this, VALUE_AITKEN, occ, TAG);
    tag.setDocumentation("Accelerates coupling data with dynamic Aitken under-relaxation.");
    addTypeSpecificSubtags(tag);
    tags.push_back(tag);
  }
  {
    XMLTag tag(*this, VALUE_IQNILS, occ, TAG);
    tag.setDocumentation("Accelerates coupling data with the interface quasi-Newton inverse least-squares method.");
    addTypeSpecificSubtags(tag);
    tags.push_back(tag);
  }
  {
    XMLTag tag(*this, VALUE_IQNIMVJ, occ, TAG);
    tag.setDocumentation("Accelerates coupling data with the interface quasi-Newton inverse multi-vector Jacobian method.");

    auto alwaybuildJacobian = makeXMLAttribute(ATTR_BUILDJACOBIAN, false)
                                  .setDocumentation("If set to true, the IMVJ will set up the Jacobian matrix"
                                                    " in each coupling iteration, which is inefficient. If set to false (or not set)"
                                                    " the Jacobian is only build in the last iteration and the updates are computed using (relatively) cheap MATVEC products.");
    tag.addAttribute(alwaybuildJacobian);

    addTypeSpecificSubtags(tag);
    tags.push_back(tag);
  }

  for (XMLTag &tag : tags) {
    parent.addSubtag(tag);
  }
}

PtrAcceleration AccelerationConfiguration::getAcceleration()
{
  return _acceleration;
}

void AccelerationConfiguration::xmlTagCallback(
    const xml::ConfigurationContext &context,
    xml::XMLTag &                    callingTag)
{
  PRECICE_TRACE(callingTag.getFullName());

  if (callingTag.getNamespace() == TAG) {
    _config.type = callingTag.getName();

    if (_config.type == VALUE_IQNIMVJ)
      _config.alwaysBuildJacobian = callingTag.getBooleanAttributeValue(ATTR_BUILDJACOBIAN);
  }
  if (callingTag.getName() == TAG_RELAX) {
    _config.relaxationFactor = callingTag.getDoubleAttributeValue(ATTR_VALUE);
  } else if (callingTag.getName() == TAG_DATA) {
    std::string dataName = callingTag.getStringAttributeValue(ATTR_NAME);
    std::string meshName = callingTag.getStringAttributeValue(ATTR_MESH);
    auto        success  = _uniqueDataAndMeshNames.emplace(dataName, meshName);
<<<<<<< HEAD
    if (not success.second) {
      PRECICE_ERROR("You have provided a subtag <data name=\"{}\" mesh=\"{}\"/> more than once in your <acceleration:.../>. "
                    "Please remove the duplicated entry.",
                    dataName, meshName);
    }
    _meshName = callingTag.getStringAttributeValue(ATTR_MESH);

    double      scaling    = 1.0;
    std::string rangeType  = VALUE_NO_BOUND;
    double      lowerBound = -1.0e16;
    double      upperBound = 1.0e16;

=======
    PRECICE_CHECK(success.second,
                  "You have provided a subtag <data name=\"{}\" mesh=\"{}\"/> more than once in your <acceleration:.../>. "
                  "Please remove the duplicated entry.",
                  dataName, meshName);

    _meshName      = callingTag.getStringAttributeValue(ATTR_MESH);
    double scaling = 1.0;
>>>>>>> de1c952e
    if (_config.type == VALUE_IQNILS || _config.type == VALUE_IQNIMVJ) {
      scaling = callingTag.getDoubleAttributeValue(ATTR_SCALING);

      if (callingTag.hasAttribute(ATTR_RANGETYPE)) {
        rangeType = callingTag.getStringAttributeValue(ATTR_RANGETYPE);
      }
      lowerBound = callingTag.getDoubleAttributeValue(ATTR_MIN);
      upperBound = callingTag.getDoubleAttributeValue(ATTR_MAX);

      PRECICE_CHECK(lowerBound < upperBound,
                    "Data with name \"{0}\" associated to mesh \"{1}\" has larger minimum value than maximum.",
                    dataName, _meshName);
    }

    PRECICE_CHECK(_meshConfig->hasMeshName(_meshName) && _meshConfig->getMesh(_meshName)->hasDataName(dataName),
                  "Data with name \"{0}\" associated to mesh \"{1}\" not found on configuration of acceleration. "
                  "Add \"{0}\" to the \"<mesh name={1}>\" tag, or change the data name in the acceleration scheme.",
                  dataName, _meshName);

    const mesh::PtrMesh &mesh = _meshConfig->getMesh(_meshName);
    const mesh::PtrData &data = mesh->data(dataName);
    _config.dataIDs.push_back(data->getID());
    _config.scalings.insert(std::make_pair(data->getID(), scaling));
    _config.rangeTypes.insert(std::make_pair(data->getID(), rangeType));
    _config.lowerBounds.insert(std::make_pair(data->getID(), lowerBound));
    _config.upperBounds.insert(std::make_pair(data->getID(), upperBound));

    _neededMeshes.push_back(_meshName);
  } else if (callingTag.getName() == TAG_INIT_RELAX) {
    _userDefinitions.definedRelaxationFactor = true;
    _config.relaxationFactor                 = callingTag.getDoubleAttributeValue(ATTR_VALUE);
    if (callingTag.hasAttribute(ATTR_ENFORCE)) {
      _config.forceInitialRelaxation = callingTag.getBooleanAttributeValue(ATTR_ENFORCE);
    } else {
      _config.forceInitialRelaxation = false;
    }
  } else if (callingTag.getName() == TAG_MAX_USED_ITERATIONS) {
    _userDefinitions.definedMaxIterationsUsed = true;
    _config.maxIterationsUsed                 = callingTag.getIntAttributeValue(ATTR_VALUE);
  } else if (callingTag.getName() == TAG_TIME_WINDOWS_REUSED) {
    _userDefinitions.definedTimeWindowsReused = true;
    _config.timeWindowsReused                 = callingTag.getIntAttributeValue(ATTR_VALUE);
  } else if (callingTag.getName() == TAG_FILTER) {
    _userDefinitions.definedFilter = true;
    const auto &f                  = callingTag.getStringAttributeValue(ATTR_TYPE);
    if (f == VALUE_QR1FILTER) {
      _config.filter = Acceleration::QR1FILTER;
    } else if (f == VALUE_QR1_ABSFILTER) {
      _config.filter = Acceleration::QR1FILTER_ABS;
    } else if (f == VALUE_QR2FILTER) {
      _config.filter = Acceleration::QR2FILTER;
    } else {
      PRECICE_ASSERT(false);
    }
    _config.singularityLimit = callingTag.getDoubleAttributeValue(ATTR_SINGULARITYLIMIT);
  } else if (callingTag.getName() == TAG_PRECONDITIONER) {
    _userDefinitions.definedPreconditionerType = true;
    _config.preconditionerType                 = callingTag.getStringAttributeValue(ATTR_TYPE);
    _config.precond_nbNonConstTWindows         = callingTag.getIntAttributeValue(ATTR_PRECOND_NONCONST_TIME_WINDOWS);
  } else if (callingTag.getName() == TAG_IMVJRESTART) {

#ifndef PRECICE_NO_MPI
    _config.imvjChunkSize = callingTag.getIntAttributeValue(ATTR_IMVJCHUNKSIZE);
    const auto &f         = callingTag.getStringAttributeValue(ATTR_TYPE);
    PRECICE_CHECK((f == VALUE_NO_RESTART) || (!_config.alwaysBuildJacobian), "IMVJ cannot be in restart mode while parameter always-build-jacobian is set to true. "
                                                                             "Please remove 'always-build-jacobian' from the configuration file or do not run in restart mode.");
    if (f == VALUE_NO_RESTART) {
      _config.imvjRestartType = IQNIMVJAcceleration::NO_RESTART;
    } else if (f == VALUE_ZERO_RESTART) {
      _config.imvjRestartType = IQNIMVJAcceleration::RS_ZERO;
    } else if (f == VALUE_LS_RESTART) {
      _config.imvjRSLS_reusedTimeWindows = callingTag.getIntAttributeValue(ATTR_RSLS_REUSED_TIME_WINDOWS);
      _config.imvjRestartType            = IQNIMVJAcceleration::RS_LS;
    } else if (f == VALUE_SVD_RESTART) {
      _config.imvjRSSVD_truncationEps = callingTag.getDoubleAttributeValue(ATTR_RSSVD_TRUNCATIONEPS);
      _config.imvjRestartType         = IQNIMVJAcceleration::RS_SVD;
    } else if (f == VALUE_SLIDE_RESTART) {
      _config.imvjRestartType = IQNIMVJAcceleration::RS_SLIDE;
    } else {
      _config.imvjChunkSize = 0;
      PRECICE_ASSERT(false);
    }
#else
    PRECICE_ERROR("Acceleration IQN-IMVJ only works if preCICE is compiled with MPI");
#endif
  }
}

void AccelerationConfiguration::xmlEndTagCallback(
    const xml::ConfigurationContext &context,
    xml::XMLTag &                    callingTag)
{
  PRECICE_TRACE(callingTag.getName());
  if (callingTag.getNamespace() == TAG) {

    //create preconditioner
    if (callingTag.getName() == VALUE_IQNILS || callingTag.getName() == VALUE_IQNIMVJ || callingTag.getName() == VALUE_AITKEN) {

      // if imvj restart-mode is of type RS-SVD, max number of non-const preconditioned time windows is limited by the chunksize
      if (callingTag.getName() == VALUE_IQNIMVJ && _config.imvjRestartType > 0)
        if (_config.precond_nbNonConstTWindows > _config.imvjChunkSize)
          _config.precond_nbNonConstTWindows = _config.imvjChunkSize;
      if (_config.preconditionerType == VALUE_CONSTANT_PRECONDITIONER) {
        _preconditioner = PtrPreconditioner(new ConstantPreconditioner(_config.scalingFactorsInOrder()));
      } else if (_config.preconditionerType == VALUE_VALUE_PRECONDITIONER) {
        _preconditioner = PtrPreconditioner(new ValuePreconditioner(_config.precond_nbNonConstTWindows));
      } else if (_config.preconditionerType == VALUE_RESIDUAL_PRECONDITIONER) {
        _preconditioner = PtrPreconditioner(new ResidualPreconditioner(_config.precond_nbNonConstTWindows));
      } else if (_config.preconditionerType == VALUE_RESIDUAL_SUM_PRECONDITIONER) {
        _preconditioner = PtrPreconditioner(new ResidualSumPreconditioner(_config.precond_nbNonConstTWindows));
      } else {
        // no preconditioner defined
        _preconditioner = PtrPreconditioner(new ResidualSumPreconditioner(_defaultValuesIQNILS.precond_nbNonConstTWindows));
      }
    }

    if (callingTag.getName() == VALUE_CONSTANT) {
      _acceleration = PtrAcceleration(
          new ConstantRelaxationAcceleration(
              _config.relaxationFactor, _config.dataIDs));
    } else if (callingTag.getName() == VALUE_AITKEN) {
      _acceleration = PtrAcceleration(
          new AitkenAcceleration(
              _config.relaxationFactor, _config.dataIDs, _preconditioner));
    } else if (callingTag.getName() == VALUE_IQNILS) {
      _config.relaxationFactor  = (_userDefinitions.definedRelaxationFactor) ? _config.relaxationFactor : _defaultValuesIQNILS.relaxationFactor;
      _config.maxIterationsUsed = (_userDefinitions.definedMaxIterationsUsed) ? _config.maxIterationsUsed : _defaultValuesIQNILS.maxIterationsUsed;
      _config.timeWindowsReused = (_userDefinitions.definedTimeWindowsReused) ? _config.timeWindowsReused : _defaultValuesIQNILS.timeWindowsReused;
      _config.filter            = (_userDefinitions.definedFilter) ? _config.filter : _defaultValuesIQNILS.filter;
      _config.singularityLimit  = (_userDefinitions.definedFilter) ? _config.singularityLimit : _defaultValuesIQNILS.singularityLimit;
      _acceleration             = PtrAcceleration(
          new IQNILSAcceleration(
              _config.relaxationFactor,
              _config.forceInitialRelaxation,
              _config.maxIterationsUsed,
              _config.timeWindowsReused,
              _config.filter, _config.singularityLimit,
              _config.dataIDs,
              _config.rangeTypes,
              _config.lowerBounds,
              _config.upperBounds,
              _preconditioner));
    } else if (callingTag.getName() == VALUE_IQNIMVJ) {
#ifndef PRECICE_NO_MPI
      _config.relaxationFactor  = (_userDefinitions.definedRelaxationFactor) ? _config.relaxationFactor : _defaultValuesIQNIMVJ.relaxationFactor;
      _config.maxIterationsUsed = (_userDefinitions.definedMaxIterationsUsed) ? _config.maxIterationsUsed : _defaultValuesIQNIMVJ.maxIterationsUsed;
      _config.timeWindowsReused = (_userDefinitions.definedTimeWindowsReused) ? _config.timeWindowsReused : _defaultValuesIQNIMVJ.timeWindowsReused;
      _config.filter            = (_userDefinitions.definedFilter) ? _config.filter : _defaultValuesIQNILS.filter;
      _config.singularityLimit  = (_userDefinitions.definedFilter) ? _config.singularityLimit : _defaultValuesIQNILS.singularityLimit;
      _acceleration             = PtrAcceleration(
          new IQNIMVJAcceleration(
              _config.relaxationFactor,
              _config.forceInitialRelaxation,
              _config.maxIterationsUsed,
              _config.timeWindowsReused,
              _config.filter, _config.singularityLimit,
              _config.dataIDs,
              _config.rangeTypes,
              _config.lowerBounds,
              _config.upperBounds,
              _preconditioner,
              _config.alwaysBuildJacobian,
              _config.imvjRestartType,
              _config.imvjChunkSize,
              _config.imvjRSLS_reusedTimeWindows,
              _config.imvjRSSVD_truncationEps));
#else
      PRECICE_ERROR("Acceleration IQN-IMVJ only works if preCICE is compiled with MPI");
#endif
    } else {
      PRECICE_ASSERT(false);
    }
  }
}

void AccelerationConfiguration::clear()
{
  _config       = ConfigurationData();
  _acceleration = PtrAcceleration();
  _neededMeshes.clear();
}

void AccelerationConfiguration::addCommonIQNSubtags(xml::XMLTag &tag)
{
  using namespace precice::xml;

  XMLTag tagData(*this, TAG_DATA, XMLTag::OCCUR_ONCE_OR_MORE);
  tagData.setDocumentation("The data used to compute the acceleration.");
  XMLAttribute<std::string> attrName(ATTR_NAME);
  attrName.setDocumentation("The name of the data.");
  XMLAttribute<std::string> attrMesh(ATTR_MESH);
  attrMesh.setDocumentation("The name of the mesh which holds the data.");
  auto attrScaling = makeXMLAttribute(ATTR_SCALING, 1.0)
                         .setDocumentation(
                             "To improve the performance of a parallel or a multi coupling schemes, "
                             "each data set can be manually scaled using this scaling factor with preconditioner type = \"constant\". For all other preconditioner types, the factor is ignored. "
                             "We recommend, however, to use an automatic scaling via a preconditioner.");
  auto attrBoundType = XMLAttribute<std::string>(ATTR_RANGETYPE)
                           .setOptions({VALUE_NO_BOUND,
                                        VALUE_LOWER_BOUND,
                                        VALUE_UPPER_BOUND,
                                        VALUE_ALL_BOUND})
                           .setDefaultValue(VALUE_NO_BOUND)
                           .setDocumentation("The type of value interval for the data. Possible types:\n"
                                             " - `not-bounded`: the value could range in \\(-\\infty, \\infty)\\ \n"
                                             " - `lower-bounded`: the value is bounded at the left end\n"
                                             " - `upper-bounded`: the value is bounded at the right send\n"
                                             " - `two-ends-bounded`: the value has a range that is bounded at both the left and right ends.");
  XMLAttribute<double> attrLowerBound = makeXMLAttribute(ATTR_MIN, -1.0e16).setDocumentation("The lower bound of the data. Default is -1.0e16.");
  XMLAttribute<double> attrUpperBound = makeXMLAttribute(ATTR_MAX, 1.0e16).setDocumentation("The upper bound of the data. Default is 1.0e16.");
  tagData.addAttribute(attrName);
  tagData.addAttribute(attrMesh);
  tagData.addAttribute(attrScaling);
  tagData.addAttribute(attrBoundType);
  tagData.addAttribute(attrLowerBound);
  tagData.addAttribute(attrUpperBound);
  tag.addSubtag(tagData);

  XMLTag tagFilter(*this, TAG_FILTER, XMLTag::OCCUR_NOT_OR_ONCE);
  tagFilter.setDocumentation("Type of filtering technique that is used to "
                             "maintain good conditioning in the least-squares system. Possible filters:\n"
                             " - `QR1-filter`: updateQR-dec with (relative) test \\\\(R(i,i) < \\epsilon *\\lVert R\\rVert_F\\\\)\n"
                             " - `QR1_absolute-filter`: updateQR-dec with (absolute) test \\\\(R(i, i) < \\epsilon\\\\)\n"
                             " - `QR2-filter`: en-block QR-dec with test \\\\(\\lVert v_\\text{orth} \\rVert_2 < \\epsilon * \\lVert v \\rVert_2\\\\)\n\n"
                             "Please note that a QR1 is based on Given's rotations whereas QR2 uses "
                             "modified Gram-Schmidt. This can give different results even when no columns "
                             "are filtered out.\n"
                             "When this tag is not provided, the QR2-filter with the limit value 1e-2 is used.");
  XMLAttribute<double> attrSingularityLimit(ATTR_SINGULARITYLIMIT, 1e-16);
  attrSingularityLimit.setDocumentation("Limit eps of the filter.");
  tagFilter.addAttribute(attrSingularityLimit);
  auto attrFilterName = XMLAttribute<std::string>(ATTR_TYPE)
                            .setOptions({VALUE_QR1FILTER,
                                         VALUE_QR1_ABSFILTER,
                                         VALUE_QR2FILTER})
                            .setDocumentation("Type of the filter.");
  tagFilter.addAttribute(attrFilterName);
  tag.addSubtag(tagFilter);
}

void AccelerationConfiguration::addTypeSpecificSubtags(
    xml::XMLTag &tag)
{
  using namespace xml;
  if (tag.getName() == VALUE_CONSTANT) {
    XMLTag               tagRelax(*this, TAG_RELAX, XMLTag::OCCUR_ONCE);
    XMLAttribute<double> attrValue(ATTR_VALUE);
    attrValue.setDocumentation("Constant relaxation factor.");
    tagRelax.addAttribute(attrValue);
    tag.addSubtag(tagRelax);
  } else if (tag.getName() == VALUE_AITKEN) {
    XMLTag tagInitRelax(*this, TAG_INIT_RELAX, XMLTag::OCCUR_ONCE);
    tagInitRelax.setDocumentation("Initial relaxation factor.");
    XMLAttribute<double> attrValue(ATTR_VALUE);
    attrValue.setDocumentation("Initial relaxation factor.");
    tagInitRelax.addAttribute(attrValue);
    tag.addSubtag(tagInitRelax);

    XMLTag tagData(*this, TAG_DATA, XMLTag::OCCUR_ONCE_OR_MORE);
    tagData.setDocumentation("The data used to compute the acceleration.");
    XMLAttribute<std::string> attrName(ATTR_NAME);
    attrName.setDocumentation("The name of the data.");
    XMLAttribute<std::string> attrMesh(ATTR_MESH);
    attrMesh.setDocumentation("The name of the mesh which holds the data.");
    auto attrScaling = makeXMLAttribute(ATTR_SCALING, 1.0)
                           .setDocumentation(
                               "To improve the performance of a parallel or a multi coupling schemes, "
                               "each data set can be manually scaled using this scaling factor with preconditioner type = \"constant\". For all other preconditioner types, the factor is ignored. "
                               "We recommend, however, to use an automatic scaling via a preconditioner.");
    tagData.addAttribute(attrScaling);
    tagData.addAttribute(attrName);
    tagData.addAttribute(attrMesh);
    tag.addSubtag(tagData);

    XMLTag tagPreconditioner(*this, TAG_PRECONDITIONER, XMLTag::OCCUR_NOT_OR_ONCE);
    tagPreconditioner.setDocumentation("To improve the numerical stability of multiple data vectors a preconditioner"
                                       " can be applied. A constant preconditioner scales every acceleration data by a constant value, which you can define as"
                                       " an attribute of data. "
                                       " A value preconditioner scales every acceleration data by the norm of the data in the previous time window."
                                       " A residual preconditioner scales every acceleration data by the current residual."
                                       " A residual-sum preconditioner scales every acceleration data by the sum of the residuals from the current time window.");
    auto attrPreconditionerType = XMLAttribute<std::string>(ATTR_TYPE)
                                      .setOptions({VALUE_CONSTANT_PRECONDITIONER,
                                                   VALUE_VALUE_PRECONDITIONER,
                                                   VALUE_RESIDUAL_PRECONDITIONER,
                                                   VALUE_RESIDUAL_SUM_PRECONDITIONER})
                                      .setDocumentation("The type of the preconditioner.");
    tagPreconditioner.addAttribute(attrPreconditionerType);
    auto nonconstTWindows = makeXMLAttribute(ATTR_PRECOND_NONCONST_TIME_WINDOWS, -1)
                                .setDocumentation(
                                    "After the given number of time windows, the preconditioner weights "
                                    "are frozen and the preconditioner acts like a constant preconditioner.");
    tagPreconditioner.addAttribute(nonconstTWindows);
    tag.addSubtag(tagPreconditioner);
  } else if (tag.getName() == VALUE_IQNILS) {

    XMLTag tagInitRelax(*this, TAG_INIT_RELAX, XMLTag::OCCUR_NOT_OR_ONCE);
    tagInitRelax.setDocumentation("Initial relaxation factor. If this tag is not provided, an initial relaxation of 0.1 is used.");
    XMLAttribute<double> attrDoubleValue(ATTR_VALUE);
    attrDoubleValue.setDocumentation("Initial relaxation factor.");
    tagInitRelax.addAttribute(attrDoubleValue);
    XMLAttribute<bool> attrEnforce(ATTR_ENFORCE, false);
    attrEnforce.setDocumentation("Enforce initial relaxation in every time window.");
    tagInitRelax.addAttribute(attrEnforce);
    tag.addSubtag(tagInitRelax);

    XMLTag tagMaxUsedIter(*this, TAG_MAX_USED_ITERATIONS, XMLTag::OCCUR_NOT_OR_ONCE);
    tagMaxUsedIter.setDocumentation("Maximum number of columns used in low-rank approximation of Jacobian. If this tag is not provided, the attribute value of 100 is used.");
    XMLAttribute<int> attrIntValue(ATTR_VALUE);
    attrIntValue.setDocumentation("The number of columns.");
    tagMaxUsedIter.addAttribute(attrIntValue);
    tag.addSubtag(tagMaxUsedIter);

    XMLTag tagTimeWindowsReused(*this, TAG_TIME_WINDOWS_REUSED, XMLTag::OCCUR_NOT_OR_ONCE);
    tagTimeWindowsReused.setDocumentation("Number of past time windows from which columns are used to approximate Jacobian. If this tag is not provided, the default attribute value of 10 is used.");
    XMLAttribute<int> attrNumTimeWindowsReused(ATTR_VALUE);
    attrNumTimeWindowsReused.setDocumentation("The number of time windows.");
    tagTimeWindowsReused.addAttribute(attrNumTimeWindowsReused);
    tag.addSubtag(tagTimeWindowsReused);

    addCommonIQNSubtags(tag);

    XMLTag tagPreconditioner(*this, TAG_PRECONDITIONER, XMLTag::OCCUR_NOT_OR_ONCE);
    tagPreconditioner.setDocumentation("To improve the performance of a parallel or a multi coupling schemes a preconditioner"
                                       " can be applied. "
                                       "- A constant preconditioner scales every acceleration data by a constant value, which you can define as an attribute of data. \n "
                                       "- A value preconditioner scales every acceleration data by the norm of the data in the previous time window.\n"
                                       "- A residual preconditioner scales every acceleration data by the current residual.\n"
                                       "- A residual-sum preconditioner scales every acceleration data by the sum of the residuals from the current time window.\n"
                                       " If this tag is not provided, the residual-sum preconditioner is employed.");
    auto attrPreconditionerType = XMLAttribute<std::string>(ATTR_TYPE)
                                      .setOptions({VALUE_CONSTANT_PRECONDITIONER,
                                                   VALUE_VALUE_PRECONDITIONER,
                                                   VALUE_RESIDUAL_PRECONDITIONER,
                                                   VALUE_RESIDUAL_SUM_PRECONDITIONER})
                                      .setDocumentation("The type of the preconditioner.");
    tagPreconditioner.addAttribute(attrPreconditionerType);
    auto nonconstTWindows = makeXMLAttribute(ATTR_PRECOND_NONCONST_TIME_WINDOWS, -1)
                                .setDocumentation(
                                    "After the given number of time windows, the preconditioner weights "
                                    "are frozen and the preconditioner acts like a constant preconditioner.");
    tagPreconditioner.addAttribute(nonconstTWindows);
    tag.addSubtag(tagPreconditioner);

  } else if (tag.getName() == VALUE_IQNIMVJ) {
    XMLTag tagInitRelax(*this, TAG_INIT_RELAX, XMLTag::OCCUR_NOT_OR_ONCE);
    tagInitRelax.setDocumentation("Initial relaxation factor. If this tag is not provided, an initial relaxation of 0.1 is used.");
    tagInitRelax.addAttribute(
        XMLAttribute<double>(ATTR_VALUE).setDocumentation("Initial relaxation factor."));
    tagInitRelax.addAttribute(
        XMLAttribute<bool>(ATTR_ENFORCE, false).setDocumentation("Enforce initial relaxation in every time window."));
    tag.addSubtag(tagInitRelax);

    XMLTag tagIMVJRESTART(*this, TAG_IMVJRESTART, XMLTag::OCCUR_NOT_OR_ONCE);
    auto   attrRestartName = XMLAttribute<std::string>(ATTR_TYPE)
                               .setOptions({VALUE_NO_RESTART,
                                            VALUE_ZERO_RESTART,
                                            VALUE_LS_RESTART,
                                            VALUE_SVD_RESTART,
                                            VALUE_SLIDE_RESTART})
                               .setDefaultValue(VALUE_SVD_RESTART)
                               .setDocumentation("Type of the restart mode.");
    tagIMVJRESTART.addAttribute(attrRestartName);
    tagIMVJRESTART.setDocumentation("Type of IMVJ restart mode that is used:\n"
                                    "- `no-restart`: IMVJ runs in normal mode with explicit representation of Jacobian\n"
                                    "- `RS-ZERO`:    IMVJ runs in restart mode. After M time windows all Jacobain information is dropped, restart with no information\n"
                                    "- `RS-LS`:      IMVJ runs in restart mode. After M time windows a IQN-LS like approximation for the initial guess of the Jacobian is computed.\n"
                                    "- `RS-SVD`:     IMVJ runs in restart mode. After M time windows a truncated SVD of the Jacobian is updated.\n"
                                    "- `RS-SLIDE`:   IMVJ runs in sliding window restart mode.\n"
                                    "If this tag is not provided, IMVJ runs in normal mode with explicit representation of Jacobian.");
    auto attrChunkSize = makeXMLAttribute(ATTR_IMVJCHUNKSIZE, 8)
                             .setDocumentation("Specifies the number of time windows M after which the IMVJ restarts, if run in restart-mode. Default value is M=8.");
    auto attrReusedTimeWindowsAtRestart = makeXMLAttribute(ATTR_RSLS_REUSED_TIME_WINDOWS, 8)
                                              .setDocumentation("If IMVJ restart-mode=RS-LS, the number of reused time windows at restart can be specified.");
    auto attrRSSVD_truncationEps = makeXMLAttribute(ATTR_RSSVD_TRUNCATIONEPS, 1e-4)
                                       .setDocumentation("If IMVJ restart-mode=RS-SVD, the truncation threshold for the updated SVD can be set.");
    tagIMVJRESTART.addAttribute(attrChunkSize);
    tagIMVJRESTART.addAttribute(attrReusedTimeWindowsAtRestart);
    tagIMVJRESTART.addAttribute(attrRSSVD_truncationEps);
    tag.addSubtag(tagIMVJRESTART);

    XMLTag tagMaxUsedIter(*this, TAG_MAX_USED_ITERATIONS, XMLTag::OCCUR_NOT_OR_ONCE);
    tagMaxUsedIter.setDocumentation("Maximum number of columns used in low-rank approximation of Jacobian. If this tag is not provided, the default attribute value of 20 is used.");
    XMLAttribute<int> attrIntValue(ATTR_VALUE);
    attrIntValue.setDocumentation("The number of columns.");
    tagMaxUsedIter.addAttribute(attrIntValue);
    tag.addSubtag(tagMaxUsedIter);

    XMLTag tagTimeWindowsReused(*this, TAG_TIME_WINDOWS_REUSED, XMLTag::OCCUR_NOT_OR_ONCE);
    tagTimeWindowsReused.setDocumentation("Number of past time windows from which columns are used to approximate Jacobian. If this tag is not provided, the attribute value of 0 is used.");
    tagTimeWindowsReused.addAttribute(attrIntValue);
    tag.addSubtag(tagTimeWindowsReused);

    addCommonIQNSubtags(tag);

    XMLTag tagPreconditioner(*this, TAG_PRECONDITIONER, XMLTag::OCCUR_NOT_OR_ONCE);
    tagPreconditioner.setDocumentation(
        "To improve the performance of a parallel or a multi coupling schemes a preconditioner can be applied."
        "- A constant preconditioner scales every acceleration data by a constant value, which you can define as an attribute of data.\n"
        "- A value preconditioner scales every acceleration data by the norm of the data in the previous time window.\n"
        "- A residual preconditioner scales every acceleration data by the current residual.\n"
        "- A residual-sum preconditioner scales every acceleration data by the sum of the residuals from the current time window.\n"
        " If this tag is not provided, the residual-sum preconditioner is employed.");
    auto attrPreconditionerType = XMLAttribute<std::string>(ATTR_TYPE)
                                      .setOptions({VALUE_CONSTANT_PRECONDITIONER,
                                                   VALUE_VALUE_PRECONDITIONER,
                                                   VALUE_RESIDUAL_PRECONDITIONER,
                                                   VALUE_RESIDUAL_SUM_PRECONDITIONER})
                                      .setDocumentation("Type of the preconditioner.");
    tagPreconditioner.addAttribute(attrPreconditionerType);
    auto nonconstTWindows = makeXMLAttribute(ATTR_PRECOND_NONCONST_TIME_WINDOWS, -1)
                                .setDocumentation("After the given number of time windows, the preconditioner weights are frozen and the preconditioner acts like a constant preconditioner.");
    tagPreconditioner.addAttribute(nonconstTWindows);
    tag.addSubtag(tagPreconditioner);

  } else {
    PRECICE_ERROR("Acceleration of type \"{}\" is unknown. Please choose a valid acceleration scheme or check the spelling in the configuration file.", tag.getName());
  }
}

std::vector<double> AccelerationConfiguration::ConfigurationData::scalingFactorsInOrder() const
{
  std::vector<double> factors;
  for (int id : dataIDs) {
    factors.push_back(scalings.at(id));
  }
  return factors;
}

} // namespace precice::acceleration<|MERGE_RESOLUTION|>--- conflicted
+++ resolved
@@ -153,20 +153,7 @@
     std::string dataName = callingTag.getStringAttributeValue(ATTR_NAME);
     std::string meshName = callingTag.getStringAttributeValue(ATTR_MESH);
     auto        success  = _uniqueDataAndMeshNames.emplace(dataName, meshName);
-<<<<<<< HEAD
-    if (not success.second) {
-      PRECICE_ERROR("You have provided a subtag <data name=\"{}\" mesh=\"{}\"/> more than once in your <acceleration:.../>. "
-                    "Please remove the duplicated entry.",
-                    dataName, meshName);
-    }
-    _meshName = callingTag.getStringAttributeValue(ATTR_MESH);
-
-    double      scaling    = 1.0;
-    std::string rangeType  = VALUE_NO_BOUND;
-    double      lowerBound = -1.0e16;
-    double      upperBound = 1.0e16;
-
-=======
+
     PRECICE_CHECK(success.second,
                   "You have provided a subtag <data name=\"{}\" mesh=\"{}\"/> more than once in your <acceleration:.../>. "
                   "Please remove the duplicated entry.",
@@ -174,7 +161,10 @@
 
     _meshName      = callingTag.getStringAttributeValue(ATTR_MESH);
     double scaling = 1.0;
->>>>>>> de1c952e
+    std::string rangeType  = VALUE_NO_BOUND;
+    double      lowerBound = -1.0e16;
+    double      upperBound = 1.0e16;
+
     if (_config.type == VALUE_IQNILS || _config.type == VALUE_IQNIMVJ) {
       scaling = callingTag.getDoubleAttributeValue(ATTR_SCALING);
 
