#include "acceleration/BaseQNAcceleration.hpp"
#include <Eigen/Core>
#include <boost/range/adaptor/map.hpp>
#include <cmath>
#include <memory>
#include <utility>

#include "acceleration/impl/Preconditioner.hpp"
#include "acceleration/impl/QRFactorization.hpp"
#include "com/Communication.hpp"
#include "com/SharedPointer.hpp"
#include "cplscheme/CouplingData.hpp"
#include "logging/LogMacros.hpp"
#include "mesh/Mesh.hpp"
#include "mesh/SharedPointer.hpp"
#include "profiling/Event.hpp"
#include "time/TimeGrids.hpp"
#include "utils/EigenHelperFunctions.hpp"
#include "utils/Helpers.hpp"
#include "utils/IntraComm.hpp"
#include "utils/assertion.hpp"

namespace precice {
namespace io {
class TXTReader;
class TXTWriter;
} // namespace io
namespace acceleration {

/* ----------------------------------------------------------------------------
 *     Constructor
 * ----------------------------------------------------------------------------
 */
BaseQNAcceleration::BaseQNAcceleration(
    double                  initialRelaxation,
    bool                    forceInitialRelaxation,
    int                     maxIterationsUsed,
    int                     timeWindowsReused,
    int                     filter,
    double                  singularityLimit,
    std::vector<int>        dataIDs,
    impl::PtrPreconditioner preconditioner,
    bool                    reducedTimeGrid)
    : _preconditioner(std::move(preconditioner)),
      _initialRelaxation(initialRelaxation),
      _maxIterationsUsed(maxIterationsUsed),
      _timeWindowsReused(timeWindowsReused),
      _primaryDataIDs(std::move(dataIDs)),
      _forceInitialRelaxation(forceInitialRelaxation),
      _reducedTimeGrid(reducedTimeGrid),
      _qrV(filter),
      _filter(filter),
      _singularityLimit(singularityLimit),
      _infostringstream(std::ostringstream::ate)
{
  PRECICE_CHECK((_initialRelaxation > 0.0) && (_initialRelaxation <= 1.0),
                "Initial relaxation factor for QN acceleration has to "
                "be larger than zero and smaller or equal than one. "
                "Current initial relaxation is {}",
                _initialRelaxation);
  PRECICE_CHECK(_maxIterationsUsed > 0,
                "Maximum number of iterations used in the quasi-Newton acceleration "
                "scheme has to be larger than zero. "
                "Current maximum reused iterations is {}",
                _maxIterationsUsed);
  PRECICE_CHECK(_timeWindowsReused >= 0,
                "Number of previous time windows to be reused for "
                "quasi-Newton acceleration has to be larger than or equal to zero. "
                "Current number of time windows reused is {}",
                _timeWindowsReused);
}

/** ---------------------------------------------------------------------------------------------
 *         initialize()
 *
 * @brief: Initializes all the needed variables and data
 *  ---------------------------------------------------------------------------------------------
 */
void BaseQNAcceleration::initialize(
    const DataMap &cplData)
{
  PRECICE_TRACE(cplData.size());

  for (const DataMap::value_type &pair : cplData) {
    PRECICE_ASSERT(pair.second->getSize() == pair.second->getPreviousIterationSize(), "current and previousIteration have to be initialized and of identical size.",
                   pair.second->getSize(), pair.second->getPreviousIterationSize());
  }

  PRECICE_WARN_IF(
      std::any_of(cplData.cbegin(), cplData.cend(), [](const auto &p) { return p.second->hasGradient(); }),
      "Gradient data, which is required by at least one of the configured data mappings, is not yet compatible with quasi-Newton acceleration. This combination might lead to numerical issues. "
      "Consider switching to a different acceleration scheme or a different data mapping scheme.");

  checkDataIDs(cplData);
  // store all data IDs in vector
  _dataIDs.clear();
  for (const DataMap::value_type &pair : cplData) {
    _dataIDs.push_back(pair.first);
  }

  _matrixCols.clear();
  _matrixCols.push_front(0);
  _firstIteration  = true;
  _firstTimeWindow = true;
}

/** ---------------------------------------------------------------------------------------------
 *         updateDifferenceMatrices()
 *
 * @brief: computes the current residual and stores it, computes the differences and
 *         updates the difference matrices F and C.
 *  ---------------------------------------------------------------------------------------------
 */
void BaseQNAcceleration::updateDifferenceMatrices(
    const DataMap &cplData)
{
  PRECICE_TRACE();

  // Compute current residual: vertex-data - oldData
  _primaryResiduals = _primaryValues;
  _primaryResiduals -= _oldPrimaryValues;
  _residuals = _values;
  _residuals -= _oldValues;

  PRECICE_WARN_IF(math::equals(utils::IntraComm::l2norm(_primaryResiduals), 0.0),
                  "The coupling residual equals almost zero. There is maybe something wrong in your adapter. "
                  "Maybe you always write the same data or you call advance without "
                  "providing new data first or you do not use available read data. "
                  "Or you just converge much further than actually necessary.");

  // if (_firstIteration && (_firstTimeWindow || (_matrixCols.size() < 2))) {
  if (_firstIteration && (_firstTimeWindow || _forceInitialRelaxation)) {
    // do nothing: constant relaxation
  } else {
    PRECICE_DEBUG("   Update Difference Matrices");
    if (not _firstIteration) {
      // Update matrices V, W with newest information

      PRECICE_ASSERT(_matrixV.cols() == _matrixW.cols(), _matrixV.cols(), _matrixW.cols());
      PRECICE_ASSERT(getLSSystemCols() <= _maxIterationsUsed, getLSSystemCols(), _maxIterationsUsed);

      PRECICE_WARN_IF(
          2 * getLSSystemCols() >= getLSSystemRows(),
          "The number of columns in the least squares system exceeded half the number of unknowns at the interface. "
          "The system will probably become bad or ill-conditioned and the quasi-Newton acceleration may not "
          "converge. Maybe the number of allowed columns (\"max-used-iterations\") should be limited.");

      Eigen::VectorXd deltaR = _primaryResiduals;
      deltaR -= _oldPrimaryResiduals;

      Eigen::VectorXd deltaXTilde = _values;
      deltaXTilde -= _oldXTilde;

      double residualMagnitude = utils::IntraComm::l2norm(deltaR);

      if (not math::equals(utils::IntraComm::l2norm(_primaryValues), 0.0)) {
        residualMagnitude /= utils::IntraComm::l2norm(_primaryValues);
      }
      PRECICE_WARN_IF(
          math::equals(residualMagnitude, 0.0),
          "Adding a vector with a two-norm of {} to the quasi-Newton V matrix, which will lead to "
          "ill-conditioning. A filter might delete the column again. Still, this could mean that you are "
          "converging too tightly, that you reached steady-state, or that you are giving by mistake identical "
          "data to preCICE in two consecutive iterations.",
          residualMagnitude);

      bool columnLimitReached = getLSSystemCols() == _maxIterationsUsed;
      bool overdetermined     = getLSSystemCols() <= getLSSystemRows();
      if (not columnLimitReached && overdetermined) {

        utils::appendFront(_matrixV, deltaR);
        utils::appendFront(_matrixW, deltaXTilde);

        // insert column deltaR = _primaryResiduals - _oldPrimaryResiduals at pos. 0 (front) into the
        // QR decomposition and update decomposition

        //apply scaling here
        _preconditioner->apply(deltaR);
        _qrV.pushFront(deltaR);

        _matrixCols.front()++;
      } else {
        utils::shiftSetFirst(_matrixV, deltaR);
        utils::shiftSetFirst(_matrixW, deltaXTilde);

        // inserts column deltaR at pos. 0 to the QR decomposition and deletes the last column
        // the QR decomposition of V is updated
        _preconditioner->apply(deltaR);
        _qrV.pushFront(deltaR);
        _qrV.popBack();

        _matrixCols.front()++;
        _matrixCols.back()--;
        if (_matrixCols.back() == 0) {
          _matrixCols.pop_back();
        }
        _nbDropCols++;
      }
    }
    _oldPrimaryResiduals = _primaryResiduals; // Store residuals
    _oldPrimaryXTilde    = _primaryValues;    // Store x_tilde
    _oldXTilde           = _values;           // Store coupling x_tilde
  }
}

/** ---------------------------------------------------------------------------------------------
 *         performAcceleration()
 *
 * @brief: performs one iteration of the quasi Newton acceleration.
 *  ---------------------------------------------------------------------------------------------
 */
void BaseQNAcceleration::performAcceleration(
    DataMap &cplData,
    double   windowStart,
    double   windowEnd)
{
  PRECICE_TRACE(_primaryDataIDs.size(), cplData.size());

  profiling::Event e("cpl.computeQuasiNewtonUpdate", profiling::Synchronize);

  // We can only initialize here since we need to know the time grid already.
  if (_firstTimeWindow and _firstIteration) {
    initializeVectorsAndPreconditioner(cplData, windowStart);
  }

  PRECICE_ASSERT(_oldPrimaryResiduals.size() == _oldPrimaryXTilde.size(), _oldPrimaryResiduals.size(), _oldPrimaryXTilde.size());
  PRECICE_ASSERT(_primaryValues.size() == _oldPrimaryXTilde.size(), _primaryValues.size(), _oldPrimaryXTilde.size());
  PRECICE_ASSERT(_oldPrimaryValues.size() == _oldPrimaryXTilde.size(), _oldPrimaryValues.size(), _oldPrimaryXTilde.size());
  PRECICE_ASSERT(_primaryResiduals.size() == _oldPrimaryXTilde.size(), _primaryResiduals.size(), _oldPrimaryXTilde.size());

  // Needs to be called in the first iteration of each time window.
  if (_firstIteration) {
    _timeGrids.value().moveTimeGridToNewWindow(cplData);
    _primaryTimeGrids.value().moveTimeGridToNewWindow(cplData);
  }

  /// Sample all the data to the corresponding time grid in _timeGrids and concatenate everything into a long vector
  /// timeGrids are stored using std::opional, thus the .value() to get the actual object
  concatenateCouplingData(_values, _oldValues, cplData, _dataIDs, _timeGrids.value(), windowStart);
  concatenateCouplingData(_primaryValues, _oldPrimaryValues, cplData, _primaryDataIDs, _primaryTimeGrids.value(), windowStart);

  /** update the difference matrices V,W  includes:
   * scaling of values
   * computation of residuals
   * appending the difference matrices
   */
  updateDifferenceMatrices(cplData);

  if (_firstIteration && (_firstTimeWindow || _forceInitialRelaxation)) {
    PRECICE_DEBUG("   Performing underrelaxation");
    _oldPrimaryXTilde    = _primaryValues;    // Store x tilde of primary data
    _oldXTilde           = _values;           // Store x tilde of primary and secondary data
    _oldPrimaryResiduals = _primaryResiduals; // Store current residual of primary data

    applyRelaxation(_initialRelaxation, cplData, windowStart);
    its++;
    _firstIteration = false;
    return;
  }

  PRECICE_DEBUG("   Performing quasi-Newton Step");

  // If the previous time window converged within one single iteration, nothing was added
  // to the LS system matrices and they need to be restored from the backup at time T-2
  if (not _firstTimeWindow && (getLSSystemCols() < 1) && (_timeWindowsReused == 0) && not _forceInitialRelaxation) {
    PRECICE_DEBUG("   Last time window converged after one iteration. Need to restore the matrices from backup.");

    _matrixCols = _matrixColsBackup;
    _matrixV    = _matrixVBackup;
    _matrixW    = _matrixWBackup;

    // re-computation of QR decomposition from _matrixV = _matrixVBackup
    // this occurs very rarely, to be precise, it occurs only if the coupling terminates
    // after the first iteration and the matrix data from time window t-2 has to be used
    _preconditioner->apply(_matrixV);
    _qrV.reset(_matrixV, getLSSystemRows());
    _preconditioner->revert(_matrixV);
    _resetLS = true; // need to recompute _Wtil, Q, R (only for IMVJ efficient update)
  }

  /**
   *  === update and apply preconditioner ===
   *
   * The preconditioner is only applied to the matrix V and the columns that are inserted into the
   * QR-decomposition of V.
   */
  _preconditioner->update(false, _primaryValues, _primaryResiduals);

  // apply scaling to V, V' := P * V (only needed to reset the QR-dec of V)
  _preconditioner->apply(_matrixV);

<<<<<<< HEAD
    if (_preconditioner->requireNewQR()) {
      if (not(_filter == Acceleration::QR2FILTER || _filter == Acceleration::QR3FILTER)) { //for QR2 and QR3 filter, there is no need to do this twice
        _qrV.reset(_matrixV, getLSSystemRows());
      }
      _preconditioner->newQRfulfilled();
=======
  if (_preconditioner->requireNewQR()) {
    if (not(_filter == Acceleration::QR2FILTER)) { // for QR2 filter, there is no need to do this twice
      _qrV.reset(_matrixV, getLSSystemRows());
>>>>>>> 30d70fa8
    }
    _preconditioner->newQRfulfilled();
  }

  if (_firstIteration) {
    _nbDelCols  = 0;
    _nbDropCols = 0;
  }

  // apply the configured filter to the LS system
  profiling::Event applyingFilter("ApplyFilter");
  applyFilter();
  applyingFilter.stop();

  // revert scaling of V, in computeQNUpdate all data objects are unscaled.
  _preconditioner->revert(_matrixV);

  /**
   * compute quasi-Newton update
   * PRECONDITION: All objects are unscaled, except the matrices within the QR-dec of V.
   *               Thus, the pseudo inverse needs to be reverted before using it.
   */
  Eigen::VectorXd xUpdate = Eigen::VectorXd::Zero(_values.size());
  computeQNUpdate(xUpdate);

  // Apply the quasi-Newton update
  _values += xUpdate;

  // pending deletion: delete old V, W matrices if timeWindowsReused = 0
  // those were only needed for the first iteration (instead of underrelax.)
  if (_firstIteration && _timeWindowsReused == 0 && not _forceInitialRelaxation) {
    // save current matrix data in case the coupling for the next time window will terminate
    // after the first iteration (no new data, i.e., V = W = 0)
    if (getLSSystemCols() > 0) {
      _matrixColsBackup = _matrixCols;
      _matrixVBackup    = _matrixV;
      _matrixWBackup    = _matrixW;
    }
    // if no time windows reused, the matrix data needs to be cleared as it was only needed for the
    // QN-step in the first iteration (idea: rather perform QN-step with information from last converged
    // time window instead of doing a underrelaxation)
    if (not _firstTimeWindow) {
      _matrixV.resize(0, 0);
      _matrixW.resize(0, 0);
      _matrixCols.clear();
      _matrixCols.push_front(0); // vital after clear()
      _qrV.reset();
      // set the number of global rows in the QRFactorization.
      _qrV.setGlobalRows(getPrimaryLSSystemRows());
      _resetLS = true; // need to recompute _Wtil, Q, R (only for IMVJ efficient update)
    }
  }

  PRECICE_CHECK(
      !std::isnan(utils::IntraComm::l2norm(xUpdate)),
      "The quasi-Newton update contains NaN values. This means that the quasi-Newton acceleration failed to converge. "
      "When writing your own adapter this could indicate that you give wrong information to preCICE, such as identical "
      "data in succeeding iterations. Or you do not properly save and reload checkpoints. "
      "If you give the correct data this could also mean that the coupled problem is too hard to solve. Try to use a QR "
      "filter or increase its threshold (larger epsilon).");

  // updates the waveform and values in coupling data by splitting the primary and secondary data back into the individual data objects
  updateCouplingData(cplData, windowStart);

  // number of iterations (usually equals number of columns in LS-system)
  its++;
  _firstIteration = false;
}

void BaseQNAcceleration::applyFilter()
{
  PRECICE_TRACE(_filter);

  if (_filter == Acceleration::NOFILTER) {
    // do nothing
  } else {
    // do: filtering of least-squares system to maintain good conditioning
    std::vector<int> delIndices(0);
    _qrV.applyFilter(_singularityLimit, delIndices, _matrixV);
    // start with largest index (as V,W matrices are shrunk and shifted

    for (int i = delIndices.size() - 1; i >= 0; i--) {

      removeMatrixColumn(delIndices[i]);

      PRECICE_DEBUG(" Filter: removing column with index {} in iteration {} of time window: {}", delIndices[i], its, tWindows);
    }
    PRECICE_ASSERT(_matrixV.cols() == _qrV.cols(), _matrixV.cols(), _qrV.cols());
  }
}

void BaseQNAcceleration::updateCouplingData(
    const DataMap &cplData, double windowStart)
{

  PRECICE_TRACE();
  // offset to keep track of the position in xUpdate
  Eigen::Index offset = 0;

  for (int id : _dataIDs) {

    auto & couplingData = *cplData.at(id);
    size_t dataSize     = couplingData.getSize();

    Eigen::VectorXd timeGrid = _timeGrids->getTimeGridAfter(id, windowStart);
    couplingData.timeStepsStorage().trimAfter(windowStart);
    for (int i = 0; i < timeGrid.size(); i++) {

      Eigen::VectorXd temp = Eigen::VectorXd::Zero(dataSize);
      for (size_t j = 0; j < dataSize; j++) {
        temp(j) = _values(offset + j);
      }
      offset += dataSize;

      couplingData.sample().values = temp;
      couplingData.setSampleAtTime(timeGrid(i), couplingData.sample());
    }
  }
}

/** ---------------------------------------------------------------------------------------------
 *         iterationsConverged()
 *
 * @brief: Is called when the convergence criterion for the coupling is fulfilled and finalizes
 *         the quasi Newton acceleration. Stores new differences in F and C, clears or
 *         updates F and C according to the number of reused time windows
 *  ---------------------------------------------------------------------------------------------
 */
void BaseQNAcceleration::iterationsConverged(
    const DataMap &cplData, double windowStart)
{
  PRECICE_TRACE();

  if (utils::IntraComm::isPrimary() || !utils::IntraComm::isParallel())
    _infostringstream << "# time window " << tWindows << " converged #\n iterations: " << its
                      << "\n used cols: " << getLSSystemCols() << "\n del cols: " << _nbDelCols << '\n';

  its = 0;
  tWindows++;

  // the most recent differences for the V, W matrices have not been added so far
  // this has to be done in iterations converged, as PP won't be called any more if
  // convergence was achieved

  // If, in the first time window, we converge already in the first iteration, we have not yet initialized. Then, we need to do it here.
  if (_firstTimeWindow and _firstIteration) {
    initializeVectorsAndPreconditioner(cplData, windowStart);
  }

  // Needs to be called in the first iteration of each time window.
  if (_firstIteration) {
    _timeGrids->moveTimeGridToNewWindow(cplData);
    _primaryTimeGrids->moveTimeGridToNewWindow(cplData);
  }
  /// Sample all the data to the corresponding time grid in _timeGrids and concatenate everything into a long vector
  /// timeGrids are stored using std::opional, thus the .value() to get the actual object
  concatenateCouplingData(_values, _oldValues, cplData, _dataIDs, _timeGrids.value(), windowStart);
  concatenateCouplingData(_primaryValues, _oldPrimaryValues, cplData, _primaryDataIDs, _primaryTimeGrids.value(), windowStart);
  updateDifferenceMatrices(cplData);

  if (not _matrixCols.empty() && _matrixCols.front() == 0) { // Did only one iteration
    _matrixCols.pop_front();
  }

#ifndef NDEBUG
  std::ostringstream stream;
  stream << "Matrix column counters: ";
  for (int cols : _matrixCols) {
    stream << cols << ", ";
  }
  PRECICE_DEBUG(stream.str());
#endif // Debug

  // doing specialized stuff for the corresponding acceleration scheme after
  // convergence of iteration i.e.:
  // - analogously to the V,W matrices, remove columns from matrices for secondary data
  // - save the old Jacobian matrix
  specializedIterationsConverged(cplData);

  // if we already have convergence in the first iteration of the first time window
  // we need to do underrelaxation in the first iteration of the second time window
  // so "_firstTimeWindow" is slightly misused, but still the best way to understand
  // the concept
  if (not _firstIteration)
    _firstTimeWindow = false;

  // update preconditioner depending on residuals or values (must be after specialized iterations converged --> IMVJ)
  _preconditioner->update(true, _primaryValues, _primaryResiduals);

  if (_timeWindowsReused == 0) {
    if (_forceInitialRelaxation) {
      _matrixV.resize(0, 0);
      _matrixW.resize(0, 0);
      _qrV.reset();
      // set the number of global rows in the QRFactorization.
      _qrV.setGlobalRows(getPrimaryLSSystemRows());
      _matrixCols.clear(); // _matrixCols.push_front() at the end of the method.
    } else {
      /**
       * pending deletion (after first iteration of next time window
       * Using the matrices from the old time window for the first iteration
       * is better than doing underrelaxation as first iteration of every time window
       */
    }
  } else if (static_cast<int>(_matrixCols.size()) > _timeWindowsReused) {
    int toRemove = _matrixCols.back();
    _nbDropCols += toRemove;
    PRECICE_ASSERT(toRemove > 0, toRemove);
    PRECICE_DEBUG("Removing {} cols from least-squares system with {} cols", toRemove, getLSSystemCols());
    PRECICE_ASSERT(_matrixV.cols() == _matrixW.cols(), _matrixV.cols(), _matrixW.cols());
    PRECICE_ASSERT(getLSSystemCols() > toRemove, getLSSystemCols(), toRemove);

    // remove columns
    for (int i = 0; i < toRemove; i++) {
      utils::removeColumnFromMatrix(_matrixV, _matrixV.cols() - 1);
      utils::removeColumnFromMatrix(_matrixW, _matrixW.cols() - 1);
      // also remove the corresponding columns from the dynamic QR-descomposition of _matrixV
      _qrV.popBack();
    }
    _matrixCols.pop_back();
  }

  _matrixCols.push_front(0);
  _firstIteration = true;
}

/** ---------------------------------------------------------------------------------------------
 *         removeMatrixColumn()
 *
 * @brief: removes a column from the least squares system, i. e., from the matrices F and C
 *  ---------------------------------------------------------------------------------------------
 */
void BaseQNAcceleration::removeMatrixColumn(
    int columnIndex)
{
  PRECICE_TRACE(columnIndex, _matrixV.cols());

  _nbDelCols++;

  PRECICE_ASSERT(_matrixV.cols() > 1);
  utils::removeColumnFromMatrix(_matrixV, columnIndex);
  utils::removeColumnFromMatrix(_matrixW, columnIndex);

  // Reduce column count
  std::deque<int>::iterator iter = _matrixCols.begin();
  int                       cols = 0;
  while (iter != _matrixCols.end()) {
    cols += *iter;
    if (cols > columnIndex) {
      PRECICE_ASSERT(*iter > 0);
      *iter -= 1;
      if (*iter == 0) {
        _matrixCols.erase(iter);
      }
      break;
    }
    iter++;
  }
}

void BaseQNAcceleration::exportState(
    io::TXTWriter &writer)
{
}

void BaseQNAcceleration::importState(
    io::TXTReader &reader)
{
}

int BaseQNAcceleration::getDeletedColumns() const
{
  return _nbDelCols;
}

int BaseQNAcceleration::getDroppedColumns() const
{
  return _nbDropCols;
}

int BaseQNAcceleration::getLSSystemCols() const
{
  int cols = 0;
  for (int col : _matrixCols) {
    cols += col;
  }
  if (_hasNodesOnInterface) {
    PRECICE_ASSERT(cols == _matrixV.cols(), cols, _matrixV.cols(), _matrixCols, _qrV.cols());
    PRECICE_ASSERT(cols == _matrixW.cols(), cols, _matrixW.cols());
  }

  return cols;
}

int BaseQNAcceleration::getMaxUsedIterations() const
{
  return _maxIterationsUsed;
}

int BaseQNAcceleration::getMaxUsedTimeWindows() const
{
  return _timeWindowsReused;
}

int BaseQNAcceleration::getLSSystemRows() const
{
  if (utils::IntraComm::isParallel()) {
    return _dimOffsets.back();
  }
  return _residuals.size();
}

int BaseQNAcceleration::getPrimaryLSSystemRows() const
{
  if (utils::IntraComm::isParallel()) {
    return _dimOffsetsPrimary.back();
  }
  return _primaryResiduals.size();
}

void BaseQNAcceleration::writeInfo(
    const std::string &s, bool allProcs)
{
  if (not utils::IntraComm::isParallel()) {
    // serial acceleration mode
    _infostringstream << s;

    // parallel acceleration
  } else {
    if (not allProcs) {
      if (utils::IntraComm::isPrimary())
        _infostringstream << s;
    } else {
      _infostringstream << s;
    }
  }
  _infostringstream << std::flush;
}

void BaseQNAcceleration::concatenateCouplingData(Eigen::VectorXd &data, Eigen::VectorXd &oldData, const DataMap &cplData, std::vector<int> dataIDs, precice::time::TimeGrids timeGrids, double windowStart) const
{
  Eigen::Index offset = 0;
  for (int id : dataIDs) {
    Eigen::Index    dataSize = cplData.at(id)->getSize();
    Eigen::VectorXd timeGrid = timeGrids.getTimeGridAfter(id, windowStart);

    for (int i = 0; i < timeGrid.size(); i++) {

      auto current = cplData.at(id)->timeStepsStorage().sample(timeGrid(i));
      auto old     = cplData.at(id)->getPreviousValuesAtTime(timeGrid(i));

      PRECICE_ASSERT(data.size() >= offset + dataSize, "the values were not initialized correctly");
      PRECICE_ASSERT(oldData.size() >= offset + dataSize, "the values were not initialized correctly");

      for (Eigen::Index i = 0; i < dataSize; i++) {
        data(i + offset)    = current(i);
        oldData(i + offset) = old(i);
      }
      offset += dataSize;
    }
  }
}

void BaseQNAcceleration::initializeVectorsAndPreconditioner(const DataMap &cplData, double windowStart)
{

  // If we are not subcycling then we only want to use the last time step in the QN system
  bool subcycling = false;
  for (const auto &data : cplData | boost::adaptors::map_values) {
    if (data->exchangeSubsteps()) {
      subcycling = true;
    }
  }

  // Saves the time grid of each waveform in the data field to be used in the QN method
  _timeGrids.emplace(cplData, _dataIDs, !subcycling);
  _primaryTimeGrids.emplace(cplData, _primaryDataIDs, !(subcycling and !_reducedTimeGrid));

  // Helper function
  auto addTimeSliceSize = [&](size_t sum, int id, precice::time::TimeGrids timeGrids) { return sum + timeGrids.getTimeGridAfter(id, windowStart).size() * cplData.at(id)->getSize(); };

  // Size of primary data
  const size_t primaryDataSize = std::accumulate(_primaryDataIDs.begin(), _primaryDataIDs.end(), (size_t) 0, [&](size_t sum, int id) { return addTimeSliceSize(sum, id, _primaryTimeGrids.value()); });

  // Size of values
  const size_t dataSize = std::accumulate(_dataIDs.begin(), _dataIDs.end(), (size_t) 0, [&](size_t sum, int id) { return addTimeSliceSize(sum, id, _timeGrids.value()); });

  _values              = Eigen::VectorXd::Zero(dataSize);
  _oldValues           = Eigen::VectorXd::Zero(dataSize);
  _oldXTilde           = Eigen::VectorXd::Zero(dataSize);
  _residuals           = Eigen::VectorXd::Zero(dataSize);
  _primaryValues       = Eigen::VectorXd::Zero(primaryDataSize);
  _oldPrimaryValues    = Eigen::VectorXd::Zero(primaryDataSize);
  _oldPrimaryXTilde    = Eigen::VectorXd::Zero(primaryDataSize);
  _primaryResiduals    = Eigen::VectorXd::Zero(primaryDataSize);
  _oldPrimaryResiduals = Eigen::VectorXd::Zero(primaryDataSize);

  // Also clear the matrices, since the initialization phase will be called more than once when using remeshing
  _matrixW.resize(0, 0);
  _matrixV.resize(0, 0);

  /**
   *  make dimensions public to all procs,
   *  last entry _dimOffsets[IntraComm::getSize()] holds the global dimension, global,n
   */
  std::stringstream ss;
  if (utils::IntraComm::isParallel()) {
    PRECICE_ASSERT(utils::IntraComm::getCommunication() != nullptr);
    PRECICE_ASSERT(utils::IntraComm::getCommunication()->isConnected());

    if (primaryDataSize <= 0) {
      _hasNodesOnInterface = false;
    }

    /** provide vertex offset information for all processors
     *  mesh->getVertexOffsets() provides an array that stores the number of mesh vertices on each processor
     *  This information needs to be gathered for all meshes. To get the number of respective unknowns of a specific processor
     *  we need to multiply the number of vertices with the dimensionality of the vector-valued data for each coupling data.
     */
    _dimOffsets.resize(utils::IntraComm::getSize() + 1);
    _dimOffsetsPrimary.resize(utils::IntraComm::getSize() + 1);
    _dimOffsets[0]        = 0;
    _dimOffsetsPrimary[0] = 0;
    for (size_t i = 0; i < _dimOffsets.size() - 1; i++) {
      int accumulatedNumberOfUnknowns        = 0;
      int accumulatedNumberOfPrimaryUnknowns = 0;

      for (auto &elem : _dataIDs) {
        const auto &offsets = cplData.at(elem)->getVertexOffsets();

        accumulatedNumberOfUnknowns += offsets[i] * cplData.at(elem)->getDimensions() * _timeGrids.value().getTimeGridAfter(elem, windowStart).size();

        if (utils::contained(elem, _primaryDataIDs)) {
          accumulatedNumberOfPrimaryUnknowns += offsets[i] * cplData.at(elem)->getDimensions() * _primaryTimeGrids.value().getTimeGridAfter(elem, windowStart).size();
        }
      }
      _dimOffsets[i + 1]        = accumulatedNumberOfUnknowns;
      _dimOffsetsPrimary[i + 1] = accumulatedNumberOfPrimaryUnknowns;
    }

    PRECICE_DEBUG("Number of unknowns at the interface (global): {}", _dimOffsets.back());
    if (utils::IntraComm::isPrimary()) {
      _infostringstream << fmt::format("\n--------\n DOFs (global): {}\n offsets: {}\n", _dimOffsets.back(), _dimOffsets);
    }

    // test that the computed number of unknown per proc equals the number of primaryDataSize actually present on that proc
    const size_t unknowns = _dimOffsets[utils::IntraComm::getRank() + 1] - _dimOffsets[utils::IntraComm::getRank()];
    PRECICE_ASSERT(dataSize == unknowns, dataSize, unknowns);
    const size_t primaryUnknowns = _dimOffsetsPrimary[utils::IntraComm::getRank() + 1] - _dimOffsetsPrimary[utils::IntraComm::getRank()];
    PRECICE_ASSERT(primaryDataSize == primaryUnknowns, primaryDataSize, primaryUnknowns);
  } else {
    _infostringstream << fmt::format("\n--------\n DOFs (global): {}\n", dataSize);
  }

  // set the number of global rows in the QRFactorization.
  _qrV.reset();
  _qrV.setGlobalRows(getPrimaryLSSystemRows());

  std::vector<size_t> subVectorSizes; // needed for preconditioner
  std::transform(_primaryDataIDs.cbegin(), _primaryDataIDs.cend(), std::back_inserter(subVectorSizes), [&cplData, windowStart, this](const auto &d) { return _primaryTimeGrids.value().getTimeGridAfter(d, windowStart).size() * cplData.at(d)->getSize(); });
  _preconditioner->initialize(subVectorSizes);

  specializedInitializeVectorsAndPreconditioner(cplData);
}

} // namespace acceleration
} // namespace precice<|MERGE_RESOLUTION|>--- conflicted
+++ resolved
@@ -289,17 +289,9 @@
   // apply scaling to V, V' := P * V (only needed to reset the QR-dec of V)
   _preconditioner->apply(_matrixV);
 
-<<<<<<< HEAD
     if (_preconditioner->requireNewQR()) {
       if (not(_filter == Acceleration::QR2FILTER || _filter == Acceleration::QR3FILTER)) { //for QR2 and QR3 filter, there is no need to do this twice
         _qrV.reset(_matrixV, getLSSystemRows());
-      }
-      _preconditioner->newQRfulfilled();
-=======
-  if (_preconditioner->requireNewQR()) {
-    if (not(_filter == Acceleration::QR2FILTER)) { // for QR2 filter, there is no need to do this twice
-      _qrV.reset(_matrixV, getLSSystemRows());
->>>>>>> 30d70fa8
     }
     _preconditioner->newQRfulfilled();
   }
