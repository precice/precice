#include "acceleration/BaseQNAcceleration.hpp"
#include <Eigen/Core>
#include <boost/range/adaptor/map.hpp>
#include <cmath>
#include <memory>
#include <utility>

#include "acceleration/impl/Preconditioner.hpp"
#include "acceleration/impl/QRFactorization.hpp"
#include "com/Communication.hpp"
#include "com/SharedPointer.hpp"
#include "cplscheme/CouplingData.hpp"
#include "logging/LogMacros.hpp"
#include "mesh/Mesh.hpp"
#include "mesh/SharedPointer.hpp"
#include "profiling/Event.hpp"
#include "utils/EigenHelperFunctions.hpp"
#include "utils/Helpers.hpp"
#include "utils/IntraComm.hpp"
#include "utils/assertion.hpp"

namespace precice {
namespace io {
class TXTReader;
class TXTWriter;
} // namespace io
namespace acceleration {

/* ----------------------------------------------------------------------------
 *     Constructor
 * ----------------------------------------------------------------------------
 */
BaseQNAcceleration::BaseQNAcceleration(
    double                  initialRelaxation,
    bool                    forceInitialRelaxation,
    int                     maxIterationsUsed,
    int                     timeWindowsReused,
    int                     filter,
    double                  singularityLimit,
    std::vector<int>        dataIDs,
    impl::PtrPreconditioner preconditioner)
    : _preconditioner(std::move(preconditioner)),
      _initialRelaxation(initialRelaxation),
      _maxIterationsUsed(maxIterationsUsed),
      _timeWindowsReused(timeWindowsReused),
      _dataIDs(std::move(dataIDs)),
      _forceInitialRelaxation(forceInitialRelaxation),
      _qrV(filter),
      _filter(filter),
      _singularityLimit(singularityLimit),
      _infostringstream(std::ostringstream::ate)
{
  PRECICE_CHECK((_initialRelaxation > 0.0) && (_initialRelaxation <= 1.0),
                "Initial relaxation factor for QN acceleration has to "
                "be larger than zero and smaller or equal than one. "
                "Current initial relaxation is {}",
                _initialRelaxation);
  PRECICE_CHECK(_maxIterationsUsed > 0,
                "Maximum number of iterations used in the quasi-Newton acceleration "
                "scheme has to be larger than zero. "
                "Current maximum reused iterations is {}",
                _maxIterationsUsed);
  PRECICE_CHECK(_timeWindowsReused >= 0,
                "Number of previous time windows to be reused for "
                "quasi-Newton acceleration has to be larger than or equal to zero. "
                "Current number of time windows reused is {}",
                _timeWindowsReused);
}

/** ---------------------------------------------------------------------------------------------
 *         initialize()
 *
 * @brief: Initializes all the needed variables and data
 *  ---------------------------------------------------------------------------------------------
 */
void BaseQNAcceleration::initialize(
    const DataMap &cplData)
{
  PRECICE_TRACE(cplData.size());

  for (const DataMap::value_type &pair : cplData) {
    PRECICE_ASSERT(pair.second->getSize() == pair.second->getPreviousIterationSize(), "current and previousIteration have to be initialized and of identical size.",
                   pair.second->getSize(), pair.second->getPreviousIterationSize());
  }

  PRECICE_WARN_IF(
      std::any_of(cplData.cbegin(), cplData.cend(), [](const auto &p) { return p.second->hasGradient(); }),
      "Gradient data, which is required by at least one of the configured data mappings, is not yet compatible with quasi-Newton acceleration. This combination might lead to numerical issues. "
      "Consider switching to a different acceleration scheme or a different data mapping scheme.");

  checkDataIDs(cplData);

<<<<<<< HEAD
=======
  for (const auto &data : cplData | boost::adaptors::map_values) {
    PRECICE_CHECK(!data->exchangeSubsteps(),
                  "Quasi-Newton acceleration does not yet support using data from all substeps. Please set substeps=\"false\" in the exchange tag of data \"{}\".", data->getDataName());
  }

>>>>>>> 544de866
  size_t              entries = 0;
  std::vector<size_t> subVectorSizes; // needed for preconditioner

  for (auto &elem : _dataIDs) {
    entries += cplData.at(elem)->getSize();
    subVectorSizes.push_back(cplData.at(elem)->getSize());
  }

  _matrixCols.push_front(0);
  _firstIteration  = true;
  _firstTimeWindow = true;

  PRECICE_ASSERT(_oldXTilde.size() == 0);
  PRECICE_ASSERT(_oldResiduals.size() == 0);
  _oldXTilde    = Eigen::VectorXd::Zero(entries);
  _oldResiduals = Eigen::VectorXd::Zero(entries);
  _residuals    = Eigen::VectorXd::Zero(entries);
  _values       = Eigen::VectorXd::Zero(entries);
  _oldValues    = Eigen::VectorXd::Zero(entries);

  /**
   *  make dimensions public to all procs,
   *  last entry _dimOffsets[IntraComm::getSize()] holds the global dimension, global,n
   */
  std::stringstream ss;
  if (utils::IntraComm::isParallel()) {
    PRECICE_ASSERT(utils::IntraComm::getCommunication() != nullptr);
    PRECICE_ASSERT(utils::IntraComm::getCommunication()->isConnected());

    if (entries <= 0) {
      _hasNodesOnInterface = false;
    }

    /** provide vertex offset information for all processors
     *  mesh->getVertexOffsets() provides an array that stores the number of mesh vertices on each processor
     *  This information needs to be gathered for all meshes. To get the number of respective unknowns of a specific processor
     *  we need to multiply the number of vertices with the dimensionality of the vector-valued data for each coupling data.
     */
    _dimOffsets.resize(utils::IntraComm::getSize() + 1);
    _dimOffsets[0] = 0;
    for (size_t i = 0; i < _dimOffsets.size() - 1; i++) {
      int accumulatedNumberOfUnknowns = 0;
      for (auto &elem : _dataIDs) {
        const auto &offsets = cplData.at(elem)->getVertexOffsets();
        accumulatedNumberOfUnknowns += offsets[i] * cplData.at(elem)->getDimensions();
      }
      _dimOffsets[i + 1] = accumulatedNumberOfUnknowns;
    }
    PRECICE_DEBUG("Number of unknowns at the interface (global): {}", _dimOffsets.back());
    if (utils::IntraComm::isPrimary()) {
      _infostringstream << fmt::format("\n--------\n DOFs (global): {}\n offsets: {}\n", _dimOffsets.back(), _dimOffsets);
    }

    // test that the computed number of unknown per proc equals the number of entries actually present on that proc
    size_t unknowns = _dimOffsets[utils::IntraComm::getRank() + 1] - _dimOffsets[utils::IntraComm::getRank()];
    PRECICE_ASSERT(entries == unknowns, entries, unknowns);
  } else {
    _infostringstream << fmt::format("\n--------\n DOFs (global): {}\n", entries);
  }

  // set the number of global rows in the QRFactorization.
  _qrV.setGlobalRows(getLSSystemRows());

  // Fetch secondary data IDs, to be relaxed with same coefficients from IQN-ILS
  for (const DataMap::value_type &pair : cplData) {
    if (not utils::contained(pair.first, _dataIDs)) {
      _secondaryDataIDs.push_back(pair.first);
      int secondaryEntries            = pair.second->getSize();
      _secondaryResiduals[pair.first] = Eigen::VectorXd::Zero(secondaryEntries);
    }
  }

  _preconditioner->initialize(subVectorSizes);
}

/** ---------------------------------------------------------------------------------------------
 *         updateDifferenceMatrices()
 *
 * @brief: computes the current residual and stores it, computes the differences and
 *         updates the difference matrices F and C.
 *  ---------------------------------------------------------------------------------------------
 */
void BaseQNAcceleration::updateDifferenceMatrices(
    const DataMap &cplData)
{
  PRECICE_TRACE();

  // Compute current residual: vertex-data - oldData
  _residuals = _values;
  _residuals -= _oldValues;
<<<<<<< HEAD
  if (math::equals(utils::IntraComm::l2norm(_residuals), 0.0)) {
    PRECICE_WARN("The coupling residual equals almost zero. There is maybe something wrong in your adapter. "
                 "Maybe you always write the same data or you call advance without "
                 "providing new data first or you do not use available read data. "
                 "Or you just converge much further than actually necessary.");
  }
=======

  PRECICE_WARN_IF(math::equals(utils::IntraComm::l2norm(_residuals), 0.0),
                  "The coupling residual equals almost zero. There is maybe something wrong in your adapter. "
                  "Maybe you always write the same data or you call advance without "
                  "providing new data first or you do not use available read data. "
                  "Or you just converge much further than actually necessary.");
>>>>>>> 544de866

  // if (_firstIteration && (_firstTimeWindow || (_matrixCols.size() < 2))) {
  if (_firstIteration && (_firstTimeWindow || _forceInitialRelaxation)) {
    // do nothing: constant relaxation
  } else {

    PRECICE_DEBUG("   Update Difference Matrices");
    if (not _firstIteration) {
      // Update matrices V, W with newest information

      PRECICE_ASSERT((_matrixV.cols() == 0 && _waveformW.empty()) || _matrixV.cols() == _waveformW.at(_dataIDs.front()).size(), _matrixV.cols());
      PRECICE_ASSERT(getLSSystemCols() <= _maxIterationsUsed, getLSSystemCols(), _maxIterationsUsed);

      PRECICE_WARN_IF(
          2 * getLSSystemCols() >= getLSSystemRows(),
          "The number of columns in the least squares system exceeded half the number of unknowns at the interface. "
          "The system will probably become bad or ill-conditioned and the quasi-Newton acceleration may not "
          "converge. Maybe the number of allowed columns (\"max-used-iterations\") should be limited.");

      Eigen::VectorXd deltaR = _residuals;
      deltaR -= _oldResiduals;

      Eigen::VectorXd deltaXTilde = _values;
      deltaXTilde -= _oldXTilde;

      double residualMagnitude = utils::IntraComm::l2norm(deltaR);

      if (not math::equals(utils::IntraComm::l2norm(_values), 0.0)) {
        residualMagnitude /= utils::IntraComm::l2norm(_values);
      }
      PRECICE_WARN_IF(
          math::equals(residualMagnitude, 0.0),
          "Adding a vector with a two-norm of {} to the quasi-Newton V matrix, which will lead to "
          "ill-conditioning. A filter might delete the column again. Still, this could mean that you are "
          "converging too tightly, that you reached steady-state, or that you are giving by mistake identical "
          "data to preCICE in two consecutive iterations.",
          residualMagnitude);

      bool columnLimitReached = getLSSystemCols() == _maxIterationsUsed;
      bool overdetermined     = getLSSystemCols() <= getLSSystemRows();

      if (not columnLimitReached && overdetermined) {

        utils::appendFront(_matrixV, deltaR);

        // Add the newest waveform to _waveformW
        addWaveforms(cplData);

        // insert column deltaR = _residuals - _oldResiduals at pos. 0 (front) into the
        // QR decomposition and update decomposition
        //apply scaling here
        _preconditioner->apply(deltaR);
        _qrV.pushFront(deltaR);
        _matrixCols.front()++;

      } else {

        utils::shiftSetFirst(_matrixV, deltaR);

        // remove the oldest waveform from _waveformW
        for (int id : _dataIDs) {
          _waveformW[id].erase(_waveformW[id].end());
        }

        // Add the new waveform to _waveformW
        addWaveforms(cplData);

        // inserts column deltaR at pos. 0 to the QR decomposition and deletes the last column
        // the QR decomposition of V is updated
        _preconditioner->apply(deltaR);
        _qrV.popBack();
        _qrV.pushFront(deltaR);

        _matrixCols.front()++;
        _matrixCols.back()--;
        if (_matrixCols.back() == 0) {
          _matrixCols.pop_back();
        }
        _nbDropCols++;
      }
    }
    _oldResiduals = _residuals; // Store residuals

    // Store x_tilde
    _oldXTildeW.clear();
    for (int id : _dataIDs) {
      precice::time::Storage localCopy = cplData.at(id)->timeStepsStorage();
      _oldXTildeW.insert(std::pair<int, precice::time::Storage>(id, localCopy));
    }
  }
}

/** ---------------------------------------------------------------------------------------------
 *         performAcceleration()
 *
 * @brief: performs one iteration of the quasi Newton acceleration.
 *  ---------------------------------------------------------------------------------------------
 */
void BaseQNAcceleration::performAcceleration(
    DataMap &cplData)
{
  PRECICE_TRACE(_dataIDs.size(), cplData.size());

  profiling::Event e("cpl.computeQuasiNewtonUpdate", profiling::Synchronize);

  PRECICE_ASSERT(_oldResiduals.size() == _oldXTilde.size(), _oldResiduals.size(), _oldXTilde.size());
  PRECICE_ASSERT(_values.size() == _oldXTilde.size(), _values.size(), _oldXTilde.size());
  PRECICE_ASSERT(_oldValues.size() == _oldXTilde.size(), _oldValues.size(), _oldXTilde.size());
  PRECICE_ASSERT(_residuals.size() == _oldXTilde.size(), _residuals.size(), _oldXTilde.size());

  // assume data structures associated with the LS system can be updated easily.
  // scale data values (and secondary data values)
  Acceleration::concatenateCouplingData(cplData, _dataIDs, _values, _oldValues);

  /** update the difference matrices V,W  includes:
   * scaling of values
   * computation of residuals
   * appending the difference matrices
   */

  updateDifferenceMatrices(cplData);

  if (_firstIteration && (_firstTimeWindow || _forceInitialRelaxation)) {
    PRECICE_DEBUG("   Performing underrelaxation");
    _oldResiduals = _residuals; // Store current residual

    // Store x tilde either as vector or as waveform
    _oldXTildeW.clear();
    for (int id : _dataIDs) {
      precice::time::Storage localCopy = cplData.at(id)->timeStepsStorage();
      _oldXTildeW.insert(std::pair<int, precice::time::Storage>(id, localCopy));
    }
    // Perform constant relaxation
    // with residual: x_new = x_old + omega * res
    for (const DataMap::value_type &pair : cplData) {
      const auto couplingData = pair.second;

      for (auto stamples : couplingData->stamples()) {

        auto oldValues         = couplingData->getPreviousValuesAtTime(stamples.timestamp);
        couplingData->values() = _initialRelaxation * stamples.sample.values;
        couplingData->values() += oldValues * (1 - _initialRelaxation);

        // Apply relaxation to all timesteps and store it in the current waveform
        couplingData->setSampleAtTime(stamples.timestamp, couplingData->sample());
      }
    }

    computeUnderrelaxationSecondaryData(cplData);
  } else {

    PRECICE_DEBUG("   Performing quasi-Newton Step");

    // If the previous time window converged within one single iteration, nothing was added
    // to the LS system matrices and they need to be restored from the backup at time T-2
    if (not _firstTimeWindow && (getLSSystemCols() < 1) && (_timeWindowsReused == 0) && not _forceInitialRelaxation) {

      PRECICE_DEBUG("   Last time window converged after one iteration. Need to restore the matrices from backup.");

      _matrixCols = _matrixColsBackup;
      _matrixV    = _matrixVBackup;
      _waveformW  = _waveformWBackup;

      // re-computation of QR decomposition from _matrixV = _matrixVBackup
      // this occurs very rarely, to be precise, it occurs only if the coupling terminates
      // after the first iteration and the matrix data from time window t-2 has to be used
      _preconditioner->apply(_matrixV);
      _qrV.reset(_matrixV, getLSSystemRows());
      _preconditioner->revert(_matrixV);
      _resetLS = true; // need to recompute _Wtil, Q, R (only for IMVJ efficient update)
    }

    /**
     *  === update and apply preconditioner ===
     *
     * The preconditioner is only applied to the matrix V and the columns that are inserted into the
     * QR-decomposition of V.
     */

    _preconditioner->update(false, _values, _residuals);
    // apply scaling to V, V' := P * V (only needed to reset the QR-dec of V)
    _preconditioner->apply(_matrixV);

    if (_preconditioner->requireNewQR()) {
      if (not(_filter == Acceleration::QR2FILTER)) { // for QR2 filter, there is no need to do this twice
        _qrV.reset(_matrixV, getLSSystemRows());
      }
      _preconditioner->newQRfulfilled();
    }

    if (_firstIteration) {
      _nbDelCols  = 0;
      _nbDropCols = 0;

      // Need to move and rescale the old information in _waveformW to the new time window
      rescaleWaveformInTime(cplData);
    }

    // apply the configured filter to the LS system
    profiling::Event applyingFilter("ApplyFilter");
    applyFilter();
    applyingFilter.stop();

    // revert scaling of V, in computeQNUpdate all data objects are unscaled.
    _preconditioner->revert(_matrixV);

    /**
     * compute quasi-Newton update
     * PRECONDITION: All objects are unscaled, except the matrices within the QR-dec of V.
     *               Thus, the pseudo inverse needs to be reverted before using it.
     */
    computeQNUpdate(cplData);

    // pending deletion: delete old V, W matrices if timeWindowsReused = 0
    // those were only needed for the first iteration (instead of underrelax.)
    if (_firstIteration && _timeWindowsReused == 0 && not _forceInitialRelaxation) {
      // save current matrix data in case the coupling for the next time window will terminate
      // after the first iteration (no new data, i.e., V = W = 0)
      if (getLSSystemCols() > 0) {
        _matrixColsBackup = _matrixCols;
        _matrixVBackup    = _matrixV;
        _waveformWBackup  = _waveformW;
      }
      // if no time windows reused, the matrix data needs to be cleared as it was only needed for the
      // QN-step in the first iteration (idea: rather perform QN-step with information from last converged
      // time window instead of doing a underrelaxation)
      if (not _firstTimeWindow) {
        _matrixV.resize(0, 0);
        _matrixCols.clear();
        _matrixCols.push_front(0); // vital after clear()
        _qrV.reset();
        _waveformW.clear();
        // set the number of global rows in the QRFactorization.
        _qrV.setGlobalRows(getLSSystemRows());
        _resetLS = true; // need to recompute _Wtil, Q, R (only for IMVJ efficient update)
      }
    }
<<<<<<< HEAD
=======

    PRECICE_CHECK(
        !std::isnan(utils::IntraComm::l2norm(xUpdate)),
        "The quasi-Newton update contains NaN values. This means that the quasi-Newton acceleration failed to converge. "
        "When writing your own adapter this could indicate that you give wrong information to preCICE, such as identical "
        "data in succeeding iterations. Or you do not properly save and reload checkpoints. "
        "If you give the correct data this could also mean that the coupled problem is too hard to solve. Try to use a QR "
        "filter or increase its threshold (larger epsilon).");
>>>>>>> 544de866
  }
  // number of iterations (usually equals number of columns in LS-system)
  its++;
  _firstIteration = false;
}

void BaseQNAcceleration::applyFilter()
{
  PRECICE_TRACE(_filter);

  if (_filter == Acceleration::NOFILTER) {
    // do nothing
  } else {
    // do: filtering of least-squares system to maintain good conditioning
    std::vector<int> delIndices(0);
    _qrV.applyFilter(_singularityLimit, delIndices, _matrixV);
    // start with largest index (as V,W matrices are shrunk and shifted

    for (int i = delIndices.size() - 1; i >= 0; i--) {

      removeMatrixColumn(delIndices[i]);

      PRECICE_DEBUG(" Filter: removing column with index {} in iteration {} of time window: {}", delIndices[i], its, tWindows);
    }
    PRECICE_ASSERT(_matrixV.cols() == _qrV.cols(), _matrixV.cols(), _qrV.cols());
  }
}

void BaseQNAcceleration::addWaveforms(
    const DataMap &cplData)
{
  PRECICE_TRACE();

  for (int id : _dataIDs) {
    precice::time::Storage localCopy = cplData.at(id)->timeStepsStorage();

    for (auto stamples : localCopy.stamples()) {
      stamples.sample.values -= _oldXTildeW.at(id).sample(stamples.timestamp);
      localCopy.setSampleAtTime(stamples.timestamp, stamples.sample);
    }
    _waveformW[id].insert(_waveformW[id].begin(), localCopy);
  }
}

void BaseQNAcceleration::splitCouplingData(
    const DataMap &cplData)
{
  PRECICE_TRACE();

  int offset = 0;
  for (int id : _dataIDs) {
    int   size       = cplData.at(id)->getSize();
    auto &valuesPart = cplData.at(id)->values();
    for (int i = 0; i < size; i++) {
      valuesPart(i) = _values(i + offset);
    }
    offset += size;
  }
}

/** ---------------------------------------------------------------------------------------------
 *         iterationsConverged()
 *
 * @brief: Is called when the convergence criterion for the coupling is fulfilled and finalizes
 *         the quasi Newton acceleration. Stores new differences in F and C, clears or
 *         updates F and C according to the number of reused time windows
 *  ---------------------------------------------------------------------------------------------
 */
void BaseQNAcceleration::iterationsConverged(
    const DataMap &cplData)
{
  PRECICE_TRACE();

  if (utils::IntraComm::isPrimary() || !utils::IntraComm::isParallel())
    _infostringstream << "# time window " << tWindows << " converged #\n iterations: " << its
                      << "\n used cols: " << getLSSystemCols() << "\n del cols: " << _nbDelCols << '\n';

  its = 0;
  tWindows++;

  // the most recent differences for the V, W matrices have not been added so far
  // this has to be done in iterations converged, as PP won't be called any more if
  // convergence was achieved
  Acceleration::concatenateCouplingData(cplData, _dataIDs, _values, _oldValues);
  updateDifferenceMatrices(cplData);

  if (not _matrixCols.empty() && _matrixCols.front() == 0) { // Did only one iteration
    _matrixCols.pop_front();
  }

#ifndef NDEBUG
  std::ostringstream stream;
  stream << "Matrix column counters: ";
  for (int cols : _matrixCols) {
    stream << cols << ", ";
  }
  PRECICE_DEBUG(stream.str());
#endif // Debug

  // doing specialized stuff for the corresponding acceleration scheme after
  // convergence of iteration i.e.:
  // - analogously to the V,W matrices, remove columns from matrices for secondary data
  // - save the old Jacobian matrix
  specializedIterationsConverged(cplData);

  // if we already have convergence in the first iteration of the first time window
  // we need to do underrelaxation in the first iteration of the second time window
  // so "_firstTimeWindow" is slightly misused, but still the best way to understand
  // the concept
  if (not _firstIteration)
    _firstTimeWindow = false;

  // update preconditioner depending on residuals or values (must be after specialized iterations converged --> IMVJ)
  _preconditioner->update(true, _values, _residuals);

  if (_timeWindowsReused == 0) {
    if (_forceInitialRelaxation) {
      _matrixV.resize(0, 0);
      _waveformW.clear();

      _qrV.reset();
      // set the number of global rows in the QRFactorization.
      _qrV.setGlobalRows(getLSSystemRows());
      _matrixCols.clear(); // _matrixCols.push_front() at the end of the method.
    } else {
      /**
       * pending deletion (after first iteration of next time window
       * Using the matrices from the old time window for the first iteration
       * is better than doing underrelaxation as first iteration of every time window
       */
    }
  } else if (static_cast<int>(_matrixCols.size()) > _timeWindowsReused) {
    int toRemove = _matrixCols.back();
    _nbDropCols += toRemove;
    PRECICE_ASSERT(toRemove > 0, toRemove);
    PRECICE_DEBUG("Removing {} cols from least-squares system with {} cols", toRemove, getLSSystemCols());
    PRECICE_ASSERT((_matrixV.cols() == 0 && _waveformW.empty()) || _matrixV.cols() == _waveformW.at(_dataIDs.front()).size(), _matrixV.cols());
    PRECICE_ASSERT(getLSSystemCols() > toRemove, getLSSystemCols(), toRemove);

    // remove columns
    for (int i = 0; i < toRemove; i++) {
      utils::removeColumnFromMatrix(_matrixV, _matrixV.cols() - 1);

      for (int id : _dataIDs) {

        std::cout << "\n ******************* \n";
        std::cout << _waveformW.empty();
        std::cout << "\n that would be surprising \n";
        std::cout << _waveformW.at(id).empty();
        std::cout << "\n ******weird************* \n";
        std::cout << _waveformW.at(id).size();
        std::cout << "\n All passed \n";
        std::cout << "\n ******************* \n";

        if (!_waveformW.empty()) {
          _waveformW[id].erase(_waveformW[id].end());
        }
      }
      // also remove the corresponding columns from the dynamic QR-descomposition of _matrixV
      _qrV.popBack();
    }
    _matrixCols.pop_back();
  }

  _matrixCols.push_front(0);
  _firstIteration = true;
}

/** ---------------------------------------------------------------------------------------------
 *         removeMatrixColumn()
 *
 * @brief: removes a column from the least squares system, i. e., from the matrices F and C
 *  ---------------------------------------------------------------------------------------------
 */
void BaseQNAcceleration::removeMatrixColumn(
    int columnIndex)
{
  PRECICE_TRACE(columnIndex, _matrixV.cols());

  _nbDelCols++;

  PRECICE_ASSERT(_matrixV.cols() > 1);
  utils::removeColumnFromMatrix(_matrixV, columnIndex);
  for (int id : _dataIDs) {
    _waveformW[id].erase(_waveformW[id].begin() + columnIndex);
  }

  // Reduce column count
  std::deque<int>::iterator iter = _matrixCols.begin();
  int                       cols = 0;
  while (iter != _matrixCols.end()) {
    cols += *iter;
    if (cols > columnIndex) {
      PRECICE_ASSERT(*iter > 0);
      *iter -= 1;
      if (*iter == 0) {
        _matrixCols.erase(iter);
      }
      break;
    }
    iter++;
  }
}

void BaseQNAcceleration::exportState(
    io::TXTWriter &writer)
{
}

void BaseQNAcceleration::importState(
    io::TXTReader &reader)
{
}

int BaseQNAcceleration::getDeletedColumns() const
{
  return _nbDelCols;
}

int BaseQNAcceleration::getDroppedColumns() const
{
  return _nbDropCols;
}

int BaseQNAcceleration::getLSSystemCols() const
{
  int cols = 0;
  for (int col : _matrixCols) {
    cols += col;
  }
  if (_hasNodesOnInterface) {
    PRECICE_ASSERT(cols == _matrixV.cols(), cols, _matrixV.cols(), _matrixCols, _qrV.cols());
    PRECICE_ASSERT((cols == 0 && _waveformW.empty()) || (cols == _waveformW.at(_dataIDs.front()).size()), cols);
  }

  return cols;
}

int BaseQNAcceleration::getLSSystemRows()
{
  if (utils::IntraComm::isParallel()) {
    return _dimOffsets.back();
  }
  return _residuals.size();
}

void BaseQNAcceleration::writeInfo(
    const std::string &s, bool allProcs)
{
  if (not utils::IntraComm::isParallel()) {
    // serial acceleration mode
    _infostringstream << s;

    // parallel acceleration
  } else {
    if (not allProcs) {
      if (utils::IntraComm::isPrimary())
        _infostringstream << s;
    } else {
      _infostringstream << s;
    }
  }
  _infostringstream << std::flush;
}

void BaseQNAcceleration::rescaleWaveformInTime(const DataMap &cplData)
{

  for (int id : _dataIDs) {
    // @todo fix this such that it works for the time adaptive case!

    auto newTimes = cplData.at(id)->timeStepsStorage().getTimes();
    auto oldTimes = _waveformW[id][0].getTimes();

    double newTimesMin = newTimes(0);
    double newTimesMax = newTimes(newTimes.size() - 1);
    double oldTimesMin = oldTimes(0);
    double oldTimesMax = oldTimes(oldTimes.size() - 1);

    // transform the time to the new time grid
    auto transformNewTime = [oldTimesMin = oldTimesMin, oldTimesMax = oldTimesMax, newTimesMin = newTimesMin, newTimesMax = newTimesMax](double t) -> double { return (t - oldTimesMin) / (oldTimesMax - oldTimesMin) * (newTimesMax - newTimesMin) + newTimesMin; };

    // need to update the waveforms in _waveformW and the only way to do that is to remove them and recreate them
    _waveformWBackup = _waveformW;
    _waveformW.clear();

    auto Wlist = _waveformWBackup[id];
    for (auto localWaveform : Wlist) {

      // Need to change the time steps of the samples in the storage and the only way to do this is by creating a new storage container.
      precice::time::Storage localCopy = cplData.at(id)->timeStepsStorage();
      localCopy.clear();

      for (auto stamples : localWaveform.stamples()) {

        localCopy.setSampleAtTime(transformNewTime(stamples.timestamp), stamples.sample);
      }
      _waveformW[id].insert(_waveformW[id].begin(), localCopy);
    }
  }
  //Update waveformWBackup as well
  _waveformWBackup = _waveformW;
}

} // namespace acceleration
} // namespace precice<|MERGE_RESOLUTION|>--- conflicted
+++ resolved
@@ -90,14 +90,6 @@
 
   checkDataIDs(cplData);
 
-<<<<<<< HEAD
-=======
-  for (const auto &data : cplData | boost::adaptors::map_values) {
-    PRECICE_CHECK(!data->exchangeSubsteps(),
-                  "Quasi-Newton acceleration does not yet support using data from all substeps. Please set substeps=\"false\" in the exchange tag of data \"{}\".", data->getDataName());
-  }
-
->>>>>>> 544de866
   size_t              entries = 0;
   std::vector<size_t> subVectorSizes; // needed for preconditioner
 
@@ -188,21 +180,13 @@
   // Compute current residual: vertex-data - oldData
   _residuals = _values;
   _residuals -= _oldValues;
-<<<<<<< HEAD
-  if (math::equals(utils::IntraComm::l2norm(_residuals), 0.0)) {
-    PRECICE_WARN("The coupling residual equals almost zero. There is maybe something wrong in your adapter. "
-                 "Maybe you always write the same data or you call advance without "
-                 "providing new data first or you do not use available read data. "
-                 "Or you just converge much further than actually necessary.");
-  }
-=======
+
 
   PRECICE_WARN_IF(math::equals(utils::IntraComm::l2norm(_residuals), 0.0),
                   "The coupling residual equals almost zero. There is maybe something wrong in your adapter. "
                   "Maybe you always write the same data or you call advance without "
                   "providing new data first or you do not use available read data. "
                   "Or you just converge much further than actually necessary.");
->>>>>>> 544de866
 
   // if (_firstIteration && (_firstTimeWindow || (_matrixCols.size() < 2))) {
   if (_firstIteration && (_firstTimeWindow || _forceInitialRelaxation)) {
@@ -440,17 +424,6 @@
         _resetLS = true; // need to recompute _Wtil, Q, R (only for IMVJ efficient update)
       }
     }
-<<<<<<< HEAD
-=======
-
-    PRECICE_CHECK(
-        !std::isnan(utils::IntraComm::l2norm(xUpdate)),
-        "The quasi-Newton update contains NaN values. This means that the quasi-Newton acceleration failed to converge. "
-        "When writing your own adapter this could indicate that you give wrong information to preCICE, such as identical "
-        "data in succeeding iterations. Or you do not properly save and reload checkpoints. "
-        "If you give the correct data this could also mean that the coupled problem is too hard to solve. Try to use a QR "
-        "filter or increase its threshold (larger epsilon).");
->>>>>>> 544de866
   }
   // number of iterations (usually equals number of columns in LS-system)
   its++;
