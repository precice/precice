#include "acceleration/BaseQNAcceleration.hpp"
#include <Eigen/Core>
#include <cmath>
#include <memory>
#include <utility>

#include "acceleration/impl/Preconditioner.hpp"
#include "acceleration/impl/QRFactorization.hpp"
#include "com/Communication.hpp"
#include "com/SharedPointer.hpp"
#include "cplscheme/CouplingData.hpp"
#include "logging/LogMacros.hpp"
#include "mesh/Mesh.hpp"
#include "mesh/SharedPointer.hpp"
#include "utils/EigenHelperFunctions.hpp"
#include "utils/Event.hpp"
#include "utils/Helpers.hpp"
#include "utils/MasterSlave.hpp"
#include "utils/assertion.hpp"

namespace precice {
namespace io {
class TXTReader;
class TXTWriter;
} // namespace io

extern bool syncMode;
namespace acceleration {

/* ----------------------------------------------------------------------------
 *     Constructor
 * ----------------------------------------------------------------------------
 */
BaseQNAcceleration::BaseQNAcceleration(
    double                  initialRelaxation,
    bool                    forceInitialRelaxation,
    int                     maxIterationsUsed,
    int                     timeWindowsReused,
    int                     filter,
    double                  singularityLimit,
    std::vector<int>        dataIDs,
    impl::PtrPreconditioner preconditioner)
    : _preconditioner(std::move(preconditioner)),
      _initialRelaxation(initialRelaxation),
      _maxIterationsUsed(maxIterationsUsed),
<<<<<<< HEAD
      _timeWindowsReused(timeWindowsReused),
      _dataIDs(dataIDs),
=======
      _timestepsReused(timestepsReused),
      _dataIDs(std::move(dataIDs)),
>>>>>>> 5d244d56
      _forceInitialRelaxation(forceInitialRelaxation),
      _qrV(filter),
      _filter(filter),
      _singularityLimit(singularityLimit),
      _infostringstream(std::ostringstream::ate)
{
  PRECICE_CHECK((_initialRelaxation > 0.0) && (_initialRelaxation <= 1.0),
                "Initial relaxation factor for QN acceleration has to "
                "be larger than zero and smaller or equal than one. "
                "Current initial relaxation is {}",
                _initialRelaxation);
  PRECICE_CHECK(_maxIterationsUsed > 0,
                "Maximum number of iterations used in the quasi-Newton acceleration "
                "scheme has to be larger than zero. "
                "Current maximum reused iterations is {}",
                _maxIterationsUsed);
  PRECICE_CHECK(_timeWindowsReused >= 0,
                "Number of previous time windows to be reused for "
                "quasi-Newton acceleration has to be larger than or equal to zero. "
                "Current number of time windows reused is {}",
                _timeWindowsReused);
}

/** ---------------------------------------------------------------------------------------------
 *         initialize()
 *
 * @brief: Initializes all the needed variables and data
 *  ---------------------------------------------------------------------------------------------
 */
void BaseQNAcceleration::initialize(
    DataMap &cplData)
{
  PRECICE_TRACE(cplData.size());
  checkDataIDs(cplData);

  /*
  std::stringstream sss;
  sss<<"debugOutput-rank-"<<utils::MasterSlave::getRank();
  _debugOut.open(sss.str(), std::ios_base::out);
  _debugOut << std::setprecision(16);

  Eigen::IOFormat CommaInitFmt(Eigen::StreamPrecision, Eigen::DontAlignCols, ", ", ", ", "", "", " << ", ";");

  _debugOut<<"initialization:\n";
  for (int id : _dataIDs) {
      const auto& values = *cplData[id]->values;
      const auto& oldValues = cplData[id]->oldValues.col(0);

      _debugOut<<"id: "<<id<<" dim: "<<cplData[id]->dimension<<"     values: "<<values.format(CommaInitFmt)<<'\n';
      _debugOut<<"id: "<<id<<" dim: "<<cplData[id]->dimension<<" old values: "<<oldValues.format(CommaInitFmt)<<'\n';
    }
  _debugOut<<"\n";
  */

  size_t              entries = 0;
  std::vector<size_t> subVectorSizes; //needed for preconditioner

  for (auto &elem : _dataIDs) {
    entries += cplData[elem]->values().size();
    subVectorSizes.push_back(cplData[elem]->values().size());
  }

  _matrixCols.push_front(0);
  _firstIteration  = true;
  _firstTimeWindow = true;

  PRECICE_ASSERT(_oldXTilde.size() == 0);
  PRECICE_ASSERT(_oldResiduals.size() == 0);
  _oldXTilde    = Eigen::VectorXd::Zero(entries);
  _oldResiduals = Eigen::VectorXd::Zero(entries);
  _residuals    = Eigen::VectorXd::Zero(entries);
  _values       = Eigen::VectorXd::Zero(entries);
  _oldValues    = Eigen::VectorXd::Zero(entries);

  /**
   *  make dimensions public to all procs,
   *  last entry _dimOffsets[MasterSlave::getSize()] holds the global dimension, global,n
   */
  std::stringstream ss;
  if (utils::MasterSlave::isMaster() || utils::MasterSlave::isSlave()) {
    PRECICE_ASSERT(utils::MasterSlave::_communication.get() != nullptr);
    PRECICE_ASSERT(utils::MasterSlave::_communication->isConnected());

    if (entries <= 0) {
      _hasNodesOnInterface = false;
    }

    /** provide vertex offset information for all processors
     *  mesh->getVertexOffsets() provides an array that stores the number of mesh vertices on each processor
     *  This information needs to be gathered for all meshes. To get the number of respective unknowns of a specific processor
     *  we need to multiply the number of vertices with the dimensionality of the vector-valued data for each coupling data.
     */
    _dimOffsets.resize(utils::MasterSlave::getSize() + 1);
    _dimOffsets[0] = 0;
    //for (auto & elem : _dataIDs) {
    //	std::cout<<" Offsets:(vertex) \n"<<cplData[elem]->mesh->getVertexOffsets()<<'\n';
    //}
    for (size_t i = 0; i < _dimOffsets.size() - 1; i++) {
      int accumulatedNumberOfUnknowns = 0;
      for (auto &elem : _dataIDs) {
        auto &offsets = cplData[elem]->mesh->getVertexOffsets();
        accumulatedNumberOfUnknowns += offsets[i] * cplData[elem]->getDimensions();
      }
      _dimOffsets[i + 1] = accumulatedNumberOfUnknowns;
    }
    PRECICE_DEBUG("Number of unknowns at the interface (global): {}", _dimOffsets.back());
    if (utils::MasterSlave::isMaster()) {
      _infostringstream << "\n--------\n DOFs (global): " << _dimOffsets.back() << "\n offsets: " << _dimOffsets << '\n';
    }

    // test that the computed number of unknown per proc equals the number of entries actually present on that proc
    size_t unknowns = _dimOffsets[utils::MasterSlave::getRank() + 1] - _dimOffsets[utils::MasterSlave::getRank()];
    PRECICE_ASSERT(entries == unknowns, entries, unknowns);
  } else {
    _infostringstream << "\n--------\n DOFs (global): " << entries << '\n';
  }

  // set the number of global rows in the QRFactorization. This is essential for the correctness in master-slave mode!
  _qrV.setGlobalRows(getLSSystemRows());

  // Fetch secondary data IDs, to be relaxed with same coefficients from IQN-ILS
  for (DataMap::value_type &pair : cplData) {
    if (not utils::contained(pair.first, _dataIDs)) {
      _secondaryDataIDs.push_back(pair.first);
      int secondaryEntries            = pair.second->values().size();
      _secondaryResiduals[pair.first] = Eigen::VectorXd::Zero(secondaryEntries);
    }
  }

  // Append old value columns, if not done outside of acceleration already
  for (DataMap::value_type &pair : cplData) {
    int cols = pair.second->oldValues.cols();
    if (cols < 1) { // Add only, if not already done
      //PRECICE_ASSERT(pair.second->values().size() > 0, pair.first);
      utils::append(pair.second->oldValues, (Eigen::VectorXd) Eigen::VectorXd::Zero(pair.second->values().size()));
    }
  }

  _preconditioner->initialize(subVectorSizes);
}

/** ---------------------------------------------------------------------------------------------
 *         updateDifferenceMatrices()
 *
 * @brief: computes the current residual and stores it, computes the differences and
 *         updates the difference matrices F and C.
 *  ---------------------------------------------------------------------------------------------
 */
void BaseQNAcceleration::updateDifferenceMatrices(
    DataMap &cplData)
{
  PRECICE_TRACE();

  // Compute current residual: vertex-data - oldData
  _residuals = _values;
  _residuals -= _oldValues;

  if (math::equals(utils::MasterSlave::l2norm(_residuals), 0.0)) {
    PRECICE_WARN("The coupling residual equals almost zero. There is maybe something wrong in your adapter. "
                 "Maybe you always write the same data or you call advance without "
                 "providing new data first or you do not use available read data. "
                 "Or you just converge much further than actually necessary.");
  }

  //if (_firstIteration && (_firstTimeWindow || (_matrixCols.size() < 2))) {
  if (_firstIteration && (_firstTimeWindow || _forceInitialRelaxation)) {
    // do nothing: constant relaxation
  } else {
    PRECICE_DEBUG("   Update Difference Matrices");
    if (not _firstIteration) {
      // Update matrices V, W with newest information

      PRECICE_ASSERT(_matrixV.cols() == _matrixW.cols(), _matrixV.cols(), _matrixW.cols());
      PRECICE_ASSERT(getLSSystemCols() <= _maxIterationsUsed, getLSSystemCols(), _maxIterationsUsed);

      if (2 * getLSSystemCols() >= getLSSystemRows())
        PRECICE_WARN(
            "The number of columns in the least squares system exceeded half the number of unknowns at the interface. "
            "The system will probably become bad or ill-conditioned and the quasi-Newton acceleration may not "
            "converge. Maybe the number of allowed columns (\"max-used-iterations\") should be limited.");

      Eigen::VectorXd deltaR = _residuals;
      deltaR -= _oldResiduals;

      Eigen::VectorXd deltaXTilde = _values;
      deltaXTilde -= _oldXTilde;

      PRECICE_CHECK(not math::equals(utils::MasterSlave::l2norm(deltaR), 0.0),
                    "Attempting to add a zero vector to the quasi-Newton V matrix. This means that the residual "
                    "in two consecutive iterations is identical. There is probably something wrong in your adapter. "
                    "Maybe you always write the same (or only incremented) data or you call advance without "
                    "providing  new data first.");

      bool columnLimitReached = getLSSystemCols() == _maxIterationsUsed;
      bool overdetermined     = getLSSystemCols() <= getLSSystemRows();
      if (not columnLimitReached && overdetermined) {

        utils::appendFront(_matrixV, deltaR);
        utils::appendFront(_matrixW, deltaXTilde);

        // insert column deltaR = _residuals - _oldResiduals at pos. 0 (front) into the
        // QR decomposition and update decomposition

        //apply scaling here
        _preconditioner->apply(deltaR);
        _qrV.pushFront(deltaR);

        _matrixCols.front()++;
      } else {
        utils::shiftSetFirst(_matrixV, deltaR);
        utils::shiftSetFirst(_matrixW, deltaXTilde);

        // inserts column deltaR at pos. 0 to the QR decomposition and deletes the last column
        // the QR decomposition of V is updated
        _preconditioner->apply(deltaR);
        _qrV.pushFront(deltaR);
        _qrV.popBack();

        _matrixCols.front()++;
        _matrixCols.back()--;
        if (_matrixCols.back() == 0) {
          _matrixCols.pop_back();
        }
        _nbDropCols++;
      }
    }
    _oldResiduals = _residuals; // Store residuals
    _oldXTilde    = _values;    // Store x_tilde
  }
}

/** ---------------------------------------------------------------------------------------------
 *         performAcceleration()
 *
 * @brief: performs one iteration of the quasi Newton acceleration.
 *  ---------------------------------------------------------------------------------------------
 */
void BaseQNAcceleration::performAcceleration(
    DataMap &cplData)
{
  PRECICE_TRACE(_dataIDs.size(), cplData.size());

  utils::Event e("cpl.computeQuasiNewtonUpdate", precice::syncMode);

  PRECICE_ASSERT(_oldResiduals.size() == _oldXTilde.size(), _oldResiduals.size(), _oldXTilde.size());
  PRECICE_ASSERT(_values.size() == _oldXTilde.size(), _values.size(), _oldXTilde.size());
  PRECICE_ASSERT(_oldValues.size() == _oldXTilde.size(), _oldValues.size(), _oldXTilde.size());
  PRECICE_ASSERT(_residuals.size() == _oldXTilde.size(), _residuals.size(), _oldXTilde.size());

  // assume data structures associated with the LS system can be updated easily.

  // scale data values (and secondary data values)
  concatenateCouplingData(cplData);

  /** update the difference matrices V,W  includes:
   * scaling of values
   * computation of residuals
   * appending the difference matrices
   */
  updateDifferenceMatrices(cplData);

  if (_firstIteration && (_firstTimeWindow || _forceInitialRelaxation)) {
    PRECICE_DEBUG("   Performing underrelaxation");
    _oldXTilde    = _values;    // Store x tilde
    _oldResiduals = _residuals; // Store current residual

    // Perform constant relaxation
    // with residual: x_new = x_old + omega * res
    _residuals *= _initialRelaxation;
    _residuals += _oldValues;
    _values = _residuals;

    computeUnderrelaxationSecondaryData(cplData);
  } else {
    PRECICE_DEBUG("   Performing quasi-Newton Step");

    // If the previous time window converged within one single iteration, nothing was added
    // to the LS system matrices and they need to be restored from the backup at time T-2
    if (not _firstTimeWindow && (getLSSystemCols() < 1) && (_timeWindowsReused == 0) && not _forceInitialRelaxation) {
      PRECICE_DEBUG("   Last time window converged after one iteration. Need to restore the matrices from backup.");

      _matrixCols = _matrixColsBackup;
      _matrixV    = _matrixVBackup;
      _matrixW    = _matrixWBackup;

      // re-computation of QR decomposition from _matrixV = _matrixVBackup
      // this occurs very rarely, to be precise, it occurs only if the coupling terminates
      // after the first iteration and the matrix data from time window t-2 has to be used
      _preconditioner->apply(_matrixV);
      _qrV.reset(_matrixV, getLSSystemRows());
      _preconditioner->revert(_matrixV);
      _resetLS = true; // need to recompute _Wtil, Q, R (only for IMVJ efficient update)
    }

    /**
     *  === update and apply preconditioner ===
     *
     * The preconditioner is only applied to the matrix V and the columns that are inserted into the
     * QR-decomposition of V.
     */

    _preconditioner->update(false, _values, _residuals);
    // apply scaling to V, V' := P * V (only needed to reset the QR-dec of V)
    _preconditioner->apply(_matrixV);

    if (_preconditioner->requireNewQR()) {
      if (not(_filter == Acceleration::QR2FILTER)) { //for QR2 filter, there is no need to do this twice
        _qrV.reset(_matrixV, getLSSystemRows());
      }
      _preconditioner->newQRfulfilled();
    }

    if (_firstIteration) {
      _nbDelCols  = 0;
      _nbDropCols = 0;
    }

    // apply the configured filter to the LS system
    applyFilter();

    // revert scaling of V, in computeQNUpdate all data objects are unscaled.
    _preconditioner->revert(_matrixV);

    /**
     * compute quasi-Newton update
     * PRECONDITION: All objects are unscaled, except the matrices within the QR-dec of V.
     *               Thus, the pseudo inverse needs to be reverted before using it.
     */
    Eigen::VectorXd xUpdate = Eigen::VectorXd::Zero(_residuals.size());
    computeQNUpdate(cplData, xUpdate);

    /**
     * apply quasiNewton update
     */
    _values = _oldValues + xUpdate + _residuals; // = x^k + delta_x + r^k - q^k

    // pending deletion: delete old V, W matrices if timeWindowsReused = 0
    // those were only needed for the first iteration (instead of underrelax.)
    if (_firstIteration && _timeWindowsReused == 0 && not _forceInitialRelaxation) {
      // save current matrix data in case the coupling for the next time window will terminate
      // after the first iteration (no new data, i.e., V = W = 0)
      if (getLSSystemCols() > 0) {
        _matrixColsBackup = _matrixCols;
        _matrixVBackup    = _matrixV;
        _matrixWBackup    = _matrixW;
      }
      // if no time windows reused, the matrix data needs to be cleared as it was only needed for the
      // QN-step in the first iteration (idea: rather perform QN-step with information from last converged
      // time window instead of doing a underrelaxation)
      if (not _firstTimeWindow) {
        _matrixV.resize(0, 0);
        _matrixW.resize(0, 0);
        _matrixCols.clear();
        _matrixCols.push_front(0); // vital after clear()
        _qrV.reset();
        // set the number of global rows in the QRFactorization. This is essential for the correctness in master-slave mode!
        _qrV.setGlobalRows(getLSSystemRows());
        _resetLS = true; // need to recompute _Wtil, Q, R (only for IMVJ efficient update)
      }
    }

    if (std::isnan(utils::MasterSlave::l2norm(xUpdate))) {
      PRECICE_ERROR("The quasi-Newton update contains NaN values. This means that the quasi-Newton acceleration failed to converge. "
                    "When writing your own adapter this could indicate that you give wrong information to preCICE, such as identical "
                    "data in succeeding iterations. Or you do not properly save and reload checkpoints. "
                    "If you give the correct data this could also mean that the coupled problem is too hard to solve. Try to use a QR "
                    "filter or increase its threshold (larger epsilon).");
    }
  }

  splitCouplingData(cplData);

  /*
  _debugOut<<"finished update: \n";
  for (int id : _dataIDs) {
      const auto& values = *cplData[id]->values;
      const auto& oldValues = cplData[id]->oldValues.col(0);

      _debugOut<<"id: "<<id<<"norm: "<<values.norm()<<"     values: "<<values.format(CommaInitFmt)<<'\n';
      _debugOut<<"id: "<<id<<"norm: "<<oldValues.norm()<<" old values: "<<oldValues.format(CommaInitFmt)<<'\n';
    }
  _debugOut<<"\n";
  */

  // number of iterations (usually equals number of columns in LS-system)
  its++;
  _firstIteration = false;
}

void BaseQNAcceleration::applyFilter()
{
  PRECICE_TRACE(_filter);

  if (_filter == Acceleration::NOFILTER) {
    // do nothing
  } else {
    // do: filtering of least-squares system to maintain good conditioning
    std::vector<int> delIndices(0);
    _qrV.applyFilter(_singularityLimit, delIndices, _matrixV);
    // start with largest index (as V,W matrices are shrinked and shifted

    for (int i = delIndices.size() - 1; i >= 0; i--) {

      removeMatrixColumn(delIndices[i]);

      PRECICE_DEBUG(" Filter: removing column with index {} in iteration {} of time window: {}", delIndices[i], its, tWindows);
    }
    PRECICE_ASSERT(_matrixV.cols() == _qrV.cols(), _matrixV.cols(), _qrV.cols());
  }
}

void BaseQNAcceleration::concatenateCouplingData(
    DataMap &cplData)
{
  PRECICE_TRACE();

  int offset = 0;
  for (int id : _dataIDs) {
    int         size      = cplData[id]->values().size();
    auto &      values    = cplData[id]->values();
    const auto &oldValues = cplData[id]->oldValues.col(0);
    for (int i = 0; i < size; i++) {
      _values(i + offset)    = values(i);
      _oldValues(i + offset) = oldValues(i);
    }
    offset += size;
  }
}

void BaseQNAcceleration::splitCouplingData(
    DataMap &cplData)
{
  PRECICE_TRACE();

  int offset = 0;
  for (int id : _dataIDs) {
    int   size       = cplData[id]->values().size();
    auto &valuesPart = cplData[id]->values();
    //Eigen::VectorXd& oldValuesPart = cplData[id]->oldValues.col(0);
    cplData[id]->oldValues.col(0) = _oldValues.segment(offset, size); /// @todo: check if this is correct
    for (int i = 0; i < size; i++) {
      valuesPart(i) = _values(i + offset);
      //oldValuesPart(i) = _oldValues(i + offset);
    }
    offset += size;
  }
}

/** ---------------------------------------------------------------------------------------------
 *         iterationsConverged()
 *
 * @brief: Is called when the convergence criterion for the coupling is fullfilled and finalizes
 *         the quasi Newton acceleration. Stores new differences in F and C, clears or
 *         updates F and C according to the number of reused time windows
 *  ---------------------------------------------------------------------------------------------
 */
void BaseQNAcceleration::iterationsConverged(
    DataMap &cplData)
{
  PRECICE_TRACE();

  if (utils::MasterSlave::isMaster() || (not utils::MasterSlave::isMaster() && not utils::MasterSlave::isSlave()))
    _infostringstream << "# time window " << tWindows << " converged #\n iterations: " << its
                      << "\n used cols: " << getLSSystemCols() << "\n del cols: " << _nbDelCols << '\n';

  its = 0;
  tWindows++;

  // the most recent differences for the V, W matrices have not been added so far
  // this has to be done in iterations converged, as PP won't be called any more if
  // convergence was achieved
  concatenateCouplingData(cplData);
  updateDifferenceMatrices(cplData);

  if (not _matrixCols.empty() && _matrixCols.front() == 0) { // Did only one iteration
    _matrixCols.pop_front();
  }

#ifndef NDEBUG
  std::ostringstream stream;
  stream << "Matrix column counters: ";
  for (int cols : _matrixCols) {
    stream << cols << ", ";
  }
  PRECICE_DEBUG(stream.str());
#endif // Debug

  // doing specialized stuff for the corresponding acceleration scheme after
  // convergence of iteration i.e.:
  // - analogously to the V,W matrices, remove columns from matrices for secondary data
  // - save the old Jacobian matrix
  specializedIterationsConverged(cplData);

  // if we already have convergence in the first iteration of the first time window
  // we need to do underrelaxation in the first iteration of the second time window
  // so "_firstTimeWindow" is slightly misused, but still the best way to understand
  // the concept
  if (not _firstIteration)
    _firstTimeWindow = false;

  // update preconditioner depending on residuals or values (must be after specialized iterations converged --> IMVJ)
  _preconditioner->update(true, _values, _residuals);

  if (_timeWindowsReused == 0) {
    if (_forceInitialRelaxation) {
      _matrixV.resize(0, 0);
      _matrixW.resize(0, 0);
      _qrV.reset();
      // set the number of global rows in the QRFactorization. This is essential for the correctness in master-slave mode!
      _qrV.setGlobalRows(getLSSystemRows());
      _matrixCols.clear(); // _matrixCols.push_front() at the end of the method.
    } else {
      /**
       * pending deletion (after first iteration of next time window
       * Using the matrices from the old time window for the first iteration
       * is better than doing underrelaxation as first iteration of every time window
       */
    }
  } else if ((int) _matrixCols.size() > _timeWindowsReused) {
    int toRemove = _matrixCols.back();
    _nbDropCols += toRemove;
    PRECICE_ASSERT(toRemove > 0, toRemove);
    PRECICE_DEBUG("Removing {} cols from least-squares system with {} cols", toRemove, getLSSystemCols());
    PRECICE_ASSERT(_matrixV.cols() == _matrixW.cols(), _matrixV.cols(), _matrixW.cols());
    PRECICE_ASSERT(getLSSystemCols() > toRemove, getLSSystemCols(), toRemove);

    // remove columns
    for (int i = 0; i < toRemove; i++) {
      utils::removeColumnFromMatrix(_matrixV, _matrixV.cols() - 1);
      utils::removeColumnFromMatrix(_matrixW, _matrixW.cols() - 1);
      // also remove the corresponding columns from the dynamic QR-descomposition of _matrixV
      _qrV.popBack();
    }
    _matrixCols.pop_back();
  }

  _matrixCols.push_front(0);
  _firstIteration = true;
}

/** ---------------------------------------------------------------------------------------------
 *         removeMatrixColumn()
 *
 * @brief: removes a column from the least squares system, i. e., from the matrices F and C
 *  ---------------------------------------------------------------------------------------------
 */
void BaseQNAcceleration::removeMatrixColumn(
    int columnIndex)
{
  PRECICE_TRACE(columnIndex, _matrixV.cols());

  _nbDelCols++;

  PRECICE_ASSERT(_matrixV.cols() > 1);
  utils::removeColumnFromMatrix(_matrixV, columnIndex);
  utils::removeColumnFromMatrix(_matrixW, columnIndex);

  // Reduce column count
  std::deque<int>::iterator iter = _matrixCols.begin();
  int                       cols = 0;
  while (iter != _matrixCols.end()) {
    cols += *iter;
    if (cols > columnIndex) {
      PRECICE_ASSERT(*iter > 0);
      *iter -= 1;
      if (*iter == 0) {
        _matrixCols.erase(iter);
      }
      break;
    }
    iter++;
  }
}

void BaseQNAcceleration::exportState(
    io::TXTWriter &writer)
{
}

void BaseQNAcceleration::importState(
    io::TXTReader &reader)
{
}

int BaseQNAcceleration::getDeletedColumns() const
{
  return _nbDelCols;
}

int BaseQNAcceleration::getDroppedColumns() const
{
  return _nbDropCols;
}

int BaseQNAcceleration::getLSSystemCols() const
{
  int cols = 0;
  for (int col : _matrixCols) {
    cols += col;
  }
  if (_hasNodesOnInterface) {
    PRECICE_ASSERT(cols == _matrixV.cols(), cols, _matrixV.cols(), _matrixCols, _qrV.cols());
    PRECICE_ASSERT(cols == _matrixW.cols(), cols, _matrixW.cols());
  }

  return cols;
}

int BaseQNAcceleration::getLSSystemRows()
{
  if (utils::MasterSlave::isMaster() || utils::MasterSlave::isSlave()) {
    return _dimOffsets.back();
  }
  return _residuals.size();
}

void BaseQNAcceleration::writeInfo(
    std::string s, bool allProcs)
{
  if (not utils::MasterSlave::isMaster() && not utils::MasterSlave::isSlave()) {
    // serial acceleration mode
    _infostringstream << s;

    // parallel acceleration, master-slave mode
  } else {
    if (not allProcs) {
      if (utils::MasterSlave::isMaster())
        _infostringstream << s;
    } else {
      _infostringstream << s;
    }
  }
  _infostringstream << std::flush;
}
} // namespace acceleration
} // namespace precice<|MERGE_RESOLUTION|>--- conflicted
+++ resolved
@@ -43,13 +43,8 @@
     : _preconditioner(std::move(preconditioner)),
       _initialRelaxation(initialRelaxation),
       _maxIterationsUsed(maxIterationsUsed),
-<<<<<<< HEAD
       _timeWindowsReused(timeWindowsReused),
-      _dataIDs(dataIDs),
-=======
-      _timestepsReused(timestepsReused),
       _dataIDs(std::move(dataIDs)),
->>>>>>> 5d244d56
       _forceInitialRelaxation(forceInitialRelaxation),
       _qrV(filter),
       _filter(filter),
