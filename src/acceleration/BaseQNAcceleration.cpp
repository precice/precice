#include "acceleration/BaseQNAcceleration.hpp"
#include <Eigen/Core>
#include <cmath>
#include <memory>
#include "acceleration/impl/Preconditioner.hpp"
#include "acceleration/impl/QRFactorization.hpp"
#include "com/Communication.hpp"
#include "com/SharedPointer.hpp"
#include "cplscheme/CouplingData.hpp"
#include "logging/LogMacros.hpp"
#include "mesh/Mesh.hpp"
#include "mesh/SharedPointer.hpp"
#include "utils/EigenHelperFunctions.hpp"
#include "utils/Event.hpp"
#include "utils/Helpers.hpp"
#include "utils/MasterSlave.hpp"
#include "utils/assertion.hpp"

namespace precice {
namespace io {
class TXTReader;
class TXTWriter;
} // namespace io

extern bool syncMode;
namespace acceleration {

/* ----------------------------------------------------------------------------
 *     Constructor
 * ----------------------------------------------------------------------------
 */
BaseQNAcceleration::BaseQNAcceleration(
    double                  initialRelaxation,
    bool                    forceInitialRelaxation,
    int                     maxIterationsUsed,
    int                     pastTimeWindowsReused,
    int                     filter,
    double                  singularityLimit,
    std::vector<int>        dataIDs,
    impl::PtrPreconditioner preconditioner)
    : _preconditioner(preconditioner),
      _initialRelaxation(initialRelaxation),
      _maxIterationsUsed(maxIterationsUsed),
      _pastTimeWindowsReused(pastTimeWindowsReused),
      _dataIDs(dataIDs),
      _forceInitialRelaxation(forceInitialRelaxation),
      _qrV(filter),
      _filter(filter),
      _singularityLimit(singularityLimit),
      _infostringstream(std::ostringstream::ate)
{
  PRECICE_CHECK((_initialRelaxation > 0.0) && (_initialRelaxation <= 1.0),
                "Initial relaxation factor for QN acceleration has to "
                "be larger than zero and smaller or equal than one. "
                "Current initial relaxation is {}",
                _initialRelaxation);
  PRECICE_CHECK(_maxIterationsUsed > 0,
                "Maximum number of iterations used in the quasi-Newton acceleration "
<<<<<<< HEAD
                    << "scheme has to be larger than zero. Current maximum reused iterations is: " << _maxIterationsUsed);
  PRECICE_CHECK(_pastTimeWindowsReused >= 0,
                "Number of previous time windows to be reused for quasi-Newton acceleration has to be larger than or equal to zero. "
                    << "Current number of time windows reused is " << _pastTimeWindowsReused);
=======
                "scheme has to be larger than zero. "
                "Current maximum reused iterations is {}",
                _maxIterationsUsed);
  PRECICE_CHECK(_timestepsReused >= 0,
                "Number of previous time windows to be reused for "
                "quasi-Newton acceleration has to be larger than or equal to zero. "
                "Current number of time windows reused is {}",
                _timestepsReused);
>>>>>>> 472b66e7
}

/** ---------------------------------------------------------------------------------------------
 *         initialize()
 *
 * @brief: Initializes all the needed variables and data
 *  ---------------------------------------------------------------------------------------------
 */
void BaseQNAcceleration::initialize(
    DataMap &cplData)
{
  PRECICE_TRACE(cplData.size());
  checkDataIDs(cplData);

  /*
  std::stringstream sss;
  sss<<"debugOutput-rank-"<<utils::MasterSlave::getRank();
  _debugOut.open(sss.str(), std::ios_base::out);
  _debugOut << std::setprecision(16);

  Eigen::IOFormat CommaInitFmt(Eigen::StreamPrecision, Eigen::DontAlignCols, ", ", ", ", "", "", " << ", ";");

  _debugOut<<"initialization:\n";
  for (int id : _dataIDs) {
      const auto& values = *cplData[id]->values;
      const auto& oldValues = cplData[id]->oldValues.col(0);

      _debugOut<<"id: "<<id<<" dim: "<<cplData[id]->dimension<<"     values: "<<values.format(CommaInitFmt)<<'\n';
      _debugOut<<"id: "<<id<<" dim: "<<cplData[id]->dimension<<" old values: "<<oldValues.format(CommaInitFmt)<<'\n';
    }
  _debugOut<<"\n";
  */

  size_t              entries = 0;
  std::vector<size_t> subVectorSizes; //needed for preconditioner

  for (auto &elem : _dataIDs) {
    entries += cplData[elem]->values().size();
    subVectorSizes.push_back(cplData[elem]->values().size());
  }

  _matrixCols.push_front(0);
  _firstIteration  = true;
  _firstTimeWindow = true;

  PRECICE_ASSERT(_oldXTilde.size() == 0);
  PRECICE_ASSERT(_oldResiduals.size() == 0);
  _oldXTilde    = Eigen::VectorXd::Zero(entries);
  _oldResiduals = Eigen::VectorXd::Zero(entries);
  _residuals    = Eigen::VectorXd::Zero(entries);
  _values       = Eigen::VectorXd::Zero(entries);
  _oldValues    = Eigen::VectorXd::Zero(entries);

  /**
   *  make dimensions public to all procs,
   *  last entry _dimOffsets[MasterSlave::getSize()] holds the global dimension, global,n
   */
  std::stringstream ss;
  if (utils::MasterSlave::isMaster() || utils::MasterSlave::isSlave()) {
    PRECICE_ASSERT(utils::MasterSlave::_communication.get() != NULL);
    PRECICE_ASSERT(utils::MasterSlave::_communication->isConnected());

    if (entries <= 0) {
      _hasNodesOnInterface = false;
    }

    /** provide vertex offset information for all processors
     *  mesh->getVertexOffsets() provides an array that stores the number of mesh vertices on each processor
     *  This information needs to be gathered for all meshes. To get the number of respective unknowns of a specific processor
     *  we need to multiply the number of vertices with the dimensionality of the vector-valued data for each coupling data.
     */
    _dimOffsets.resize(utils::MasterSlave::getSize() + 1);
    _dimOffsets[0] = 0;
    //for (auto & elem : _dataIDs) {
    //	std::cout<<" Offsets:(vertex) \n"<<cplData[elem]->mesh->getVertexOffsets()<<'\n';
    //}
    for (size_t i = 0; i < _dimOffsets.size() - 1; i++) {
      int accumulatedNumberOfUnknowns = 0;
      for (auto &elem : _dataIDs) {
        auto &offsets = cplData[elem]->mesh->getVertexOffsets();
        accumulatedNumberOfUnknowns += offsets[i] * cplData[elem]->getDimensions();
      }
      _dimOffsets[i + 1] = accumulatedNumberOfUnknowns;
    }
    PRECICE_DEBUG("Number of unknowns at the interface (global): {}", _dimOffsets.back());
    if (utils::MasterSlave::isMaster()) {
      _infostringstream << "\n--------\n DOFs (global): " << _dimOffsets.back() << "\n offsets: " << _dimOffsets << '\n';
    }

    // test that the computed number of unknown per proc equals the number of entries actually present on that proc
    size_t unknowns = _dimOffsets[utils::MasterSlave::getRank() + 1] - _dimOffsets[utils::MasterSlave::getRank()];
    PRECICE_ASSERT(entries == unknowns, entries, unknowns);
  } else {
    _infostringstream << "\n--------\n DOFs (global): " << entries << '\n';
  }

  // set the number of global rows in the QRFactorization. This is essential for the correctness in master-slave mode!
  _qrV.setGlobalRows(getLSSystemRows());

  // Fetch secondary data IDs, to be relaxed with same coefficients from IQN-ILS
  for (DataMap::value_type &pair : cplData) {
    if (not utils::contained(pair.first, _dataIDs)) {
      _secondaryDataIDs.push_back(pair.first);
      int secondaryEntries            = pair.second->values().size();
      _secondaryResiduals[pair.first] = Eigen::VectorXd::Zero(secondaryEntries);
    }
  }

  // Append old value columns, if not done outside of acceleration already
  for (DataMap::value_type &pair : cplData) {
    int cols = pair.second->oldValues.cols();
    if (cols < 1) { // Add only, if not already done
      //PRECICE_ASSERT(pair.second->values().size() > 0, pair.first);
      utils::append(pair.second->oldValues, (Eigen::VectorXd) Eigen::VectorXd::Zero(pair.second->values().size()));
    }
  }

  _preconditioner->initialize(subVectorSizes);
}

/** ---------------------------------------------------------------------------------------------
 *         updateDifferenceMatrices()
 *
 * @brief: computes the current residual and stores it, computes the differences and
 *         updates the difference matrices F and C.
 *  ---------------------------------------------------------------------------------------------
 */
void BaseQNAcceleration::updateDifferenceMatrices(
    DataMap &cplData)
{
  PRECICE_TRACE();

  // Compute current residual: vertex-data - oldData
  _residuals = _values;
  _residuals -= _oldValues;

  if (math::equals(utils::MasterSlave::l2norm(_residuals), 0.0)) {
    PRECICE_WARN("The coupling residual equals almost zero. There is maybe something wrong in your adapter. "
                 "Maybe you always write the same data or you call advance without "
                 "providing new data first or you do not use available read data. "
                 "Or you just converge much further than actually necessary.");
  }

  //if (_firstIteration && (_firstTimeWindow || (_matrixCols.size() < 2))) {
  if (_firstIteration && (_firstTimeWindow || _forceInitialRelaxation)) {
    // do nothing: constant relaxation
  } else {
    PRECICE_DEBUG("   Update Difference Matrices");
    if (not _firstIteration) {
      // Update matrices V, W with newest information

      PRECICE_ASSERT(_matrixV.cols() == _matrixW.cols(), _matrixV.cols(), _matrixW.cols());
      PRECICE_ASSERT(getLSSystemCols() <= _maxIterationsUsed, getLSSystemCols(), _maxIterationsUsed);

      if (2 * getLSSystemCols() >= getLSSystemRows())
        PRECICE_WARN(
            "The number of columns in the least squares system exceeded half the number of unknowns at the interface. "
            "The system will probably become bad or ill-conditioned and the quasi-Newton acceleration may not "
            "converge. Maybe the number of allowed columns (\"max-used-iterations\") should be limited.");

      Eigen::VectorXd deltaR = _residuals;
      deltaR -= _oldResiduals;

      Eigen::VectorXd deltaXTilde = _values;
      deltaXTilde -= _oldXTilde;

      PRECICE_CHECK(not math::equals(utils::MasterSlave::l2norm(deltaR), 0.0),
                    "Attempting to add a zero vector to the quasi-Newton V matrix. This means that the residual "
                    "in two consecutive iterations is identical. There is probably something wrong in your adapter. "
                    "Maybe you always write the same (or only incremented) data or you call advance without "
                    "providing  new data first.");

      bool columnLimitReached = getLSSystemCols() == _maxIterationsUsed;
      bool overdetermined     = getLSSystemCols() <= getLSSystemRows();
      if (not columnLimitReached && overdetermined) {

        utils::appendFront(_matrixV, deltaR);
        utils::appendFront(_matrixW, deltaXTilde);

        // insert column deltaR = _residuals - _oldResiduals at pos. 0 (front) into the
        // QR decomposition and update decomposition

        //apply scaling here
        _preconditioner->apply(deltaR);
        _qrV.pushFront(deltaR);

        _matrixCols.front()++;
      } else {
        utils::shiftSetFirst(_matrixV, deltaR);
        utils::shiftSetFirst(_matrixW, deltaXTilde);

        // inserts column deltaR at pos. 0 to the QR decomposition and deletes the last column
        // the QR decomposition of V is updated
        _preconditioner->apply(deltaR);
        _qrV.pushFront(deltaR);
        _qrV.popBack();

        _matrixCols.front()++;
        _matrixCols.back()--;
        if (_matrixCols.back() == 0) {
          _matrixCols.pop_back();
        }
        _nbDropCols++;
      }
    }
    _oldResiduals = _residuals; // Store residuals
    _oldXTilde    = _values;    // Store x_tilde
  }
}

/** ---------------------------------------------------------------------------------------------
 *         performAcceleration()
 *
 * @brief: performs one iteration of the quasi Newton acceleration.
 *  ---------------------------------------------------------------------------------------------
 */
void BaseQNAcceleration::performAcceleration(
    DataMap &cplData)
{
  PRECICE_TRACE(_dataIDs.size(), cplData.size());

  utils::Event e("cpl.computeQuasiNewtonUpdate", precice::syncMode);

  PRECICE_ASSERT(_oldResiduals.size() == _oldXTilde.size(), _oldResiduals.size(), _oldXTilde.size());
  PRECICE_ASSERT(_values.size() == _oldXTilde.size(), _values.size(), _oldXTilde.size());
  PRECICE_ASSERT(_oldValues.size() == _oldXTilde.size(), _oldValues.size(), _oldXTilde.size());
  PRECICE_ASSERT(_residuals.size() == _oldXTilde.size(), _residuals.size(), _oldXTilde.size());

  // assume data structures associated with the LS system can be updated easily.

  // scale data values (and secondary data values)
  concatenateCouplingData(cplData);

  /** update the difference matrices V,W  includes:
   * scaling of values
   * computation of residuals
   * appending the difference matrices
   */
  updateDifferenceMatrices(cplData);

  if (_firstIteration && (_firstTimeWindow || _forceInitialRelaxation)) {
    PRECICE_DEBUG("   Performing underrelaxation");
    _oldXTilde    = _values;    // Store x tilde
    _oldResiduals = _residuals; // Store current residual

    // Perform constant relaxation
    // with residual: x_new = x_old + omega * res
    _residuals *= _initialRelaxation;
    _residuals += _oldValues;
    _values = _residuals;

    computeUnderrelaxationSecondaryData(cplData);
  } else {
    PRECICE_DEBUG("   Performing quasi-Newton Step");

    // If the previous time window converged within one single iteration, nothing was added
    // to the LS system matrices and they need to be restored from the backup at time T-2
    if (not _firstTimeWindow && (getLSSystemCols() < 1) && (_pastTimeWindowsReused == 0) && not _forceInitialRelaxation) {
      PRECICE_DEBUG("   Last time window converged after one iteration. Need to restore the matrices from backup.");

      _matrixCols = _matrixColsBackup;
      _matrixV    = _matrixVBackup;
      _matrixW    = _matrixWBackup;

      // re-computation of QR decomposition from _matrixV = _matrixVBackup
      // this occurs very rarely, to be precise, it occurs only if the coupling terminates
      // after the first iteration and the matrix data from time window t-2 has to be used
      _preconditioner->apply(_matrixV);
      _qrV.reset(_matrixV, getLSSystemRows());
      _preconditioner->revert(_matrixV);
      _resetLS = true; // need to recompute _Wtil, Q, R (only for IMVJ efficient update)
    }

    /**
     *  === update and apply preconditioner ===
     *
     * The preconditioner is only applied to the matrix V and the columns that are inserted into the
     * QR-decomposition of V.
     */

    _preconditioner->update(false, _values, _residuals);
    // apply scaling to V, V' := P * V (only needed to reset the QR-dec of V)
    _preconditioner->apply(_matrixV);

    if (_preconditioner->requireNewQR()) {
      if (not(_filter == Acceleration::QR2FILTER)) { //for QR2 filter, there is no need to do this twice
        _qrV.reset(_matrixV, getLSSystemRows());
      }
      _preconditioner->newQRfulfilled();
    }

    if (_firstIteration) {
      _nbDelCols  = 0;
      _nbDropCols = 0;
    }

    // apply the configured filter to the LS system
    applyFilter();

    // revert scaling of V, in computeQNUpdate all data objects are unscaled.
    _preconditioner->revert(_matrixV);

    /**
     * compute quasi-Newton update
     * PRECONDITION: All objects are unscaled, except the matrices within the QR-dec of V.
     *               Thus, the pseudo inverse needs to be reverted before using it.
     */
    Eigen::VectorXd xUpdate = Eigen::VectorXd::Zero(_residuals.size());
    computeQNUpdate(cplData, xUpdate);

    /**
     * apply quasiNewton update
     */
    _values = _oldValues + xUpdate + _residuals; // = x^k + delta_x + r^k - q^k

    // pending deletion: delete old V, W matrices if pastTimeWindowsReused = 0
    // those were only needed for the first iteration (instead of underrelax.)
    if (_firstIteration && _pastTimeWindowsReused == 0 && not _forceInitialRelaxation) {
      // save current matrix data in case the coupling for the next time window will terminate
      // after the first iteration (no new data, i.e., V = W = 0)
      if (getLSSystemCols() > 0) {
        _matrixColsBackup = _matrixCols;
        _matrixVBackup    = _matrixV;
        _matrixWBackup    = _matrixW;
      }
      // if no time windows reused, the matrix data needs to be cleared as it was only needed for the
      // QN-step in the first iteration (idea: rather perform QN-step with information from last converged
      // time window instead of doing a underrelaxation)
      if (not _firstTimeWindow) {
        _matrixV.resize(0, 0);
        _matrixW.resize(0, 0);
        _matrixCols.clear();
        _matrixCols.push_front(0); // vital after clear()
        _qrV.reset();
        // set the number of global rows in the QRFactorization. This is essential for the correctness in master-slave mode!
        _qrV.setGlobalRows(getLSSystemRows());
        _resetLS = true; // need to recompute _Wtil, Q, R (only for IMVJ efficient update)
      }
    }

    if (std::isnan(utils::MasterSlave::l2norm(xUpdate))) {
      PRECICE_ERROR("The quasi-Newton update contains NaN values. This means that the quasi-Newton acceleration failed to converge. "
                    "When writing your own adapter this could indicate that you give wrong information to preCICE, such as identical "
                    "data in succeeding iterations. Or you do not properly save and reload checkpoints. "
                    "If you give the correct data this could also mean that the coupled problem is too hard to solve. Try to use a QR "
                    "filter or increase its threshold (larger epsilon).");
    }
  }

  splitCouplingData(cplData);

  /*
  _debugOut<<"finished update: \n";
  for (int id : _dataIDs) {
      const auto& values = *cplData[id]->values;
      const auto& oldValues = cplData[id]->oldValues.col(0);

      _debugOut<<"id: "<<id<<"norm: "<<values.norm()<<"     values: "<<values.format(CommaInitFmt)<<'\n';
      _debugOut<<"id: "<<id<<"norm: "<<oldValues.norm()<<" old values: "<<oldValues.format(CommaInitFmt)<<'\n';
    }
  _debugOut<<"\n";
  */

  // number of iterations (usually equals number of columns in LS-system)
  its++;
  _firstIteration = false;
}

void BaseQNAcceleration::applyFilter()
{
  PRECICE_TRACE(_filter);

  if (_filter == Acceleration::NOFILTER) {
    // do nothing
  } else {
    // do: filtering of least-squares system to maintain good conditioning
    std::vector<int> delIndices(0);
    _qrV.applyFilter(_singularityLimit, delIndices, _matrixV);
    // start with largest index (as V,W matrices are shrinked and shifted

    for (int i = delIndices.size() - 1; i >= 0; i--) {

      removeMatrixColumn(delIndices[i]);

<<<<<<< HEAD
      PRECICE_DEBUG(" Filter: removing column with index " << delIndices[i] << " in iteration " << its << " of time window: " << tWindows);
=======
      PRECICE_DEBUG(" Filter: removing column with index {} in iteration {} of time step: {}", delIndices[i], its, tSteps);
>>>>>>> 472b66e7
    }
    PRECICE_ASSERT(_matrixV.cols() == _qrV.cols(), _matrixV.cols(), _qrV.cols());
  }
}

void BaseQNAcceleration::concatenateCouplingData(
    DataMap &cplData)
{
  PRECICE_TRACE();

  int offset = 0;
  for (int id : _dataIDs) {
    int         size      = cplData[id]->values().size();
    auto &      values    = cplData[id]->values();
    const auto &oldValues = cplData[id]->oldValues.col(0);
    for (int i = 0; i < size; i++) {
      _values(i + offset)    = values(i);
      _oldValues(i + offset) = oldValues(i);
    }
    offset += size;
  }
}

void BaseQNAcceleration::splitCouplingData(
    DataMap &cplData)
{
  PRECICE_TRACE();

  int offset = 0;
  for (int id : _dataIDs) {
    int   size       = cplData[id]->values().size();
    auto &valuesPart = cplData[id]->values();
    //Eigen::VectorXd& oldValuesPart = cplData[id]->oldValues.col(0);
    cplData[id]->oldValues.col(0) = _oldValues.segment(offset, size); /// @todo: check if this is correct
    for (int i = 0; i < size; i++) {
      valuesPart(i) = _values(i + offset);
      //oldValuesPart(i) = _oldValues(i + offset);
    }
    offset += size;
  }
}

/** ---------------------------------------------------------------------------------------------
 *         iterationsConverged()
 *
 * @brief: Is called when the convergence criterion for the coupling is fullfilled and finalizes
 *         the quasi Newton acceleration. Stores new differences in F and C, clears or
 *         updates F and C according to the number of reused time windows
 *  ---------------------------------------------------------------------------------------------
 */
void BaseQNAcceleration::iterationsConverged(
    DataMap &cplData)
{
  PRECICE_TRACE();

  if (utils::MasterSlave::isMaster() || (not utils::MasterSlave::isMaster() && not utils::MasterSlave::isSlave()))
    _infostringstream << "# time window " << tWindows << " converged #\n iterations: " << its
                      << "\n used cols: " << getLSSystemCols() << "\n del cols: " << _nbDelCols << '\n';

  its = 0;
  tWindows++;

  // the most recent differences for the V, W matrices have not been added so far
  // this has to be done in iterations converged, as PP won't be called any more if
  // convergence was achieved
  concatenateCouplingData(cplData);
  updateDifferenceMatrices(cplData);

  if (not _matrixCols.empty() && _matrixCols.front() == 0) { // Did only one iteration
    _matrixCols.pop_front();
  }

#ifndef NDEBUG
  std::ostringstream stream;
  stream << "Matrix column counters: ";
  for (int cols : _matrixCols) {
    stream << cols << ", ";
  }
  PRECICE_DEBUG(stream.str());
#endif // Debug

  // doing specialized stuff for the corresponding acceleration scheme after
  // convergence of iteration i.e.:
  // - analogously to the V,W matrices, remove columns from matrices for secondary data
  // - save the old Jacobian matrix
  specializedIterationsConverged(cplData);

  // if we already have convergence in the first iteration of the first time window
  // we need to do underrelaxation in the first iteration of the second time window
  // so "_firstTimeWindow" is slightly misused, but still the best way to understand
  // the concept
  if (not _firstIteration)
    _firstTimeWindow = false;

  // update preconditioner depending on residuals or values (must be after specialized iterations converged --> IMVJ)
  _preconditioner->update(true, _values, _residuals);

  if (_pastTimeWindowsReused == 0) {
    if (_forceInitialRelaxation) {
      _matrixV.resize(0, 0);
      _matrixW.resize(0, 0);
      _qrV.reset();
      // set the number of global rows in the QRFactorization. This is essential for the correctness in master-slave mode!
      _qrV.setGlobalRows(getLSSystemRows());
      _matrixCols.clear(); // _matrixCols.push_front() at the end of the method.
    } else {
      /**
       * pending deletion (after first iteration of next time window
       * Using the matrices from the old time window for the first iteration
       * is better than doing underrelaxation as first iteration of every time window
       */
    }
  } else if ((int) _matrixCols.size() > _pastTimeWindowsReused) {
    int toRemove = _matrixCols.back();
    _nbDropCols += toRemove;
    PRECICE_ASSERT(toRemove > 0, toRemove);
    PRECICE_DEBUG("Removing {} cols from least-squares system with {} cols", toRemove, getLSSystemCols());
    PRECICE_ASSERT(_matrixV.cols() == _matrixW.cols(), _matrixV.cols(), _matrixW.cols());
    PRECICE_ASSERT(getLSSystemCols() > toRemove, getLSSystemCols(), toRemove);

    // remove columns
    for (int i = 0; i < toRemove; i++) {
      utils::removeColumnFromMatrix(_matrixV, _matrixV.cols() - 1);
      utils::removeColumnFromMatrix(_matrixW, _matrixW.cols() - 1);
      // also remove the corresponding columns from the dynamic QR-descomposition of _matrixV
      _qrV.popBack();
    }
    _matrixCols.pop_back();
  }

  _matrixCols.push_front(0);
  _firstIteration = true;
}

/** ---------------------------------------------------------------------------------------------
 *         removeMatrixColumn()
 *
 * @brief: removes a column from the least squares system, i. e., from the matrices F and C
 *  ---------------------------------------------------------------------------------------------
 */
void BaseQNAcceleration::removeMatrixColumn(
    int columnIndex)
{
  PRECICE_TRACE(columnIndex, _matrixV.cols());

  _nbDelCols++;

  PRECICE_ASSERT(_matrixV.cols() > 1);
  utils::removeColumnFromMatrix(_matrixV, columnIndex);
  utils::removeColumnFromMatrix(_matrixW, columnIndex);

  // Reduce column count
  std::deque<int>::iterator iter = _matrixCols.begin();
  int                       cols = 0;
  while (iter != _matrixCols.end()) {
    cols += *iter;
    if (cols > columnIndex) {
      PRECICE_ASSERT(*iter > 0);
      *iter -= 1;
      if (*iter == 0) {
        _matrixCols.erase(iter);
      }
      break;
    }
    iter++;
  }
}

void BaseQNAcceleration::exportState(
    io::TXTWriter &writer)
{
}

void BaseQNAcceleration::importState(
    io::TXTReader &reader)
{
}

int BaseQNAcceleration::getDeletedColumns() const
{
  return _nbDelCols;
}

int BaseQNAcceleration::getDroppedColumns() const
{
  return _nbDropCols;
}

int BaseQNAcceleration::getLSSystemCols() const
{
  int cols = 0;
  for (int col : _matrixCols) {
    cols += col;
  }
  if (_hasNodesOnInterface) {
    PRECICE_ASSERT(cols == _matrixV.cols(), cols, _matrixV.cols(), _matrixCols, _qrV.cols());
    PRECICE_ASSERT(cols == _matrixW.cols(), cols, _matrixW.cols());
  }

  return cols;
}

int BaseQNAcceleration::getLSSystemRows()
{
  if (utils::MasterSlave::isMaster() || utils::MasterSlave::isSlave()) {
    return _dimOffsets.back();
  }
  return _residuals.size();
}

void BaseQNAcceleration::writeInfo(
    std::string s, bool allProcs)
{
  if (not utils::MasterSlave::isMaster() && not utils::MasterSlave::isSlave()) {
    // serial acceleration mode
    _infostringstream << s;

    // parallel acceleration, master-slave mode
  } else {
    if (not allProcs) {
      if (utils::MasterSlave::isMaster())
        _infostringstream << s;
    } else {
      _infostringstream << s;
    }
  }
  _infostringstream << std::flush;
}
} // namespace acceleration
} // namespace precice<|MERGE_RESOLUTION|>--- conflicted
+++ resolved
@@ -56,21 +56,14 @@
                 _initialRelaxation);
   PRECICE_CHECK(_maxIterationsUsed > 0,
                 "Maximum number of iterations used in the quasi-Newton acceleration "
-<<<<<<< HEAD
-                    << "scheme has to be larger than zero. Current maximum reused iterations is: " << _maxIterationsUsed);
-  PRECICE_CHECK(_pastTimeWindowsReused >= 0,
-                "Number of previous time windows to be reused for quasi-Newton acceleration has to be larger than or equal to zero. "
-                    << "Current number of time windows reused is " << _pastTimeWindowsReused);
-=======
                 "scheme has to be larger than zero. "
                 "Current maximum reused iterations is {}",
                 _maxIterationsUsed);
-  PRECICE_CHECK(_timestepsReused >= 0,
+  PRECICE_CHECK(_pastTimeWindowsReused >= 0,
                 "Number of previous time windows to be reused for "
                 "quasi-Newton acceleration has to be larger than or equal to zero. "
                 "Current number of time windows reused is {}",
-                _timestepsReused);
->>>>>>> 472b66e7
+                _pastTimeWindowsReused);
 }
 
 /** ---------------------------------------------------------------------------------------------
@@ -455,11 +448,7 @@
 
       removeMatrixColumn(delIndices[i]);
 
-<<<<<<< HEAD
-      PRECICE_DEBUG(" Filter: removing column with index " << delIndices[i] << " in iteration " << its << " of time window: " << tWindows);
-=======
-      PRECICE_DEBUG(" Filter: removing column with index {} in iteration {} of time step: {}", delIndices[i], its, tSteps);
->>>>>>> 472b66e7
+      PRECICE_DEBUG(" Filter: removing column with index {} in iteration {} of time window: {}", delIndices[i], its, tSteps);
     }
     PRECICE_ASSERT(_matrixV.cols() == _qrV.cols(), _matrixV.cols(), _qrV.cols());
   }
