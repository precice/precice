#include <Eigen/Core>
#include <algorithm>
#include <cmath>
#include <map>
#include <memory>
#include <utility>
#include <vector>
#include "acceleration/Acceleration.hpp"
#include "acceleration/BaseQNAcceleration.hpp"
#include "acceleration/IQNILSAcceleration.hpp"
#include "acceleration/MVQNAcceleration.hpp"
#include "acceleration/SharedPointer.hpp"
#include "acceleration/impl/ConstantPreconditioner.hpp"
#include "acceleration/impl/QRFactorization.hpp"
#include "acceleration/impl/ResidualSumPreconditioner.hpp"
#include "acceleration/impl/SharedPointer.hpp"
#include "cplscheme/Constants.hpp"
#include "cplscheme/CouplingData.hpp"
#include "cplscheme/SharedPointer.hpp"
#include "mesh/Mesh.hpp"
#include "mesh/SharedPointer.hpp"
#include "testing/TestContext.hpp"
#include "testing/Testing.hpp"
#include "utils/EigenHelperFunctions.hpp"

using namespace precice;
using namespace precice::cplscheme;
using namespace precice::acceleration;
using namespace precice::acceleration::impl;

#ifndef PRECICE_NO_MPI

BOOST_AUTO_TEST_SUITE(AccelerationTests)

using DataMap = std::map<int, PtrCouplingData>;

BOOST_AUTO_TEST_SUITE(AccelerationMasterSlaveTests)

/// Test that runs on 4 processors.
BOOST_AUTO_TEST_CASE(testVIQNILSpp)
{
  PRECICE_TEST(""_on(4_ranks).setupMasterSlaves());
  double           initialRelaxation        = 0.01;
  int              maxIterationsUsed        = 50;
  int              timestepsReused          = 6;
  int              filter                   = BaseQNAcceleration::QR1FILTER;
  double           singularityLimit         = 1e-10;
  bool             enforceInitialRelaxation = false;
  std::vector<int> dataIDs;
  dataIDs.push_back(0);
  dataIDs.push_back(1);
  std::vector<double> factors;
  factors.resize(2, 1.0);
  PtrPreconditioner prec(new ConstantPreconditioner(factors));
  std::vector<int>  vertexOffsets{4, 8, 8, 10};

  mesh::PtrMesh dummyMesh(new mesh::Mesh("DummyMesh", 3, false, testing::nextMeshID()));
  dummyMesh->setVertexOffsets(vertexOffsets);

  IQNILSAcceleration pp(initialRelaxation, enforceInitialRelaxation, maxIterationsUsed,
                        timestepsReused, filter, singularityLimit, dataIDs, prec);

  Eigen::VectorXd dcol1;
  Eigen::VectorXd fcol1;

  DataMap       data;
  mesh::PtrData displacements(new mesh::Data("dvalues", -1, 1));
  mesh::PtrData forces(new mesh::Data("fvalues", -1, 1));

  if (context.isMaster()) { //Master
    /**
     * processor with 4 vertices
     */

    //init displacements
    Eigen::VectorXd insert(4);
    insert << 1.0, 2.0, 3.0, 4.0;
    utils::append(displacements->values(), insert);
    insert << 1.0, 1.0, 1.0, 1.0;
    utils::append(dcol1, insert);

    PtrCouplingData dpcd(new CouplingData(displacements, dummyMesh, false));

    //init forces
    insert << 0.1, 0.1, 0.1, 0.1;
    utils::append(forces->values(), insert);
    insert << 0.2, 0.2, 0.2, 0.2;
    utils::append(fcol1, insert);

    PtrCouplingData fpcd(new CouplingData(forces, dummyMesh, false));

    data.insert(std::pair<int, PtrCouplingData>(0, dpcd));
    data.insert(std::pair<int, PtrCouplingData>(1, fpcd));

    pp.initialize(data);

    dpcd->writeLastIteration(dcol1);
    fpcd->writeLastIteration(fcol1);
  } else if (context.isRank(1)) { //Slave1

    /**
     * processor with 4 vertices
     */

    //init displacements
    Eigen::VectorXd insert(4);
    insert << 5.0, 6.0, 7.0, 8.0;
    utils::append(displacements->values(), insert);
    insert << 1.0, 1.0, 1.0, 1.0;
    utils::append(dcol1, insert);

    PtrCouplingData dpcd(new CouplingData(displacements, dummyMesh, false));

    //init forces
    insert << 0.1, 0.1, 0.1, 0.1;
    utils::append(forces->values(), insert);
    insert << 0.2, 0.2, 0.2, 0.2;
    utils::append(fcol1, insert);

    PtrCouplingData fpcd(new CouplingData(forces, dummyMesh, false));

    data.insert(std::pair<int, PtrCouplingData>(0, dpcd));
    data.insert(std::pair<int, PtrCouplingData>(1, fpcd));

    pp.initialize(data);

    dpcd->writeLastIteration(dcol1);
    fpcd->writeLastIteration(fcol1);
  } else if (context.isRank(2)) { //Slave2

    /**
     * processor with no vertices
     */

    //init displacements
    PtrCouplingData dpcd(new CouplingData(displacements, dummyMesh, false));

    //init forces
    PtrCouplingData fpcd(new CouplingData(forces, dummyMesh, false));

    data.insert(std::pair<int, PtrCouplingData>(0, dpcd));
    data.insert(std::pair<int, PtrCouplingData>(1, fpcd));

    pp.initialize(data);

    dpcd->writeLastIteration(dcol1);
    fpcd->writeLastIteration(fcol1);
  } else if (context.isRank(3)) { //Slave3

    /**
     * processor with 2 vertices
     */

    //init displacements
    Eigen::VectorXd insert(2);
    insert << 1.0, 2.0;
    utils::append(displacements->values(), insert);
    insert << 1.0, 1.0;
    utils::append(dcol1, insert);

    PtrCouplingData dpcd(new CouplingData(displacements, dummyMesh, false));

    //init forces
    insert << 0.1, 0.1;
    utils::append(forces->values(), insert);
    insert << 0.2, 0.2;
    utils::append(fcol1, insert);

    PtrCouplingData fpcd(new CouplingData(forces, dummyMesh, false));

    data.insert(std::pair<int, PtrCouplingData>(0, dpcd));
    data.insert(std::pair<int, PtrCouplingData>(1, fpcd));

    pp.initialize(data);

    dpcd->writeLastIteration(dcol1);
    fpcd->writeLastIteration(fcol1);
  }

  pp.performAcceleration(data);

  Eigen::VectorXd newdvalues;
  if (context.isMaster()) { //Master

    BOOST_TEST(testing::equals(data.at(0)->values()(0), 1.00), data.at(0)->values()(0));
    BOOST_TEST(testing::equals(data.at(0)->values()(1), 1.01), data.at(0)->values()(1));
    BOOST_TEST(testing::equals(data.at(0)->values()(2), 1.02), data.at(0)->values()(2));
    BOOST_TEST(testing::equals(data.at(0)->values()(3), 1.03), data.at(0)->values()(3));
    BOOST_TEST(testing::equals(data.at(1)->values()(0), 0.199), data.at(1)->values()(0));
    BOOST_TEST(testing::equals(data.at(1)->values()(1), 0.199), data.at(1)->values()(1));
    BOOST_TEST(testing::equals(data.at(1)->values()(2), 0.199), data.at(1)->values()(2));
    BOOST_TEST(testing::equals(data.at(1)->values()(3), 0.199), data.at(1)->values()(3));

    utils::append(newdvalues, 10.0);
    utils::append(newdvalues, 10.0);
    utils::append(newdvalues, 10.0);
    utils::append(newdvalues, 10.0);

  } else if (context.isRank(1)) { //Slave1

    BOOST_TEST(testing::equals(data.at(0)->values()(0), 1.04), data.at(0)->values()(0));
    BOOST_TEST(testing::equals(data.at(0)->values()(1), 1.05), data.at(0)->values()(1));
    BOOST_TEST(testing::equals(data.at(0)->values()(2), 1.06), data.at(0)->values()(2));
    BOOST_TEST(testing::equals(data.at(0)->values()(3), 1.07), data.at(0)->values()(3));
    BOOST_TEST(testing::equals(data.at(1)->values()(0), 0.199), data.at(1)->values()(0));
    BOOST_TEST(testing::equals(data.at(1)->values()(1), 0.199), data.at(1)->values()(1));
    BOOST_TEST(testing::equals(data.at(1)->values()(2), 0.199), data.at(1)->values()(2));
    BOOST_TEST(testing::equals(data.at(1)->values()(3), 0.199), data.at(1)->values()(3));

    utils::append(newdvalues, 10.0);
    utils::append(newdvalues, 10.0);
    utils::append(newdvalues, 10.0);
    utils::append(newdvalues, 10.0);

  } else if (context.isRank(2)) { //Slave2
    // empty proc
  } else if (context.isRank(3)) { //Slave3

    BOOST_TEST(testing::equals(data.at(0)->values()(0), 1.00), data.at(0)->values()(0));
    BOOST_TEST(testing::equals(data.at(0)->values()(1), 1.01), data.at(0)->values()(1));
    BOOST_TEST(testing::equals(data.at(1)->values()(0), 0.199), data.at(1)->values()(0));
    BOOST_TEST(testing::equals(data.at(1)->values()(1), 0.199), data.at(1)->values()(1));

    utils::append(newdvalues, 10.0);
    utils::append(newdvalues, 10.0);
  }

  data.begin()->second->values() = newdvalues;

  pp.performAcceleration(data);

  if (context.isMaster()) { //Master
    BOOST_TEST(testing::equals(data.at(0)->values()(0), -1.51483105223442748866e+00), data.at(0)->values()(0));
    BOOST_TEST(testing::equals(data.at(0)->values()(1), -2.35405379763935940218e-01), data.at(0)->values()(1));
    BOOST_TEST(testing::equals(data.at(0)->values()(2), 1.04402029270655560822e+00), data.at(0)->values()(2));
    BOOST_TEST(testing::equals(data.at(0)->values()(3), 2.32344596517704804484e+00), data.at(0)->values()(3));
    BOOST_TEST(testing::equals(data.at(1)->values()(0), 7.23368584254212854123e-02), data.at(1)->values()(0));
    BOOST_TEST(testing::equals(data.at(1)->values()(1), 7.23368584254212854123e-02), data.at(1)->values()(1));
    BOOST_TEST(testing::equals(data.at(1)->values()(2), 7.23368584254212854123e-02), data.at(1)->values()(2));
    BOOST_TEST(testing::equals(data.at(1)->values()(3), 7.23368584254212854123e-02), data.at(1)->values()(3));
  } else if (context.isRank(1)) { //Slave1
    BOOST_TEST(testing::equals(data.at(0)->values()(0), 3.60287163764754048145e+00), data.at(0)->values()(0));
    BOOST_TEST(testing::equals(data.at(0)->values()(1), 4.88229731011803202989e+00), data.at(0)->values()(1));
    BOOST_TEST(testing::equals(data.at(0)->values()(2), 6.16172298258852357833e+00), data.at(0)->values()(2));
    BOOST_TEST(testing::equals(data.at(0)->values()(3), 7.44114865505901601495e+00), data.at(0)->values()(3));
    BOOST_TEST(testing::equals(data.at(1)->values()(0), 7.23368584254212854123e-02), data.at(1)->values()(0));
    BOOST_TEST(testing::equals(data.at(1)->values()(1), 7.23368584254212854123e-02), data.at(1)->values()(1));
    BOOST_TEST(testing::equals(data.at(1)->values()(2), 7.23368584254212854123e-02), data.at(1)->values()(2));
    BOOST_TEST(testing::equals(data.at(1)->values()(3), 7.23368584254212854123e-02), data.at(1)->values()(3));
  } else if (context.isRank(2)) { //Slave2
    // empty proc
  } else if (context.isRank(3)) { //Slave3
    BOOST_TEST(testing::equals(data.at(0)->values()(0), -1.51483105223442748866e+00), data.at(0)->values()(0));
    BOOST_TEST(testing::equals(data.at(0)->values()(1), -2.35405379763935940218e-01), data.at(0)->values()(1));
    BOOST_TEST(testing::equals(data.at(1)->values()(0), 7.23368584254212854123e-02), data.at(1)->values()(0));
    BOOST_TEST(testing::equals(data.at(1)->values()(1), 7.23368584254212854123e-02), data.at(1)->values()(1));
  }
}

/// Test that runs on 4 processors.
BOOST_AUTO_TEST_CASE(testVIQNIMVJpp)
{
  PRECICE_TEST(""_on(4_ranks).setupMasterSlaves());
  double initialRelaxation        = 0.01;
  int    maxIterationsUsed        = 50;
  int    timestepsReused          = 6;
  int    filter                   = BaseQNAcceleration::QR1FILTER;
  int    restartType              = MVQNAcceleration::NO_RESTART;
  int    chunkSize                = 0;
  int    reusedTimeStepsAtRestart = 0;
  double singularityLimit         = 1e-10;
  double svdTruncationEps         = 0.0;
  bool   enforceInitialRelaxation = false;
  bool   alwaysBuildJacobian      = false;

  std::vector<int> dataIDs;
  dataIDs.push_back(0);
  dataIDs.push_back(1);
  std::vector<double> factors;
  factors.resize(2, 1.0);
  PtrPreconditioner prec(new ConstantPreconditioner(factors));
  std::vector<int>  vertexOffsets{4, 8, 8, 10};

  mesh::PtrMesh dummyMesh(new mesh::Mesh("DummyMesh", 3, false, testing::nextMeshID()));
  dummyMesh->setVertexOffsets(vertexOffsets);

  MVQNAcceleration pp(initialRelaxation, enforceInitialRelaxation, maxIterationsUsed,
                      timestepsReused, filter, singularityLimit, dataIDs, prec, alwaysBuildJacobian,
                      restartType, chunkSize, reusedTimeStepsAtRestart, svdTruncationEps);

  Eigen::VectorXd dcol1;
  Eigen::VectorXd fcol1;

  mesh::PtrData displacements(new mesh::Data("dvalues", -1, 1));
  mesh::PtrData forces(new mesh::Data("fvalues", -1, 1));

  DataMap data;

  if (context.isMaster()) { //Master

    /**
     * processor with 4 vertices
     */

    //init displacements
    Eigen::VectorXd insert(4);
    insert << 1.0, 1.0, 1.0, 1.0;
    utils::append(displacements->values(), insert);
    //init forces
    insert << 0.2, 0.2, 0.2, 0.2;
    utils::append(forces->values(), insert);

    PtrCouplingData dpcd(new CouplingData(displacements, dummyMesh, false));
    PtrCouplingData fpcd(new CouplingData(forces, dummyMesh, false));

    dpcd->storeIteration();
    fpcd->storeIteration();

    // update displacement
    insert << 1.0, 2.0, 3.0, 4.0;
    dpcd->values() = insert;

    // update forces
    insert << 0.1, 0.1, 0.1, 0.1;
    fpcd->values() = insert;

    data.insert(std::pair<int, PtrCouplingData>(0, dpcd));
    data.insert(std::pair<int, PtrCouplingData>(1, fpcd));

    pp.initialize(data);

<<<<<<< HEAD
=======
    dpcd->writeLastIteration(dcol1);
    fpcd->writeLastIteration(fcol1);

    //check for correct initial data
    BOOST_TEST(testing::equals(data.at(0)->readLastIteration()(0), 1.0), data.at(0)->readLastIteration()(0));
    BOOST_TEST(testing::equals(data.at(0)->readLastIteration()(1), 1.0), data.at(0)->readLastIteration()(1));
    BOOST_TEST(testing::equals(data.at(0)->readLastIteration()(2), 1.0), data.at(0)->readLastIteration()(2));
    BOOST_TEST(testing::equals(data.at(0)->readLastIteration()(3), 1.0), data.at(0)->readLastIteration()(3));
    BOOST_TEST(testing::equals(data.at(0)->values()(0), 1.0), data.at(0)->values()(0));
    BOOST_TEST(testing::equals(data.at(0)->values()(1), 2.0), data.at(0)->values()(1));
    BOOST_TEST(testing::equals(data.at(0)->values()(2), 3.0), data.at(0)->values()(2));
    BOOST_TEST(testing::equals(data.at(0)->values()(3), 4.0), data.at(0)->values()(3));
    BOOST_TEST(testing::equals(data.at(1)->readLastIteration()(0), 0.2), data.at(1)->readLastIteration()(0));
    BOOST_TEST(testing::equals(data.at(1)->readLastIteration()(1), 0.2), data.at(1)->readLastIteration()(1));
    BOOST_TEST(testing::equals(data.at(1)->readLastIteration()(2), 0.2), data.at(1)->readLastIteration()(2));
    BOOST_TEST(testing::equals(data.at(1)->readLastIteration()(3), 0.2), data.at(1)->readLastIteration()(3));
    BOOST_TEST(testing::equals(data.at(1)->values()(0), 0.1), data.at(1)->values()(0));
    BOOST_TEST(testing::equals(data.at(1)->values()(1), 0.1), data.at(1)->values()(1));
    BOOST_TEST(testing::equals(data.at(1)->values()(2), 0.1), data.at(1)->values()(2));
    BOOST_TEST(testing::equals(data.at(1)->values()(3), 0.1), data.at(1)->values()(3));
>>>>>>> ed07be5a
  } else if (context.isRank(1)) { //Slave1

    /**
     * processor with 4 vertices
     */

    //init displacements
    Eigen::VectorXd insert(4);
    insert << 1.0, 1.0, 1.0, 1.0;
    utils::append(displacements->values(), insert);
    //init forces
    insert << 0.2, 0.2, 0.2, 0.2;
    utils::append(forces->values(), insert);

    PtrCouplingData dpcd(new CouplingData(displacements, dummyMesh, false));
    PtrCouplingData fpcd(new CouplingData(forces, dummyMesh, false));

    dpcd->storeIteration();
    fpcd->storeIteration();

    //update displacements
    insert << 5.0, 6.0, 7.0, 8.0;
    dpcd->values() = insert;
    //update forces
    insert << 0.1, 0.1, 0.1, 0.1;
    fpcd->values() = insert;

    data.insert(std::pair<int, PtrCouplingData>(0, dpcd));
    data.insert(std::pair<int, PtrCouplingData>(1, fpcd));

    pp.initialize(data);

<<<<<<< HEAD
=======
    dpcd->writeLastIteration(dcol1);
    fpcd->writeLastIteration(fcol1);

    //check for correct initial data
    BOOST_TEST(testing::equals(data.at(0)->readLastIteration()(0), 1.0), data.at(0)->readLastIteration()(0));
    BOOST_TEST(testing::equals(data.at(0)->readLastIteration()(1), 1.0), data.at(0)->readLastIteration()(1));
    BOOST_TEST(testing::equals(data.at(0)->readLastIteration()(2), 1.0), data.at(0)->readLastIteration()(2));
    BOOST_TEST(testing::equals(data.at(0)->readLastIteration()(3), 1.0), data.at(0)->readLastIteration()(3));
    BOOST_TEST(testing::equals(data.at(0)->values()(0), 5.0), data.at(0)->values()(0));
    BOOST_TEST(testing::equals(data.at(0)->values()(1), 6.0), data.at(0)->values()(1));
    BOOST_TEST(testing::equals(data.at(0)->values()(2), 7.0), data.at(0)->values()(2));
    BOOST_TEST(testing::equals(data.at(0)->values()(3), 8.0), data.at(0)->values()(3));
    BOOST_TEST(testing::equals(data.at(1)->readLastIteration()(0), 0.2), data.at(1)->readLastIteration()(0));
    BOOST_TEST(testing::equals(data.at(1)->readLastIteration()(1), 0.2), data.at(1)->readLastIteration()(1));
    BOOST_TEST(testing::equals(data.at(1)->readLastIteration()(2), 0.2), data.at(1)->readLastIteration()(2));
    BOOST_TEST(testing::equals(data.at(1)->readLastIteration()(3), 0.2), data.at(1)->readLastIteration()(3));
    BOOST_TEST(testing::equals(data.at(1)->values()(0), 0.1), data.at(1)->values()(0));
    BOOST_TEST(testing::equals(data.at(1)->values()(1), 0.1), data.at(1)->values()(1));
    BOOST_TEST(testing::equals(data.at(1)->values()(2), 0.1), data.at(1)->values()(2));
    BOOST_TEST(testing::equals(data.at(1)->values()(3), 0.1), data.at(1)->values()(3));
>>>>>>> ed07be5a
  } else if (context.isRank(2)) { //Slave2

    /**
     * processor with no vertices
     */

    //init displacements
    PtrCouplingData dpcd(new CouplingData(displacements, dummyMesh, false));

    //init forces
    PtrCouplingData fpcd(new CouplingData(forces, dummyMesh, false));

    dpcd->storeIteration();
    fpcd->storeIteration();

    data.insert(std::pair<int, PtrCouplingData>(0, dpcd));
    data.insert(std::pair<int, PtrCouplingData>(1, fpcd));

    pp.initialize(data);

<<<<<<< HEAD
=======
    dpcd->writeLastIteration(dcol1);
    fpcd->writeLastIteration(fcol1);

    //check for correct initial data
    //empty proc
>>>>>>> ed07be5a
  } else if (context.isRank(3)) { //Slave3

    /**
     * processor with 2 vertices
     */

    //init displacements
    Eigen::VectorXd insert(2);
    insert << 1.0, 1.0;
    utils::append(displacements->values(), insert);
    //init forces
    insert << 0.2, 0.2;
    utils::append(forces->values(), insert);

    PtrCouplingData dpcd(new CouplingData(displacements, dummyMesh, false));
    PtrCouplingData fpcd(new CouplingData(forces, dummyMesh, false));

    dpcd->storeIteration();
    fpcd->storeIteration();

    //update displacements
    insert << 1.0, 2.0;
    displacements->values() = insert;

    //update forces
    insert << 0.1, 0.1;
    forces->values() = insert;

    data.insert(std::pair<int, PtrCouplingData>(0, dpcd));
    data.insert(std::pair<int, PtrCouplingData>(1, fpcd));

    pp.initialize(data);
<<<<<<< HEAD
=======

    dpcd->writeLastIteration(dcol1);
    fpcd->writeLastIteration(fcol1);

    //check for correct initial data
    BOOST_TEST(testing::equals(data.at(0)->readLastIteration()(0), 1.0), data.at(0)->readLastIteration()(0));
    BOOST_TEST(testing::equals(data.at(0)->readLastIteration()(1), 1.0), data.at(0)->readLastIteration()(1));
    BOOST_TEST(testing::equals(data.at(0)->values()(0), 1.0), data.at(0)->values()(0));
    BOOST_TEST(testing::equals(data.at(0)->values()(1), 2.0), data.at(0)->values()(1));
    BOOST_TEST(testing::equals(data.at(1)->readLastIteration()(0), 0.2), data.at(1)->readLastIteration()(0));
    BOOST_TEST(testing::equals(data.at(1)->readLastIteration()(1), 0.2), data.at(1)->readLastIteration()(1));
    BOOST_TEST(testing::equals(data.at(1)->values()(0), 0.1), data.at(1)->values()(0));
    BOOST_TEST(testing::equals(data.at(1)->values()(1), 0.1), data.at(1)->values()(1));
>>>>>>> ed07be5a
  }

  pp.performAcceleration(data);

  Eigen::VectorXd newdvalues;
  if (context.isMaster()) { //Master
    BOOST_TEST(testing::equals(data.at(0)->values()(0), 1.00000000000000000000e+00), data.at(0)->values()(0));
    BOOST_TEST(testing::equals(data.at(0)->values()(1), 1.01000000000000000888e+00), data.at(0)->values()(1));
    BOOST_TEST(testing::equals(data.at(0)->values()(2), 1.02000000000000001776e+00), data.at(0)->values()(2));
    BOOST_TEST(testing::equals(data.at(0)->values()(3), 1.03000000000000002665e+00), data.at(0)->values()(3));
    BOOST_TEST(testing::equals(data.at(1)->values()(0), 1.99000000000000010214e-01), data.at(1)->values()(0));
    BOOST_TEST(testing::equals(data.at(1)->values()(1), 1.99000000000000010214e-01), data.at(1)->values()(1));
    BOOST_TEST(testing::equals(data.at(1)->values()(2), 1.99000000000000010214e-01), data.at(1)->values()(2));
    BOOST_TEST(testing::equals(data.at(1)->values()(3), 1.99000000000000010214e-01), data.at(1)->values()(3));
    utils::append(newdvalues, 10.0);
    utils::append(newdvalues, 10.0);
    utils::append(newdvalues, 10.0);
    utils::append(newdvalues, 10.0);
  } else if (context.isRank(1)) { //Slave1
    BOOST_TEST(testing::equals(data.at(0)->values()(0), 1.04000000000000003553e+00), data.at(0)->values()(0));
    BOOST_TEST(testing::equals(data.at(0)->values()(1), 1.05000000000000004441e+00), data.at(0)->values()(1));
    BOOST_TEST(testing::equals(data.at(0)->values()(2), 1.06000000000000005329e+00), data.at(0)->values()(2));
    BOOST_TEST(testing::equals(data.at(0)->values()(3), 1.07000000000000006217e+00), data.at(0)->values()(3));
    BOOST_TEST(testing::equals(data.at(1)->values()(0), 1.99000000000000010214e-01), data.at(1)->values()(0));
    BOOST_TEST(testing::equals(data.at(1)->values()(1), 1.99000000000000010214e-01), data.at(1)->values()(1));
    BOOST_TEST(testing::equals(data.at(1)->values()(2), 1.99000000000000010214e-01), data.at(1)->values()(2));
    BOOST_TEST(testing::equals(data.at(1)->values()(3), 1.99000000000000010214e-01), data.at(1)->values()(3));
    utils::append(newdvalues, 10.0);
    utils::append(newdvalues, 10.0);
    utils::append(newdvalues, 10.0);
    utils::append(newdvalues, 10.0);
  } else if (context.isRank(2)) { //Slave2
    // empty proc
  } else if (context.isRank(3)) { //Slave3
    BOOST_TEST(testing::equals(data.at(0)->values()(0), 1.00000000000000000000e+00), data.at(0)->values()(0));
    BOOST_TEST(testing::equals(data.at(0)->values()(1), 1.01000000000000000888e+00), data.at(0)->values()(1));
    BOOST_TEST(testing::equals(data.at(1)->values()(0), 1.99000000000000010214e-01), data.at(1)->values()(0));
    BOOST_TEST(testing::equals(data.at(1)->values()(1), 1.99000000000000010214e-01), data.at(1)->values()(1));
    utils::append(newdvalues, 10.0);
    utils::append(newdvalues, 10.0);
  }

  data.begin()->second->values() = newdvalues;
  pp.performAcceleration(data);

  if (context.isMaster()) { //Master
    BOOST_TEST(testing::equals(data.at(0)->values()(0), -1.51483105223442748866e+00), data.at(0)->values()(0));
    BOOST_TEST(testing::equals(data.at(0)->values()(1), -2.35405379763935940218e-01), data.at(0)->values()(1));
    BOOST_TEST(testing::equals(data.at(0)->values()(2), 1.04402029270655738458e+00), data.at(0)->values()(2));
    BOOST_TEST(testing::equals(data.at(0)->values()(3), 2.32344596517704893301e+00), data.at(0)->values()(3));
    BOOST_TEST(testing::equals(data.at(1)->values()(0), 7.23368584254213131679e-02), data.at(1)->values()(0));
    BOOST_TEST(testing::equals(data.at(1)->values()(1), 7.23368584254213131679e-02), data.at(1)->values()(1));
    BOOST_TEST(testing::equals(data.at(1)->values()(2), 7.23368584254213131679e-02), data.at(1)->values()(2));
    BOOST_TEST(testing::equals(data.at(1)->values()(3), 7.23368584254213131679e-02), data.at(1)->values()(3));
  } else if (context.isRank(1)) { //Slave1
    BOOST_TEST(testing::equals(data.at(0)->values()(0), 3.60287163764754048145e+00), data.at(0)->values()(0));
    BOOST_TEST(testing::equals(data.at(0)->values()(1), 4.88229731011803202989e+00), data.at(0)->values()(1));
    BOOST_TEST(testing::equals(data.at(0)->values()(2), 6.16172298258852446651e+00), data.at(0)->values()(2));
    BOOST_TEST(testing::equals(data.at(0)->values()(3), 7.44114865505901601495e+00), data.at(0)->values()(3));
    BOOST_TEST(testing::equals(data.at(1)->values()(0), 7.23368584254213131679e-02), data.at(1)->values()(0));
    BOOST_TEST(testing::equals(data.at(1)->values()(1), 7.23368584254213131679e-02), data.at(1)->values()(1));
    BOOST_TEST(testing::equals(data.at(1)->values()(2), 7.23368584254213131679e-02), data.at(1)->values()(2));
    BOOST_TEST(testing::equals(data.at(1)->values()(3), 7.23368584254213131679e-02), data.at(1)->values()(3));
  } else if (context.isRank(2)) { //Slave2
    // empty proc
  } else if (context.isRank(3)) { //Slave3
    BOOST_TEST(testing::equals(data.at(0)->values()(0), -1.51483105223442748866e+00), data.at(0)->values()(0));
    BOOST_TEST(testing::equals(data.at(0)->values()(1), -2.35405379763935940218e-01), data.at(0)->values()(1));
    BOOST_TEST(testing::equals(data.at(1)->values()(0), 7.23368584254213131679e-02), data.at(1)->values()(0));
    BOOST_TEST(testing::equals(data.at(1)->values()(1), 7.23368584254213131679e-02), data.at(1)->values()(1));
  }
}

/// Test that runs on 4 processors.
BOOST_AUTO_TEST_CASE(testIMVJ_effUpdate_pp)
{
  PRECICE_TEST(""_on(4_ranks).setupMasterSlaves());
  // config:
  double initialRelaxation        = 0.1;
  int    maxIterationsUsed        = 30;
  int    timestepsReused          = 0;
  int    filter                   = BaseQNAcceleration::QR2FILTER;
  int    restartType              = MVQNAcceleration::NO_RESTART;
  int    chunkSize                = 0;
  int    reusedTimeStepsAtRestart = 0;
  double singularityLimit         = 1e-2;
  double svdTruncationEps         = 0.0;
  bool   enforceInitialRelaxation = false;
  bool   alwaysBuildJacobian      = false;

  std::vector<int> dataIDs;
  dataIDs.push_back(4);
  dataIDs.push_back(5);
  PtrPreconditioner _preconditioner = PtrPreconditioner(new ResidualSumPreconditioner(-1));
  std::vector<int>  vertexOffsets{0, 11, 22, 22};

  mesh::PtrMesh dummyMesh(new mesh::Mesh("dummyMesh", 2, false, testing::nextMeshID()));
  dummyMesh->setVertexOffsets(vertexOffsets);

  MVQNAcceleration pp(initialRelaxation, enforceInitialRelaxation, maxIterationsUsed,
                      timestepsReused, filter, singularityLimit, dataIDs, _preconditioner, alwaysBuildJacobian,
                      restartType, chunkSize, reusedTimeStepsAtRestart, svdTruncationEps);

  mesh::PtrData displacements(new mesh::Data("dvalues", -1, 2));
  mesh::PtrData forces(new mesh::Data("fvalues", -1, 2));

  Eigen::VectorXd dref;
  Eigen::VectorXd fref;
  double          drefNorm = 0., frefNorm = 0.;

  DataMap         data;
  PtrCouplingData dpcd;
  PtrCouplingData fpcd;

  if (context.isMaster()) { //Master
    /**
     * processor with no vertices
     */

    displacements->values().resize(0);
    forces->values().resize(0);

    //init displacements
    dpcd.reset(new CouplingData(displacements, dummyMesh, false));

    //init forces
    fpcd.reset(new CouplingData(forces, dummyMesh, false));

    data.insert(std::pair<int, PtrCouplingData>(4, dpcd));
    data.insert(std::pair<int, PtrCouplingData>(5, fpcd));

    pp.initialize(data);

    dpcd->storeIteration();
    fpcd->storeIteration();
  } else if (context.isRank(1)) { //Slave1
    /**
     * processor with 4 vertices
     */

    //init displacements
    displacements->values().resize(22);
    forces->values().resize(22);
    displacements->values() << 0, 0, 0, 0, 0, 0, 0, 0, 0, 0, 0, 0, 0, 0, 0, 0, 0, 0, 0, 0, 0, 0;
    forces->values() << 0, 0, 0, 0, 0, 0, 0, 0, 0, 0, 0, 0, 0, 0, 0, 0, 0, 0, 0, 0, 0, 0;

    dpcd.reset(new CouplingData(displacements, dummyMesh, false));
    fpcd.reset(new CouplingData(forces, dummyMesh, false));

    data.insert(std::pair<int, PtrCouplingData>(4, dpcd));
    data.insert(std::pair<int, PtrCouplingData>(5, fpcd));

    pp.initialize(data);

    dpcd->storeIteration();
    fpcd->storeIteration();

    forces->values() << -0.01765744149520443, -0.000534499502588083, 0.05397520666020422, 0.0005546984205735067, 0.05213823386543703, 0.0007618478879228568, -0.01944857239806249, -0.0009206665792022876, -0.02459872346309381, -0.001296931976456198, 0.04688718434761113, 0.001346643628716769, -0.01063536095060684, -0.01905148710330257, 0.02514593936525903, -0.01643393169986981, -0.02189723835016068, -0.000912218689367709, 0.04985117008772211, 0.0009615805506705544, 0.05534647415570375, 0.0004068469082890895;
  } else if (context.isRank(2)) { //Slave2
    /**
     * processor with 4 vertices
     */

    //init displacements
    displacements->values().resize(22);
    forces->values().resize(22);
    displacements->values() << 0, 0, 0, 0, 0, 0, 0, 0, 0, 0, 0, 0, 0, 0, 0, 0, 0, 0, 0, 0, 0, 0;
    forces->values() << 0, 0, 0, 0, 0, 0, 0, 0, 0, 0, 0, 0, 0, 0, 0, 0, 0, 0, 0, 0, 0, 0;

    dpcd.reset(new CouplingData(displacements, dummyMesh, false));
    fpcd.reset(new CouplingData(forces, dummyMesh, false));

    data.insert(std::pair<int, PtrCouplingData>(4, dpcd));
    data.insert(std::pair<int, PtrCouplingData>(5, fpcd));

    pp.initialize(data);

    dpcd->storeIteration();
    fpcd->storeIteration();

    forces->values() << -0.01465589151503364, -0.0002670111835650672, 0.05711438689366102, 0.0002383730129847531, -0.01536098575916998, -0.000285287812066552, 0.05638274807579218, 0.000283961973555227, -0.006856432131857973, -0.006815594391460808, 0.02901925611525407, -0.02907380915674757, 0.05800715138289463, 9.667376010126116e-05, -0.01376443700165205, -9.547563271960956e-05, 0.05768190311116184, 0.0001311583226994801, -0.01408147387131287, -0.0001216961377915992, -0.0163823504288376, -0.0003874626690545313;
  } else if (context.isRank(3)) { //Slave3
    /**
     * processor with no vertices
     */

    displacements->values().resize(0);
    forces->values().resize(0);

    dpcd.reset(new CouplingData(displacements, dummyMesh, false));
    fpcd.reset(new CouplingData(forces, dummyMesh, false));

    data.insert(std::pair<int, PtrCouplingData>(4, dpcd));
    data.insert(std::pair<int, PtrCouplingData>(5, fpcd));

    pp.initialize(data);

    dpcd->storeIteration();
    fpcd->storeIteration();
  }

  // underrelaxation, first iteration
  pp.performAcceleration(data);

  if (context.isMaster()) { //Master

  } else if (context.isRank(1)) { //Slave1

    dref = Eigen::VectorXd::Zero(22);
    fref = Eigen::VectorXd::Zero(22);

    dref << 0, 0, 0, 0, 0, 0, 0, 0, 0, 0, 0, 0, 0, 0, 0, 0, 0, 0, 0, 0, 0, 0;
    fref << -0.001765744149520443, -5.344995025880831e-05, 0.005397520666020422, 5.546984205735068e-05, 0.005213823386543704, 7.618478879228569e-05, -0.001944857239806249, -9.206665792022876e-05, -0.002459872346309381, -0.0001296931976456198, 0.004688718434761114, 0.000134664362871677, -0.001063536095060684, -0.001905148710330257, 0.002514593936525903, -0.001643393169986981, -0.002189723835016068, -9.12218689367709e-05, 0.004985117008772211, 9.615805506705544e-05, 0.005534647415570375, 4.068469082890896e-05;
    frefNorm = 0.01286041129960619;
    drefNorm = 0.0;

    // validate values
    for (int i = 0; i < data.at(4)->values().size(); i++)
      BOOST_TEST(testing::equals(data.at(4)->values()(i), dref(i)));

    for (int i = 0; i < data.at(5)->values().size(); i++)
      BOOST_TEST(testing::equals(data.at(5)->values()(i), fref(i)));

    // validate norm
    BOOST_TEST(testing::equals(data.at(4)->values().norm(), drefNorm), data.at(4)->values().norm());
    BOOST_TEST(testing::equals(data.at(5)->values().norm(), frefNorm), data.at(5)->values().norm());

    // update cplData
    fpcd->storeIteration();
    displacements->values() << 1.790053057185293e-06, -2.44566429072041e-08, 1.889281703254964e-06, -1.972492834475447e-07, 1.681634609242917e-06, -2.373356532433882e-07, 1.585003447958184e-06, -5.301850772916681e-08, 1.274187257620066e-06, -2.137488936999111e-07, 1.362955262700412e-06, -2.762153471191986e-07, 1.249747540920782e-06, -3.196338173465977e-07, 1.333501893726392e-06, -3.161541101487353e-07, 1.394538527892028e-06, -1.166536323805688e-07, 1.488382850875808e-06, -2.605379508545059e-07, 2.056077021837937e-06, -1.341692715765341e-07;
    forces->values() << -0.01765744187144705, -0.000534499502451157, 0.05397520721069472, 0.0005546984181272257, 0.05213823442800309, 0.000761847881060882, -0.01944857277019029, -0.0009206665773591249, -0.02459872381892192, -0.001296931982922439, 0.04688718490326162, 0.001346643636856003, -0.01063536111298416, -0.01905148734069537, 0.02514593966043068, -0.01643393192020026, -0.02189723869781963, -0.0009122186870252733, 0.04985117065739809, 0.0009615805515004192, 0.05534647470527156, 0.0004068469091761907;
  } else if (context.isRank(2)) { //Slave2

    dref = Eigen::VectorXd::Zero(22);
    fref = Eigen::VectorXd::Zero(22);

    dref << 0, 0, 0, 0, 0, 0, 0, 0, 0, 0, 0, 0, 0, 0, 0, 0, 0, 0, 0, 0, 0, 0;
    fref << -0.001465589151503364, -2.670111835650672e-05, 0.005711438689366103, 2.383730129847531e-05, -0.001536098575916998, -2.85287812066552e-05, 0.005638274807579218, 2.83961973555227e-05, -0.0006856432131857974, -0.0006815594391460808, 0.002901925611525407, -0.002907380915674757, 0.005800715138289463, 9.667376010126117e-06, -0.001376443700165206, -9.547563271960956e-06, 0.005768190311116184, 1.311583226994801e-05, -0.001408147387131287, -1.216961377915992e-05, -0.00163823504288376, -3.874626690545313e-05;
    frefNorm = 0.01265754337961098;
    drefNorm = 0.0;

    // validate values
    for (int i = 0; i < data.at(4)->values().size(); i++)
      BOOST_TEST(testing::equals(data.at(4)->values()(i), dref(i)));

    for (int i = 0; i < data.at(5)->values().size(); i++)
      BOOST_TEST(testing::equals(data.at(5)->values()(i), fref(i)));

    // validate norm
    BOOST_TEST(testing::equals(data.at(4)->values().norm(), drefNorm), data.at(4)->values().norm());
    BOOST_TEST(testing::equals(data.at(5)->values().norm(), frefNorm), data.at(5)->values().norm());

    // update cplData
    fpcd->storeIteration();
    displacements->values() << 1.848184969639987e-06, -1.983566187932991e-07, 1.952383060128974e-06, 1.050101286643166e-07, 2.020975712018586e-06, -9.297459906882382e-08, 2.123910878481957e-06, -3.349554682884977e-08, 0, 0, 0, 0, 7.715047421278781e-07, 2.958323850532032e-07, 6.5137785527863e-07, -3.40165313149562e-07, 1.498023570500414e-06, 2.492038233690158e-07, 1.395223018993416e-06, -3.150663149441921e-07, 1.954718171910318e-06, -3.415637300374603e-08;
    forces->values() << -0.0146558918972568, -0.000267011181975166, 0.05711438744699839, 0.0002383730136872111, -0.0153609861368436, -0.0002852878106683293, 0.05638274862725741, 0.0002839619744993407, -0.00685643232676097, -0.006815594586569211, 0.02901925639144463, -0.02907380943293575, 0.05800715193585099, 9.667375963025685e-05, -0.01376443739049903, -9.547563172575954e-05, 0.05768190366530584, 0.0001311583223016465, -0.01408147425699792, -0.0001216961368213471, -0.01638235080508845, -0.0003874626694560972;
  } else if (context.isRank(3)) { //Slave3
    // Dummy Slave to be able to reuse the 4 proc Master Slave Fixture
  }

  // QN- Update, 2. iteration
  pp.performAcceleration(data);

  if (context.isMaster()) { //Master

  } else if (context.isRank(1)) { //Slave1

    dref = Eigen::VectorXd::Zero(22);
    fref = Eigen::VectorXd::Zero(22);

    dref << 2.182991240484406e-07, -2.982517027848927e-09, 2.30400176824822e-07, -2.405478743936717e-08, 2.050773638768581e-07, -2.89433684663868e-08, 1.932930774951963e-07, -6.465670807451687e-09, 1.553886691210811e-07, -2.606693476135542e-08, 1.662140341429634e-07, -3.368479391313121e-08, 1.524082162646531e-07, -3.897972859683727e-08, 1.62622160359393e-07, -3.85553741174048e-08, 1.700656513328811e-07, -1.422605082208521e-08, 1.815100794307223e-07, -3.17729165761968e-08, 2.507410666078866e-07, -1.636210409619326e-08;
    fref << -0.01765744154108767, -0.0005344995025713848, 0.0539752067273372, 0.0005546984202751798, 0.05213823393404264, 0.0007618478870860308, -0.01944857244344392, -0.0009206665789775117, -0.02459872350648748, -0.001296931977244764, 0.04688718441537337, 0.001346643629709359, -0.01063536097040895, -0.01905148713225291, 0.02514593940125557, -0.01643393172673937, -0.0218972383925581, -0.0009122186890820461, 0.04985117015719479, 0.0009615805507717574, 0.05534647422272421, 0.0004068469083972726;
    drefNorm = 6.435143632392166e-07;
    frefNorm = 0.1286041131776192;

    // validate values
    for (int i = 0; i < data.at(4)->values().size(); i++)
      BOOST_TEST(testing::equals(data.at(4)->values()(i), dref(i)));

    for (int i = 0; i < data.at(5)->values().size(); i++)
      BOOST_TEST(testing::equals(data.at(5)->values()(i), fref(i)));

    // validate norm
    BOOST_TEST(testing::equals(data.at(4)->values().norm(), drefNorm), data.at(4)->values().norm());
    BOOST_TEST(testing::equals(data.at(5)->values().norm(), frefNorm), data.at(5)->values().norm());

    // update cplData
    dpcd->storeIteration();
    fpcd->storeIteration();
    displacements->values() << 1.790034504773721e-05, -2.446591076368466e-07, 1.889267115021718e-05, -1.972643201602028e-06, 1.681613350812527e-05, -2.373460013995369e-06, 1.584978895355817e-05, -5.302446869164338e-07, 1.274157692078479e-05, -2.137546278211264e-06, 1.362926508984742e-05, -2.762211725309514e-06, 1.249719424608544e-05, -3.19640295598053e-06, 1.333474052315949e-05, -3.16159193819195e-06, 1.394510078525391e-05, -1.166587691625877e-06, 1.488356439901566e-05, -2.605456452904905e-06, 2.056070000286195e-05, -1.341920935569228e-06;
    forces->values() << -0.01845221261910751, -0.000473660279052688, 0.05115217408647257, 0.0004997712466226923, 0.04953299847638116, 0.0006834967349236343, -0.02003343430934222, -0.000812620519068711, -0.02461452082338934, -0.00115320030035888, 0.04486850176987132, 0.00121794049154945, -0.01080003301957858, -0.01839753254507924, 0.02398381340216066, -0.01606849579606463, -0.02220297183992202, -0.0008082032560853196, 0.04750952330271016, 0.0008672013640382038, 0.05236940113731539, 0.0003710183715860552;
  } else if (context.isRank(2)) { //Slave2

    dref = Eigen::VectorXd::Zero(22);
    fref = Eigen::VectorXd::Zero(22);

    dref << 2.253883807144274e-07, -2.418982831708627e-08, 2.380954632167933e-07, 1.280611153486133e-08, 2.464604196428374e-07, -1.133836421999323e-08, 2.590134870407767e-07, -4.084822236363769e-09, 0, 0, 0, 0, 9.408593154806163e-08, 3.607711529166728e-08, 7.943631316463149e-08, -4.148356921273439e-08, 1.826857767882953e-07, 3.039070609254422e-08, 1.701491258462493e-07, -3.842271618341636e-08, 2.38380232908047e-07, -4.165410783473636e-09;
    fref << -0.01465589156164622, -0.0002670111833711768, 0.05711438696114118, 0.0002383730130704187, -0.01536098580522773, -0.0002852878118960371, 0.05638274814304403, 0.0002839619736703628, -0.006856432155626628, -0.006815594415254513, 0.02901925614893584, -0.02907380919042905, 0.05800715145032832, 9.667376004382162e-05, -0.01376443704907241, -9.547563259840837e-05, 0.05768190317874038, 0.0001311583226509638, -0.01408147391834763, -0.0001216961376732758, -0.01638235047472185, -0.0003874626691035027;
    drefNorm = 6.131610103923933e-07;
    frefNorm = 0.1265754339635572;

    // validate values
    for (int i = 0; i < data.at(4)->values().size(); i++)
      BOOST_TEST(testing::equals(data.at(4)->values()(i), dref(i)));

    for (int i = 0; i < data.at(5)->values().size(); i++)
      BOOST_TEST(testing::equals(data.at(5)->values()(i), fref(i)));

    // validate norm
    BOOST_TEST(testing::equals(data.at(4)->values().norm(), drefNorm), data.at(4)->values().norm());
    BOOST_TEST(testing::equals(data.at(5)->values().norm(), frefNorm), data.at(5)->values().norm());

    // update cplData
    dpcd->storeIteration();
    fpcd->storeIteration();
    displacements->values() << 1.848182952307335e-05, -1.983938722952872e-06, 1.952389995095743e-05, 1.049689886611777e-06, 2.020972044646931e-05, -9.30012125294331e-07, 2.123911759834233e-05, -3.352823479948144e-07, 0, 0, 0, 0, 7.715124780435689e-06, 2.958056858428718e-06, 6.513639301665504e-06, -3.401886529062288e-06, 1.498034283416962e-05, 2.491634858078641e-06, 1.39521486945152e-05, -3.151050708450101e-06, 1.954707223943552e-05, -3.417246252999375e-07;
    forces->values() << -0.01568208277628194, -0.0002595395446636614, 0.0540328986967421, 0.0002362571305830931, -0.01637736854863682, -0.0002699645831085989, 0.05331751790879287, 0.0002707054191427001, -0.007277539612331946, -0.007235194100552225, 0.02757151633202504, -0.02762772092892902, 0.05505877464319012, 0.0001052840945529276, -0.01465499974491537, -0.0001017767294585529, 0.05464614037258596, 0.0001424559420056945, -0.01506072500921042, -0.0001315030046882618, -0.0173164149989076, -0.0003474184175392483;
  } else if (context.isRank(3)) { //Slave3
    // Dummy Slave to be able to reuse the 4 proc Master Slave Fixture
  }

  // QN- Update, 3. iteration
  pp.performAcceleration(data);

  if (context.isMaster()) { //Master

  } else if (context.isRank(1)) { //Slave1

    dref = Eigen::VectorXd::Zero(22);
    fref = Eigen::VectorXd::Zero(22);

    dref << 1.717512702194643e-05, -2.347247264125579e-07, 1.812723818498285e-05, -1.892683301884884e-06, 1.613485037277307e-05, -2.277271314691775e-06, 1.520766651015439e-05, -5.087470614753933e-07, 1.222540039026145e-05, -2.050926769187082e-06, 1.30771205492404e-05, -2.650282676556395e-06, 1.199091589196657e-05, -3.066880426987482e-06, 1.279452699120483e-05, -3.033483087437419e-06, 1.338015894263769e-05, -1.11930952734218e-06, 1.428059443561221e-05, -2.499874235762116e-06, 1.972766650768916e-05, -1.287497600071812e-06;
    fref << -0.01823457911070198, -0.0004903200524407003, 0.05192521422826112, 0.0005148121016499705, 0.05024639863781041, 0.0007049518329474636, -0.01987328081455485, -0.0008422070677716292, -0.02461019581850909, -0.001192558759870676, 0.04542128452828625, 0.001253183648371612, -0.01075494078801318, -0.01857660729355974, 0.02430204227390975, -0.01616856463954442, -0.02211925279965755, -0.0008366860858679643, 0.04815074428053346, 0.0008930454810143837, 0.05318462260012811, 0.0003808294014608455;
    drefNorm = 5.062970166651817e-05;
    frefNorm = 0.1247902554601672;

    // validate values
    for (int i = 0; i < data.at(4)->values().size(); i++)
      BOOST_TEST(testing::equals(data.at(4)->values()(i), dref(i)));

    for (int i = 0; i < data.at(5)->values().size(); i++)
      BOOST_TEST(testing::equals(data.at(5)->values()(i), fref(i)));

    // validate norm
    BOOST_TEST(testing::equals(data.at(4)->values().norm(), drefNorm), data.at(4)->values().norm());
    BOOST_TEST(testing::equals(data.at(5)->values().norm(), frefNorm), data.at(5)->values().norm());

    // update cplData
    dpcd->storeIteration();
    fpcd->storeIteration();
    displacements->values() << 1.659080663925766e-05, -2.839283676791931e-07, 1.756292801739508e-05, -1.881726812992964e-06, 1.564798101471437e-05, -2.265931706775091e-06, 1.470124517392331e-05, -5.705378156142171e-07, 1.186047603634431e-05, -2.115667271562722e-06, 1.273027556448604e-05, -2.674541973319838e-06, 1.165645170777486e-05, -3.135385366949176e-06, 1.247728214631633e-05, -3.082564251671268e-06, 1.295443089215965e-05, -1.185450561958201e-06, 1.387356342346108e-05, -2.500933334689963e-06, 1.911143938064833e-05, -1.289577439500651e-06;
    forces->values() << -0.08018882094302014, 0.004252226533647444, -0.1681454949889014, -0.00376664315520894, -0.1528473285523723, -0.005402482563102148, -0.06546415562528343, 0.007580544006107058, -0.02584070375141325, 0.01001310706105286, -0.1119519940946071, -0.008779400784032571, -0.02359260557541131, 0.03241153400001811, -0.06629773012631451, 0.01232457880930212, -0.04595115217779744, 0.007271575191182346, -0.1343966169086029, -0.006463593204557456, -0.1788931815052193, -0.00241194798896828;
  } else if (context.isRank(2)) { //Slave2

    dref = Eigen::VectorXd::Zero(22);
    fref = Eigen::VectorXd::Zero(22);

    dref << 1.773301313815872e-05, -1.903469331632798e-06, 1.873284151703964e-05, 1.007255996407046e-06, 1.939089962749955e-05, -8.922690925673692e-07, 2.037857848281338e-05, -3.216215773080572e-07, 0, 0, 0, 0, 7.402516024117914e-06, 2.838268713863215e-06, 6.249761203424372e-06, -3.263999161516882e-06, 1.437336512054573e-05, 2.390776372597577e-06, 1.338687393172981e-05, -3.023290389839287e-06, 1.875511666670207e-05, -3.278415622262174e-07;
    fref << -0.01540107886229656, -0.0002615855206049247, 0.05487671246695029, 0.0002368365301820234, -0.0160990505051311, -0.0002741605822288765, 0.05415687969310452, 0.0002743355004921105, -0.007162227035058467, -0.007120294400987128, 0.02796795558583163, -0.02802370793272083, 0.05586613813214418, 0.0001029263016352541, -0.0144111353804976, -0.0001000512803033142, 0.05547743301530601, 0.0001393622825766435, -0.01479257484776803, -0.0001288175608001121, -0.01706063837893593, -0.0003583838471874983;
    drefNorm = 4.824205753272403e-05;
    frefNorm = 0.1225851627302816;

    // validate values
    for (int i = 0; i < data.at(4)->values().size(); i++)
      BOOST_TEST(testing::equals(data.at(4)->values()(i), dref(i)));

    for (int i = 0; i < data.at(5)->values().size(); i++)
      BOOST_TEST(testing::equals(data.at(5)->values()(i), fref(i)));

    // validate norm
    BOOST_TEST(testing::equals(data.at(4)->values().norm(), drefNorm), data.at(4)->values().norm());
    BOOST_TEST(testing::equals(data.at(5)->values().norm(), frefNorm), data.at(5)->values().norm());

    // update cplData
    dpcd->storeIteration();
    fpcd->storeIteration();
    displacements->values() << 1.716650969972045e-05, -1.856138836171773e-06, 1.818701485070425e-05, 9.439657883607802e-07, 1.874709534954619e-05, -8.85448704675396e-07, 1.975527973304359e-05, -3.501096287428596e-07, 0, 0, 0, 0, 7.228951427433641e-06, 2.745909101918556e-06, 6.052367643912141e-06, -3.179587143921995e-06, 1.398276918926419e-05, 2.29762824040882e-06, 1.297587398676e-05, -2.941551341709183e-06, 1.811863361465251e-05, -3.546317448342288e-07;
    forces->values() << -0.09539527385890252, 0.0003208855941258066, -0.1853399184726223, 7.203155656644242e-05, -0.09532865072058605, 0.0009202649288056726, -0.1847925968312873, -0.0007589246108979722, -0.03998875591551594, -0.03982927597079221, -0.08489044889406808, 0.08470593806523596, -0.1739740974580442, 0.0007742373134568178, -0.08383286811708256, -0.0005911288917162662, -0.1811747642897668, 0.001020161732709184, -0.09112767929864005, -0.0008931566039992005, -0.08987332323372975, 0.002763113283891189;
  } else if (context.isRank(3)) { //Slave3
    // Dummy Slave to be able to reuse the 4 proc Master Slave Fixture
  }

  // QN- Update, 4. iteration
  pp.performAcceleration(data);

  if (context.isMaster()) { //Master

  } else if (context.isRank(1)) { //Slave1

    dref = Eigen::VectorXd::Zero(22);
    fref = Eigen::VectorXd::Zero(22);

    dref << 1.633368119919659e-05, -2.237360618564265e-07, 1.723960679736894e-05, -1.800451405634617e-06, 1.534489463502018e-05, -2.166297690952519e-06, 1.446268777631733e-05, -4.845152271528126e-07, 1.162685558347312e-05, -1.951619069146136e-06, 1.243725578988821e-05, -2.521440338918289e-06, 1.140405450734714e-05, -2.91813193235939e-06, 1.216867994540041e-05, -2.886191281742917e-06, 1.272486031358505e-05, -1.065380276784719e-06, 1.35816114080243e-05, -2.3781612091675e-06, 1.876166803225929e-05, -1.224865187618123e-06;
    fref << -0.01890549129941078, -0.0004389621840029381, 0.04954204963698766, 0.0004684469509178089, 0.04804708246519945, 0.0006388129115723739, -0.02036699235959898, -0.0007509963669595499, -0.02462352250264116, -0.00107121393884661, 0.04371708893453349, 0.001144538793507394, -0.01089395922122854, -0.01802447191842139, 0.02332094230979109, -0.01586002180275038, -0.02237733336181922, -0.0007488803918274927, 0.04617393036901896, 0.00081337820788483, 0.05067142953803216, 0.0003505856246817933;
    drefNorm = 4.815113092042934e-05;
    frefNorm = 0.1204042970796453;

    // validate values
    for (int i = 0; i < data.at(4)->values().size(); i++)
      BOOST_TEST(testing::equals(data.at(4)->values()(i), dref(i)));

    for (int i = 0; i < data.at(5)->values().size(); i++)
      BOOST_TEST(testing::equals(data.at(5)->values()(i), fref(i)));

    // validate norm
    BOOST_TEST(testing::equals(data.at(4)->values().norm(), drefNorm));
    BOOST_TEST(testing::equals(data.at(5)->values().norm(), frefNorm));

    // update cplData
    dpcd->storeIteration();
    fpcd->storeIteration();
    displacements->values() << 1.506845042291629e-05, -3.295713481574521e-07, 1.601708402767785e-05, -1.776032790440438e-06, 1.428998106709373e-05, -2.140925300298825e-06, 1.336604025915203e-05, -6.173668108734595e-07, 1.083614857997936e-05, -2.09020895349816e-06, 1.168515223592441e-05, -2.572621503366579e-06, 1.067901778881212e-05, -3.064421860106172e-06, 1.14804152344671e-05, -2.990689693425248e-06, 1.180274523671064e-05, -1.207361572630013e-06, 1.26994053163659e-05, -2.379420351559266e-06, 1.742665917249236e-05, -1.228726437307901e-06;
    forces->values() << -0.07712271523301416, 0.004018032584755363, -0.1572746631951394, -0.003554957358717858, -0.1428154301136939, -0.005100471254411636, -0.06320679903752099, 0.00716455247252809, -0.02577587645775314, 0.009459639059138256, -0.1041793821597049, -0.008283348947413409, -0.02295652849878388, 0.02989440569403293, -0.06182269085435656, 0.01091909076145766, -0.04476922496853244, 0.00687112729333933, -0.1253800696382085, -0.006099818450316078, -0.1674291774005812, -0.002273881806091619;
  } else if (context.isRank(2)) { //Slave2

    dref = Eigen::VectorXd::Zero(22);
    fref = Eigen::VectorXd::Zero(22);

    dref << 1.686458723791834e-05, -1.810446627874213e-06, 1.781592254220799e-05, 9.575750096228968e-07, 1.844107125032693e-05, -8.488149913661512e-07, 1.938083795505493e-05, -3.062726369792662e-07, 0, 0, 0, 0, 7.040556208586022e-06, 2.699202297106055e-06, 5.943687851414432e-06, -3.104374082089934e-06, 1.367008353382051e-05, 2.273466384432095e-06, 1.27314174291305e-05, -2.875442657958392e-06, 1.783629704415144e-05, -3.12140240279707e-07;
    fref << -0.01626734826572977, -0.0002552779342950638, 0.05227538136126555, 0.0002350515292044683, -0.01695703999572442, -0.0002612258237118909, 0.05156927126324851, 0.0002631458821373055, -0.007517710152292339, -0.007474504607240594, 0.02674580053052369, -0.02680294718917284, 0.05337717466458169, 0.0001101957844225173, -0.01516291356738642, -0.0001053694865272746, 0.05291470170150131, 0.0001489003323108161, -0.01561921932892748, -0.0001370950096012615, -0.01784913805041409, -0.000324580522802835;
    drefNorm = 4.587992970636867e-05;
    frefNorm = 0.1180354804938519;

    // validate values
    for (int i = 0; i < data.at(4)->values().size(); i++)
      BOOST_TEST(testing::equals(data.at(4)->values()(i), dref(i)));

    for (int i = 0; i < data.at(5)->values().size(); i++)
      BOOST_TEST(testing::equals(data.at(5)->values()(i), fref(i)));

    // validate norm
    BOOST_TEST(testing::equals(data.at(4)->values().norm(), drefNorm));
    BOOST_TEST(testing::equals(data.at(5)->values().norm(), frefNorm));

    // update cplData
    dpcd->storeIteration();
    fpcd->storeIteration();
    displacements->values() << 1.563743909676446e-05, -1.707572586404205e-06, 1.663287551913161e-05, 8.210579991784308e-07, 1.704678071734513e-05, -8.336427145015805e-07, 1.803030552728031e-05, -3.673472962716038e-07, 0, 0, 0, 0, 6.663771864888832e-06, 2.499283366425937e-06, 5.516134032932667e-06, -2.921164340377279e-06, 1.282308279788757e-05, 2.07209067754735e-06, 1.184094543159743e-05, -2.698009821996337e-06, 1.645805878055576e-05, -3.696322259193852e-07;
    forces->values() << -0.09143825207871489, 0.0002922798859936043, -0.1734744585823354, 8.018501629471556e-05, -0.09140909287296797, 0.0008614262538692869, -0.1729893406976169, -0.0007078492982043917, -0.03836482525057584, -0.03821118279703851, -0.07931609050916776, 0.07913795276507131, -0.1626218046186428, 0.0007411076261039719, -0.08039872451576649, -0.0005667402343291361, -0.1694857588798654, 0.0009766586358261331, -0.0873517838382746, -0.0008552683303008771, -0.08627064033821233, 0.002609015553424872;
  } else if (context.isRank(3)) { //Slave3
    // Dummy Slave to be able to reuse the 4 proc Master Slave Fixture
  }

  // QN- Update, 5. iteration
  pp.performAcceleration(data);

  if (context.isMaster()) { //Master

  } else if (context.isRank(1)) { //Slave1

    dref = Eigen::VectorXd::Zero(22);
    fref = Eigen::VectorXd::Zero(22);

    dref << 1.275776729912441e-06, -7.411719120649928e-07, 2.009844043916140e-06, -8.166362562036991e-07,
        1.98429549697312266297e-06, -1.006128466370864e-06, 1.26860076890459333335e-06, -1.038973060940335e-06,
        1.553926578960109e-06, -1.85501566670221e-06, 2.21293251735091021427e-06, -1.645357854619679e-06,
        1.820890655907848e-06, -2.41565468511731e-06, 2.44472211085250353034e-06, -2.153167028992053e-06,
        1.367377699262639e-06, -1.402360838056698e-06, 2.05877363493188315457e-06, -1.275601072931189e-06,
        2.16056223288899190422e-06, -6.758668464219906e-07;

    fref << -0.02494062387644205, 2.83457783442084623737e-05, 2.78926996928726099456e-02, 4.927873553950413e-05,
        0.02806450388830189, 4.133693821366594e-05, -0.02479702682061509, 7.828236584438153e-05,
        -0.02470268458079963, 3.17420733502629e-05, 0.0282235973672153, 0.0001624809599050109,
        -0.01213681562464092, -0.01299265397817983, 0.01440494173854578, -0.01303642911469127,
        -0.02467306876921166, 4.955128897708022e-05, 0.02820821342518329, 9.359794339403125e-05,
        0.02784148826297314, 7.700134509804057e-05;

    drefNorm = 7.910283453653413e-06;
    frefNorm = 0.08415800797163485;

    // validate values
    for (int i = 0; i < data.at(4)->values().size(); i++)
      BOOST_TEST(testing::equals(data.at(4)->values()(i), dref(i)));

    for (int i = 0; i < data.at(5)->values().size(); i++)
      BOOST_TEST(testing::equals(data.at(5)->values()(i), fref(i), 1e-8));

    // validate norm
    BOOST_TEST(testing::equals(data.at(4)->values().norm(), drefNorm));
    BOOST_TEST(testing::equals(data.at(5)->values().norm(), frefNorm));

  } else if (context.isRank(2)) { //Slave2

    dref = Eigen::VectorXd::Zero(22);
    fref = Eigen::VectorXd::Zero(22);

    dref << 1.782695896956317e-06, -3.609665456581163e-07, 2.549165865006206e-06, -2.9152246796606e-07,
        1.641256623136569e-06, -3.63485032734166e-07, 2.399541139942214e-06, -5.221960935703056e-07,
        0, 0, 0, 0,
        1.540562829986484e-06, 2.646900958343007e-07, 6.572995607065404e-07, -5.789378440843989e-07,
        2.312916074266845e-06, 2.909615579313369e-08, 1.55690286980020939237e-06, -4.907962897313283e-07,
        1.41306136610511245499e-06, -5.042593080795539e-07;

    fref << -0.02407925914468757, -0.0001962517462601011, 2.86388026412357221684e-02, 0.0002189694547629064,
        -0.02469057752137756, -0.0001420431374215673, 0.02806138636325711, 0.0001618659175134536,
        -0.01072215615486178, -0.01066770812537758, 0.01563815124261267, -0.01570783185165062,
        0.03075510899502418, 0.0001765574924817709, -0.02194129299700746, -0.0001523229943385313,
        0.02962481369149697, 2.35608194343154197722e-04, -0.02307508702308544, -0.0002109167490697018,
        -0.02495036462961023, -1.65224214831653608282e-05;

    drefNorm = 5.676684399367158e-06;
    frefNorm = 0.08353026170200345;

    // validate values
    for (int i = 0; i < data.at(4)->values().size(); i++)
      BOOST_TEST(testing::equals(data.at(4)->values()(i), dref(i)));

    for (int i = 0; i < data.at(5)->values().size(); i++)
      BOOST_TEST(testing::equals(data.at(5)->values()(i), fref(i)));

    // validate norm
    BOOST_TEST(testing::equals(data.at(4)->values().norm(), drefNorm));
    BOOST_TEST(testing::equals(data.at(5)->values().norm(), frefNorm));
  } else if (context.isRank(3)) { //Slave3
    // Dummy Slave to be able to reuse the 4 proc Master Slave Fixture
  }
}

/// Test that runs on 4 processors.
BOOST_AUTO_TEST_CASE(testColumnsLogging)
{
  PRECICE_TEST(""_on(4_ranks).setupMasterSlaves());
  double           initialRelaxation        = 0.1;
  int              maxIterationsUsed        = 3;
  int              timestepsReused          = 1;
  int              filter                   = BaseQNAcceleration::QR1FILTER;
  double           singularityLimit         = 0.1;
  bool             enforceInitialRelaxation = false;
  std::vector<int> dataIDs;
  dataIDs.push_back(0);
  std::vector<double> factors;
  factors.resize(1.0, 1.0);
  PtrPreconditioner prec(new ConstantPreconditioner(factors));
  std::vector<int>  vertexOffsets{2, 3, 3, 4};

  mesh::PtrMesh dummyMesh(new mesh::Mesh("DummyMesh", 3, false, testing::nextMeshID()));
  dummyMesh->setVertexOffsets(vertexOffsets);

  IQNILSAcceleration acc(initialRelaxation, enforceInitialRelaxation, maxIterationsUsed,
                         timestepsReused, filter, singularityLimit, dataIDs, prec);

  mesh::PtrData   displacements(new mesh::Data("dvalues", -1, 1));
  Eigen::VectorXd dcol1;

  DataMap data;

  if (context.isMaster()) { // 2 vertices
    //init displacements
    Eigen::VectorXd insert(2);
    insert << 1.0, 1.0;
    utils::append(displacements->values(), insert);
    insert << 0.5, 0.5;
    utils::append(dcol1, insert);
  } else if (context.isRank(1)) { //1 vertex
    Eigen::VectorXd insert(1);
    insert << 1.0;
    utils::append(displacements->values(), insert);
    insert << 0.5;
    utils::append(dcol1, insert);
  } else if (context.isRank(2)) { //no vertices
  } else {                        //1 vertex
    Eigen::VectorXd insert(1);
    insert << 1.0;
    utils::append(displacements->values(), insert);
    insert << 0.5;
    utils::append(dcol1, insert);
  }

  PtrCouplingData dpcd(new CouplingData(displacements, dummyMesh, false));
  data.insert(std::pair<int, PtrCouplingData>(0, dpcd));
  acc.initialize(data);
  dpcd->writeLastIteration(dcol1);

  acc.performAcceleration(data);

  Eigen::VectorXd newdvalues1;
  if (context.isMaster()) {
    utils::append(newdvalues1, 1.1);
    utils::append(newdvalues1, 1.0);
  } else if (context.isRank(1)) {
    utils::append(newdvalues1, 1.0);
  } else if (context.isRank(2)) {
  } else if (context.isRank(3)) {
    utils::append(newdvalues1, 1.0);
  }
  data.begin()->second->values() = newdvalues1;

  acc.performAcceleration(data);

  Eigen::VectorXd newdvalues2;
  if (context.isMaster()) {
    utils::append(newdvalues2, 1.0);
    utils::append(newdvalues2, 2.0);
  } else if (context.isRank(1)) {
    utils::append(newdvalues2, 1.0);
  } else if (context.isRank(2)) {
  } else if (context.isRank(3)) {
    utils::append(newdvalues2, 1.0);
  }
  data.begin()->second->values() = newdvalues2;

  acc.iterationsConverged(data);

  BOOST_TEST(acc.getLSSystemCols() == 2);
  BOOST_TEST(acc.getDeletedColumns() == 0);
  BOOST_TEST(acc.getDroppedColumns() == 0);

  Eigen::VectorXd newdvalues3;
  if (context.isMaster()) {
    utils::append(newdvalues3, 1.1);
    utils::append(newdvalues3, 2.0);
  } else if (context.isRank(1)) {
    utils::append(newdvalues3, 1.0);
  } else if (context.isRank(2)) {
  } else if (context.isRank(3)) {
    utils::append(newdvalues3, 1.0);
  }
  data.begin()->second->values() = newdvalues3;

  acc.performAcceleration(data);

  Eigen::VectorXd newdvalues4;
  if (context.isMaster()) {
    utils::append(newdvalues4, 1.0);
    utils::append(newdvalues4, 1.0);
  } else if (context.isRank(1)) {
    utils::append(newdvalues4, 1.0);
  } else if (context.isRank(2)) {
  } else if (context.isRank(3)) {
    utils::append(newdvalues4, 5.0);
  }
  data.begin()->second->values() = newdvalues4;

  acc.iterationsConverged(data);

  BOOST_TEST(acc.getLSSystemCols() == 1);
  BOOST_TEST(acc.getDeletedColumns() == 1);
  BOOST_TEST(acc.getDroppedColumns() == 1);
}

BOOST_AUTO_TEST_SUITE_END()
BOOST_AUTO_TEST_SUITE_END()

#endif // PRECICE_NO_MPI<|MERGE_RESOLUTION|>--- conflicted
+++ resolved
@@ -313,8 +313,10 @@
     PtrCouplingData dpcd(new CouplingData(displacements, dummyMesh, false));
     PtrCouplingData fpcd(new CouplingData(forces, dummyMesh, false));
 
-    dpcd->storeIteration();
-    fpcd->storeIteration();
+    data.insert(std::pair<int, PtrCouplingData>(0, dpcd));
+    data.insert(std::pair<int, PtrCouplingData>(1, fpcd));
+
+    pp.initialize(data);
 
     // update displacement
     insert << 1.0, 2.0, 3.0, 4.0;
@@ -323,16 +325,6 @@
     // update forces
     insert << 0.1, 0.1, 0.1, 0.1;
     fpcd->values() = insert;
-
-    data.insert(std::pair<int, PtrCouplingData>(0, dpcd));
-    data.insert(std::pair<int, PtrCouplingData>(1, fpcd));
-
-    pp.initialize(data);
-
-<<<<<<< HEAD
-=======
-    dpcd->writeLastIteration(dcol1);
-    fpcd->writeLastIteration(fcol1);
 
     //check for correct initial data
     BOOST_TEST(testing::equals(data.at(0)->readLastIteration()(0), 1.0), data.at(0)->readLastIteration()(0));
@@ -351,7 +343,6 @@
     BOOST_TEST(testing::equals(data.at(1)->values()(1), 0.1), data.at(1)->values()(1));
     BOOST_TEST(testing::equals(data.at(1)->values()(2), 0.1), data.at(1)->values()(2));
     BOOST_TEST(testing::equals(data.at(1)->values()(3), 0.1), data.at(1)->values()(3));
->>>>>>> ed07be5a
   } else if (context.isRank(1)) { //Slave1
 
     /**
@@ -369,8 +360,10 @@
     PtrCouplingData dpcd(new CouplingData(displacements, dummyMesh, false));
     PtrCouplingData fpcd(new CouplingData(forces, dummyMesh, false));
 
-    dpcd->storeIteration();
-    fpcd->storeIteration();
+    data.insert(std::pair<int, PtrCouplingData>(0, dpcd));
+    data.insert(std::pair<int, PtrCouplingData>(1, fpcd));
+
+    pp.initialize(data);
 
     //update displacements
     insert << 5.0, 6.0, 7.0, 8.0;
@@ -378,16 +371,6 @@
     //update forces
     insert << 0.1, 0.1, 0.1, 0.1;
     fpcd->values() = insert;
-
-    data.insert(std::pair<int, PtrCouplingData>(0, dpcd));
-    data.insert(std::pair<int, PtrCouplingData>(1, fpcd));
-
-    pp.initialize(data);
-
-<<<<<<< HEAD
-=======
-    dpcd->writeLastIteration(dcol1);
-    fpcd->writeLastIteration(fcol1);
 
     //check for correct initial data
     BOOST_TEST(testing::equals(data.at(0)->readLastIteration()(0), 1.0), data.at(0)->readLastIteration()(0));
@@ -406,7 +389,6 @@
     BOOST_TEST(testing::equals(data.at(1)->values()(1), 0.1), data.at(1)->values()(1));
     BOOST_TEST(testing::equals(data.at(1)->values()(2), 0.1), data.at(1)->values()(2));
     BOOST_TEST(testing::equals(data.at(1)->values()(3), 0.1), data.at(1)->values()(3));
->>>>>>> ed07be5a
   } else if (context.isRank(2)) { //Slave2
 
     /**
@@ -419,22 +401,13 @@
     //init forces
     PtrCouplingData fpcd(new CouplingData(forces, dummyMesh, false));
 
-    dpcd->storeIteration();
-    fpcd->storeIteration();
-
     data.insert(std::pair<int, PtrCouplingData>(0, dpcd));
     data.insert(std::pair<int, PtrCouplingData>(1, fpcd));
 
     pp.initialize(data);
 
-<<<<<<< HEAD
-=======
-    dpcd->writeLastIteration(dcol1);
-    fpcd->writeLastIteration(fcol1);
-
     //check for correct initial data
     //empty proc
->>>>>>> ed07be5a
   } else if (context.isRank(3)) { //Slave3
 
     /**
@@ -452,8 +425,10 @@
     PtrCouplingData dpcd(new CouplingData(displacements, dummyMesh, false));
     PtrCouplingData fpcd(new CouplingData(forces, dummyMesh, false));
 
-    dpcd->storeIteration();
-    fpcd->storeIteration();
+    data.insert(std::pair<int, PtrCouplingData>(0, dpcd));
+    data.insert(std::pair<int, PtrCouplingData>(1, fpcd));
+
+    pp.initialize(data);
 
     //update displacements
     insert << 1.0, 2.0;
@@ -462,16 +437,6 @@
     //update forces
     insert << 0.1, 0.1;
     forces->values() = insert;
-
-    data.insert(std::pair<int, PtrCouplingData>(0, dpcd));
-    data.insert(std::pair<int, PtrCouplingData>(1, fpcd));
-
-    pp.initialize(data);
-<<<<<<< HEAD
-=======
-
-    dpcd->writeLastIteration(dcol1);
-    fpcd->writeLastIteration(fcol1);
 
     //check for correct initial data
     BOOST_TEST(testing::equals(data.at(0)->readLastIteration()(0), 1.0), data.at(0)->readLastIteration()(0));
@@ -482,7 +447,6 @@
     BOOST_TEST(testing::equals(data.at(1)->readLastIteration()(1), 0.2), data.at(1)->readLastIteration()(1));
     BOOST_TEST(testing::equals(data.at(1)->values()(0), 0.1), data.at(1)->values()(0));
     BOOST_TEST(testing::equals(data.at(1)->values()(1), 0.1), data.at(1)->values()(1));
->>>>>>> ed07be5a
   }
 
   pp.performAcceleration(data);
