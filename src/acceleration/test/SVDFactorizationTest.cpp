--- conflicted
+++ resolved
@@ -52,24 +52,12 @@
   // construct a SVD factorization object
   SVDFactorization svd_1(eps, prec);
 
-<<<<<<< HEAD
-  svd_1.initialize(ptrParMatrixOp, m, m);
-  // update 4 times
-  for (int i = 0; i < 4; i++) {
-    for (int j = 0; j < m; j++) {
-      a(j) = j * 0.001 - i * 0.001;
-      b(j) = j * 0.001 - i * 0.007;
-    }
-    svd_1.update(a, b);
-  }
-=======
   svd_1.initialize(ptrParMatrixOp, m, n);
 
   svd_1.update(a1, b1);
   svd_1.update(a2, b2);
   svd_1.update(a3, b3);
 
->>>>>>> f3455626
   // check if the over small single values have been correctly truncated
   BOOST_TEST(svd_1.rank() == 2);
   BOOST_TEST(testing::equals(svd_1.singularValues(), singleValues, 1e-10));
