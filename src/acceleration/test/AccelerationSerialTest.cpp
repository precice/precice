--- conflicted
+++ resolved
@@ -301,7 +301,6 @@
   BOOST_TEST(data.at(1)->values()(3) == 0.184);
 }
 
-<<<<<<< HEAD
 BOOST_AUTO_TEST_CASE(testAitkenUnderrelaxation)
 {
   PRECICE_TEST(1_rank);
@@ -320,13 +319,15 @@
   // //init displacements
   displacements->values().resize(4);
   displacements->values() << 1.0, 2.0, 3.0, 4.0;
+  displacements->setSampleAtTime(0.0, displacements->sample());
 
   // //init forces
   forces->values().resize(4);
   forces->values() << 0.2, 0.2, 0.2, 0.2;
-
-  cplscheme::PtrCouplingData dpcd = std::make_shared<cplscheme::CouplingData>(displacements, dummyMesh, false);
-  cplscheme::PtrCouplingData fpcd = std::make_shared<cplscheme::CouplingData>(forces, dummyMesh, false);
+  forces->setSampleAtTime(0.0, forces->sample());
+
+  cplscheme::PtrCouplingData dpcd = makeCouplingData(displacements, dummyMesh, false);
+  cplscheme::PtrCouplingData fpcd = makeCouplingData(forces, dummyMesh, false);
 
   DataMap data;
   data.insert(std::pair<int, cplscheme::PtrCouplingData>(0, dpcd));
@@ -337,7 +338,9 @@
   acc.initialize(data);
 
   displacements->values() << 3.5, 2.0, 2.0, 1.0;
+  displacements->setSampleAtTime(1.0, displacements->sample());
   forces->values() << 0.1, 0.1, 0.1, 0.1;
+  forces->setSampleAtTime(1.0, forces->sample());
 
   acc.performAcceleration(data);
 
@@ -351,6 +354,8 @@
   BOOST_TEST(data.at(1)->values()(3) == 0.16);
 
   data.begin()->second->values() << 10, 10, 10, 10;
+  displacements->setSampleAtTime(1.0, displacements->sample());
+  forces->setSampleAtTime(1.0, forces->sample());
 
   acc.performAcceleration(data);
 
@@ -364,10 +369,7 @@
   BOOST_TEST(data.at(1)->values()(3) == 0.19880451030866292);
 }
 
-BOOST_AUTO_TEST_CASE(testConstantUnderrelaxationWithGradient)
-=======
 BOOST_AUTO_TEST_CASE(testConstantUnderrelaxationWithGradientWithSubsteps)
->>>>>>> 8c828cc2
 {
   PRECICE_TEST(1_rank);
   //use two vectors and see if underrelaxation works
