#include <Eigen/Core>
#include <algorithm>
#include "acceleration/Acceleration.hpp"
#include "acceleration/AitkenAcceleration.hpp"
#include "acceleration/BaseQNAcceleration.hpp"
#include "acceleration/ConstantRelaxationAcceleration.hpp"
#include "acceleration/IQNILSAcceleration.hpp"
#include "acceleration/IQNIMVJAcceleration.hpp"
#include "acceleration/SharedPointer.hpp"
#include "acceleration/config/AccelerationConfiguration.hpp"
#include "acceleration/impl/ConstantPreconditioner.hpp"
#include "acceleration/impl/ResidualPreconditioner.hpp"
#include "acceleration/impl/SharedPointer.hpp"
#include "acceleration/test/helper.hpp"
#include "cplscheme/CouplingData.hpp"
#include "cplscheme/SharedPointer.hpp"
#include "testing/TestContext.hpp"
#include "testing/Testing.hpp"
#include "utils/EigenHelperFunctions.hpp"

using namespace precice;
using namespace precice::acceleration;

using precice::testing::makeCouplingData;

BOOST_AUTO_TEST_SUITE(AccelerationTests)

struct AccelerationSerialTestsFixture {
  using DataMap = std::map<int, cplscheme::PtrCouplingData>;

  // AccelerationSerialTestsFixture() {}
};

BOOST_FIXTURE_TEST_SUITE(AccelerationSerialTests, AccelerationSerialTestsFixture)

#ifndef PRECICE_NO_MPI

void testIQNIMVJPP(bool exchangeSubsteps)
{
  using DataMap = AccelerationSerialTestsFixture::DataMap;
  // use two vectors and see if underrelaxation works
  double       initialRelaxation          = 0.01;
  int          maxIterationsUsed          = 50;
  int          timeWindowsReused          = 6;
  int          reusedTimeWindowsAtRestart = 0;
  int          chunkSize                  = 0;
  int          filter                     = Acceleration::QR1FILTER;
  int          restartType                = IQNIMVJAcceleration::NO_RESTART;
  double       singularityLimit           = 1e-10;
  double       svdTruncationEps           = 0.0;
  bool         enforceInitialRelaxation   = false;
  bool         alwaysBuildJacobian        = false;
  const double windowStart                = 0;
  const double windowEnd                  = 1;

  std::vector<int> dataIDs;
  dataIDs.push_back(0);
  dataIDs.push_back(1);
  std::vector<double> factors;
  factors.resize(2, 1.0);
  impl::PtrPreconditioner prec(new impl::ConstantPreconditioner(factors));
  mesh::PtrMesh           dummyMesh(new mesh::Mesh("DummyMesh", 3, testing::nextMeshID()));

  IQNIMVJAcceleration pp(initialRelaxation, enforceInitialRelaxation, maxIterationsUsed,
                         timeWindowsReused, filter, singularityLimit, dataIDs, prec, alwaysBuildJacobian,
                         restartType, chunkSize, reusedTimeWindowsAtRestart, svdTruncationEps, !exchangeSubsteps);

  Eigen::VectorXd fcol1;

  mesh::PtrData displacements(new mesh::Data("dvalues", -1, 1));
  mesh::PtrData forces(new mesh::Data("fvalues", -1, 1));

  // init displacements
  displacements->values().resize(4);
  displacements->values() << 1.0, 1.0, 1.0, 1.0;
  displacements->setSampleAtTime(windowStart, displacements->sample());
  displacements->setSampleAtTime(windowEnd, displacements->sample());

  // init forces
  forces->values().resize(4);
  forces->values() << 0.2, 0.2, 0.2, 0.2;
  forces->setSampleAtTime(windowStart, forces->sample());
  forces->setSampleAtTime(windowEnd, forces->sample());

  cplscheme::PtrCouplingData dpcd = makeCouplingData(displacements, dummyMesh, exchangeSubsteps);
  cplscheme::PtrCouplingData fpcd = makeCouplingData(forces, dummyMesh, exchangeSubsteps);

  DataMap data;
  data.insert(std::pair<int, cplscheme::PtrCouplingData>(0, dpcd));
  data.insert(std::pair<int, cplscheme::PtrCouplingData>(1, fpcd));
  dpcd->storeIteration();
  fpcd->storeIteration();

  pp.initialize(data);

  displacements->values() << 1.0, 2.0, 3.0, 4.0;
  displacements->setSampleAtTime(windowEnd, displacements->sample());
  forces->values() << 0.1, 0.1, 0.1, 0.1;
  forces->setSampleAtTime(windowEnd, forces->sample());

  pp.performAcceleration(data, windowStart);

  BOOST_TEST(testing::equals(data.at(0)->values()(0), 1.00000000000000000000));
  BOOST_TEST(testing::equals(data.at(0)->values()(1), 1.01000000000000000888));
  BOOST_TEST(testing::equals(data.at(0)->values()(2), 1.02000000000000001776));
  BOOST_TEST(testing::equals(data.at(0)->values()(3), 1.03000000000000002665));
  BOOST_TEST(testing::equals(data.at(1)->values()(0), 0.199000000000000010214));
  BOOST_TEST(testing::equals(data.at(1)->values()(1), 0.199000000000000010214));
  BOOST_TEST(testing::equals(data.at(1)->values()(2), 0.199000000000000010214));
  BOOST_TEST(testing::equals(data.at(1)->values()(3), 0.199000000000000010214));

  data.begin()->second->values() << 10, 10, 10, 10;

  // Update the waveform as well
  displacements->setSampleAtTime(windowEnd, displacements->sample());
  forces->setSampleAtTime(windowEnd, forces->sample());

  pp.performAcceleration(data, windowStart);

  BOOST_TEST(testing::equals(data.at(0)->values()(0), -5.63401340929695848558e-01));
  BOOST_TEST(testing::equals(data.at(0)->values()(1), 6.10309919173602111186e-01));
  BOOST_TEST(testing::equals(data.at(0)->values()(2), 1.78402117927690184729e+00));
  BOOST_TEST(testing::equals(data.at(0)->values()(3), 2.95773243938020247157e+00));
  BOOST_TEST(testing::equals(data.at(1)->values()(0), 8.28025852497733250157e-02));
  BOOST_TEST(testing::equals(data.at(1)->values()(1), 8.28025852497733250157e-02));
  BOOST_TEST(testing::equals(data.at(1)->values()(2), 8.28025852497733250157e-02));
  BOOST_TEST(testing::equals(data.at(1)->values()(3), 8.28025852497733250157e-02));
}

PRECICE_TEST_SETUP(1_rank)
BOOST_AUTO_TEST_CASE(testIQNIMVJPPWithSubsteps)
{
  PRECICE_TEST();
  testIQNIMVJPP(true);
}

PRECICE_TEST_SETUP(1_rank)
BOOST_AUTO_TEST_CASE(testIQNIMVJPPWithoutSubsteps)
{
  PRECICE_TEST();
  testIQNIMVJPP(false);
}

void testVIQNPP(bool exchangeSubsteps)
{
  using DataMap = AccelerationSerialTestsFixture::DataMap;
  // use two vectors and see if underrelaxation works

  double           initialRelaxation        = 0.01;
  int              maxIterationsUsed        = 50;
  int              timeWindowsReused        = 6;
  int              filter                   = acceleration::BaseQNAcceleration::QR1FILTER;
  double           singularityLimit         = 1e-10;
  bool             enforceInitialRelaxation = false;
  std::vector<int> dataIDs;
  const double     windowStart = 0;
  const double     windowEnd   = 1;

  dataIDs.push_back(0);
  dataIDs.push_back(1);
  std::vector<double> factors;
  factors.resize(2, 1.0);
  acceleration::impl::PtrPreconditioner prec(new acceleration::impl::ConstantPreconditioner(factors));

  std::map<int, double> scalings;
  scalings.insert(std::make_pair(0, 1.0));
  scalings.insert(std::make_pair(1, 1.0));
  mesh::PtrMesh dummyMesh(new mesh::Mesh("DummyMesh", 3, testing::nextMeshID()));

  IQNILSAcceleration pp(initialRelaxation, enforceInitialRelaxation, maxIterationsUsed,
                        timeWindowsReused, filter, singularityLimit, dataIDs, prec, !exchangeSubsteps);

  mesh::PtrData displacements(new mesh::Data("dvalues", -1, 1));
  mesh::PtrData forces(new mesh::Data("fvalues", -1, 1));

  // init displacements
  displacements->values().resize(4);
  displacements->values() << 1.0, 1.0, 1.0, 1.0;
  displacements->setSampleAtTime(windowStart, displacements->sample());
  displacements->setSampleAtTime(windowEnd, displacements->sample());

  // init forces
  forces->values().resize(4);
  forces->values() << 0.2, 0.2, 0.2, 0.2;
  forces->setSampleAtTime(windowStart, forces->sample());
  forces->setSampleAtTime(windowEnd, forces->sample());

  cplscheme::PtrCouplingData dpcd = makeCouplingData(displacements, dummyMesh, exchangeSubsteps);
  cplscheme::PtrCouplingData fpcd = makeCouplingData(forces, dummyMesh, exchangeSubsteps);

  dpcd->storeIteration();
  fpcd->storeIteration();

  DataMap data;
  data.insert(std::pair<int, cplscheme::PtrCouplingData>(0, dpcd));
  data.insert(std::pair<int, cplscheme::PtrCouplingData>(1, fpcd));

  pp.initialize(data);

  displacements->values() << 1.0, 2.0, 3.0, 4.0;
  displacements->setSampleAtTime(windowEnd, displacements->sample());

  forces->values() << 0.1, 0.1, 0.1, 0.1;
  forces->setSampleAtTime(windowEnd, forces->sample());

  pp.performAcceleration(data, windowStart);

  BOOST_TEST(testing::equals(data.at(0)->values()(0), 1.00));
  BOOST_TEST(testing::equals(data.at(0)->values()(1), 1.01));
  BOOST_TEST(testing::equals(data.at(0)->values()(2), 1.02));
  BOOST_TEST(testing::equals(data.at(0)->values()(3), 1.03));
  BOOST_TEST(testing::equals(data.at(1)->values()(0), 0.199));
  BOOST_TEST(testing::equals(data.at(1)->values()(1), 0.199));
  BOOST_TEST(testing::equals(data.at(1)->values()(2), 0.199));
  BOOST_TEST(testing::equals(data.at(1)->values()(3), 0.199));

  Eigen::VectorXd newdvalues;
  utils::append(newdvalues, 10.0);
  utils::append(newdvalues, 10.0);
  utils::append(newdvalues, 10.0);
  utils::append(newdvalues, 10.0);
  data.begin()->second->values() = newdvalues;

  displacements->setSampleAtTime(windowEnd, displacements->sample());
  forces->setSampleAtTime(windowEnd, forces->sample());

  pp.performAcceleration(data, windowStart);

  BOOST_TEST(testing::equals(data.at(0)->values()(0), -5.63401340929692295845e-01));
  BOOST_TEST(testing::equals(data.at(0)->values()(1), 6.10309919173607440257e-01));
  BOOST_TEST(testing::equals(data.at(0)->values()(2), 1.78402117927690717636e+00));
  BOOST_TEST(testing::equals(data.at(0)->values()(3), 2.95773243938020513610e+00));
  BOOST_TEST(testing::equals(data.at(1)->values()(0), 8.28025852497733944046e-02));
  BOOST_TEST(testing::equals(data.at(1)->values()(1), 8.28025852497733944046e-02));
  BOOST_TEST(testing::equals(data.at(1)->values()(2), 8.28025852497733944046e-02));
  BOOST_TEST(testing::equals(data.at(1)->values()(3), 8.28025852497733944046e-02));
}

PRECICE_TEST_SETUP(1_rank)
BOOST_AUTO_TEST_CASE(testVIQNPPWithSubsteps)
{
  PRECICE_TEST();
  testVIQNPP(true);
}

PRECICE_TEST_SETUP(1_rank)
BOOST_AUTO_TEST_CASE(testVIQNPPWithoutSubsteps)
{
  PRECICE_TEST();
  testVIQNPP(false);
}

PRECICE_TEST_SETUP(1_rank)
BOOST_AUTO_TEST_CASE(testConstantUnderrelaxationWithSubsteps)
{
  PRECICE_TEST();
  // use two vectors and see if underrelaxation works
  double           relaxation = 0.4;
  std::vector<int> dataIDs{0, 1};
  mesh::PtrMesh    dummyMesh   = std::make_shared<mesh::Mesh>("DummyMesh", 3, testing::nextMeshID());
  const double     windowStart = 0;
  const double     windowEnd   = 1;

  ConstantRelaxationAcceleration acc(relaxation, dataIDs);

  mesh::PtrData displacements = std::make_shared<mesh::Data>("dvalues", -1, 1);
  mesh::PtrData forces        = std::make_shared<mesh::Data>("fvalues", -1, 1);

  // //init displacements
  displacements->values().resize(4);
  displacements->values() << 1.0, 2.0, 3.0, 4.0;
  displacements->setSampleAtTime(windowStart, displacements->sample());

  // //init forces
  forces->values().resize(4);
  forces->values() << 0.2, 0.2, 0.2, 0.2;
  forces->setSampleAtTime(windowStart, forces->sample());

  bool exchangeSubsteps = false;

  cplscheme::PtrCouplingData dpcd = makeCouplingData(displacements, dummyMesh, exchangeSubsteps);
  cplscheme::PtrCouplingData fpcd = makeCouplingData(forces, dummyMesh, exchangeSubsteps);

  DataMap data;
  data.insert(std::pair<int, cplscheme::PtrCouplingData>(0, dpcd));
  data.insert(std::pair<int, cplscheme::PtrCouplingData>(1, fpcd));
  dpcd->storeIteration();
  fpcd->storeIteration();

  acc.initialize(data);

  displacements->values() << 3.5, 2.0, 2.0, 1.0;
  displacements->setSampleAtTime(windowEnd, displacements->sample());
  forces->values() << 0.1, 0.1, 0.1, 0.1;
  forces->setSampleAtTime(windowEnd, forces->sample());

  acc.performAcceleration(data, windowStart);

  BOOST_TEST(data.at(0)->values()(0) == 2);
  BOOST_TEST(data.at(0)->values()(1) == 2);
  BOOST_TEST(data.at(0)->values()(2) == 2.6);
  BOOST_TEST(data.at(0)->values()(3) == 2.8);
  BOOST_TEST(data.at(1)->values()(0) == 0.16);
  BOOST_TEST(data.at(1)->values()(1) == 0.16);
  BOOST_TEST(data.at(1)->values()(2) == 0.16);
  BOOST_TEST(data.at(1)->values()(3) == 0.16);

  displacements->values() << 10, 10, 10, 10;
  displacements->setSampleAtTime(windowEnd, displacements->sample());
  forces->setSampleAtTime(windowEnd, forces->sample());

  acc.performAcceleration(data, windowStart);

  BOOST_TEST(data.at(0)->values()(0) == 4.6);
  BOOST_TEST(data.at(0)->values()(1) == 5.2);
  BOOST_TEST(data.at(0)->values()(2) == 5.8);
  BOOST_TEST(data.at(0)->values()(3) == 6.4);
  BOOST_TEST(data.at(1)->values()(0) == 0.184);
  BOOST_TEST(data.at(1)->values()(1) == 0.184);
  BOOST_TEST(data.at(1)->values()(2) == 0.184);
  BOOST_TEST(data.at(1)->values()(3) == 0.184);
}

PRECICE_TEST_SETUP(1_rank)
BOOST_AUTO_TEST_CASE(testAitkenUnderrelaxationWithoutSubsteps)
{
  PRECICE_TEST();

  double              relaxation = 0.4;
  std::vector<int>    dataIDs{0, 1};
  std::vector<double> factors{1, 1};
  mesh::PtrMesh       dummyMesh   = std::make_shared<mesh::Mesh>("DummyMesh", 3, testing::nextMeshID());
  const double        windowStart = 0;
  const double        windowEnd   = 1;

  impl::PtrPreconditioner prec(new impl::ConstantPreconditioner(factors));
  AitkenAcceleration      acc(relaxation, dataIDs, prec);

  mesh::PtrData displacements = std::make_shared<mesh::Data>("dvalues", -1, 1);
  mesh::PtrData forces        = std::make_shared<mesh::Data>("fvalues", -1, 1);

  // //init displacements
  displacements->values().resize(4);
  displacements->values() << 1.0, 2.0, 3.0, 4.0;
  displacements->setSampleAtTime(windowStart, displacements->sample());

  // //init forces
  forces->values().resize(4);
  forces->values() << 0.2, 0.2, 0.2, 0.2;
  forces->setSampleAtTime(windowStart, forces->sample());

  cplscheme::PtrCouplingData dpcd = makeCouplingData(displacements, dummyMesh, false);
  cplscheme::PtrCouplingData fpcd = makeCouplingData(forces, dummyMesh, false);

  DataMap data;
  data.insert(std::pair<int, cplscheme::PtrCouplingData>(0, dpcd));
  data.insert(std::pair<int, cplscheme::PtrCouplingData>(1, fpcd));
  dpcd->storeIteration();
  fpcd->storeIteration();

  acc.initialize(data);

  displacements->values() << 3.5, 2.0, 2.0, 1.0;
  displacements->setSampleAtTime(windowEnd, displacements->sample());
  forces->values() << 0.1, 0.1, 0.1, 0.1;
  forces->setSampleAtTime(windowEnd, forces->sample());

  acc.performAcceleration(data, windowStart);

  BOOST_TEST(data.at(0)->values()(0) == 2);
  BOOST_TEST(data.at(0)->values()(1) == 2);
  BOOST_TEST(data.at(0)->values()(2) == 2.6);
  BOOST_TEST(data.at(0)->values()(3) == 2.8);
  BOOST_TEST(data.at(1)->values()(0) == 0.16);
  BOOST_TEST(data.at(1)->values()(1) == 0.16);
  BOOST_TEST(data.at(1)->values()(2) == 0.16);
  BOOST_TEST(data.at(1)->values()(3) == 0.16);

  data.begin()->second->values() << 10, 10, 10, 10;
  displacements->setSampleAtTime(windowEnd, displacements->sample());
  forces->setSampleAtTime(windowEnd, forces->sample());

  acc.performAcceleration(data, windowStart);

  BOOST_TEST(data.at(0)->values()(0) == 1.2689851805508461);
  BOOST_TEST(data.at(0)->values()(1) == 2.2390979382674185);
  BOOST_TEST(data.at(0)->values()(2) == 3.2092106959839914);
  BOOST_TEST(data.at(0)->values()(3) == 4.1793234537005644);
  BOOST_TEST(data.at(1)->values()(0) == 0.19880451030866292);
  BOOST_TEST(data.at(1)->values()(1) == 0.19880451030866292);
  BOOST_TEST(data.at(1)->values()(2) == 0.19880451030866292);
  BOOST_TEST(data.at(1)->values()(3) == 0.19880451030866292);
}

PRECICE_TEST_SETUP(1_rank)
BOOST_AUTO_TEST_CASE(testAitkenUnderrelaxationWithPreconditioner)
{
  PRECICE_TEST();

  double           relaxation = 0.8;
  std::vector<int> dataIDs{0, 1, 2, 3};
  mesh::PtrMesh    dummyMesh = std::make_shared<mesh::Mesh>("DummyMesh", 3, testing::nextMeshID());

  double       windowStart = 0;
  double       windowEnd   = 1;
  const double dt          = 1;

  impl::PtrPreconditioner prec(new impl::ResidualPreconditioner(-1));
  AitkenAcceleration      acc(relaxation, dataIDs, prec);

  mesh::PtrData data1 = std::make_shared<mesh::Data>("dvalues", -1, 1);
  mesh::PtrData data2 = std::make_shared<mesh::Data>("fvalues", -1, 1);
  mesh::PtrData data3 = std::make_shared<mesh::Data>("gvalues", -1, 3);
  mesh::PtrData data4 = std::make_shared<mesh::Data>("hvalues", -1, 1);

  // init data1
  data1->values().resize(2);
  data1->values() << 40, 80;
  data1->setSampleAtTime(windowStart, data1->sample());

  // init data2
  data2->values().resize(2);
  data2->values() << 5, 5;
  data2->setSampleAtTime(windowStart, data2->sample());

  // init data3
  data3->values().resize(3);
  data3->values() << 1, 2, 3;
  data3->setSampleAtTime(windowStart, data3->sample());

  // init data4
  data4->values().resize(4);
  data4->values() << 20, 40, 60, 80;
  data4->setSampleAtTime(windowStart, data4->sample());

  cplscheme::PtrCouplingData dpcd = makeCouplingData(data1, dummyMesh, false);
  cplscheme::PtrCouplingData fpcd = makeCouplingData(data2, dummyMesh, false);
  cplscheme::PtrCouplingData gpcd = makeCouplingData(data3, dummyMesh, false);
  cplscheme::PtrCouplingData hpcd = makeCouplingData(data4, dummyMesh, false);

  DataMap data;
  data.insert(std::pair<int, cplscheme::PtrCouplingData>(0, dpcd));
  data.insert(std::pair<int, cplscheme::PtrCouplingData>(1, fpcd));
  data.insert(std::pair<int, cplscheme::PtrCouplingData>(2, gpcd));
  data.insert(std::pair<int, cplscheme::PtrCouplingData>(3, hpcd));
  dpcd->storeIteration();
  fpcd->storeIteration();
  gpcd->storeIteration();
  hpcd->storeIteration();

  acc.initialize(data);

  data1->values() << 1, 7;
  data1->setSampleAtTime(windowEnd, data1->sample());
  data2->values() << 10, 10;
  data2->setSampleAtTime(windowEnd, data2->sample());
  data3->values() << 10, 11, 12;
  data3->setSampleAtTime(windowEnd, data3->sample());
  data4->values() << 40, 60, 80, 100;
  data4->setSampleAtTime(windowEnd, data4->sample());

  acc.performAcceleration(data, windowStart);

  BOOST_TEST(data.at(0)->values()(0) == 8.8);
  BOOST_TEST(data.at(0)->values()(1) == 21.6);
  BOOST_TEST(data.at(1)->values()(0) == 9);
  BOOST_TEST(data.at(1)->values()(1) == 9);
  BOOST_TEST(data.at(2)->values()(0) == 8.2);
  BOOST_TEST(data.at(2)->values()(1) == 9.2);
  BOOST_TEST(data.at(2)->values()(2) == 10.2);
  BOOST_TEST(data.at(3)->values()(0) == 36);
  BOOST_TEST(data.at(3)->values()(1) == 56);
  BOOST_TEST(data.at(3)->values()(2) == 76);
  BOOST_TEST(data.at(3)->values()(3) == 96);

  data1->values() << 2, 14;
  data1->setSampleAtTime(windowEnd, data1->sample());
  data2->values() << 8, 8;
  data2->setSampleAtTime(windowEnd, data2->sample());
  data3->values() << 13, 14, 15;
  data3->setSampleAtTime(windowEnd, data3->sample());
  data4->values() << 41, 61, 81, 90;
  data4->setSampleAtTime(windowEnd, data4->sample());

  acc.performAcceleration(data, windowStart);

  BOOST_TEST(data.at(0)->values()(0) == -17.745640722103754);
  BOOST_TEST(data.at(0)->values()(1) == -20.295060201548626);
  BOOST_TEST(data.at(1)->values()(0) == 9.5588663727976648);
  BOOST_TEST(data.at(1)->values()(1) == 9.5588663727976648);
  BOOST_TEST(data.at(2)->values()(0) == 19.235465491190659);
  BOOST_TEST(data.at(2)->values()(1) == 20.235465491190659);
  BOOST_TEST(data.at(2)->values()(2) == 21.235465491190659);
  BOOST_TEST(data.at(3)->values()(0) == 51.912064609583652);
  BOOST_TEST(data.at(3)->values()(1) == 71.912064609583652);
  BOOST_TEST(data.at(3)->values()(2) == 91.912064609583652);
  BOOST_TEST(data.at(3)->values()(3) == 95.196221242658879);

  data1->values() << 2.1, 14.1;
  data1->setSampleAtTime(windowEnd, data1->sample());
  data2->values() << 8, 8;
  data2->setSampleAtTime(windowEnd, data2->sample());
  data3->values() << 13.05, 14.07, 15.1;
  data3->setSampleAtTime(windowEnd, data3->sample());
  data4->values() << 42, 60, 81.3, 91;
  data4->setSampleAtTime(windowEnd, data4->sample());
<<<<<<< HEAD

  acc.iterationsConverged(data, windowStart);
=======
>>>>>>> c95c6f73

  // move to next window
  windowStart += dt;
  windowEnd += dt;

  // move to next window
  windowStart += dt;
  windowEnd += dt;

  data1->values() << 3, 16;
  data1->setSampleAtTime(windowEnd, data1->sample());
  data2->values() << 7, 7;
  data2->setSampleAtTime(windowEnd, data2->sample());
  data3->values() << 18, 19, 20;
  data3->setSampleAtTime(windowEnd, data3->sample());
  data4->values() << 50, 70, 90, 110;
  data4->setSampleAtTime(windowEnd, data4->sample());

  acc.performAcceleration(data, windowStart);

  BOOST_TEST(data.at(0)->values()(0) == 10.4);
  BOOST_TEST(data.at(0)->values()(1) == 28.8);
  BOOST_TEST(data.at(1)->values()(0) == 6.6);
  BOOST_TEST(data.at(1)->values()(1) == 6.6);
  BOOST_TEST(data.at(2)->values()(0) == 14.6);
  BOOST_TEST(data.at(2)->values()(1) == 15.6);
  BOOST_TEST(data.at(2)->values()(2) == 16.6);
  BOOST_TEST(data.at(3)->values()(0) == 44);
  BOOST_TEST(data.at(3)->values()(1) == 64);
  BOOST_TEST(data.at(3)->values()(2) == 84);
  BOOST_TEST(data.at(3)->values()(3) == 104);
}

PRECICE_TEST_SETUP(1_rank)
BOOST_AUTO_TEST_CASE(testConstantUnderrelaxationWithGradientWithSubsteps)
{
  PRECICE_TEST();
  //use two vectors and see if underrelaxation works
  double           relaxation = 0.4;
  std::vector<int> dataIDs{0, 1};
  const int        dim         = 3;
  mesh::PtrMesh    dummyMesh   = std::make_shared<mesh::Mesh>("DummyMesh", dim, testing::nextMeshID());
  const double     windowStart = 0;
  const double     windowEnd   = 1;

  ConstantRelaxationAcceleration acc(relaxation, dataIDs);

  mesh::PtrData displacements = std::make_shared<mesh::Data>("dvalues", -1, 1);
  mesh::PtrData forces        = std::make_shared<mesh::Data>("fvalues", -1, 1);

  // //init displacements
  displacements->values().resize(4);
  displacements->values() << 1.0, 2.0, 3.0, 4.0;
  displacements->requireDataGradient();
  displacements->gradients().resize(dim, 4);
  for (unsigned int r = 0; r < dim; ++r) {
    for (unsigned int c = 0; c < 4; ++c)
      displacements->gradients()(r, c) = r + r * c;
  }
  displacements->setSampleAtTime(windowStart, displacements->sample());
  // //init forces
  forces->values().resize(4);
  forces->values() << 0.2, 0.2, 0.2, 0.2;
  forces->requireDataGradient();
  forces->gradients().resize(dim, 4);
  forces->gradients().setConstant(-2);
  forces->setSampleAtTime(windowStart, forces->sample());

  bool exchangeSubsteps = true;

  cplscheme::PtrCouplingData dpcd = makeCouplingData(displacements, dummyMesh, exchangeSubsteps);
  cplscheme::PtrCouplingData fpcd = makeCouplingData(forces, dummyMesh, exchangeSubsteps);

  DataMap data;
  data.insert(std::pair<int, cplscheme::PtrCouplingData>(0, dpcd));
  data.insert(std::pair<int, cplscheme::PtrCouplingData>(1, fpcd));
  dpcd->storeIteration();
  fpcd->storeIteration();

  acc.initialize(data);

  displacements->values() << 3.5, 2.0, 2.0, 1.0;
  displacements->gradients().setConstant(2.5);
  displacements->setSampleAtTime(windowEnd, displacements->sample());
  forces->values() << 0.1, 0.1, 0.1, 0.1;
  forces->gradients().setConstant(3);
  forces->setSampleAtTime(windowEnd, forces->sample());

  acc.performAcceleration(data, windowStart);

  // Test value data
  BOOST_TEST(data.at(0)->values()(0) == 2);
  BOOST_TEST(data.at(0)->values()(1) == 2);
  BOOST_TEST(data.at(0)->values()(2) == 2.6);
  BOOST_TEST(data.at(0)->values()(3) == 2.8);
  BOOST_TEST(data.at(1)->values()(0) == 0.16);
  BOOST_TEST(data.at(1)->values()(1) == 0.16);
  BOOST_TEST(data.at(1)->values()(2) == 0.16);
  BOOST_TEST(data.at(1)->values()(3) == 0.16);

  // Test gradient data
  BOOST_TEST(data.at(0)->gradients()(0, 0) == 1);
  BOOST_TEST(data.at(0)->gradients()(0, 1) == 1);
  BOOST_TEST(data.at(0)->gradients()(0, 2) == 1);
  BOOST_TEST(data.at(0)->gradients()(1, 0) == 1.6);
  BOOST_TEST(data.at(0)->gradients()(1, 1) == 2.2);
  BOOST_TEST(data.at(0)->gradients()(1, 2) == 2.8);
  BOOST_TEST(data.at(1)->gradients()(0, 0) == 0);
  BOOST_TEST(data.at(1)->gradients()(0, 1) == 0);
  BOOST_TEST(data.at(1)->gradients()(0, 2) == 0);
  BOOST_TEST(data.at(1)->gradients()(1, 0) == 0);
  BOOST_TEST(data.at(1)->gradients()(1, 1) == 0);
  BOOST_TEST(data.at(1)->gradients()(1, 2) == 0);

  displacements->values() << 10, 10, 10, 10;
  displacements->gradients().setConstant(4);
  displacements->setSampleAtTime(windowEnd, displacements->sample());
  forces->setSampleAtTime(windowEnd, forces->sample());

  acc.performAcceleration(data, windowStart);

  // Check that store iteration works properly
  BOOST_TEST(data.at(0)->values()(0) == 4.6);
  BOOST_TEST(data.at(0)->values()(1) == 5.2);
  BOOST_TEST(data.at(0)->values()(2) == 5.8);
  BOOST_TEST(data.at(0)->values()(3) == 6.4);
  BOOST_TEST(data.at(1)->values()(0) == 0.184);
  BOOST_TEST(data.at(1)->values()(1) == 0.184);
  BOOST_TEST(data.at(1)->values()(2) == 0.184);
  BOOST_TEST(data.at(1)->values()(3) == 0.184);

  BOOST_TEST(data.at(0)->gradients()(0, 0) == 1.6);
  BOOST_TEST(data.at(0)->gradients()(0, 1) == 1.6);
  BOOST_TEST(data.at(0)->gradients()(0, 2) == 1.6);
  BOOST_TEST(data.at(0)->gradients()(1, 0) == 2.2);
  BOOST_TEST(data.at(0)->gradients()(1, 1) == 2.8);
  BOOST_TEST(data.at(0)->gradients()(1, 2) == 3.4);
}

PRECICE_TEST_SETUP(1_rank)
BOOST_AUTO_TEST_CASE(testConstantUnderrelaxationWithoutSubsteps)
{
  PRECICE_TEST();
  //use two vectors and see if underrelaxation works
  double           relaxation = 0.4;
  std::vector<int> dataIDs{0, 1};
  mesh::PtrMesh    dummyMesh   = std::make_shared<mesh::Mesh>("DummyMesh", 3, testing::nextMeshID());
  const double     windowStart = 0;
  const double     windowEnd   = 1;

  ConstantRelaxationAcceleration acc(relaxation, dataIDs);

  mesh::PtrData displacements = std::make_shared<mesh::Data>("dvalues", -1, 1);
  mesh::PtrData forces        = std::make_shared<mesh::Data>("fvalues", -1, 1);

  // //init displacements
  displacements->values().resize(4);
  displacements->values() << 1.0, 2.0, 3.0, 4.0;
  displacements->setSampleAtTime(windowStart, displacements->sample());

  // //init forces
  forces->values().resize(4);
  forces->values() << 0.2, 0.2, 0.2, 0.2;
  forces->setSampleAtTime(windowStart, forces->sample());

  bool exchangeSubsteps = false;

  cplscheme::PtrCouplingData dpcd = makeCouplingData(displacements, dummyMesh, exchangeSubsteps);
  cplscheme::PtrCouplingData fpcd = makeCouplingData(forces, dummyMesh, exchangeSubsteps);

  DataMap data;
  data.insert(std::pair<int, cplscheme::PtrCouplingData>(0, dpcd));
  data.insert(std::pair<int, cplscheme::PtrCouplingData>(1, fpcd));
  dpcd->storeIteration();
  fpcd->storeIteration();

  acc.initialize(data);

  displacements->values() << 3.5, 2.0, 2.0, 1.0;
  displacements->setSampleAtTime(windowEnd, displacements->sample());
  forces->values() << 0.1, 0.1, 0.1, 0.1;
  forces->setSampleAtTime(windowEnd, forces->sample());

  acc.performAcceleration(data, windowStart);

  BOOST_TEST(data.at(0)->values()(0) == 2);
  BOOST_TEST(data.at(0)->values()(1) == 2);
  BOOST_TEST(data.at(0)->values()(2) == 2.6);
  BOOST_TEST(data.at(0)->values()(3) == 2.8);
  BOOST_TEST(data.at(1)->values()(0) == 0.16);
  BOOST_TEST(data.at(1)->values()(1) == 0.16);
  BOOST_TEST(data.at(1)->values()(2) == 0.16);
  BOOST_TEST(data.at(1)->values()(3) == 0.16);

  displacements->values() << 10, 10, 10, 10;
  displacements->setSampleAtTime(windowEnd, displacements->sample());
  forces->setSampleAtTime(windowEnd, forces->sample());

  acc.performAcceleration(data, windowStart);

  BOOST_TEST(data.at(0)->values()(0) == 4.6);
  BOOST_TEST(data.at(0)->values()(1) == 5.2);
  BOOST_TEST(data.at(0)->values()(2) == 5.8);
  BOOST_TEST(data.at(0)->values()(3) == 6.4);
  BOOST_TEST(data.at(1)->values()(0) == 0.184);
  BOOST_TEST(data.at(1)->values()(1) == 0.184);
  BOOST_TEST(data.at(1)->values()(2) == 0.184);
  BOOST_TEST(data.at(1)->values()(3) == 0.184);
}

PRECICE_TEST_SETUP(1_rank)
BOOST_AUTO_TEST_CASE(testConstantUnderrelaxationWithGradientWithoutSubsteps)
{
  PRECICE_TEST();
  // use two vectors and see if underrelaxation works
  double           relaxation = 0.4;
  std::vector<int> dataIDs{0, 1};
  const int        dim         = 3;
  mesh::PtrMesh    dummyMesh   = std::make_shared<mesh::Mesh>("DummyMesh", dim, testing::nextMeshID());
  const double     windowStart = 0;
  const double     windowEnd   = 1;

  ConstantRelaxationAcceleration acc(relaxation, dataIDs);

  mesh::PtrData displacements = std::make_shared<mesh::Data>("dvalues", -1, 1);
  mesh::PtrData forces        = std::make_shared<mesh::Data>("fvalues", -1, 1);

  // //init displacements
  displacements->values().resize(4);
  displacements->values() << 1.0, 2.0, 3.0, 4.0;
  displacements->requireDataGradient();
  displacements->gradients().resize(dim, 4);
  for (unsigned int r = 0; r < dim; ++r) {
    for (unsigned int c = 0; c < 4; ++c)
      displacements->gradients()(r, c) = r + r * c;
  }
  displacements->setSampleAtTime(windowStart, displacements->sample());
  // //init forces
  forces->values().resize(4);
  forces->values() << 0.2, 0.2, 0.2, 0.2;
  forces->requireDataGradient();
  forces->gradients().resize(dim, 4);
  forces->gradients().setConstant(-2);
  forces->setSampleAtTime(windowStart, forces->sample());

  bool exchangeSubsteps = false;

  cplscheme::PtrCouplingData dpcd = makeCouplingData(displacements, dummyMesh, exchangeSubsteps);
  cplscheme::PtrCouplingData fpcd = makeCouplingData(forces, dummyMesh, exchangeSubsteps);

  DataMap data;
  data.insert(std::pair<int, cplscheme::PtrCouplingData>(0, dpcd));
  data.insert(std::pair<int, cplscheme::PtrCouplingData>(1, fpcd));
  dpcd->storeIteration();
  fpcd->storeIteration();

  acc.initialize(data);

  displacements->values() << 3.5, 2.0, 2.0, 1.0;
  displacements->gradients().setConstant(2.5);
  displacements->setSampleAtTime(windowEnd, displacements->sample());
  forces->values() << 0.1, 0.1, 0.1, 0.1;
  forces->gradients().setConstant(3);
  forces->setSampleAtTime(windowEnd, forces->sample());

  acc.performAcceleration(data, windowStart);

  // Test value data
  BOOST_TEST(data.at(0)->values()(0) == 2);
  BOOST_TEST(data.at(0)->values()(1) == 2);
  BOOST_TEST(data.at(0)->values()(2) == 2.6);
  BOOST_TEST(data.at(0)->values()(3) == 2.8);
  BOOST_TEST(data.at(1)->values()(0) == 0.16);
  BOOST_TEST(data.at(1)->values()(1) == 0.16);
  BOOST_TEST(data.at(1)->values()(2) == 0.16);
  BOOST_TEST(data.at(1)->values()(3) == 0.16);

  // Test gradient data
  BOOST_TEST(data.at(0)->gradients()(0, 0) == 1);
  BOOST_TEST(data.at(0)->gradients()(0, 1) == 1);
  BOOST_TEST(data.at(0)->gradients()(0, 2) == 1);
  BOOST_TEST(data.at(0)->gradients()(1, 0) == 1.6);
  BOOST_TEST(data.at(0)->gradients()(1, 1) == 2.2);
  BOOST_TEST(data.at(0)->gradients()(1, 2) == 2.8);
  BOOST_TEST(data.at(1)->gradients()(0, 0) == 0);
  BOOST_TEST(data.at(1)->gradients()(0, 1) == 0);
  BOOST_TEST(data.at(1)->gradients()(0, 2) == 0);
  BOOST_TEST(data.at(1)->gradients()(1, 0) == 0);
  BOOST_TEST(data.at(1)->gradients()(1, 1) == 0);
  BOOST_TEST(data.at(1)->gradients()(1, 2) == 0);

  data.begin()->second->values() << 10, 10, 10, 10;
  displacements->gradients().setConstant(4);
  displacements->setSampleAtTime(windowEnd, displacements->sample());
  forces->setSampleAtTime(windowEnd, forces->sample());

  acc.performAcceleration(data, windowStart);

  // Check that store iteration works properly
  BOOST_TEST(data.at(0)->values()(0) == 4.6);
  BOOST_TEST(data.at(0)->values()(1) == 5.2);
  BOOST_TEST(data.at(0)->values()(2) == 5.8);
  BOOST_TEST(data.at(0)->values()(3) == 6.4);
  BOOST_TEST(data.at(1)->values()(0) == 0.184);
  BOOST_TEST(data.at(1)->values()(1) == 0.184);
  BOOST_TEST(data.at(1)->values()(2) == 0.184);
  BOOST_TEST(data.at(1)->values()(3) == 0.184);

  BOOST_TEST(data.at(0)->gradients()(0, 0) == 1.6);
  BOOST_TEST(data.at(0)->gradients()(0, 1) == 1.6);
  BOOST_TEST(data.at(0)->gradients()(0, 2) == 1.6);
  BOOST_TEST(data.at(0)->gradients()(1, 0) == 2.2);
  BOOST_TEST(data.at(0)->gradients()(1, 1) == 2.8);
  BOOST_TEST(data.at(0)->gradients()(1, 2) == 3.4);
}

#endif // not PRECICE_NO_MPI

BOOST_AUTO_TEST_SUITE_END()
BOOST_AUTO_TEST_SUITE_END()<|MERGE_RESOLUTION|>--- conflicted
+++ resolved
@@ -504,11 +504,8 @@
   data3->setSampleAtTime(windowEnd, data3->sample());
   data4->values() << 42, 60, 81.3, 91;
   data4->setSampleAtTime(windowEnd, data4->sample());
-<<<<<<< HEAD
 
   acc.iterationsConverged(data, windowStart);
-=======
->>>>>>> c95c6f73
 
   // move to next window
   windowStart += dt;
