#include <Eigen/Core>
#include <algorithm>
#include "acceleration/Acceleration.hpp"
#include "acceleration/BaseQNAcceleration.hpp"
#include "acceleration/IQNILSAcceleration.hpp"
#include "acceleration/MVQNAcceleration.hpp"
#include "acceleration/SharedPointer.hpp"
#include "acceleration/config/AccelerationConfiguration.hpp"
#include "acceleration/impl/ConstantPreconditioner.hpp"
#include "acceleration/impl/SharedPointer.hpp"
#include "cplscheme/CouplingData.hpp"
#include "cplscheme/SharedPointer.hpp"
#include "testing/TestContext.hpp"
#include "testing/Testing.hpp"
#include "utils/EigenHelperFunctions.hpp"

using namespace precice;
using namespace precice::acceleration;

BOOST_AUTO_TEST_SUITE(AccelerationTests)

struct AccelerationSerialTestsFixture {
  using DataMap = std::map<int, cplscheme::PtrCouplingData>;

  //AccelerationSerialTestsFixture() {}
};

BOOST_FIXTURE_TEST_SUITE(AccelerationSerialTests, AccelerationSerialTestsFixture)

#ifndef PRECICE_NO_MPI

BOOST_AUTO_TEST_CASE(testMVQNPP)
{
  PRECICE_TEST(1_rank);
  using namespace precice::cplscheme;

  //use two vectors and see if underrelaxation works
  double           initialRelaxation        = 0.01;
  int              maxIterationsUsed        = 50;
  int              timestepsReused          = 6;
  int              reusedTimestepsAtRestart = 0;
  int              chunkSize                = 0;
  int              filter                   = acceleration::Acceleration::QR1FILTER;
  int              restartType              = acceleration::MVQNAcceleration::NO_RESTART;
  double           singularityLimit         = 1e-10;
  double           svdTruncationEps         = 0.0;
  bool             enforceInitialRelaxation = false;
  bool             alwaysBuildJacobian      = false;
  std::vector<int> dataIDs;
  dataIDs.push_back(0);
  dataIDs.push_back(1);
  std::vector<double> factors;
  factors.resize(2, 1.0);
<<<<<<< HEAD
  impl::PtrPreconditioner prec(new acceleration::impl::ConstantPreconditioner(factors));
  mesh::PtrMesh           dummyMesh(new mesh::Mesh("DummyMesh", 3, false, testing::nextMeshID()));
=======
  acceleration::impl::PtrPreconditioner prec(new acceleration::impl::ConstantPreconditioner(factors));
  mesh::PtrMesh                         dummyMesh(new mesh::Mesh("DummyMesh", 3, testing::nextMeshID()));
>>>>>>> 764c2c0c

  acceleration::MVQNAcceleration pp(initialRelaxation, enforceInitialRelaxation, maxIterationsUsed,
                                    timestepsReused, filter, singularityLimit, dataIDs, prec, alwaysBuildJacobian,
                                    restartType, chunkSize, reusedTimestepsAtRestart, svdTruncationEps);

  Eigen::VectorXd fcol1;

  mesh::PtrData displacements(new mesh::Data("dvalues", -1, 1));
  mesh::PtrData forces(new mesh::Data("fvalues", -1, 1));

  //init displacements
<<<<<<< HEAD
  displacements->values().resize(4);
  displacements->values() << 1.0, 1.0, 1.0, 1.0;
=======
  utils::append(displacements->values(), 1.0);
  utils::append(displacements->values(), 2.0);
  utils::append(displacements->values(), 3.0);
  utils::append(displacements->values(), 4.0);

  utils::append(dcol1, 1.0);
  utils::append(dcol1, 1.0);
  utils::append(dcol1, 1.0);
  utils::append(dcol1, 1.0);

  PtrCouplingData dpcd(new CouplingData(displacements, dummyMesh, false));
>>>>>>> 764c2c0c

  //init forces
  forces->values().resize(4);
  forces->values() << 0.2, 0.2, 0.2, 0.2;

<<<<<<< HEAD
  cplscheme::PtrCouplingData dpcd(new cplscheme::CouplingData(displacements, dummyMesh, false));
  cplscheme::PtrCouplingData fpcd(new cplscheme::CouplingData(forces, dummyMesh, false));

  DataMap data;
  data.insert(std::pair<int, cplscheme::PtrCouplingData>(0, dpcd));
  data.insert(std::pair<int, cplscheme::PtrCouplingData>(1, fpcd));
  dpcd->storeIteration();
  fpcd->storeIteration();
=======
  PtrCouplingData fpcd(new CouplingData(forces, dummyMesh, false));

  DataMap data;
  data.insert(std::pair<int, PtrCouplingData>(0, dpcd));
  data.insert(std::pair<int, PtrCouplingData>(1, fpcd));
>>>>>>> 764c2c0c

  pp.initialize(data);

  displacements->values() << 1.0, 2.0, 3.0, 4.0;
  forces->values() << 0.1, 0.1, 0.1, 0.1;

  pp.performAcceleration(data);

  BOOST_TEST(testing::equals(data.at(0)->values()(0), 1.00000000000000000000));
  BOOST_TEST(testing::equals(data.at(0)->values()(1), 1.01000000000000000888));
  BOOST_TEST(testing::equals(data.at(0)->values()(2), 1.02000000000000001776));
  BOOST_TEST(testing::equals(data.at(0)->values()(3), 1.03000000000000002665));
  BOOST_TEST(testing::equals(data.at(1)->values()(0), 0.199000000000000010214));
  BOOST_TEST(testing::equals(data.at(1)->values()(1), 0.199000000000000010214));
  BOOST_TEST(testing::equals(data.at(1)->values()(2), 0.199000000000000010214));
  BOOST_TEST(testing::equals(data.at(1)->values()(3), 0.199000000000000010214));

  data.begin()->second->values() << 10, 10, 10, 10;

  pp.performAcceleration(data);

  BOOST_TEST(testing::equals(data.at(0)->values()(0), -5.63401340929695848558e-01));
  BOOST_TEST(testing::equals(data.at(0)->values()(1), 6.10309919173602111186e-01));
  BOOST_TEST(testing::equals(data.at(0)->values()(2), 1.78402117927690184729e+00));
  BOOST_TEST(testing::equals(data.at(0)->values()(3), 2.95773243938020247157e+00));
  BOOST_TEST(testing::equals(data.at(1)->values()(0), 8.28025852497733250157e-02));
  BOOST_TEST(testing::equals(data.at(1)->values()(1), 8.28025852497733250157e-02));
  BOOST_TEST(testing::equals(data.at(1)->values()(2), 8.28025852497733250157e-02));
  BOOST_TEST(testing::equals(data.at(1)->values()(3), 8.28025852497733250157e-02));
}

BOOST_AUTO_TEST_CASE(testVIQNPP)
{
  PRECICE_TEST(1_rank);
  using namespace precice::cplscheme;

  //use two vectors and see if underrelaxation works
  double           initialRelaxation        = 0.01;
  int              maxIterationsUsed        = 50;
  int              timestepsReused          = 6;
  int              filter                   = acceleration::BaseQNAcceleration::QR1FILTER;
  double           singularityLimit         = 1e-10;
  bool             enforceInitialRelaxation = false;
  std::vector<int> dataIDs;
  dataIDs.push_back(0);
  dataIDs.push_back(1);
  std::vector<double> factors;
  factors.resize(2, 1.0);
  acceleration::impl::PtrPreconditioner prec(new acceleration::impl::ConstantPreconditioner(factors));

  std::map<int, double> scalings;
  scalings.insert(std::make_pair(0, 1.0));
  scalings.insert(std::make_pair(1, 1.0));
  mesh::PtrMesh dummyMesh(new mesh::Mesh("DummyMesh", 3, testing::nextMeshID()));

  IQNILSAcceleration pp(initialRelaxation, enforceInitialRelaxation, maxIterationsUsed,
                        timestepsReused, filter, singularityLimit, dataIDs, prec);

  mesh::PtrData displacements(new mesh::Data("dvalues", -1, 1));
  mesh::PtrData forces(new mesh::Data("fvalues", -1, 1));

  //init displacements
<<<<<<< HEAD
  displacements->values().resize(4);
  displacements->values() << 1.0, 1.0, 1.0, 1.0;
=======
  utils::append(displacements->values(), 1.0);
  utils::append(displacements->values(), 2.0);
  utils::append(displacements->values(), 3.0);
  utils::append(displacements->values(), 4.0);

  utils::append(dcol1, 1.0);
  utils::append(dcol1, 1.0);
  utils::append(dcol1, 1.0);
  utils::append(dcol1, 1.0);

  PtrCouplingData dpcd(new CouplingData(displacements, dummyMesh, false));
>>>>>>> 764c2c0c

  //init forces
  forces->values().resize(4);
  forces->values() << 0.2, 0.2, 0.2, 0.2;

<<<<<<< HEAD
  cplscheme::PtrCouplingData dpcd(new cplscheme::CouplingData(displacements, dummyMesh, false));
  cplscheme::PtrCouplingData fpcd(new cplscheme::CouplingData(forces, dummyMesh, false));
  dpcd->storeIteration();
  fpcd->storeIteration();
=======
  PtrCouplingData fpcd(new CouplingData(forces, dummyMesh, false));
>>>>>>> 764c2c0c

  DataMap data;
  data.insert(std::pair<int, cplscheme::PtrCouplingData>(0, dpcd));
  data.insert(std::pair<int, cplscheme::PtrCouplingData>(1, fpcd));

  pp.initialize(data);

  displacements->values() << 1.0, 2.0, 3.0, 4.0;
  forces->values() << 0.1, 0.1, 0.1, 0.1;

  pp.performAcceleration(data);

  BOOST_TEST(testing::equals(data.at(0)->values()(0), 1.00));
  BOOST_TEST(testing::equals(data.at(0)->values()(1), 1.01));
  BOOST_TEST(testing::equals(data.at(0)->values()(2), 1.02));
  BOOST_TEST(testing::equals(data.at(0)->values()(3), 1.03));
  BOOST_TEST(testing::equals(data.at(1)->values()(0), 0.199));
  BOOST_TEST(testing::equals(data.at(1)->values()(1), 0.199));
  BOOST_TEST(testing::equals(data.at(1)->values()(2), 0.199));
  BOOST_TEST(testing::equals(data.at(1)->values()(3), 0.199));

  Eigen::VectorXd newdvalues;
  utils::append(newdvalues, 10.0);
  utils::append(newdvalues, 10.0);
  utils::append(newdvalues, 10.0);
  utils::append(newdvalues, 10.0);
  data.begin()->second->values() = newdvalues;

  pp.performAcceleration(data);

  BOOST_TEST(testing::equals(data.at(0)->values()(0), -5.63401340929692295845e-01));
  BOOST_TEST(testing::equals(data.at(0)->values()(1), 6.10309919173607440257e-01));
  BOOST_TEST(testing::equals(data.at(0)->values()(2), 1.78402117927690717636e+00));
  BOOST_TEST(testing::equals(data.at(0)->values()(3), 2.95773243938020513610e+00));
  BOOST_TEST(testing::equals(data.at(1)->values()(0), 8.28025852497733944046e-02));
  BOOST_TEST(testing::equals(data.at(1)->values()(1), 8.28025852497733944046e-02));
  BOOST_TEST(testing::equals(data.at(1)->values()(2), 8.28025852497733944046e-02));
  BOOST_TEST(testing::equals(data.at(1)->values()(3), 8.28025852497733944046e-02));
}

#endif // not PRECICE_NO_MPI

BOOST_AUTO_TEST_SUITE_END()
BOOST_AUTO_TEST_SUITE_END()<|MERGE_RESOLUTION|>--- conflicted
+++ resolved
@@ -32,16 +32,14 @@
 BOOST_AUTO_TEST_CASE(testMVQNPP)
 {
   PRECICE_TEST(1_rank);
-  using namespace precice::cplscheme;
-
   //use two vectors and see if underrelaxation works
   double           initialRelaxation        = 0.01;
   int              maxIterationsUsed        = 50;
   int              timestepsReused          = 6;
   int              reusedTimestepsAtRestart = 0;
   int              chunkSize                = 0;
-  int              filter                   = acceleration::Acceleration::QR1FILTER;
-  int              restartType              = acceleration::MVQNAcceleration::NO_RESTART;
+  int              filter                   = Acceleration::QR1FILTER;
+  int              restartType              = MVQNAcceleration::NO_RESTART;
   double           singularityLimit         = 1e-10;
   double           svdTruncationEps         = 0.0;
   bool             enforceInitialRelaxation = false;
@@ -51,17 +49,12 @@
   dataIDs.push_back(1);
   std::vector<double> factors;
   factors.resize(2, 1.0);
-<<<<<<< HEAD
-  impl::PtrPreconditioner prec(new acceleration::impl::ConstantPreconditioner(factors));
-  mesh::PtrMesh           dummyMesh(new mesh::Mesh("DummyMesh", 3, false, testing::nextMeshID()));
-=======
-  acceleration::impl::PtrPreconditioner prec(new acceleration::impl::ConstantPreconditioner(factors));
-  mesh::PtrMesh                         dummyMesh(new mesh::Mesh("DummyMesh", 3, testing::nextMeshID()));
->>>>>>> 764c2c0c
+  impl::PtrPreconditioner prec(new impl::ConstantPreconditioner(factors));
+  mesh::PtrMesh           dummyMesh(new mesh::Mesh("DummyMesh", 3, testing::nextMeshID()));
 
-  acceleration::MVQNAcceleration pp(initialRelaxation, enforceInitialRelaxation, maxIterationsUsed,
-                                    timestepsReused, filter, singularityLimit, dataIDs, prec, alwaysBuildJacobian,
-                                    restartType, chunkSize, reusedTimestepsAtRestart, svdTruncationEps);
+  MVQNAcceleration pp(initialRelaxation, enforceInitialRelaxation, maxIterationsUsed,
+                      timestepsReused, filter, singularityLimit, dataIDs, prec, alwaysBuildJacobian,
+                      restartType, chunkSize, reusedTimestepsAtRestart, svdTruncationEps);
 
   Eigen::VectorXd fcol1;
 
@@ -69,28 +62,13 @@
   mesh::PtrData forces(new mesh::Data("fvalues", -1, 1));
 
   //init displacements
-<<<<<<< HEAD
   displacements->values().resize(4);
   displacements->values() << 1.0, 1.0, 1.0, 1.0;
-=======
-  utils::append(displacements->values(), 1.0);
-  utils::append(displacements->values(), 2.0);
-  utils::append(displacements->values(), 3.0);
-  utils::append(displacements->values(), 4.0);
-
-  utils::append(dcol1, 1.0);
-  utils::append(dcol1, 1.0);
-  utils::append(dcol1, 1.0);
-  utils::append(dcol1, 1.0);
-
-  PtrCouplingData dpcd(new CouplingData(displacements, dummyMesh, false));
->>>>>>> 764c2c0c
 
   //init forces
   forces->values().resize(4);
   forces->values() << 0.2, 0.2, 0.2, 0.2;
 
-<<<<<<< HEAD
   cplscheme::PtrCouplingData dpcd(new cplscheme::CouplingData(displacements, dummyMesh, false));
   cplscheme::PtrCouplingData fpcd(new cplscheme::CouplingData(forces, dummyMesh, false));
 
@@ -99,13 +77,6 @@
   data.insert(std::pair<int, cplscheme::PtrCouplingData>(1, fpcd));
   dpcd->storeIteration();
   fpcd->storeIteration();
-=======
-  PtrCouplingData fpcd(new CouplingData(forces, dummyMesh, false));
-
-  DataMap data;
-  data.insert(std::pair<int, PtrCouplingData>(0, dpcd));
-  data.insert(std::pair<int, PtrCouplingData>(1, fpcd));
->>>>>>> 764c2c0c
 
   pp.initialize(data);
 
@@ -140,9 +111,8 @@
 BOOST_AUTO_TEST_CASE(testVIQNPP)
 {
   PRECICE_TEST(1_rank);
-  using namespace precice::cplscheme;
+  //use two vectors and see if underrelaxation works
 
-  //use two vectors and see if underrelaxation works
   double           initialRelaxation        = 0.01;
   int              maxIterationsUsed        = 50;
   int              timestepsReused          = 6;
@@ -168,35 +138,17 @@
   mesh::PtrData forces(new mesh::Data("fvalues", -1, 1));
 
   //init displacements
-<<<<<<< HEAD
   displacements->values().resize(4);
   displacements->values() << 1.0, 1.0, 1.0, 1.0;
-=======
-  utils::append(displacements->values(), 1.0);
-  utils::append(displacements->values(), 2.0);
-  utils::append(displacements->values(), 3.0);
-  utils::append(displacements->values(), 4.0);
-
-  utils::append(dcol1, 1.0);
-  utils::append(dcol1, 1.0);
-  utils::append(dcol1, 1.0);
-  utils::append(dcol1, 1.0);
-
-  PtrCouplingData dpcd(new CouplingData(displacements, dummyMesh, false));
->>>>>>> 764c2c0c
 
   //init forces
   forces->values().resize(4);
   forces->values() << 0.2, 0.2, 0.2, 0.2;
 
-<<<<<<< HEAD
   cplscheme::PtrCouplingData dpcd(new cplscheme::CouplingData(displacements, dummyMesh, false));
   cplscheme::PtrCouplingData fpcd(new cplscheme::CouplingData(forces, dummyMesh, false));
   dpcd->storeIteration();
   fpcd->storeIteration();
-=======
-  PtrCouplingData fpcd(new CouplingData(forces, dummyMesh, false));
->>>>>>> 764c2c0c
 
   DataMap data;
   data.insert(std::pair<int, cplscheme::PtrCouplingData>(0, dpcd));
