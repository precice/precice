--- conflicted
+++ resolved
@@ -25,12 +25,8 @@
   Eigen::VectorXd _compareDataRes;
   Eigen::VectorXd _compareDataResSum;
   Eigen::VectorXd _compareDataResSum2;
-<<<<<<< HEAD
-  Eigen::VectorXd _compareDataResSumUpdate;
-=======
   Eigen::VectorXd _compareDataLargerSizeResSum;
   Eigen::VectorXd _compareDataSmallerSizeResSum;
->>>>>>> 45259595
   Eigen::VectorXd _compareDataValue;
   Eigen::VectorXd _compareDataConstant;
 
@@ -78,17 +74,6 @@
         7.00014000559904481236e+00,
         8.00016000639890734192e+00;
 
-<<<<<<< HEAD
-    _compareDataResSumUpdate.resize(8);
-    _compareDataResSumUpdate << 1.43742768988091e+01,
-        2.87485537976182e+01,
-        3.04924460094031e+03,
-        4.06565946792041e+03,
-        5.08207433490052e+03,
-        6.09848920188062e+03,
-        0.636376366054497e+00,
-        0.727287275490854e+00;
-=======
     _compareDataLargerSizeResSum.resize(10);
     _compareDataLargerSizeResSum << 7.90585229434499154877e+01,
         1.58117045886899830975e+02,
@@ -108,7 +93,6 @@
         2.23611270735622783832e+04,
         2.79514088419528488885e+04,
         3.35416906103434157558e+04;
->>>>>>> 45259595
 
     _compareDataValue.resize(8);
     _compareDataValue << 4.47213595499957927704e-01,
