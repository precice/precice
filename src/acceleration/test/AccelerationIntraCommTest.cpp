--- conflicted
+++ resolved
@@ -67,15 +67,9 @@
   mesh::PtrData displacements(new mesh::Data("dvalues", -1, 1));
   mesh::PtrData forces(new mesh::Data("fvalues", -1, 1));
 
-<<<<<<< HEAD
   bool exchangeSubsteps = false; // @todo add testVIQNILSppWithSubsteps, where exchangeSubsteps = true as soon as acceleration scheme supports subcycling.
 
-  if (context.isPrimary()) { //Primary
-=======
-  bool exchangeSubsteps = true;
-
   if (context.isPrimary()) { // Primary
->>>>>>> 4c4f7233
     /**
      * processor with 4 vertices
      */
@@ -144,19 +138,11 @@
      * processor with no vertices
      */
 
-<<<<<<< HEAD
-    //init displacements
-    PtrCouplingData dpcd(new CouplingData(displacements, dummyMesh, false, exchangeSubsteps));
-    dpcd->setSampleAtTime(time::Storage::WINDOW_START, dpcd->sample());
-
-    //init forces
-=======
     // init displacements
     PtrCouplingData dpcd(new CouplingData(displacements, dummyMesh, false, exchangeSubsteps));
     dpcd->setSampleAtTime(time::Storage::WINDOW_START, dpcd->sample());
 
     // init forces
->>>>>>> 4c4f7233
     PtrCouplingData fpcd(new CouplingData(forces, dummyMesh, false, exchangeSubsteps));
     fpcd->setSampleAtTime(time::Storage::WINDOW_START, fpcd->sample());
 
@@ -320,15 +306,9 @@
 
   DataMap data;
 
-<<<<<<< HEAD
   bool exchangeSubsteps = false; // @todo add testVIQNIMVJppWithSubsteps, where exchangeSubsteps = true as soon as acceleration scheme supports subcycling.
 
-  if (context.isPrimary()) { //Primary
-=======
-  bool exchangeSubsteps = true;
-
   if (context.isPrimary()) { // Primary
->>>>>>> 4c4f7233
 
     /**
      * processor with 4 vertices
@@ -437,19 +417,11 @@
      * processor with no vertices
      */
 
-<<<<<<< HEAD
-    //init displacements
-    PtrCouplingData dpcd(new CouplingData(displacements, dummyMesh, false, exchangeSubsteps));
-    dpcd->setSampleAtTime(time::Storage::WINDOW_START, dpcd->sample());
-
-    //init forces
-=======
     // init displacements
     PtrCouplingData dpcd(new CouplingData(displacements, dummyMesh, false, exchangeSubsteps));
     dpcd->setSampleAtTime(time::Storage::WINDOW_START, dpcd->sample());
 
     // init forces
->>>>>>> 4c4f7233
     PtrCouplingData fpcd(new CouplingData(forces, dummyMesh, false, exchangeSubsteps));
     fpcd->setSampleAtTime(time::Storage::WINDOW_START, fpcd->sample());
 
@@ -621,15 +593,9 @@
   PtrCouplingData dpcd;
   PtrCouplingData fpcd;
 
-<<<<<<< HEAD
   bool exchangeSubsteps = false; // @todo add testIMVJ_effUpdate_ppWithSubsteps, where exchangeSubsteps = true as soon as acceleration scheme supports subcycling.
 
-  if (context.isPrimary()) { //Primary
-=======
-  bool exchangeSubsteps = true;
-
   if (context.isPrimary()) { // Primary
->>>>>>> 4c4f7233
     /**
      * processor with no vertices
      */
@@ -637,19 +603,11 @@
     displacements->values().resize(0);
     forces->values().resize(0);
 
-<<<<<<< HEAD
-    //init displacements
-    dpcd.reset(new CouplingData(displacements, dummyMesh, false, exchangeSubsteps));
-    dpcd->setSampleAtTime(time::Storage::WINDOW_END, dpcd->sample());
-
-    //init forces
-=======
     // init displacements
     dpcd.reset(new CouplingData(displacements, dummyMesh, false, exchangeSubsteps));
     dpcd->setSampleAtTime(time::Storage::WINDOW_END, dpcd->sample());
 
     // init forces
->>>>>>> 4c4f7233
     fpcd.reset(new CouplingData(forces, dummyMesh, false, exchangeSubsteps));
     fpcd->setSampleAtTime(time::Storage::WINDOW_END, fpcd->sample());
 
@@ -1118,11 +1076,7 @@
 
   utils::append(displacements->values(), insert);
 
-<<<<<<< HEAD
   bool exchangeSubsteps = false; // @todo add testColumnsLoggingWithSubsteps, where exchangeSubsteps = true as soon as acceleration scheme supports subcycling.
-=======
-  bool exchangeSubsteps = true;
->>>>>>> 4c4f7233
 
   PtrCouplingData dpcd(new CouplingData(displacements, dummyMesh, false, exchangeSubsteps));
   data.insert(std::pair<int, PtrCouplingData>(0, dpcd));
