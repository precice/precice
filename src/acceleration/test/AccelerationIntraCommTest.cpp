#include <Eigen/Core>
#include <algorithm>
#include <cmath>
#include <map>
#include <memory>
#include <utility>
#include <vector>
#include "acceleration/Acceleration.hpp"
#include "acceleration/BaseQNAcceleration.hpp"
#include "acceleration/IQNILSAcceleration.hpp"
#include "acceleration/IQNIMVJAcceleration.hpp"
#include "acceleration/SharedPointer.hpp"
#include "acceleration/impl/ConstantPreconditioner.hpp"
#include "acceleration/impl/QRFactorization.hpp"
#include "acceleration/impl/ResidualSumPreconditioner.hpp"
#include "acceleration/impl/SharedPointer.hpp"
#include "cplscheme/Constants.hpp"
#include "cplscheme/CouplingData.hpp"
#include "cplscheme/SharedPointer.hpp"
#include "mesh/Mesh.hpp"
#include "mesh/SharedPointer.hpp"
#include "testing/TestContext.hpp"
#include "testing/Testing.hpp"
#include "utils/EigenHelperFunctions.hpp"

using namespace precice;
using namespace precice::cplscheme;
using namespace precice::acceleration;
using namespace precice::acceleration::impl;

#ifndef PRECICE_NO_MPI

BOOST_AUTO_TEST_SUITE(AccelerationTests)

using DataMap = std::map<int, PtrCouplingData>;

BOOST_AUTO_TEST_SUITE(AccelerationIntraCommTests)

/// Test that runs on 4 processors.
BOOST_AUTO_TEST_CASE(testVIQNILSppWithoutSubsteps)
{
  PRECICE_TEST(""_on(4_ranks).setupIntraComm());
  double           initialRelaxation        = 0.01;
  int              maxIterationsUsed        = 50;
  int              timeWindowsReused        = 6;
  int              filter                   = BaseQNAcceleration::QR1FILTER;
  double           singularityLimit         = 1e-10;
  bool             enforceInitialRelaxation = false;
  std::vector<int> dataIDs;
  dataIDs.push_back(0);
  dataIDs.push_back(1);
  std::vector<double> factors;
  factors.resize(2, 1.0);
  PtrPreconditioner prec(new ConstantPreconditioner(factors));
  std::vector<int>  vertexOffsets{4, 8, 8, 10};

  mesh::PtrMesh dummyMesh(new mesh::Mesh("DummyMesh", 3, testing::nextMeshID()));
  dummyMesh->setVertexOffsets(vertexOffsets);

  IQNILSAcceleration pp(initialRelaxation, enforceInitialRelaxation, maxIterationsUsed,
                        timeWindowsReused, filter, singularityLimit, dataIDs, prec);

  Eigen::VectorXd dcol1;
  Eigen::VectorXd fcol1;

  DataMap       data;
  mesh::PtrData displacements(new mesh::Data("dvalues", -1, 1));
  mesh::PtrData forces(new mesh::Data("fvalues", -1, 1));

<<<<<<< HEAD
  bool exchangeSubsteps = false; // @todo add testVIQNILSppWithSubsteps, where exchangeSubsteps = true as soon as acceleration scheme supports subcycling.

  if (context.isPrimary()) { //Primary
=======
  if (context.isPrimary()) { // Primary
>>>>>>> 7b7db62e
    /**
     * processor with 4 vertices
     */

    // init displacements
    Eigen::VectorXd insert(4);
    insert << 1.0, 1.0, 1.0, 1.0;
    utils::append(displacements->values(), insert);
    // init forces
    insert << 0.2, 0.2, 0.2, 0.2;
    utils::append(forces->values(), insert);

<<<<<<< HEAD
    PtrCouplingData dpcd(new CouplingData(displacements, dummyMesh, false, exchangeSubsteps, cplscheme::CouplingScheme::UNDEFINED_EXTRAPOLATION_ORDER));
    dpcd->setSampleAtTime(time::Storage::WINDOW_START, dpcd->sample());
    PtrCouplingData fpcd(new CouplingData(forces, dummyMesh, false, exchangeSubsteps, cplscheme::CouplingScheme::UNDEFINED_EXTRAPOLATION_ORDER));
=======
    PtrCouplingData dpcd(new CouplingData(displacements, dummyMesh, false, true));
    dpcd->setSampleAtTime(time::Storage::WINDOW_START, dpcd->sample());
    PtrCouplingData fpcd(new CouplingData(forces, dummyMesh, false, true));
>>>>>>> 7b7db62e
    fpcd->setSampleAtTime(time::Storage::WINDOW_START, fpcd->sample());

    data.insert(std::pair<int, PtrCouplingData>(0, dpcd));
    data.insert(std::pair<int, PtrCouplingData>(1, fpcd));

    dpcd->storeIteration();
    fpcd->storeIteration();

    pp.initialize(data);

    insert << 1.0, 2.0, 3.0, 4.0;
    displacements->values() = insert;
    insert << 0.1, 0.1, 0.1, 0.1;
    forces->values() = insert;

  } else if (context.isRank(1)) { // SecondaryRank1

    /**
     * processor with 4 vertices
     */

    // init displacements
    Eigen::VectorXd insert(4);
    insert << 1.0, 1.0, 1.0, 1.0;
    utils::append(displacements->values(), insert);
    // init forces
    insert << 0.2, 0.2, 0.2, 0.2;
    utils::append(forces->values(), insert);

<<<<<<< HEAD
    PtrCouplingData dpcd(new CouplingData(displacements, dummyMesh, false, exchangeSubsteps, cplscheme::CouplingScheme::UNDEFINED_EXTRAPOLATION_ORDER));
    dpcd->setSampleAtTime(time::Storage::WINDOW_START, dpcd->sample());
    PtrCouplingData fpcd(new CouplingData(forces, dummyMesh, false, exchangeSubsteps, cplscheme::CouplingScheme::UNDEFINED_EXTRAPOLATION_ORDER));
=======
    PtrCouplingData dpcd(new CouplingData(displacements, dummyMesh, false, true));
    dpcd->setSampleAtTime(time::Storage::WINDOW_START, dpcd->sample());
    PtrCouplingData fpcd(new CouplingData(forces, dummyMesh, false, true));
>>>>>>> 7b7db62e
    fpcd->setSampleAtTime(time::Storage::WINDOW_START, fpcd->sample());

    data.insert(std::pair<int, PtrCouplingData>(0, dpcd));
    data.insert(std::pair<int, PtrCouplingData>(1, fpcd));

    dpcd->storeIteration();
    fpcd->storeIteration();

    pp.initialize(data);

    insert << 5.0, 6.0, 7.0, 8.0;
    displacements->values() = insert;
    insert << 0.1, 0.1, 0.1, 0.1;
    forces->values() = insert;

  } else if (context.isRank(2)) { // Secondary rank 2

    /**
     * processor with no vertices
     */

<<<<<<< HEAD
    //init displacements
    PtrCouplingData dpcd(new CouplingData(displacements, dummyMesh, false, exchangeSubsteps, cplscheme::CouplingScheme::UNDEFINED_EXTRAPOLATION_ORDER));
    dpcd->setSampleAtTime(time::Storage::WINDOW_START, dpcd->sample());

    //init forces
    PtrCouplingData fpcd(new CouplingData(forces, dummyMesh, false, exchangeSubsteps, cplscheme::CouplingScheme::UNDEFINED_EXTRAPOLATION_ORDER));
=======
    // init displacements
    PtrCouplingData dpcd(new CouplingData(displacements, dummyMesh, false, true));
    dpcd->setSampleAtTime(time::Storage::WINDOW_START, dpcd->sample());

    // init forces
    PtrCouplingData fpcd(new CouplingData(forces, dummyMesh, false, true));
>>>>>>> 7b7db62e
    fpcd->setSampleAtTime(time::Storage::WINDOW_START, fpcd->sample());

    data.insert(std::pair<int, PtrCouplingData>(0, dpcd));
    data.insert(std::pair<int, PtrCouplingData>(1, fpcd));

    dpcd->storeIteration();
    fpcd->storeIteration();

    pp.initialize(data);

  } else if (context.isRank(3)) { // Secondary rank 3

    /**
     * processor with 2 vertices
     */

    // init displacements
    Eigen::VectorXd insert(2);
    insert << 1.0, 1.0;
    utils::append(displacements->values(), insert);
    // init forces
    insert << 0.2, 0.2;
    utils::append(forces->values(), insert);

<<<<<<< HEAD
    PtrCouplingData dpcd(new CouplingData(displacements, dummyMesh, false, exchangeSubsteps, cplscheme::CouplingScheme::UNDEFINED_EXTRAPOLATION_ORDER));
    dpcd->setSampleAtTime(time::Storage::WINDOW_START, dpcd->sample());
    PtrCouplingData fpcd(new CouplingData(forces, dummyMesh, false, exchangeSubsteps, cplscheme::CouplingScheme::UNDEFINED_EXTRAPOLATION_ORDER));
=======
    PtrCouplingData dpcd(new CouplingData(displacements, dummyMesh, false, true));
    dpcd->setSampleAtTime(time::Storage::WINDOW_START, dpcd->sample());
    PtrCouplingData fpcd(new CouplingData(forces, dummyMesh, false, true));
>>>>>>> 7b7db62e
    fpcd->setSampleAtTime(time::Storage::WINDOW_START, fpcd->sample());

    data.insert(std::pair<int, PtrCouplingData>(0, dpcd));
    data.insert(std::pair<int, PtrCouplingData>(1, fpcd));

    dpcd->storeIteration();
    fpcd->storeIteration();

    pp.initialize(data);

    insert << 1.0, 2.0;
    displacements->values() = insert;
    insert << 0.1, 0.1;
    forces->values() = insert;
  }

  pp.performAcceleration(data);

  Eigen::VectorXd newdvalues;
  if (context.isPrimary()) { // Primary

    BOOST_TEST(testing::equals(data.at(0)->values()(0), 1.00), data.at(0)->values()(0));
    BOOST_TEST(testing::equals(data.at(0)->values()(1), 1.01), data.at(0)->values()(1));
    BOOST_TEST(testing::equals(data.at(0)->values()(2), 1.02), data.at(0)->values()(2));
    BOOST_TEST(testing::equals(data.at(0)->values()(3), 1.03), data.at(0)->values()(3));
    BOOST_TEST(testing::equals(data.at(1)->values()(0), 0.199), data.at(1)->values()(0));
    BOOST_TEST(testing::equals(data.at(1)->values()(1), 0.199), data.at(1)->values()(1));
    BOOST_TEST(testing::equals(data.at(1)->values()(2), 0.199), data.at(1)->values()(2));
    BOOST_TEST(testing::equals(data.at(1)->values()(3), 0.199), data.at(1)->values()(3));

    utils::append(newdvalues, 10.0);
    utils::append(newdvalues, 10.0);
    utils::append(newdvalues, 10.0);
    utils::append(newdvalues, 10.0);

  } else if (context.isRank(1)) { // SecondaryRank1

    BOOST_TEST(testing::equals(data.at(0)->values()(0), 1.04), data.at(0)->values()(0));
    BOOST_TEST(testing::equals(data.at(0)->values()(1), 1.05), data.at(0)->values()(1));
    BOOST_TEST(testing::equals(data.at(0)->values()(2), 1.06), data.at(0)->values()(2));
    BOOST_TEST(testing::equals(data.at(0)->values()(3), 1.07), data.at(0)->values()(3));
    BOOST_TEST(testing::equals(data.at(1)->values()(0), 0.199), data.at(1)->values()(0));
    BOOST_TEST(testing::equals(data.at(1)->values()(1), 0.199), data.at(1)->values()(1));
    BOOST_TEST(testing::equals(data.at(1)->values()(2), 0.199), data.at(1)->values()(2));
    BOOST_TEST(testing::equals(data.at(1)->values()(3), 0.199), data.at(1)->values()(3));

    utils::append(newdvalues, 10.0);
    utils::append(newdvalues, 10.0);
    utils::append(newdvalues, 10.0);
    utils::append(newdvalues, 10.0);

  } else if (context.isRank(2)) { // Secondary rank 2
    // empty proc
  } else if (context.isRank(3)) { // Secondary rank 3

    BOOST_TEST(testing::equals(data.at(0)->values()(0), 1.00), data.at(0)->values()(0));
    BOOST_TEST(testing::equals(data.at(0)->values()(1), 1.01), data.at(0)->values()(1));
    BOOST_TEST(testing::equals(data.at(1)->values()(0), 0.199), data.at(1)->values()(0));
    BOOST_TEST(testing::equals(data.at(1)->values()(1), 0.199), data.at(1)->values()(1));

    utils::append(newdvalues, 10.0);
    utils::append(newdvalues, 10.0);
  }

  data.begin()->second->values() = newdvalues;

  pp.performAcceleration(data);

  if (context.isPrimary()) { // Primary
    BOOST_TEST(testing::equals(data.at(0)->values()(0), -1.51483105223442748866e+00), data.at(0)->values()(0));
    BOOST_TEST(testing::equals(data.at(0)->values()(1), -2.35405379763935940218e-01), data.at(0)->values()(1));
    BOOST_TEST(testing::equals(data.at(0)->values()(2), 1.04402029270655560822e+00), data.at(0)->values()(2));
    BOOST_TEST(testing::equals(data.at(0)->values()(3), 2.32344596517704804484e+00), data.at(0)->values()(3));
    BOOST_TEST(testing::equals(data.at(1)->values()(0), 7.23368584254212854123e-02), data.at(1)->values()(0));
    BOOST_TEST(testing::equals(data.at(1)->values()(1), 7.23368584254212854123e-02), data.at(1)->values()(1));
    BOOST_TEST(testing::equals(data.at(1)->values()(2), 7.23368584254212854123e-02), data.at(1)->values()(2));
    BOOST_TEST(testing::equals(data.at(1)->values()(3), 7.23368584254212854123e-02), data.at(1)->values()(3));
  } else if (context.isRank(1)) { // SecondaryRank1
    BOOST_TEST(testing::equals(data.at(0)->values()(0), 3.60287163764754048145e+00), data.at(0)->values()(0));
    BOOST_TEST(testing::equals(data.at(0)->values()(1), 4.88229731011803202989e+00), data.at(0)->values()(1));
    BOOST_TEST(testing::equals(data.at(0)->values()(2), 6.16172298258852357833e+00), data.at(0)->values()(2));
    BOOST_TEST(testing::equals(data.at(0)->values()(3), 7.44114865505901601495e+00), data.at(0)->values()(3));
    BOOST_TEST(testing::equals(data.at(1)->values()(0), 7.23368584254212854123e-02), data.at(1)->values()(0));
    BOOST_TEST(testing::equals(data.at(1)->values()(1), 7.23368584254212854123e-02), data.at(1)->values()(1));
    BOOST_TEST(testing::equals(data.at(1)->values()(2), 7.23368584254212854123e-02), data.at(1)->values()(2));
    BOOST_TEST(testing::equals(data.at(1)->values()(3), 7.23368584254212854123e-02), data.at(1)->values()(3));
  } else if (context.isRank(2)) { // Secondary rank 2
    // empty proc
  } else if (context.isRank(3)) { // Secondary rank 3
    BOOST_TEST(testing::equals(data.at(0)->values()(0), -1.51483105223442748866e+00), data.at(0)->values()(0));
    BOOST_TEST(testing::equals(data.at(0)->values()(1), -2.35405379763935940218e-01), data.at(0)->values()(1));
    BOOST_TEST(testing::equals(data.at(1)->values()(0), 7.23368584254212854123e-02), data.at(1)->values()(0));
    BOOST_TEST(testing::equals(data.at(1)->values()(1), 7.23368584254212854123e-02), data.at(1)->values()(1));
  }
}

/// Test that runs on 4 processors.
BOOST_AUTO_TEST_CASE(testVIQNIMVJppWithoutSubsteps)
{
  PRECICE_TEST(""_on(4_ranks).setupIntraComm());
  double initialRelaxation          = 0.01;
  int    maxIterationsUsed          = 50;
  int    timeWindowsReused          = 6;
  int    filter                     = BaseQNAcceleration::QR1FILTER;
  int    restartType                = IQNIMVJAcceleration::NO_RESTART;
  int    chunkSize                  = 0;
  int    reusedTimeWindowsAtRestart = 0;
  double singularityLimit           = 1e-10;
  double svdTruncationEps           = 0.0;
  bool   enforceInitialRelaxation   = false;
  bool   alwaysBuildJacobian        = false;

  std::vector<int> dataIDs;
  dataIDs.push_back(0);
  dataIDs.push_back(1);
  std::vector<double> factors;
  factors.resize(2, 1.0);
  PtrPreconditioner prec(new ConstantPreconditioner(factors));
  std::vector<int>  vertexOffsets{4, 8, 8, 10};

  mesh::PtrMesh dummyMesh(new mesh::Mesh("DummyMesh", 3, testing::nextMeshID()));
  dummyMesh->setVertexOffsets(vertexOffsets);

  IQNIMVJAcceleration pp(initialRelaxation, enforceInitialRelaxation, maxIterationsUsed,
                         timeWindowsReused, filter, singularityLimit, dataIDs, prec, alwaysBuildJacobian,
                         restartType, chunkSize, reusedTimeWindowsAtRestart, svdTruncationEps);

  Eigen::VectorXd dcol1;
  Eigen::VectorXd fcol1;

  mesh::PtrData displacements(new mesh::Data("dvalues", -1, 1));
  mesh::PtrData forces(new mesh::Data("fvalues", -1, 1));

  DataMap data;

<<<<<<< HEAD
  bool exchangeSubsteps = false; // @todo add testVIQNIMVJppWithSubsteps, where exchangeSubsteps = true as soon as acceleration scheme supports subcycling.

  if (context.isPrimary()) { //Primary
=======
  if (context.isPrimary()) { // Primary
>>>>>>> 7b7db62e

    /**
     * processor with 4 vertices
     */

    // init displacements
    Eigen::VectorXd insert(4);
    insert << 1.0, 1.0, 1.0, 1.0;
    utils::append(displacements->values(), insert);
    // init forces
    insert << 0.2, 0.2, 0.2, 0.2;
    utils::append(forces->values(), insert);

<<<<<<< HEAD
    PtrCouplingData dpcd(new CouplingData(displacements, dummyMesh, false, exchangeSubsteps, cplscheme::CouplingScheme::UNDEFINED_EXTRAPOLATION_ORDER));
    dpcd->setSampleAtTime(time::Storage::WINDOW_START, dpcd->sample());
    PtrCouplingData fpcd(new CouplingData(forces, dummyMesh, false, exchangeSubsteps, cplscheme::CouplingScheme::UNDEFINED_EXTRAPOLATION_ORDER));
=======
    PtrCouplingData dpcd(new CouplingData(displacements, dummyMesh, false, true));
    dpcd->setSampleAtTime(time::Storage::WINDOW_START, dpcd->sample());
    PtrCouplingData fpcd(new CouplingData(forces, dummyMesh, false, true));
>>>>>>> 7b7db62e
    fpcd->setSampleAtTime(time::Storage::WINDOW_START, fpcd->sample());

    dpcd->storeIteration();
    fpcd->storeIteration();

    data.insert(std::pair<int, PtrCouplingData>(0, dpcd));
    data.insert(std::pair<int, PtrCouplingData>(1, fpcd));

    pp.initialize(data);

    // update displacement
    insert << 1.0, 2.0, 3.0, 4.0;
    dpcd->values() = insert;

    // update forces
    insert << 0.1, 0.1, 0.1, 0.1;
    fpcd->values() = insert;

    // check for correct initial data
    BOOST_TEST(testing::equals(data.at(0)->previousIteration()(0), 1.0), data.at(0)->previousIteration()(0));
    BOOST_TEST(testing::equals(data.at(0)->previousIteration()(1), 1.0), data.at(0)->previousIteration()(1));
    BOOST_TEST(testing::equals(data.at(0)->previousIteration()(2), 1.0), data.at(0)->previousIteration()(2));
    BOOST_TEST(testing::equals(data.at(0)->previousIteration()(3), 1.0), data.at(0)->previousIteration()(3));
    BOOST_TEST(testing::equals(data.at(0)->values()(0), 1.0), data.at(0)->values()(0));
    BOOST_TEST(testing::equals(data.at(0)->values()(1), 2.0), data.at(0)->values()(1));
    BOOST_TEST(testing::equals(data.at(0)->values()(2), 3.0), data.at(0)->values()(2));
    BOOST_TEST(testing::equals(data.at(0)->values()(3), 4.0), data.at(0)->values()(3));
    BOOST_TEST(testing::equals(data.at(1)->previousIteration()(0), 0.2), data.at(1)->previousIteration()(0));
    BOOST_TEST(testing::equals(data.at(1)->previousIteration()(1), 0.2), data.at(1)->previousIteration()(1));
    BOOST_TEST(testing::equals(data.at(1)->previousIteration()(2), 0.2), data.at(1)->previousIteration()(2));
    BOOST_TEST(testing::equals(data.at(1)->previousIteration()(3), 0.2), data.at(1)->previousIteration()(3));
    BOOST_TEST(testing::equals(data.at(1)->values()(0), 0.1), data.at(1)->values()(0));
    BOOST_TEST(testing::equals(data.at(1)->values()(1), 0.1), data.at(1)->values()(1));
    BOOST_TEST(testing::equals(data.at(1)->values()(2), 0.1), data.at(1)->values()(2));
    BOOST_TEST(testing::equals(data.at(1)->values()(3), 0.1), data.at(1)->values()(3));
  } else if (context.isRank(1)) { // SecondaryRank1

    /**
     * processor with 4 vertices
     */

    // init displacements
    Eigen::VectorXd insert(4);
    insert << 1.0, 1.0, 1.0, 1.0;
    utils::append(displacements->values(), insert);
    // init forces
    insert << 0.2, 0.2, 0.2, 0.2;
    utils::append(forces->values(), insert);

<<<<<<< HEAD
    PtrCouplingData dpcd(new CouplingData(displacements, dummyMesh, false, exchangeSubsteps, cplscheme::CouplingScheme::UNDEFINED_EXTRAPOLATION_ORDER));
    dpcd->setSampleAtTime(time::Storage::WINDOW_START, dpcd->sample());
    PtrCouplingData fpcd(new CouplingData(forces, dummyMesh, false, exchangeSubsteps, cplscheme::CouplingScheme::UNDEFINED_EXTRAPOLATION_ORDER));
=======
    PtrCouplingData dpcd(new CouplingData(displacements, dummyMesh, false, true));
    dpcd->setSampleAtTime(time::Storage::WINDOW_START, dpcd->sample());
    PtrCouplingData fpcd(new CouplingData(forces, dummyMesh, false, true));
>>>>>>> 7b7db62e
    fpcd->setSampleAtTime(time::Storage::WINDOW_START, fpcd->sample());

    dpcd->storeIteration();
    fpcd->storeIteration();

    data.insert(std::pair<int, PtrCouplingData>(0, dpcd));
    data.insert(std::pair<int, PtrCouplingData>(1, fpcd));

    pp.initialize(data);

    // update displacements
    insert << 5.0, 6.0, 7.0, 8.0;
    dpcd->values() = insert;
    // update forces
    insert << 0.1, 0.1, 0.1, 0.1;
    fpcd->values() = insert;

    // check for correct initial data
    BOOST_TEST(testing::equals(data.at(0)->previousIteration()(0), 1.0), data.at(0)->previousIteration()(0));
    BOOST_TEST(testing::equals(data.at(0)->previousIteration()(1), 1.0), data.at(0)->previousIteration()(1));
    BOOST_TEST(testing::equals(data.at(0)->previousIteration()(2), 1.0), data.at(0)->previousIteration()(2));
    BOOST_TEST(testing::equals(data.at(0)->previousIteration()(3), 1.0), data.at(0)->previousIteration()(3));
    BOOST_TEST(testing::equals(data.at(0)->values()(0), 5.0), data.at(0)->values()(0));
    BOOST_TEST(testing::equals(data.at(0)->values()(1), 6.0), data.at(0)->values()(1));
    BOOST_TEST(testing::equals(data.at(0)->values()(2), 7.0), data.at(0)->values()(2));
    BOOST_TEST(testing::equals(data.at(0)->values()(3), 8.0), data.at(0)->values()(3));
    BOOST_TEST(testing::equals(data.at(1)->previousIteration()(0), 0.2), data.at(1)->previousIteration()(0));
    BOOST_TEST(testing::equals(data.at(1)->previousIteration()(1), 0.2), data.at(1)->previousIteration()(1));
    BOOST_TEST(testing::equals(data.at(1)->previousIteration()(2), 0.2), data.at(1)->previousIteration()(2));
    BOOST_TEST(testing::equals(data.at(1)->previousIteration()(3), 0.2), data.at(1)->previousIteration()(3));
    BOOST_TEST(testing::equals(data.at(1)->values()(0), 0.1), data.at(1)->values()(0));
    BOOST_TEST(testing::equals(data.at(1)->values()(1), 0.1), data.at(1)->values()(1));
    BOOST_TEST(testing::equals(data.at(1)->values()(2), 0.1), data.at(1)->values()(2));
    BOOST_TEST(testing::equals(data.at(1)->values()(3), 0.1), data.at(1)->values()(3));
  } else if (context.isRank(2)) { // Secondary rank 2

    /**
     * processor with no vertices
     */

<<<<<<< HEAD
    //init displacements
    PtrCouplingData dpcd(new CouplingData(displacements, dummyMesh, false, exchangeSubsteps, cplscheme::CouplingScheme::UNDEFINED_EXTRAPOLATION_ORDER));
    dpcd->setSampleAtTime(time::Storage::WINDOW_START, dpcd->sample());

    //init forces
    PtrCouplingData fpcd(new CouplingData(forces, dummyMesh, false, exchangeSubsteps, cplscheme::CouplingScheme::UNDEFINED_EXTRAPOLATION_ORDER));
=======
    // init displacements
    PtrCouplingData dpcd(new CouplingData(displacements, dummyMesh, false, true));
    dpcd->setSampleAtTime(time::Storage::WINDOW_START, dpcd->sample());

    // init forces
    PtrCouplingData fpcd(new CouplingData(forces, dummyMesh, false, true));
>>>>>>> 7b7db62e
    fpcd->setSampleAtTime(time::Storage::WINDOW_START, fpcd->sample());

    dpcd->storeIteration();
    fpcd->storeIteration();

    data.insert(std::pair<int, PtrCouplingData>(0, dpcd));
    data.insert(std::pair<int, PtrCouplingData>(1, fpcd));

    pp.initialize(data);

    // check for correct initial data
    // empty proc
  } else if (context.isRank(3)) { // Secondary rank 3

    /**
     * processor with 2 vertices
     */

    // init displacements
    Eigen::VectorXd insert(2);
    insert << 1.0, 1.0;
    utils::append(displacements->values(), insert);
    // init forces
    insert << 0.2, 0.2;
    utils::append(forces->values(), insert);

<<<<<<< HEAD
    PtrCouplingData dpcd(new CouplingData(displacements, dummyMesh, false, exchangeSubsteps, cplscheme::CouplingScheme::UNDEFINED_EXTRAPOLATION_ORDER));
    dpcd->setSampleAtTime(time::Storage::WINDOW_START, dpcd->sample());
    PtrCouplingData fpcd(new CouplingData(forces, dummyMesh, false, exchangeSubsteps, cplscheme::CouplingScheme::UNDEFINED_EXTRAPOLATION_ORDER));
=======
    PtrCouplingData dpcd(new CouplingData(displacements, dummyMesh, false, true));
    dpcd->setSampleAtTime(time::Storage::WINDOW_START, dpcd->sample());
    PtrCouplingData fpcd(new CouplingData(forces, dummyMesh, false, true));
>>>>>>> 7b7db62e
    fpcd->setSampleAtTime(time::Storage::WINDOW_START, fpcd->sample());

    dpcd->storeIteration();
    fpcd->storeIteration();

    data.insert(std::pair<int, PtrCouplingData>(0, dpcd));
    data.insert(std::pair<int, PtrCouplingData>(1, fpcd));

    pp.initialize(data);

    // update displacements
    insert << 1.0, 2.0;
    displacements->values() = insert;

    // update forces
    insert << 0.1, 0.1;
    forces->values() = insert;

    // check for correct initial data
    BOOST_TEST(testing::equals(data.at(0)->previousIteration()(0), 1.0), data.at(0)->previousIteration()(0));
    BOOST_TEST(testing::equals(data.at(0)->previousIteration()(1), 1.0), data.at(0)->previousIteration()(1));
    BOOST_TEST(testing::equals(data.at(0)->values()(0), 1.0), data.at(0)->values()(0));
    BOOST_TEST(testing::equals(data.at(0)->values()(1), 2.0), data.at(0)->values()(1));
    BOOST_TEST(testing::equals(data.at(1)->previousIteration()(0), 0.2), data.at(1)->previousIteration()(0));
    BOOST_TEST(testing::equals(data.at(1)->previousIteration()(1), 0.2), data.at(1)->previousIteration()(1));
    BOOST_TEST(testing::equals(data.at(1)->values()(0), 0.1), data.at(1)->values()(0));
    BOOST_TEST(testing::equals(data.at(1)->values()(1), 0.1), data.at(1)->values()(1));
  }

  pp.performAcceleration(data);

  Eigen::VectorXd newdvalues;
  if (context.isPrimary()) { // Primary
    BOOST_TEST(testing::equals(data.at(0)->values()(0), 1.00000000000000000000e+00), data.at(0)->values()(0));
    BOOST_TEST(testing::equals(data.at(0)->values()(1), 1.01000000000000000888e+00), data.at(0)->values()(1));
    BOOST_TEST(testing::equals(data.at(0)->values()(2), 1.02000000000000001776e+00), data.at(0)->values()(2));
    BOOST_TEST(testing::equals(data.at(0)->values()(3), 1.03000000000000002665e+00), data.at(0)->values()(3));
    BOOST_TEST(testing::equals(data.at(1)->values()(0), 1.99000000000000010214e-01), data.at(1)->values()(0));
    BOOST_TEST(testing::equals(data.at(1)->values()(1), 1.99000000000000010214e-01), data.at(1)->values()(1));
    BOOST_TEST(testing::equals(data.at(1)->values()(2), 1.99000000000000010214e-01), data.at(1)->values()(2));
    BOOST_TEST(testing::equals(data.at(1)->values()(3), 1.99000000000000010214e-01), data.at(1)->values()(3));
    utils::append(newdvalues, 10.0);
    utils::append(newdvalues, 10.0);
    utils::append(newdvalues, 10.0);
    utils::append(newdvalues, 10.0);
  } else if (context.isRank(1)) { // SecondaryRank1
    BOOST_TEST(testing::equals(data.at(0)->values()(0), 1.04000000000000003553e+00), data.at(0)->values()(0));
    BOOST_TEST(testing::equals(data.at(0)->values()(1), 1.05000000000000004441e+00), data.at(0)->values()(1));
    BOOST_TEST(testing::equals(data.at(0)->values()(2), 1.06000000000000005329e+00), data.at(0)->values()(2));
    BOOST_TEST(testing::equals(data.at(0)->values()(3), 1.07000000000000006217e+00), data.at(0)->values()(3));
    BOOST_TEST(testing::equals(data.at(1)->values()(0), 1.99000000000000010214e-01), data.at(1)->values()(0));
    BOOST_TEST(testing::equals(data.at(1)->values()(1), 1.99000000000000010214e-01), data.at(1)->values()(1));
    BOOST_TEST(testing::equals(data.at(1)->values()(2), 1.99000000000000010214e-01), data.at(1)->values()(2));
    BOOST_TEST(testing::equals(data.at(1)->values()(3), 1.99000000000000010214e-01), data.at(1)->values()(3));
    utils::append(newdvalues, 10.0);
    utils::append(newdvalues, 10.0);
    utils::append(newdvalues, 10.0);
    utils::append(newdvalues, 10.0);
  } else if (context.isRank(2)) { // Secondary rank 2
    // empty proc
  } else if (context.isRank(3)) { // Secondary rank 3
    BOOST_TEST(testing::equals(data.at(0)->values()(0), 1.00000000000000000000e+00), data.at(0)->values()(0));
    BOOST_TEST(testing::equals(data.at(0)->values()(1), 1.01000000000000000888e+00), data.at(0)->values()(1));
    BOOST_TEST(testing::equals(data.at(1)->values()(0), 1.99000000000000010214e-01), data.at(1)->values()(0));
    BOOST_TEST(testing::equals(data.at(1)->values()(1), 1.99000000000000010214e-01), data.at(1)->values()(1));
    utils::append(newdvalues, 10.0);
    utils::append(newdvalues, 10.0);
  }

  data.begin()->second->values() = newdvalues;
  pp.performAcceleration(data);

  if (context.isPrimary()) { // Primary
    BOOST_TEST(testing::equals(data.at(0)->values()(0), -1.51483105223442748866e+00), data.at(0)->values()(0));
    BOOST_TEST(testing::equals(data.at(0)->values()(1), -2.35405379763935940218e-01), data.at(0)->values()(1));
    BOOST_TEST(testing::equals(data.at(0)->values()(2), 1.04402029270655738458e+00), data.at(0)->values()(2));
    BOOST_TEST(testing::equals(data.at(0)->values()(3), 2.32344596517704893301e+00), data.at(0)->values()(3));
    BOOST_TEST(testing::equals(data.at(1)->values()(0), 7.23368584254213131679e-02), data.at(1)->values()(0));
    BOOST_TEST(testing::equals(data.at(1)->values()(1), 7.23368584254213131679e-02), data.at(1)->values()(1));
    BOOST_TEST(testing::equals(data.at(1)->values()(2), 7.23368584254213131679e-02), data.at(1)->values()(2));
    BOOST_TEST(testing::equals(data.at(1)->values()(3), 7.23368584254213131679e-02), data.at(1)->values()(3));
  } else if (context.isRank(1)) { // SecondaryRank1
    BOOST_TEST(testing::equals(data.at(0)->values()(0), 3.60287163764754048145e+00), data.at(0)->values()(0));
    BOOST_TEST(testing::equals(data.at(0)->values()(1), 4.88229731011803202989e+00), data.at(0)->values()(1));
    BOOST_TEST(testing::equals(data.at(0)->values()(2), 6.16172298258852446651e+00), data.at(0)->values()(2));
    BOOST_TEST(testing::equals(data.at(0)->values()(3), 7.44114865505901601495e+00), data.at(0)->values()(3));
    BOOST_TEST(testing::equals(data.at(1)->values()(0), 7.23368584254213131679e-02), data.at(1)->values()(0));
    BOOST_TEST(testing::equals(data.at(1)->values()(1), 7.23368584254213131679e-02), data.at(1)->values()(1));
    BOOST_TEST(testing::equals(data.at(1)->values()(2), 7.23368584254213131679e-02), data.at(1)->values()(2));
    BOOST_TEST(testing::equals(data.at(1)->values()(3), 7.23368584254213131679e-02), data.at(1)->values()(3));
  } else if (context.isRank(2)) { // Secondary rank 2
    // empty proc
  } else if (context.isRank(3)) { // Secondary rank 3
    BOOST_TEST(testing::equals(data.at(0)->values()(0), -1.51483105223442748866e+00), data.at(0)->values()(0));
    BOOST_TEST(testing::equals(data.at(0)->values()(1), -2.35405379763935940218e-01), data.at(0)->values()(1));
    BOOST_TEST(testing::equals(data.at(1)->values()(0), 7.23368584254213131679e-02), data.at(1)->values()(0));
    BOOST_TEST(testing::equals(data.at(1)->values()(1), 7.23368584254213131679e-02), data.at(1)->values()(1));
  }
}

/// Test that runs on 4 processors.
BOOST_AUTO_TEST_CASE(testIMVJ_effUpdate_ppWithoutSubsteps)
{
  PRECICE_TEST(""_on(4_ranks).setupIntraComm());
  // config:
  double initialRelaxation          = 0.1;
  int    maxIterationsUsed          = 30;
  int    timeWindowsReused          = 0;
  int    filter                     = BaseQNAcceleration::QR2FILTER;
  int    restartType                = IQNIMVJAcceleration::NO_RESTART;
  int    chunkSize                  = 0;
  int    reusedTimeWindowsAtRestart = 0;
  double singularityLimit           = 1e-2;
  double svdTruncationEps           = 0.0;
  bool   enforceInitialRelaxation   = false;
  bool   alwaysBuildJacobian        = false;

  std::vector<int> dataIDs;
  dataIDs.push_back(4);
  dataIDs.push_back(5);
  PtrPreconditioner _preconditioner = PtrPreconditioner(new ResidualSumPreconditioner(-1));
  std::vector<int>  vertexOffsets{0, 11, 22, 22};

  mesh::PtrMesh dummyMesh(new mesh::Mesh("dummyMesh", 2, testing::nextMeshID()));
  dummyMesh->setVertexOffsets(vertexOffsets);

  IQNIMVJAcceleration pp(initialRelaxation, enforceInitialRelaxation, maxIterationsUsed,
                         timeWindowsReused, filter, singularityLimit, dataIDs, _preconditioner, alwaysBuildJacobian,
                         restartType, chunkSize, reusedTimeWindowsAtRestart, svdTruncationEps);

  mesh::PtrData displacements(new mesh::Data("dvalues", -1, 2));
  mesh::PtrData forces(new mesh::Data("fvalues", -1, 2));

  Eigen::VectorXd dref;
  Eigen::VectorXd fref;
  double          drefNorm = 0., frefNorm = 0.;

  DataMap         data;
  PtrCouplingData dpcd;
  PtrCouplingData fpcd;

<<<<<<< HEAD
  bool exchangeSubsteps = false; // @todo add testIMVJ_effUpdate_ppWithSubsteps, where exchangeSubsteps = true as soon as acceleration scheme supports subcycling.

  if (context.isPrimary()) { //Primary
=======
  if (context.isPrimary()) { // Primary
>>>>>>> 7b7db62e
    /**
     * processor with no vertices
     */

    displacements->values().resize(0);
    forces->values().resize(0);

<<<<<<< HEAD
    //init displacements
    dpcd.reset(new CouplingData(displacements, dummyMesh, false, exchangeSubsteps, cplscheme::CouplingScheme::UNDEFINED_EXTRAPOLATION_ORDER));
    dpcd->setSampleAtTime(time::Storage::WINDOW_START, dpcd->sample());

    //init forces
    fpcd.reset(new CouplingData(forces, dummyMesh, false, exchangeSubsteps, cplscheme::CouplingScheme::UNDEFINED_EXTRAPOLATION_ORDER));
    fpcd->setSampleAtTime(time::Storage::WINDOW_START, fpcd->sample());
=======
    // init displacements
    dpcd.reset(new CouplingData(displacements, dummyMesh, false, true));
    dpcd->setSampleAtTime(time::Storage::WINDOW_END, dpcd->sample());

    // init forces
    fpcd.reset(new CouplingData(forces, dummyMesh, false, true));
    fpcd->setSampleAtTime(time::Storage::WINDOW_END, fpcd->sample());
>>>>>>> 7b7db62e

    dpcd->storeIteration();
    fpcd->storeIteration();

    data.insert(std::pair<int, PtrCouplingData>(4, dpcd));
    data.insert(std::pair<int, PtrCouplingData>(5, fpcd));

    pp.initialize(data);
  } else if (context.isRank(1)) { // SecondaryRank1
    /**
     * processor with 4 vertices
     */

    // init displacements
    displacements->values().resize(22);
    forces->values().resize(22);
    displacements->values() << 0, 0, 0, 0, 0, 0, 0, 0, 0, 0, 0, 0, 0, 0, 0, 0, 0, 0, 0, 0, 0, 0;
    forces->values() << 0, 0, 0, 0, 0, 0, 0, 0, 0, 0, 0, 0, 0, 0, 0, 0, 0, 0, 0, 0, 0, 0;

<<<<<<< HEAD
    dpcd.reset(new CouplingData(displacements, dummyMesh, false, exchangeSubsteps, cplscheme::CouplingScheme::UNDEFINED_EXTRAPOLATION_ORDER));
    dpcd->setSampleAtTime(time::Storage::WINDOW_START, dpcd->sample());
    fpcd.reset(new CouplingData(forces, dummyMesh, false, exchangeSubsteps, cplscheme::CouplingScheme::UNDEFINED_EXTRAPOLATION_ORDER));
    fpcd->setSampleAtTime(time::Storage::WINDOW_START, fpcd->sample());
=======
    dpcd.reset(new CouplingData(displacements, dummyMesh, false, true));
    dpcd->setSampleAtTime(time::Storage::WINDOW_END, dpcd->sample());
    fpcd.reset(new CouplingData(forces, dummyMesh, false, true));
    fpcd->setSampleAtTime(time::Storage::WINDOW_END, fpcd->sample());
>>>>>>> 7b7db62e

    dpcd->storeIteration();
    fpcd->storeIteration();

    data.insert(std::pair<int, PtrCouplingData>(4, dpcd));
    data.insert(std::pair<int, PtrCouplingData>(5, fpcd));

    pp.initialize(data);

    forces->values() << -0.01765744149520443, -0.000534499502588083, 0.05397520666020422, 0.0005546984205735067, 0.05213823386543703, 0.0007618478879228568, -0.01944857239806249, -0.0009206665792022876, -0.02459872346309381, -0.001296931976456198, 0.04688718434761113, 0.001346643628716769, -0.01063536095060684, -0.01905148710330257, 0.02514593936525903, -0.01643393169986981, -0.02189723835016068, -0.000912218689367709, 0.04985117008772211, 0.0009615805506705544, 0.05534647415570375, 0.0004068469082890895;
  } else if (context.isRank(2)) { // Secondary rank 2
    /**
     * processor with 4 vertices
     */

    // init displacements
    displacements->values().resize(22);
    forces->values().resize(22);
    displacements->values() << 0, 0, 0, 0, 0, 0, 0, 0, 0, 0, 0, 0, 0, 0, 0, 0, 0, 0, 0, 0, 0, 0;
    forces->values() << 0, 0, 0, 0, 0, 0, 0, 0, 0, 0, 0, 0, 0, 0, 0, 0, 0, 0, 0, 0, 0, 0;

<<<<<<< HEAD
    dpcd.reset(new CouplingData(displacements, dummyMesh, false, exchangeSubsteps, cplscheme::CouplingScheme::UNDEFINED_EXTRAPOLATION_ORDER));
    dpcd->setSampleAtTime(time::Storage::WINDOW_START, dpcd->sample());
    fpcd.reset(new CouplingData(forces, dummyMesh, false, exchangeSubsteps, cplscheme::CouplingScheme::UNDEFINED_EXTRAPOLATION_ORDER));
    fpcd->setSampleAtTime(time::Storage::WINDOW_START, fpcd->sample());
=======
    dpcd.reset(new CouplingData(displacements, dummyMesh, false, true));
    dpcd->setSampleAtTime(time::Storage::WINDOW_END, dpcd->sample());
    fpcd.reset(new CouplingData(forces, dummyMesh, false, true));
    fpcd->setSampleAtTime(time::Storage::WINDOW_END, fpcd->sample());
>>>>>>> 7b7db62e

    dpcd->storeIteration();
    fpcd->storeIteration();

    data.insert(std::pair<int, PtrCouplingData>(4, dpcd));
    data.insert(std::pair<int, PtrCouplingData>(5, fpcd));

    pp.initialize(data);

    forces->values() << -0.01465589151503364, -0.0002670111835650672, 0.05711438689366102, 0.0002383730129847531, -0.01536098575916998, -0.000285287812066552, 0.05638274807579218, 0.000283961973555227, -0.006856432131857973, -0.006815594391460808, 0.02901925611525407, -0.02907380915674757, 0.05800715138289463, 9.667376010126116e-05, -0.01376443700165205, -9.547563271960956e-05, 0.05768190311116184, 0.0001311583226994801, -0.01408147387131287, -0.0001216961377915992, -0.0163823504288376, -0.0003874626690545313;
  } else if (context.isRank(3)) { // Secondary rank 3
    /**
     * processor with no vertices
     */

    displacements->values().resize(0);
    forces->values().resize(0);

<<<<<<< HEAD
    dpcd.reset(new CouplingData(displacements, dummyMesh, false, exchangeSubsteps, cplscheme::CouplingScheme::UNDEFINED_EXTRAPOLATION_ORDER));
    dpcd->setSampleAtTime(time::Storage::WINDOW_START, dpcd->sample());
    fpcd.reset(new CouplingData(forces, dummyMesh, false, exchangeSubsteps, cplscheme::CouplingScheme::UNDEFINED_EXTRAPOLATION_ORDER));
    fpcd->setSampleAtTime(time::Storage::WINDOW_START, fpcd->sample());
=======
    dpcd.reset(new CouplingData(displacements, dummyMesh, false, true));
    dpcd->setSampleAtTime(time::Storage::WINDOW_END, dpcd->sample());
    fpcd.reset(new CouplingData(forces, dummyMesh, false, true));
    fpcd->setSampleAtTime(time::Storage::WINDOW_END, fpcd->sample());
>>>>>>> 7b7db62e

    dpcd->storeIteration();
    fpcd->storeIteration();

    data.insert(std::pair<int, PtrCouplingData>(4, dpcd));
    data.insert(std::pair<int, PtrCouplingData>(5, fpcd));

    pp.initialize(data);
  }

  pp.performAcceleration(data);

  // necessary because acceleration does not directly work on storage, but on CouplingData::values. See and https://github.com/precice/precice/issues/1645 current implementation in BaseCouplingScheme::doImplicitStep()
  for (auto &pair : data) {
    pair.second->setSampleAtTime(time::Storage::WINDOW_END, pair.second->sample());
  }

  // underrelaxation, first iteration

  if (context.isPrimary()) { // Primary

  } else if (context.isRank(1)) { // SecondaryRank1

    dref = Eigen::VectorXd::Zero(22);
    fref = Eigen::VectorXd::Zero(22);

    dref << 0, 0, 0, 0, 0, 0, 0, 0, 0, 0, 0, 0, 0, 0, 0, 0, 0, 0, 0, 0, 0, 0;
    fref << -0.001765744149520443, -5.344995025880831e-05, 0.005397520666020422, 5.546984205735068e-05, 0.005213823386543704, 7.618478879228569e-05, -0.001944857239806249, -9.206665792022876e-05, -0.002459872346309381, -0.0001296931976456198, 0.004688718434761114, 0.000134664362871677, -0.001063536095060684, -0.001905148710330257, 0.002514593936525903, -0.001643393169986981, -0.002189723835016068, -9.12218689367709e-05, 0.004985117008772211, 9.615805506705544e-05, 0.005534647415570375, 4.068469082890896e-05;
    frefNorm = 0.01286041129960619;
    drefNorm = 0.0;

    // validate values
    for (int i = 0; i < data.at(4)->values().size(); i++)
      BOOST_TEST(testing::equals(data.at(4)->values()(i), dref(i)));

    for (int i = 0; i < data.at(5)->values().size(); i++)
      BOOST_TEST(testing::equals(data.at(5)->values()(i), fref(i)));

    // validate norm
    BOOST_TEST(testing::equals(data.at(4)->values().norm(), drefNorm), data.at(4)->values().norm());
    BOOST_TEST(testing::equals(data.at(5)->values().norm(), frefNorm), data.at(5)->values().norm());

    // update cplData
    fpcd->storeIteration();
    displacements->values() << 1.790053057185293e-06, -2.44566429072041e-08, 1.889281703254964e-06, -1.972492834475447e-07, 1.681634609242917e-06, -2.373356532433882e-07, 1.585003447958184e-06, -5.301850772916681e-08, 1.274187257620066e-06, -2.137488936999111e-07, 1.362955262700412e-06, -2.762153471191986e-07, 1.249747540920782e-06, -3.196338173465977e-07, 1.333501893726392e-06, -3.161541101487353e-07, 1.394538527892028e-06, -1.166536323805688e-07, 1.488382850875808e-06, -2.605379508545059e-07, 2.056077021837937e-06, -1.341692715765341e-07;
    forces->values() << -0.01765744187144705, -0.000534499502451157, 0.05397520721069472, 0.0005546984181272257, 0.05213823442800309, 0.000761847881060882, -0.01944857277019029, -0.0009206665773591249, -0.02459872381892192, -0.001296931982922439, 0.04688718490326162, 0.001346643636856003, -0.01063536111298416, -0.01905148734069537, 0.02514593966043068, -0.01643393192020026, -0.02189723869781963, -0.0009122186870252733, 0.04985117065739809, 0.0009615805515004192, 0.05534647470527156, 0.0004068469091761907;
  } else if (context.isRank(2)) { // Secondary rank 2

    dref = Eigen::VectorXd::Zero(22);
    fref = Eigen::VectorXd::Zero(22);

    dref << 0, 0, 0, 0, 0, 0, 0, 0, 0, 0, 0, 0, 0, 0, 0, 0, 0, 0, 0, 0, 0, 0;
    fref << -0.001465589151503364, -2.670111835650672e-05, 0.005711438689366103, 2.383730129847531e-05, -0.001536098575916998, -2.85287812066552e-05, 0.005638274807579218, 2.83961973555227e-05, -0.0006856432131857974, -0.0006815594391460808, 0.002901925611525407, -0.002907380915674757, 0.005800715138289463, 9.667376010126117e-06, -0.001376443700165206, -9.547563271960956e-06, 0.005768190311116184, 1.311583226994801e-05, -0.001408147387131287, -1.216961377915992e-05, -0.00163823504288376, -3.874626690545313e-05;
    frefNorm = 0.01265754337961098;
    drefNorm = 0.0;

    // validate values
    for (int i = 0; i < data.at(4)->values().size(); i++)
      BOOST_TEST(testing::equals(data.at(4)->values()(i), dref(i)));

    for (int i = 0; i < data.at(5)->values().size(); i++)
      BOOST_TEST(testing::equals(data.at(5)->values()(i), fref(i)));

    // validate norm
    BOOST_TEST(testing::equals(data.at(4)->values().norm(), drefNorm), data.at(4)->values().norm());
    BOOST_TEST(testing::equals(data.at(5)->values().norm(), frefNorm), data.at(5)->values().norm());

    // update cplData
    fpcd->storeIteration();
    displacements->values() << 1.848184969639987e-06, -1.983566187932991e-07, 1.952383060128974e-06, 1.050101286643166e-07, 2.020975712018586e-06, -9.297459906882382e-08, 2.123910878481957e-06, -3.349554682884977e-08, 0, 0, 0, 0, 7.715047421278781e-07, 2.958323850532032e-07, 6.5137785527863e-07, -3.40165313149562e-07, 1.498023570500414e-06, 2.492038233690158e-07, 1.395223018993416e-06, -3.150663149441921e-07, 1.954718171910318e-06, -3.415637300374603e-08;
    forces->values() << -0.0146558918972568, -0.000267011181975166, 0.05711438744699839, 0.0002383730136872111, -0.0153609861368436, -0.0002852878106683293, 0.05638274862725741, 0.0002839619744993407, -0.00685643232676097, -0.006815594586569211, 0.02901925639144463, -0.02907380943293575, 0.05800715193585099, 9.667375963025685e-05, -0.01376443739049903, -9.547563172575954e-05, 0.05768190366530584, 0.0001311583223016465, -0.01408147425699792, -0.0001216961368213471, -0.01638235080508845, -0.0003874626694560972;
  } else if (context.isRank(3)) { // Secondary rank 3
    // Dummy Secondary rank to be able to reuse the 4 proc Intra-participant communication Fixture
  }

  // QN- Update, 2. iteration
  pp.performAcceleration(data);

  // necessary because acceleration does not directly work on storage, but on CouplingData::values. See and https://github.com/precice/precice/issues/1645 current implementation in BaseCouplingScheme::doImplicitStep()
  for (auto &pair : data) {
    pair.second->setSampleAtTime(time::Storage::WINDOW_END, pair.second->sample());
  }

  if (context.isPrimary()) { // Primary

  } else if (context.isRank(1)) { // SecondaryRank1

    dref = Eigen::VectorXd::Zero(22);
    fref = Eigen::VectorXd::Zero(22);

    dref << 2.182991240484406e-07, -2.982517027848927e-09, 2.30400176824822e-07, -2.405478743936717e-08, 2.050773638768581e-07, -2.89433684663868e-08, 1.932930774951963e-07, -6.465670807451687e-09, 1.553886691210811e-07, -2.606693476135542e-08, 1.662140341429634e-07, -3.368479391313121e-08, 1.524082162646531e-07, -3.897972859683727e-08, 1.62622160359393e-07, -3.85553741174048e-08, 1.700656513328811e-07, -1.422605082208521e-08, 1.815100794307223e-07, -3.17729165761968e-08, 2.507410666078866e-07, -1.636210409619326e-08;
    fref << -0.01765744154108767, -0.0005344995025713848, 0.0539752067273372, 0.0005546984202751798, 0.05213823393404264, 0.0007618478870860308, -0.01944857244344392, -0.0009206665789775117, -0.02459872350648748, -0.001296931977244764, 0.04688718441537337, 0.001346643629709359, -0.01063536097040895, -0.01905148713225291, 0.02514593940125557, -0.01643393172673937, -0.0218972383925581, -0.0009122186890820461, 0.04985117015719479, 0.0009615805507717574, 0.05534647422272421, 0.0004068469083972726;
    drefNorm = 6.435143632392166e-07;
    frefNorm = 0.1286041131776192;

    // validate values
    for (int i = 0; i < data.at(4)->values().size(); i++)
      BOOST_TEST(testing::equals(data.at(4)->values()(i), dref(i)));

    for (int i = 0; i < data.at(5)->values().size(); i++)
      BOOST_TEST(testing::equals(data.at(5)->values()(i), fref(i)));

    // validate norm
    BOOST_TEST(testing::equals(data.at(4)->values().norm(), drefNorm), data.at(4)->values().norm());
    BOOST_TEST(testing::equals(data.at(5)->values().norm(), frefNorm), data.at(5)->values().norm());

    // update cplData
    dpcd->storeIteration();
    fpcd->storeIteration();
    displacements->values() << 1.790034504773721e-05, -2.446591076368466e-07, 1.889267115021718e-05, -1.972643201602028e-06, 1.681613350812527e-05, -2.373460013995369e-06, 1.584978895355817e-05, -5.302446869164338e-07, 1.274157692078479e-05, -2.137546278211264e-06, 1.362926508984742e-05, -2.762211725309514e-06, 1.249719424608544e-05, -3.19640295598053e-06, 1.333474052315949e-05, -3.16159193819195e-06, 1.394510078525391e-05, -1.166587691625877e-06, 1.488356439901566e-05, -2.605456452904905e-06, 2.056070000286195e-05, -1.341920935569228e-06;
    forces->values() << -0.01845221261910751, -0.000473660279052688, 0.05115217408647257, 0.0004997712466226923, 0.04953299847638116, 0.0006834967349236343, -0.02003343430934222, -0.000812620519068711, -0.02461452082338934, -0.00115320030035888, 0.04486850176987132, 0.00121794049154945, -0.01080003301957858, -0.01839753254507924, 0.02398381340216066, -0.01606849579606463, -0.02220297183992202, -0.0008082032560853196, 0.04750952330271016, 0.0008672013640382038, 0.05236940113731539, 0.0003710183715860552;
  } else if (context.isRank(2)) { // Secondary rank 2

    dref = Eigen::VectorXd::Zero(22);
    fref = Eigen::VectorXd::Zero(22);

    dref << 2.253883807144274e-07, -2.418982831708627e-08, 2.380954632167933e-07, 1.280611153486133e-08, 2.464604196428374e-07, -1.133836421999323e-08, 2.590134870407767e-07, -4.084822236363769e-09, 0, 0, 0, 0, 9.408593154806163e-08, 3.607711529166728e-08, 7.943631316463149e-08, -4.148356921273439e-08, 1.826857767882953e-07, 3.039070609254422e-08, 1.701491258462493e-07, -3.842271618341636e-08, 2.38380232908047e-07, -4.165410783473636e-09;
    fref << -0.01465589156164622, -0.0002670111833711768, 0.05711438696114118, 0.0002383730130704187, -0.01536098580522773, -0.0002852878118960371, 0.05638274814304403, 0.0002839619736703628, -0.006856432155626628, -0.006815594415254513, 0.02901925614893584, -0.02907380919042905, 0.05800715145032832, 9.667376004382162e-05, -0.01376443704907241, -9.547563259840837e-05, 0.05768190317874038, 0.0001311583226509638, -0.01408147391834763, -0.0001216961376732758, -0.01638235047472185, -0.0003874626691035027;
    drefNorm = 6.131610103923933e-07;
    frefNorm = 0.1265754339635572;

    // validate values
    for (int i = 0; i < data.at(4)->values().size(); i++)
      BOOST_TEST(testing::equals(data.at(4)->values()(i), dref(i)));

    for (int i = 0; i < data.at(5)->values().size(); i++)
      BOOST_TEST(testing::equals(data.at(5)->values()(i), fref(i)));

    // validate norm
    BOOST_TEST(testing::equals(data.at(4)->values().norm(), drefNorm), data.at(4)->values().norm());
    BOOST_TEST(testing::equals(data.at(5)->values().norm(), frefNorm), data.at(5)->values().norm());

    // update cplData
    dpcd->storeIteration();
    fpcd->storeIteration();
    displacements->values() << 1.848182952307335e-05, -1.983938722952872e-06, 1.952389995095743e-05, 1.049689886611777e-06, 2.020972044646931e-05, -9.30012125294331e-07, 2.123911759834233e-05, -3.352823479948144e-07, 0, 0, 0, 0, 7.715124780435689e-06, 2.958056858428718e-06, 6.513639301665504e-06, -3.401886529062288e-06, 1.498034283416962e-05, 2.491634858078641e-06, 1.39521486945152e-05, -3.151050708450101e-06, 1.954707223943552e-05, -3.417246252999375e-07;
    forces->values() << -0.01568208277628194, -0.0002595395446636614, 0.0540328986967421, 0.0002362571305830931, -0.01637736854863682, -0.0002699645831085989, 0.05331751790879287, 0.0002707054191427001, -0.007277539612331946, -0.007235194100552225, 0.02757151633202504, -0.02762772092892902, 0.05505877464319012, 0.0001052840945529276, -0.01465499974491537, -0.0001017767294585529, 0.05464614037258596, 0.0001424559420056945, -0.01506072500921042, -0.0001315030046882618, -0.0173164149989076, -0.0003474184175392483;
  } else if (context.isRank(3)) { // Secondary rank 3
    // Dummy Secondary rank to be able to reuse the 4 proc Intra-participant communication Fixture
  }

  // QN- Update, 3. iteration
  pp.performAcceleration(data);

  // necessary because acceleration does not directly work on storage, but on CouplingData::values. See and https://github.com/precice/precice/issues/1645 current implementation in BaseCouplingScheme::doImplicitStep()
  for (auto &pair : data) {
    pair.second->setSampleAtTime(time::Storage::WINDOW_END, pair.second->sample());
  }

  if (context.isPrimary()) { // Primary

  } else if (context.isRank(1)) { // SecondaryRank1

    dref = Eigen::VectorXd::Zero(22);
    fref = Eigen::VectorXd::Zero(22);

    dref << 1.717512702194643e-05, -2.347247264125579e-07, 1.812723818498285e-05, -1.892683301884884e-06, 1.613485037277307e-05, -2.277271314691775e-06, 1.520766651015439e-05, -5.087470614753933e-07, 1.222540039026145e-05, -2.050926769187082e-06, 1.30771205492404e-05, -2.650282676556395e-06, 1.199091589196657e-05, -3.066880426987482e-06, 1.279452699120483e-05, -3.033483087437419e-06, 1.338015894263769e-05, -1.11930952734218e-06, 1.428059443561221e-05, -2.499874235762116e-06, 1.972766650768916e-05, -1.287497600071812e-06;
    fref << -0.01823457911070198, -0.0004903200524407003, 0.05192521422826112, 0.0005148121016499705, 0.05024639863781041, 0.0007049518329474636, -0.01987328081455485, -0.0008422070677716292, -0.02461019581850909, -0.001192558759870676, 0.04542128452828625, 0.001253183648371612, -0.01075494078801318, -0.01857660729355974, 0.02430204227390975, -0.01616856463954442, -0.02211925279965755, -0.0008366860858679643, 0.04815074428053346, 0.0008930454810143837, 0.05318462260012811, 0.0003808294014608455;
    drefNorm = 5.062970166651817e-05;
    frefNorm = 0.1247902554601672;

    // validate values
    for (int i = 0; i < data.at(4)->values().size(); i++)
      BOOST_TEST(testing::equals(data.at(4)->values()(i), dref(i)));

    for (int i = 0; i < data.at(5)->values().size(); i++)
      BOOST_TEST(testing::equals(data.at(5)->values()(i), fref(i)));

    // validate norm
    BOOST_TEST(testing::equals(data.at(4)->values().norm(), drefNorm), data.at(4)->values().norm());
    BOOST_TEST(testing::equals(data.at(5)->values().norm(), frefNorm), data.at(5)->values().norm());

    // update cplData
    dpcd->storeIteration();
    fpcd->storeIteration();
    displacements->values() << 1.659080663925766e-05, -2.839283676791931e-07, 1.756292801739508e-05, -1.881726812992964e-06, 1.564798101471437e-05, -2.265931706775091e-06, 1.470124517392331e-05, -5.705378156142171e-07, 1.186047603634431e-05, -2.115667271562722e-06, 1.273027556448604e-05, -2.674541973319838e-06, 1.165645170777486e-05, -3.135385366949176e-06, 1.247728214631633e-05, -3.082564251671268e-06, 1.295443089215965e-05, -1.185450561958201e-06, 1.387356342346108e-05, -2.500933334689963e-06, 1.911143938064833e-05, -1.289577439500651e-06;
    forces->values() << -0.08018882094302014, 0.004252226533647444, -0.1681454949889014, -0.00376664315520894, -0.1528473285523723, -0.005402482563102148, -0.06546415562528343, 0.007580544006107058, -0.02584070375141325, 0.01001310706105286, -0.1119519940946071, -0.008779400784032571, -0.02359260557541131, 0.03241153400001811, -0.06629773012631451, 0.01232457880930212, -0.04595115217779744, 0.007271575191182346, -0.1343966169086029, -0.006463593204557456, -0.1788931815052193, -0.00241194798896828;
  } else if (context.isRank(2)) { // Secondary rank 2

    dref = Eigen::VectorXd::Zero(22);
    fref = Eigen::VectorXd::Zero(22);

    dref << 1.773301313815872e-05, -1.903469331632798e-06, 1.873284151703964e-05, 1.007255996407046e-06, 1.939089962749955e-05, -8.922690925673692e-07, 2.037857848281338e-05, -3.216215773080572e-07, 0, 0, 0, 0, 7.402516024117914e-06, 2.838268713863215e-06, 6.249761203424372e-06, -3.263999161516882e-06, 1.437336512054573e-05, 2.390776372597577e-06, 1.338687393172981e-05, -3.023290389839287e-06, 1.875511666670207e-05, -3.278415622262174e-07;
    fref << -0.01540107886229656, -0.0002615855206049247, 0.05487671246695029, 0.0002368365301820234, -0.0160990505051311, -0.0002741605822288765, 0.05415687969310452, 0.0002743355004921105, -0.007162227035058467, -0.007120294400987128, 0.02796795558583163, -0.02802370793272083, 0.05586613813214418, 0.0001029263016352541, -0.0144111353804976, -0.0001000512803033142, 0.05547743301530601, 0.0001393622825766435, -0.01479257484776803, -0.0001288175608001121, -0.01706063837893593, -0.0003583838471874983;
    drefNorm = 4.824205753272403e-05;
    frefNorm = 0.1225851627302816;

    // validate values
    for (int i = 0; i < data.at(4)->values().size(); i++)
      BOOST_TEST(testing::equals(data.at(4)->values()(i), dref(i)));

    for (int i = 0; i < data.at(5)->values().size(); i++)
      BOOST_TEST(testing::equals(data.at(5)->values()(i), fref(i)));

    // validate norm
    BOOST_TEST(testing::equals(data.at(4)->values().norm(), drefNorm), data.at(4)->values().norm());
    BOOST_TEST(testing::equals(data.at(5)->values().norm(), frefNorm), data.at(5)->values().norm());

    // update cplData
    dpcd->storeIteration();
    fpcd->storeIteration();
    displacements->values() << 1.716650969972045e-05, -1.856138836171773e-06, 1.818701485070425e-05, 9.439657883607802e-07, 1.874709534954619e-05, -8.85448704675396e-07, 1.975527973304359e-05, -3.501096287428596e-07, 0, 0, 0, 0, 7.228951427433641e-06, 2.745909101918556e-06, 6.052367643912141e-06, -3.179587143921995e-06, 1.398276918926419e-05, 2.29762824040882e-06, 1.297587398676e-05, -2.941551341709183e-06, 1.811863361465251e-05, -3.546317448342288e-07;
    forces->values() << -0.09539527385890252, 0.0003208855941258066, -0.1853399184726223, 7.203155656644242e-05, -0.09532865072058605, 0.0009202649288056726, -0.1847925968312873, -0.0007589246108979722, -0.03998875591551594, -0.03982927597079221, -0.08489044889406808, 0.08470593806523596, -0.1739740974580442, 0.0007742373134568178, -0.08383286811708256, -0.0005911288917162662, -0.1811747642897668, 0.001020161732709184, -0.09112767929864005, -0.0008931566039992005, -0.08987332323372975, 0.002763113283891189;
  } else if (context.isRank(3)) { // Secondary rank 3
    // Dummy Secondary rank to be able to reuse the 4 proc Intra-participant communication Fixture
  }

  // QN- Update, 4. iteration
  pp.performAcceleration(data);

  // necessary because acceleration does not directly work on storage, but on CouplingData::values. See and https://github.com/precice/precice/issues/1645 current implementation in BaseCouplingScheme::doImplicitStep()
  for (auto &pair : data) {
    pair.second->setSampleAtTime(time::Storage::WINDOW_END, pair.second->sample());
  }

  if (context.isPrimary()) { // Primary

  } else if (context.isRank(1)) { // SecondaryRank1

    dref = Eigen::VectorXd::Zero(22);
    fref = Eigen::VectorXd::Zero(22);

    dref << 1.633368119919659e-05, -2.237360618564265e-07, 1.723960679736894e-05, -1.800451405634617e-06, 1.534489463502018e-05, -2.166297690952519e-06, 1.446268777631733e-05, -4.845152271528126e-07, 1.162685558347312e-05, -1.951619069146136e-06, 1.243725578988821e-05, -2.521440338918289e-06, 1.140405450734714e-05, -2.91813193235939e-06, 1.216867994540041e-05, -2.886191281742917e-06, 1.272486031358505e-05, -1.065380276784719e-06, 1.35816114080243e-05, -2.3781612091675e-06, 1.876166803225929e-05, -1.224865187618123e-06;
    fref << -0.01890549129941078, -0.0004389621840029381, 0.04954204963698766, 0.0004684469509178089, 0.04804708246519945, 0.0006388129115723739, -0.02036699235959898, -0.0007509963669595499, -0.02462352250264116, -0.00107121393884661, 0.04371708893453349, 0.001144538793507394, -0.01089395922122854, -0.01802447191842139, 0.02332094230979109, -0.01586002180275038, -0.02237733336181922, -0.0007488803918274927, 0.04617393036901896, 0.00081337820788483, 0.05067142953803216, 0.0003505856246817933;
    drefNorm = 4.815113092042934e-05;
    frefNorm = 0.1204042970796453;

    // validate values
    for (int i = 0; i < data.at(4)->values().size(); i++)
      BOOST_TEST(testing::equals(data.at(4)->values()(i), dref(i)));

    for (int i = 0; i < data.at(5)->values().size(); i++)
      BOOST_TEST(testing::equals(data.at(5)->values()(i), fref(i)));

    // validate norm
    BOOST_TEST(testing::equals(data.at(4)->values().norm(), drefNorm));
    BOOST_TEST(testing::equals(data.at(5)->values().norm(), frefNorm));

    // update cplData
    dpcd->storeIteration();
    fpcd->storeIteration();
    displacements->values() << 1.506845042291629e-05, -3.295713481574521e-07, 1.601708402767785e-05, -1.776032790440438e-06, 1.428998106709373e-05, -2.140925300298825e-06, 1.336604025915203e-05, -6.173668108734595e-07, 1.083614857997936e-05, -2.09020895349816e-06, 1.168515223592441e-05, -2.572621503366579e-06, 1.067901778881212e-05, -3.064421860106172e-06, 1.14804152344671e-05, -2.990689693425248e-06, 1.180274523671064e-05, -1.207361572630013e-06, 1.26994053163659e-05, -2.379420351559266e-06, 1.742665917249236e-05, -1.228726437307901e-06;
    forces->values() << -0.07712271523301416, 0.004018032584755363, -0.1572746631951394, -0.003554957358717858, -0.1428154301136939, -0.005100471254411636, -0.06320679903752099, 0.00716455247252809, -0.02577587645775314, 0.009459639059138256, -0.1041793821597049, -0.008283348947413409, -0.02295652849878388, 0.02989440569403293, -0.06182269085435656, 0.01091909076145766, -0.04476922496853244, 0.00687112729333933, -0.1253800696382085, -0.006099818450316078, -0.1674291774005812, -0.002273881806091619;
  } else if (context.isRank(2)) { // Secondary rank 2

    dref = Eigen::VectorXd::Zero(22);
    fref = Eigen::VectorXd::Zero(22);

    dref << 1.686458723791834e-05, -1.810446627874213e-06, 1.781592254220799e-05, 9.575750096228968e-07, 1.844107125032693e-05, -8.488149913661512e-07, 1.938083795505493e-05, -3.062726369792662e-07, 0, 0, 0, 0, 7.040556208586022e-06, 2.699202297106055e-06, 5.943687851414432e-06, -3.104374082089934e-06, 1.367008353382051e-05, 2.273466384432095e-06, 1.27314174291305e-05, -2.875442657958392e-06, 1.783629704415144e-05, -3.12140240279707e-07;
    fref << -0.01626734826572977, -0.0002552779342950638, 0.05227538136126555, 0.0002350515292044683, -0.01695703999572442, -0.0002612258237118909, 0.05156927126324851, 0.0002631458821373055, -0.007517710152292339, -0.007474504607240594, 0.02674580053052369, -0.02680294718917284, 0.05337717466458169, 0.0001101957844225173, -0.01516291356738642, -0.0001053694865272746, 0.05291470170150131, 0.0001489003323108161, -0.01561921932892748, -0.0001370950096012615, -0.01784913805041409, -0.000324580522802835;
    drefNorm = 4.587992970636867e-05;
    frefNorm = 0.1180354804938519;

    // validate values
    for (int i = 0; i < data.at(4)->values().size(); i++)
      BOOST_TEST(testing::equals(data.at(4)->values()(i), dref(i)));

    for (int i = 0; i < data.at(5)->values().size(); i++)
      BOOST_TEST(testing::equals(data.at(5)->values()(i), fref(i)));

    // validate norm
    BOOST_TEST(testing::equals(data.at(4)->values().norm(), drefNorm));
    BOOST_TEST(testing::equals(data.at(5)->values().norm(), frefNorm));

    // update cplData
    dpcd->storeIteration();
    fpcd->storeIteration();
    displacements->values() << 1.563743909676446e-05, -1.707572586404205e-06, 1.663287551913161e-05, 8.210579991784308e-07, 1.704678071734513e-05, -8.336427145015805e-07, 1.803030552728031e-05, -3.673472962716038e-07, 0, 0, 0, 0, 6.663771864888832e-06, 2.499283366425937e-06, 5.516134032932667e-06, -2.921164340377279e-06, 1.282308279788757e-05, 2.07209067754735e-06, 1.184094543159743e-05, -2.698009821996337e-06, 1.645805878055576e-05, -3.696322259193852e-07;
    forces->values() << -0.09143825207871489, 0.0002922798859936043, -0.1734744585823354, 8.018501629471556e-05, -0.09140909287296797, 0.0008614262538692869, -0.1729893406976169, -0.0007078492982043917, -0.03836482525057584, -0.03821118279703851, -0.07931609050916776, 0.07913795276507131, -0.1626218046186428, 0.0007411076261039719, -0.08039872451576649, -0.0005667402343291361, -0.1694857588798654, 0.0009766586358261331, -0.0873517838382746, -0.0008552683303008771, -0.08627064033821233, 0.002609015553424872;
  } else if (context.isRank(3)) { // Secondary rank 3
    // Dummy Secondary rank to be able to reuse the 4 proc Intra-participant communication Fixture
  }

  // QN- Update, 5. iteration
  pp.performAcceleration(data);

  // necessary because acceleration does not directly work on storage, but on CouplingData::values. See and https://github.com/precice/precice/issues/1645 current implementation in BaseCouplingScheme::doImplicitStep()
  for (auto &pair : data) {
    pair.second->setSampleAtTime(time::Storage::WINDOW_END, pair.second->sample());
  }

  if (context.isPrimary()) { // Primary

  } else if (context.isRank(1)) { // SecondaryRank1

    dref = Eigen::VectorXd::Zero(22);
    fref = Eigen::VectorXd::Zero(22);

    dref << 1.275776729912441e-06, -7.411719120649928e-07, 2.009844043916140e-06, -8.166362562036991e-07,
        1.98429549697312266297e-06, -1.006128466370864e-06, 1.26860076890459333335e-06, -1.038973060940335e-06,
        1.553926578960109e-06, -1.85501566670221e-06, 2.21293251735091021427e-06, -1.645357854619679e-06,
        1.820890655907848e-06, -2.41565468511731e-06, 2.44472211085250353034e-06, -2.153167028992053e-06,
        1.367377699262639e-06, -1.402360838056698e-06, 2.05877363493188315457e-06, -1.275601072931189e-06,
        2.16056223288899190422e-06, -6.758668464219906e-07;

    fref << -0.02494062387644205, 2.83457783442084623737e-05, 2.78926996928726099456e-02, 4.927873553950413e-05,
        0.02806450388830189, 4.133693821366594e-05, -0.02479702682061509, 7.828236584438153e-05,
        -0.02470268458079963, 3.17420733502629e-05, 0.0282235973672153, 0.0001624809599050109,
        -0.01213681562464092, -0.01299265397817983, 0.01440494173854578, -0.01303642911469127,
        -0.02467306876921166, 4.955128897708022e-05, 0.02820821342518329, 9.359794339403125e-05,
        0.02784148826297314, 7.700134509804057e-05;

    drefNorm = 7.910283453653413e-06;
    frefNorm = 0.08415800797163485;

    // validate values
    for (int i = 0; i < data.at(4)->values().size(); i++)
      BOOST_TEST(testing::equals(data.at(4)->values()(i), dref(i)));

    for (int i = 0; i < data.at(5)->values().size(); i++)
      BOOST_TEST(testing::equals(data.at(5)->values()(i), fref(i), 1e-8));

    // validate norm
    BOOST_TEST(testing::equals(data.at(4)->values().norm(), drefNorm));
    BOOST_TEST(testing::equals(data.at(5)->values().norm(), frefNorm));

  } else if (context.isRank(2)) { // Secondary rank 2

    dref = Eigen::VectorXd::Zero(22);
    fref = Eigen::VectorXd::Zero(22);

    dref << 1.782695896956317e-06, -3.609665456581163e-07, 2.549165865006206e-06, -2.9152246796606e-07,
        1.641256623136569e-06, -3.63485032734166e-07, 2.399541139942214e-06, -5.221960935703056e-07,
        0, 0, 0, 0,
        1.540562829986484e-06, 2.646900958343007e-07, 6.572995607065404e-07, -5.789378440843989e-07,
        2.312916074266845e-06, 2.909615579313369e-08, 1.55690286980020939237e-06, -4.907962897313283e-07,
        1.41306136610511245499e-06, -5.042593080795539e-07;

    fref << -0.02407925914468757, -0.0001962517462601011, 2.86388026412357221684e-02, 0.0002189694547629064,
        -0.02469057752137756, -0.0001420431374215673, 0.02806138636325711, 0.0001618659175134536,
        -0.01072215615486178, -0.01066770812537758, 0.01563815124261267, -0.01570783185165062,
        0.03075510899502418, 0.0001765574924817709, -0.02194129299700746, -0.0001523229943385313,
        0.02962481369149697, 2.35608194343154197722e-04, -0.02307508702308544, -0.0002109167490697018,
        -0.02495036462961023, -1.65224214831653608282e-05;

    drefNorm = 5.676684399367158e-06;
    frefNorm = 0.08353026170200345;

    // validate values
    for (int i = 0; i < data.at(4)->values().size(); i++)
      BOOST_TEST(testing::equals(data.at(4)->values()(i), dref(i)));

    for (int i = 0; i < data.at(5)->values().size(); i++)
      BOOST_TEST(testing::equals(data.at(5)->values()(i), fref(i)));

    // validate norm
    BOOST_TEST(testing::equals(data.at(4)->values().norm(), drefNorm));
    BOOST_TEST(testing::equals(data.at(5)->values().norm(), frefNorm));
  } else if (context.isRank(3)) { // Secondary rank 3
    // Dummy Secondary rank to be able to reuse the 4 proc Intra-participant communication Fixture
  }
}

/// Test that runs on 4 processors.
BOOST_AUTO_TEST_CASE(testColumnsLoggingWithoutSubsteps)
{
  PRECICE_TEST(""_on(4_ranks).setupIntraComm());
  double           initialRelaxation        = 0.1;
  int              maxIterationsUsed        = 3;
  int              timeWindowsReused        = 1;
  int              filter                   = BaseQNAcceleration::QR1FILTER;
  double           singularityLimit         = 0.1;
  bool             enforceInitialRelaxation = false;
  std::vector<int> dataIDs;
  dataIDs.push_back(0);
  std::vector<double> factors;
  factors.resize(1.0, 1.0);
  PtrPreconditioner prec(new ConstantPreconditioner(factors));
  std::vector<int>  vertexOffsets{2, 3, 3, 4};

  mesh::PtrMesh dummyMesh(new mesh::Mesh("DummyMesh", 3, testing::nextMeshID()));
  dummyMesh->setVertexOffsets(vertexOffsets);

  IQNILSAcceleration acc(initialRelaxation, enforceInitialRelaxation, maxIterationsUsed,
                         timeWindowsReused, filter, singularityLimit, dataIDs, prec);

  mesh::PtrData displacements(new mesh::Data("dvalues", -1, 1));

  DataMap data;

  Eigen::VectorXd insert;
  // init displacements
  if (context.isPrimary()) { // 2 vertices
    insert.resize(2);
    insert << 0.5, 0.5;
  } else if (context.isRank(1)) { // 1 vertex
    insert.resize(1);
    insert << 0.5;
  } else if (context.isRank(2)) { // no vertices
  } else {                        // 1 vertex
    insert.resize(1);
    insert << 0.5;
  }

  utils::append(displacements->values(), insert);

<<<<<<< HEAD
  bool exchangeSubsteps = false; // @todo add testColumnsLoggingWithSubsteps, where exchangeSubsteps = true as soon as acceleration scheme supports subcycling.

  PtrCouplingData dpcd(new CouplingData(displacements, dummyMesh, false, exchangeSubsteps, cplscheme::CouplingScheme::UNDEFINED_EXTRAPOLATION_ORDER));
=======
  PtrCouplingData dpcd(new CouplingData(displacements, dummyMesh, false, true));
>>>>>>> 7b7db62e
  data.insert(std::pair<int, PtrCouplingData>(0, dpcd));
  dpcd->setSampleAtTime(time::Storage::WINDOW_START, dpcd->sample());
  dpcd->storeIteration();

  acc.initialize(data);

  // update displacements
  if (context.isPrimary()) { // 2 vertices
    insert << 1.0, 1.0;
  } else if (context.isRank(1)) { // 1 vertex
    insert << 1.0;
  } else if (context.isRank(2)) { // no vertices
  } else {                        // 1 vertex
    insert << 1.0;
  }

  displacements->values() = insert;

  acc.performAcceleration(data);

  Eigen::VectorXd newdvalues1;
  if (context.isPrimary()) {
    utils::append(newdvalues1, 1.1);
    utils::append(newdvalues1, 1.0);
  } else if (context.isRank(1)) {
    utils::append(newdvalues1, 1.0);
  } else if (context.isRank(2)) {
  } else if (context.isRank(3)) {
    utils::append(newdvalues1, 1.0);
  }
  data.begin()->second->values() = newdvalues1;

  acc.performAcceleration(data);

  Eigen::VectorXd newdvalues2;
  if (context.isPrimary()) {
    utils::append(newdvalues2, 1.0);
    utils::append(newdvalues2, 2.0);
  } else if (context.isRank(1)) {
    utils::append(newdvalues2, 1.0);
  } else if (context.isRank(2)) {
  } else if (context.isRank(3)) {
    utils::append(newdvalues2, 1.0);
  }
  data.begin()->second->values() = newdvalues2;

  acc.iterationsConverged(data);

  BOOST_TEST(acc.getLSSystemCols() == 2);
  BOOST_TEST(acc.getDeletedColumns() == 0);
  BOOST_TEST(acc.getDroppedColumns() == 0);

  Eigen::VectorXd newdvalues3;
  if (context.isPrimary()) {
    utils::append(newdvalues3, 1.1);
    utils::append(newdvalues3, 2.0);
  } else if (context.isRank(1)) {
    utils::append(newdvalues3, 1.0);
  } else if (context.isRank(2)) {
  } else if (context.isRank(3)) {
    utils::append(newdvalues3, 1.0);
  }
  data.begin()->second->values() = newdvalues3;

  acc.performAcceleration(data);

  Eigen::VectorXd newdvalues4;
  if (context.isPrimary()) {
    utils::append(newdvalues4, 1.0);
    utils::append(newdvalues4, 1.0);
  } else if (context.isRank(1)) {
    utils::append(newdvalues4, 1.0);
  } else if (context.isRank(2)) {
  } else if (context.isRank(3)) {
    utils::append(newdvalues4, 5.0);
  }
  data.begin()->second->values() = newdvalues4;

  acc.iterationsConverged(data);

  BOOST_TEST(acc.getLSSystemCols() == 1);
  BOOST_TEST(acc.getDeletedColumns() == 1);
  BOOST_TEST(acc.getDroppedColumns() == 1);
}

BOOST_AUTO_TEST_SUITE_END()
BOOST_AUTO_TEST_SUITE_END()

#endif // PRECICE_NO_MPI<|MERGE_RESOLUTION|>--- conflicted
+++ resolved
@@ -67,13 +67,9 @@
   mesh::PtrData displacements(new mesh::Data("dvalues", -1, 1));
   mesh::PtrData forces(new mesh::Data("fvalues", -1, 1));
 
-<<<<<<< HEAD
   bool exchangeSubsteps = false; // @todo add testVIQNILSppWithSubsteps, where exchangeSubsteps = true as soon as acceleration scheme supports subcycling.
 
-  if (context.isPrimary()) { //Primary
-=======
   if (context.isPrimary()) { // Primary
->>>>>>> 7b7db62e
     /**
      * processor with 4 vertices
      */
@@ -86,15 +82,9 @@
     insert << 0.2, 0.2, 0.2, 0.2;
     utils::append(forces->values(), insert);
 
-<<<<<<< HEAD
-    PtrCouplingData dpcd(new CouplingData(displacements, dummyMesh, false, exchangeSubsteps, cplscheme::CouplingScheme::UNDEFINED_EXTRAPOLATION_ORDER));
+    PtrCouplingData dpcd(new CouplingData(displacements, dummyMesh, false, exchangeSubsteps));
     dpcd->setSampleAtTime(time::Storage::WINDOW_START, dpcd->sample());
-    PtrCouplingData fpcd(new CouplingData(forces, dummyMesh, false, exchangeSubsteps, cplscheme::CouplingScheme::UNDEFINED_EXTRAPOLATION_ORDER));
-=======
-    PtrCouplingData dpcd(new CouplingData(displacements, dummyMesh, false, true));
-    dpcd->setSampleAtTime(time::Storage::WINDOW_START, dpcd->sample());
-    PtrCouplingData fpcd(new CouplingData(forces, dummyMesh, false, true));
->>>>>>> 7b7db62e
+    PtrCouplingData fpcd(new CouplingData(forces, dummyMesh, false, exchangeSubsteps));
     fpcd->setSampleAtTime(time::Storage::WINDOW_START, fpcd->sample());
 
     data.insert(std::pair<int, PtrCouplingData>(0, dpcd));
@@ -124,15 +114,9 @@
     insert << 0.2, 0.2, 0.2, 0.2;
     utils::append(forces->values(), insert);
 
-<<<<<<< HEAD
-    PtrCouplingData dpcd(new CouplingData(displacements, dummyMesh, false, exchangeSubsteps, cplscheme::CouplingScheme::UNDEFINED_EXTRAPOLATION_ORDER));
+    PtrCouplingData dpcd(new CouplingData(displacements, dummyMesh, false, exchangeSubsteps));
     dpcd->setSampleAtTime(time::Storage::WINDOW_START, dpcd->sample());
-    PtrCouplingData fpcd(new CouplingData(forces, dummyMesh, false, exchangeSubsteps, cplscheme::CouplingScheme::UNDEFINED_EXTRAPOLATION_ORDER));
-=======
-    PtrCouplingData dpcd(new CouplingData(displacements, dummyMesh, false, true));
-    dpcd->setSampleAtTime(time::Storage::WINDOW_START, dpcd->sample());
-    PtrCouplingData fpcd(new CouplingData(forces, dummyMesh, false, true));
->>>>>>> 7b7db62e
+    PtrCouplingData fpcd(new CouplingData(forces, dummyMesh, false, exchangeSubsteps));
     fpcd->setSampleAtTime(time::Storage::WINDOW_START, fpcd->sample());
 
     data.insert(std::pair<int, PtrCouplingData>(0, dpcd));
@@ -154,21 +138,12 @@
      * processor with no vertices
      */
 
-<<<<<<< HEAD
-    //init displacements
-    PtrCouplingData dpcd(new CouplingData(displacements, dummyMesh, false, exchangeSubsteps, cplscheme::CouplingScheme::UNDEFINED_EXTRAPOLATION_ORDER));
+    // init displacements
+    PtrCouplingData dpcd(new CouplingData(displacements, dummyMesh, false, exchangeSubsteps));
     dpcd->setSampleAtTime(time::Storage::WINDOW_START, dpcd->sample());
 
-    //init forces
-    PtrCouplingData fpcd(new CouplingData(forces, dummyMesh, false, exchangeSubsteps, cplscheme::CouplingScheme::UNDEFINED_EXTRAPOLATION_ORDER));
-=======
-    // init displacements
-    PtrCouplingData dpcd(new CouplingData(displacements, dummyMesh, false, true));
-    dpcd->setSampleAtTime(time::Storage::WINDOW_START, dpcd->sample());
-
     // init forces
-    PtrCouplingData fpcd(new CouplingData(forces, dummyMesh, false, true));
->>>>>>> 7b7db62e
+    PtrCouplingData fpcd(new CouplingData(forces, dummyMesh, false, exchangeSubsteps));
     fpcd->setSampleAtTime(time::Storage::WINDOW_START, fpcd->sample());
 
     data.insert(std::pair<int, PtrCouplingData>(0, dpcd));
@@ -193,15 +168,9 @@
     insert << 0.2, 0.2;
     utils::append(forces->values(), insert);
 
-<<<<<<< HEAD
-    PtrCouplingData dpcd(new CouplingData(displacements, dummyMesh, false, exchangeSubsteps, cplscheme::CouplingScheme::UNDEFINED_EXTRAPOLATION_ORDER));
+    PtrCouplingData dpcd(new CouplingData(displacements, dummyMesh, false, exchangeSubsteps));
     dpcd->setSampleAtTime(time::Storage::WINDOW_START, dpcd->sample());
-    PtrCouplingData fpcd(new CouplingData(forces, dummyMesh, false, exchangeSubsteps, cplscheme::CouplingScheme::UNDEFINED_EXTRAPOLATION_ORDER));
-=======
-    PtrCouplingData dpcd(new CouplingData(displacements, dummyMesh, false, true));
-    dpcd->setSampleAtTime(time::Storage::WINDOW_START, dpcd->sample());
-    PtrCouplingData fpcd(new CouplingData(forces, dummyMesh, false, true));
->>>>>>> 7b7db62e
+    PtrCouplingData fpcd(new CouplingData(forces, dummyMesh, false, exchangeSubsteps));
     fpcd->setSampleAtTime(time::Storage::WINDOW_START, fpcd->sample());
 
     data.insert(std::pair<int, PtrCouplingData>(0, dpcd));
@@ -337,13 +306,9 @@
 
   DataMap data;
 
-<<<<<<< HEAD
   bool exchangeSubsteps = false; // @todo add testVIQNIMVJppWithSubsteps, where exchangeSubsteps = true as soon as acceleration scheme supports subcycling.
 
-  if (context.isPrimary()) { //Primary
-=======
   if (context.isPrimary()) { // Primary
->>>>>>> 7b7db62e
 
     /**
      * processor with 4 vertices
@@ -357,15 +322,9 @@
     insert << 0.2, 0.2, 0.2, 0.2;
     utils::append(forces->values(), insert);
 
-<<<<<<< HEAD
-    PtrCouplingData dpcd(new CouplingData(displacements, dummyMesh, false, exchangeSubsteps, cplscheme::CouplingScheme::UNDEFINED_EXTRAPOLATION_ORDER));
+    PtrCouplingData dpcd(new CouplingData(displacements, dummyMesh, false, exchangeSubsteps));
     dpcd->setSampleAtTime(time::Storage::WINDOW_START, dpcd->sample());
-    PtrCouplingData fpcd(new CouplingData(forces, dummyMesh, false, exchangeSubsteps, cplscheme::CouplingScheme::UNDEFINED_EXTRAPOLATION_ORDER));
-=======
-    PtrCouplingData dpcd(new CouplingData(displacements, dummyMesh, false, true));
-    dpcd->setSampleAtTime(time::Storage::WINDOW_START, dpcd->sample());
-    PtrCouplingData fpcd(new CouplingData(forces, dummyMesh, false, true));
->>>>>>> 7b7db62e
+    PtrCouplingData fpcd(new CouplingData(forces, dummyMesh, false, exchangeSubsteps));
     fpcd->setSampleAtTime(time::Storage::WINDOW_START, fpcd->sample());
 
     dpcd->storeIteration();
@@ -415,15 +374,9 @@
     insert << 0.2, 0.2, 0.2, 0.2;
     utils::append(forces->values(), insert);
 
-<<<<<<< HEAD
-    PtrCouplingData dpcd(new CouplingData(displacements, dummyMesh, false, exchangeSubsteps, cplscheme::CouplingScheme::UNDEFINED_EXTRAPOLATION_ORDER));
+    PtrCouplingData dpcd(new CouplingData(displacements, dummyMesh, false, exchangeSubsteps));
     dpcd->setSampleAtTime(time::Storage::WINDOW_START, dpcd->sample());
-    PtrCouplingData fpcd(new CouplingData(forces, dummyMesh, false, exchangeSubsteps, cplscheme::CouplingScheme::UNDEFINED_EXTRAPOLATION_ORDER));
-=======
-    PtrCouplingData dpcd(new CouplingData(displacements, dummyMesh, false, true));
-    dpcd->setSampleAtTime(time::Storage::WINDOW_START, dpcd->sample());
-    PtrCouplingData fpcd(new CouplingData(forces, dummyMesh, false, true));
->>>>>>> 7b7db62e
+    PtrCouplingData fpcd(new CouplingData(forces, dummyMesh, false, exchangeSubsteps));
     fpcd->setSampleAtTime(time::Storage::WINDOW_START, fpcd->sample());
 
     dpcd->storeIteration();
@@ -464,21 +417,12 @@
      * processor with no vertices
      */
 
-<<<<<<< HEAD
-    //init displacements
-    PtrCouplingData dpcd(new CouplingData(displacements, dummyMesh, false, exchangeSubsteps, cplscheme::CouplingScheme::UNDEFINED_EXTRAPOLATION_ORDER));
+    // init displacements
+    PtrCouplingData dpcd(new CouplingData(displacements, dummyMesh, false, exchangeSubsteps));
     dpcd->setSampleAtTime(time::Storage::WINDOW_START, dpcd->sample());
 
-    //init forces
-    PtrCouplingData fpcd(new CouplingData(forces, dummyMesh, false, exchangeSubsteps, cplscheme::CouplingScheme::UNDEFINED_EXTRAPOLATION_ORDER));
-=======
-    // init displacements
-    PtrCouplingData dpcd(new CouplingData(displacements, dummyMesh, false, true));
-    dpcd->setSampleAtTime(time::Storage::WINDOW_START, dpcd->sample());
-
     // init forces
-    PtrCouplingData fpcd(new CouplingData(forces, dummyMesh, false, true));
->>>>>>> 7b7db62e
+    PtrCouplingData fpcd(new CouplingData(forces, dummyMesh, false, exchangeSubsteps));
     fpcd->setSampleAtTime(time::Storage::WINDOW_START, fpcd->sample());
 
     dpcd->storeIteration();
@@ -505,15 +449,9 @@
     insert << 0.2, 0.2;
     utils::append(forces->values(), insert);
 
-<<<<<<< HEAD
-    PtrCouplingData dpcd(new CouplingData(displacements, dummyMesh, false, exchangeSubsteps, cplscheme::CouplingScheme::UNDEFINED_EXTRAPOLATION_ORDER));
+    PtrCouplingData dpcd(new CouplingData(displacements, dummyMesh, false, exchangeSubsteps));
     dpcd->setSampleAtTime(time::Storage::WINDOW_START, dpcd->sample());
-    PtrCouplingData fpcd(new CouplingData(forces, dummyMesh, false, exchangeSubsteps, cplscheme::CouplingScheme::UNDEFINED_EXTRAPOLATION_ORDER));
-=======
-    PtrCouplingData dpcd(new CouplingData(displacements, dummyMesh, false, true));
-    dpcd->setSampleAtTime(time::Storage::WINDOW_START, dpcd->sample());
-    PtrCouplingData fpcd(new CouplingData(forces, dummyMesh, false, true));
->>>>>>> 7b7db62e
+    PtrCouplingData fpcd(new CouplingData(forces, dummyMesh, false, exchangeSubsteps));
     fpcd->setSampleAtTime(time::Storage::WINDOW_START, fpcd->sample());
 
     dpcd->storeIteration();
@@ -655,13 +593,9 @@
   PtrCouplingData dpcd;
   PtrCouplingData fpcd;
 
-<<<<<<< HEAD
   bool exchangeSubsteps = false; // @todo add testIMVJ_effUpdate_ppWithSubsteps, where exchangeSubsteps = true as soon as acceleration scheme supports subcycling.
 
-  if (context.isPrimary()) { //Primary
-=======
   if (context.isPrimary()) { // Primary
->>>>>>> 7b7db62e
     /**
      * processor with no vertices
      */
@@ -669,23 +603,13 @@
     displacements->values().resize(0);
     forces->values().resize(0);
 
-<<<<<<< HEAD
-    //init displacements
-    dpcd.reset(new CouplingData(displacements, dummyMesh, false, exchangeSubsteps, cplscheme::CouplingScheme::UNDEFINED_EXTRAPOLATION_ORDER));
+    // init displacements
+    dpcd.reset(new CouplingData(displacements, dummyMesh, false, exchangeSubsteps));
     dpcd->setSampleAtTime(time::Storage::WINDOW_START, dpcd->sample());
 
-    //init forces
-    fpcd.reset(new CouplingData(forces, dummyMesh, false, exchangeSubsteps, cplscheme::CouplingScheme::UNDEFINED_EXTRAPOLATION_ORDER));
+    // init forces
+    fpcd.reset(new CouplingData(forces, dummyMesh, false, exchangeSubsteps));
     fpcd->setSampleAtTime(time::Storage::WINDOW_START, fpcd->sample());
-=======
-    // init displacements
-    dpcd.reset(new CouplingData(displacements, dummyMesh, false, true));
-    dpcd->setSampleAtTime(time::Storage::WINDOW_END, dpcd->sample());
-
-    // init forces
-    fpcd.reset(new CouplingData(forces, dummyMesh, false, true));
-    fpcd->setSampleAtTime(time::Storage::WINDOW_END, fpcd->sample());
->>>>>>> 7b7db62e
 
     dpcd->storeIteration();
     fpcd->storeIteration();
@@ -705,17 +629,10 @@
     displacements->values() << 0, 0, 0, 0, 0, 0, 0, 0, 0, 0, 0, 0, 0, 0, 0, 0, 0, 0, 0, 0, 0, 0;
     forces->values() << 0, 0, 0, 0, 0, 0, 0, 0, 0, 0, 0, 0, 0, 0, 0, 0, 0, 0, 0, 0, 0, 0;
 
-<<<<<<< HEAD
-    dpcd.reset(new CouplingData(displacements, dummyMesh, false, exchangeSubsteps, cplscheme::CouplingScheme::UNDEFINED_EXTRAPOLATION_ORDER));
+    dpcd.reset(new CouplingData(displacements, dummyMesh, false, exchangeSubsteps));
     dpcd->setSampleAtTime(time::Storage::WINDOW_START, dpcd->sample());
-    fpcd.reset(new CouplingData(forces, dummyMesh, false, exchangeSubsteps, cplscheme::CouplingScheme::UNDEFINED_EXTRAPOLATION_ORDER));
+    fpcd.reset(new CouplingData(forces, dummyMesh, false, exchangeSubsteps));
     fpcd->setSampleAtTime(time::Storage::WINDOW_START, fpcd->sample());
-=======
-    dpcd.reset(new CouplingData(displacements, dummyMesh, false, true));
-    dpcd->setSampleAtTime(time::Storage::WINDOW_END, dpcd->sample());
-    fpcd.reset(new CouplingData(forces, dummyMesh, false, true));
-    fpcd->setSampleAtTime(time::Storage::WINDOW_END, fpcd->sample());
->>>>>>> 7b7db62e
 
     dpcd->storeIteration();
     fpcd->storeIteration();
@@ -737,17 +654,10 @@
     displacements->values() << 0, 0, 0, 0, 0, 0, 0, 0, 0, 0, 0, 0, 0, 0, 0, 0, 0, 0, 0, 0, 0, 0;
     forces->values() << 0, 0, 0, 0, 0, 0, 0, 0, 0, 0, 0, 0, 0, 0, 0, 0, 0, 0, 0, 0, 0, 0;
 
-<<<<<<< HEAD
-    dpcd.reset(new CouplingData(displacements, dummyMesh, false, exchangeSubsteps, cplscheme::CouplingScheme::UNDEFINED_EXTRAPOLATION_ORDER));
+    dpcd.reset(new CouplingData(displacements, dummyMesh, false, exchangeSubsteps));
     dpcd->setSampleAtTime(time::Storage::WINDOW_START, dpcd->sample());
-    fpcd.reset(new CouplingData(forces, dummyMesh, false, exchangeSubsteps, cplscheme::CouplingScheme::UNDEFINED_EXTRAPOLATION_ORDER));
+    fpcd.reset(new CouplingData(forces, dummyMesh, false, exchangeSubsteps));
     fpcd->setSampleAtTime(time::Storage::WINDOW_START, fpcd->sample());
-=======
-    dpcd.reset(new CouplingData(displacements, dummyMesh, false, true));
-    dpcd->setSampleAtTime(time::Storage::WINDOW_END, dpcd->sample());
-    fpcd.reset(new CouplingData(forces, dummyMesh, false, true));
-    fpcd->setSampleAtTime(time::Storage::WINDOW_END, fpcd->sample());
->>>>>>> 7b7db62e
 
     dpcd->storeIteration();
     fpcd->storeIteration();
@@ -766,17 +676,10 @@
     displacements->values().resize(0);
     forces->values().resize(0);
 
-<<<<<<< HEAD
-    dpcd.reset(new CouplingData(displacements, dummyMesh, false, exchangeSubsteps, cplscheme::CouplingScheme::UNDEFINED_EXTRAPOLATION_ORDER));
+    dpcd.reset(new CouplingData(displacements, dummyMesh, false, exchangeSubsteps));
     dpcd->setSampleAtTime(time::Storage::WINDOW_START, dpcd->sample());
-    fpcd.reset(new CouplingData(forces, dummyMesh, false, exchangeSubsteps, cplscheme::CouplingScheme::UNDEFINED_EXTRAPOLATION_ORDER));
+    fpcd.reset(new CouplingData(forces, dummyMesh, false, exchangeSubsteps));
     fpcd->setSampleAtTime(time::Storage::WINDOW_START, fpcd->sample());
-=======
-    dpcd.reset(new CouplingData(displacements, dummyMesh, false, true));
-    dpcd->setSampleAtTime(time::Storage::WINDOW_END, dpcd->sample());
-    fpcd.reset(new CouplingData(forces, dummyMesh, false, true));
-    fpcd->setSampleAtTime(time::Storage::WINDOW_END, fpcd->sample());
->>>>>>> 7b7db62e
 
     dpcd->storeIteration();
     fpcd->storeIteration();
@@ -1173,13 +1076,9 @@
 
   utils::append(displacements->values(), insert);
 
-<<<<<<< HEAD
   bool exchangeSubsteps = false; // @todo add testColumnsLoggingWithSubsteps, where exchangeSubsteps = true as soon as acceleration scheme supports subcycling.
 
-  PtrCouplingData dpcd(new CouplingData(displacements, dummyMesh, false, exchangeSubsteps, cplscheme::CouplingScheme::UNDEFINED_EXTRAPOLATION_ORDER));
-=======
-  PtrCouplingData dpcd(new CouplingData(displacements, dummyMesh, false, true));
->>>>>>> 7b7db62e
+  PtrCouplingData dpcd(new CouplingData(displacements, dummyMesh, false, exchangeSubsteps));
   data.insert(std::pair<int, PtrCouplingData>(0, dpcd));
   dpcd->setSampleAtTime(time::Storage::WINDOW_START, dpcd->sample());
   dpcd->storeIteration();
