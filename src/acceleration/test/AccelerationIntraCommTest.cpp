#include <Eigen/Core>
#include <algorithm>
#include <cmath>
#include <map>
#include <memory>
#include <utility>
#include <vector>
#include "acceleration/Acceleration.hpp"
#include "acceleration/BaseQNAcceleration.hpp"
#include "acceleration/IQNILSAcceleration.hpp"
#include "acceleration/IQNIMVJAcceleration.hpp"
#include "acceleration/SharedPointer.hpp"
#include "acceleration/impl/ConstantPreconditioner.hpp"
#include "acceleration/impl/QRFactorization.hpp"
#include "acceleration/impl/ResidualSumPreconditioner.hpp"
#include "acceleration/impl/SharedPointer.hpp"
#include "cplscheme/Constants.hpp"
#include "cplscheme/CouplingData.hpp"
#include "cplscheme/SharedPointer.hpp"
#include "mesh/Mesh.hpp"
#include "mesh/SharedPointer.hpp"
#include "testing/TestContext.hpp"
#include "testing/Testing.hpp"
#include "utils/EigenHelperFunctions.hpp"

using namespace precice;
using namespace precice::cplscheme;
using namespace precice::acceleration;
using namespace precice::acceleration::impl;

#ifndef PRECICE_NO_MPI

BOOST_AUTO_TEST_SUITE(AccelerationTests)

using DataMap = std::map<int, PtrCouplingData>;

BOOST_AUTO_TEST_SUITE(AccelerationIntraCommTests)

/// Test that runs on 4 processors.
BOOST_AUTO_TEST_CASE(testVIQNILSpp)
{
  PRECICE_TEST(""_on(4_ranks).setupIntraComm());
  double           initialRelaxation        = 0.01;
  int              maxIterationsUsed        = 50;
  int              timeWindowsReused        = 6;
  int              filter                   = BaseQNAcceleration::QR1FILTER;
  double           singularityLimit         = 1e-10;
  bool             enforceInitialRelaxation = false;
  std::vector<int> dataIDs;
  dataIDs.push_back(0);
  dataIDs.push_back(1);
  std::vector<double> factors;
  factors.resize(2, 1.0);
  PtrPreconditioner prec(new ConstantPreconditioner(factors));
  std::vector<int>  vertexOffsets{4, 8, 8, 10};

  mesh::PtrMesh dummyMesh(new mesh::Mesh("DummyMesh", 3, testing::nextMeshID()));
  dummyMesh->setVertexOffsets(vertexOffsets);

  IQNILSAcceleration pp(initialRelaxation, enforceInitialRelaxation, maxIterationsUsed,
                        timeWindowsReused, filter, singularityLimit, dataIDs, prec);

  Eigen::VectorXd dcol1;
  Eigen::VectorXd fcol1;

  DataMap       data;
  mesh::PtrData displacements(new mesh::Data("dvalues", -1, 1));
  mesh::PtrData forces(new mesh::Data("fvalues", -1, 1));

  bool exchangeSubsteps = true;

  if (context.isPrimary()) { // Primary
    /**
     * processor with 4 vertices
     */

    // init displacements
    Eigen::VectorXd insert(4);
    insert << 1.0, 1.0, 1.0, 1.0;
    utils::append(displacements->values(), insert);
    // init forces
    insert << 0.2, 0.2, 0.2, 0.2;
    utils::append(forces->values(), insert);

<<<<<<< HEAD
    PtrCouplingData dpcd(new CouplingData(displacements, dummyMesh, false, true));
    dpcd->setSampleAtTime(0, dpcd->sample());
    PtrCouplingData fpcd(new CouplingData(forces, dummyMesh, false, true));
    fpcd->setSampleAtTime(0, fpcd->sample());
=======
    PtrCouplingData dpcd(new CouplingData(displacements, dummyMesh, false, exchangeSubsteps));
    dpcd->setSampleAtTime(time::Storage::WINDOW_START, dpcd->sample());
    PtrCouplingData fpcd(new CouplingData(forces, dummyMesh, false, exchangeSubsteps));
    fpcd->setSampleAtTime(time::Storage::WINDOW_START, fpcd->sample());
>>>>>>> 4c4f7233

    data.insert(std::pair<int, PtrCouplingData>(0, dpcd));
    data.insert(std::pair<int, PtrCouplingData>(1, fpcd));

    dpcd->storeIteration();
    fpcd->storeIteration();

    pp.initialize(data);

    insert << 1.0, 2.0, 3.0, 4.0;
    displacements->values() = insert;
    insert << 0.1, 0.1, 0.1, 0.1;
    forces->values() = insert;

  } else if (context.isRank(1)) { // SecondaryRank1

    /**
     * processor with 4 vertices
     */

    // init displacements
    Eigen::VectorXd insert(4);
    insert << 1.0, 1.0, 1.0, 1.0;
    utils::append(displacements->values(), insert);
    // init forces
    insert << 0.2, 0.2, 0.2, 0.2;
    utils::append(forces->values(), insert);

<<<<<<< HEAD
    PtrCouplingData dpcd(new CouplingData(displacements, dummyMesh, false, true));
    dpcd->setSampleAtTime(0, dpcd->sample());
    PtrCouplingData fpcd(new CouplingData(forces, dummyMesh, false, true));
    fpcd->setSampleAtTime(0, fpcd->sample());
=======
    PtrCouplingData dpcd(new CouplingData(displacements, dummyMesh, false, exchangeSubsteps));
    dpcd->setSampleAtTime(time::Storage::WINDOW_START, dpcd->sample());
    PtrCouplingData fpcd(new CouplingData(forces, dummyMesh, false, exchangeSubsteps));
    fpcd->setSampleAtTime(time::Storage::WINDOW_START, fpcd->sample());
>>>>>>> 4c4f7233

    data.insert(std::pair<int, PtrCouplingData>(0, dpcd));
    data.insert(std::pair<int, PtrCouplingData>(1, fpcd));

    dpcd->storeIteration();
    fpcd->storeIteration();

    pp.initialize(data);

    insert << 5.0, 6.0, 7.0, 8.0;
    displacements->values() = insert;
    insert << 0.1, 0.1, 0.1, 0.1;
    forces->values() = insert;

  } else if (context.isRank(2)) { // Secondary rank 2

    /**
     * processor with no vertices
     */

    // init displacements
<<<<<<< HEAD
    PtrCouplingData dpcd(new CouplingData(displacements, dummyMesh, false, true));
    dpcd->setSampleAtTime(0, dpcd->sample());

    // init forces
    PtrCouplingData fpcd(new CouplingData(forces, dummyMesh, false, true));
    fpcd->setSampleAtTime(0, fpcd->sample());
=======
    PtrCouplingData dpcd(new CouplingData(displacements, dummyMesh, false, exchangeSubsteps));
    dpcd->setSampleAtTime(time::Storage::WINDOW_START, dpcd->sample());

    // init forces
    PtrCouplingData fpcd(new CouplingData(forces, dummyMesh, false, exchangeSubsteps));
    fpcd->setSampleAtTime(time::Storage::WINDOW_START, fpcd->sample());
>>>>>>> 4c4f7233

    data.insert(std::pair<int, PtrCouplingData>(0, dpcd));
    data.insert(std::pair<int, PtrCouplingData>(1, fpcd));

    dpcd->storeIteration();
    fpcd->storeIteration();

    pp.initialize(data);

  } else if (context.isRank(3)) { // Secondary rank 3

    /**
     * processor with 2 vertices
     */

    // init displacements
    Eigen::VectorXd insert(2);
    insert << 1.0, 1.0;
    utils::append(displacements->values(), insert);
    // init forces
    insert << 0.2, 0.2;
    utils::append(forces->values(), insert);

<<<<<<< HEAD
    PtrCouplingData dpcd(new CouplingData(displacements, dummyMesh, false, true));
    dpcd->setSampleAtTime(0, dpcd->sample());
    PtrCouplingData fpcd(new CouplingData(forces, dummyMesh, false, true));
    fpcd->setSampleAtTime(0, fpcd->sample());
=======
    PtrCouplingData dpcd(new CouplingData(displacements, dummyMesh, false, exchangeSubsteps));
    dpcd->setSampleAtTime(time::Storage::WINDOW_START, dpcd->sample());
    PtrCouplingData fpcd(new CouplingData(forces, dummyMesh, false, exchangeSubsteps));
    fpcd->setSampleAtTime(time::Storage::WINDOW_START, fpcd->sample());
>>>>>>> 4c4f7233

    data.insert(std::pair<int, PtrCouplingData>(0, dpcd));
    data.insert(std::pair<int, PtrCouplingData>(1, fpcd));

    dpcd->storeIteration();
    fpcd->storeIteration();

    pp.initialize(data);

    insert << 1.0, 2.0;
    displacements->values() = insert;
    insert << 0.1, 0.1;
    forces->values() = insert;
  }

  pp.performAcceleration(data);

  Eigen::VectorXd newdvalues;
  if (context.isPrimary()) { // Primary

    BOOST_TEST(testing::equals(data.at(0)->values()(0), 1.00), data.at(0)->values()(0));
    BOOST_TEST(testing::equals(data.at(0)->values()(1), 1.01), data.at(0)->values()(1));
    BOOST_TEST(testing::equals(data.at(0)->values()(2), 1.02), data.at(0)->values()(2));
    BOOST_TEST(testing::equals(data.at(0)->values()(3), 1.03), data.at(0)->values()(3));
    BOOST_TEST(testing::equals(data.at(1)->values()(0), 0.199), data.at(1)->values()(0));
    BOOST_TEST(testing::equals(data.at(1)->values()(1), 0.199), data.at(1)->values()(1));
    BOOST_TEST(testing::equals(data.at(1)->values()(2), 0.199), data.at(1)->values()(2));
    BOOST_TEST(testing::equals(data.at(1)->values()(3), 0.199), data.at(1)->values()(3));

    utils::append(newdvalues, 10.0);
    utils::append(newdvalues, 10.0);
    utils::append(newdvalues, 10.0);
    utils::append(newdvalues, 10.0);

  } else if (context.isRank(1)) { // SecondaryRank1

    BOOST_TEST(testing::equals(data.at(0)->values()(0), 1.04), data.at(0)->values()(0));
    BOOST_TEST(testing::equals(data.at(0)->values()(1), 1.05), data.at(0)->values()(1));
    BOOST_TEST(testing::equals(data.at(0)->values()(2), 1.06), data.at(0)->values()(2));
    BOOST_TEST(testing::equals(data.at(0)->values()(3), 1.07), data.at(0)->values()(3));
    BOOST_TEST(testing::equals(data.at(1)->values()(0), 0.199), data.at(1)->values()(0));
    BOOST_TEST(testing::equals(data.at(1)->values()(1), 0.199), data.at(1)->values()(1));
    BOOST_TEST(testing::equals(data.at(1)->values()(2), 0.199), data.at(1)->values()(2));
    BOOST_TEST(testing::equals(data.at(1)->values()(3), 0.199), data.at(1)->values()(3));

    utils::append(newdvalues, 10.0);
    utils::append(newdvalues, 10.0);
    utils::append(newdvalues, 10.0);
    utils::append(newdvalues, 10.0);

  } else if (context.isRank(2)) { // Secondary rank 2
    // empty proc
  } else if (context.isRank(3)) { // Secondary rank 3

    BOOST_TEST(testing::equals(data.at(0)->values()(0), 1.00), data.at(0)->values()(0));
    BOOST_TEST(testing::equals(data.at(0)->values()(1), 1.01), data.at(0)->values()(1));
    BOOST_TEST(testing::equals(data.at(1)->values()(0), 0.199), data.at(1)->values()(0));
    BOOST_TEST(testing::equals(data.at(1)->values()(1), 0.199), data.at(1)->values()(1));

    utils::append(newdvalues, 10.0);
    utils::append(newdvalues, 10.0);
  }

  data.begin()->second->values() = newdvalues;

  pp.performAcceleration(data);

  if (context.isPrimary()) { // Primary
    BOOST_TEST(testing::equals(data.at(0)->values()(0), -1.51483105223442748866e+00), data.at(0)->values()(0));
    BOOST_TEST(testing::equals(data.at(0)->values()(1), -2.35405379763935940218e-01), data.at(0)->values()(1));
    BOOST_TEST(testing::equals(data.at(0)->values()(2), 1.04402029270655560822e+00), data.at(0)->values()(2));
    BOOST_TEST(testing::equals(data.at(0)->values()(3), 2.32344596517704804484e+00), data.at(0)->values()(3));
    BOOST_TEST(testing::equals(data.at(1)->values()(0), 7.23368584254212854123e-02), data.at(1)->values()(0));
    BOOST_TEST(testing::equals(data.at(1)->values()(1), 7.23368584254212854123e-02), data.at(1)->values()(1));
    BOOST_TEST(testing::equals(data.at(1)->values()(2), 7.23368584254212854123e-02), data.at(1)->values()(2));
    BOOST_TEST(testing::equals(data.at(1)->values()(3), 7.23368584254212854123e-02), data.at(1)->values()(3));
  } else if (context.isRank(1)) { // SecondaryRank1
    BOOST_TEST(testing::equals(data.at(0)->values()(0), 3.60287163764754048145e+00), data.at(0)->values()(0));
    BOOST_TEST(testing::equals(data.at(0)->values()(1), 4.88229731011803202989e+00), data.at(0)->values()(1));
    BOOST_TEST(testing::equals(data.at(0)->values()(2), 6.16172298258852357833e+00), data.at(0)->values()(2));
    BOOST_TEST(testing::equals(data.at(0)->values()(3), 7.44114865505901601495e+00), data.at(0)->values()(3));
    BOOST_TEST(testing::equals(data.at(1)->values()(0), 7.23368584254212854123e-02), data.at(1)->values()(0));
    BOOST_TEST(testing::equals(data.at(1)->values()(1), 7.23368584254212854123e-02), data.at(1)->values()(1));
    BOOST_TEST(testing::equals(data.at(1)->values()(2), 7.23368584254212854123e-02), data.at(1)->values()(2));
    BOOST_TEST(testing::equals(data.at(1)->values()(3), 7.23368584254212854123e-02), data.at(1)->values()(3));
  } else if (context.isRank(2)) { // Secondary rank 2
    // empty proc
  } else if (context.isRank(3)) { // Secondary rank 3
    BOOST_TEST(testing::equals(data.at(0)->values()(0), -1.51483105223442748866e+00), data.at(0)->values()(0));
    BOOST_TEST(testing::equals(data.at(0)->values()(1), -2.35405379763935940218e-01), data.at(0)->values()(1));
    BOOST_TEST(testing::equals(data.at(1)->values()(0), 7.23368584254212854123e-02), data.at(1)->values()(0));
    BOOST_TEST(testing::equals(data.at(1)->values()(1), 7.23368584254212854123e-02), data.at(1)->values()(1));
  }
}

/// Test that runs on 4 processors.
BOOST_AUTO_TEST_CASE(testVIQNIMVJpp)
{
  PRECICE_TEST(""_on(4_ranks).setupIntraComm());
  double initialRelaxation          = 0.01;
  int    maxIterationsUsed          = 50;
  int    timeWindowsReused          = 6;
  int    filter                     = BaseQNAcceleration::QR1FILTER;
  int    restartType                = IQNIMVJAcceleration::NO_RESTART;
  int    chunkSize                  = 0;
  int    reusedTimeWindowsAtRestart = 0;
  double singularityLimit           = 1e-10;
  double svdTruncationEps           = 0.0;
  bool   enforceInitialRelaxation   = false;
  bool   alwaysBuildJacobian        = false;

  std::vector<int> dataIDs;
  dataIDs.push_back(0);
  dataIDs.push_back(1);
  std::vector<double> factors;
  factors.resize(2, 1.0);
  PtrPreconditioner prec(new ConstantPreconditioner(factors));
  std::vector<int>  vertexOffsets{4, 8, 8, 10};

  mesh::PtrMesh dummyMesh(new mesh::Mesh("DummyMesh", 3, testing::nextMeshID()));
  dummyMesh->setVertexOffsets(vertexOffsets);

  IQNIMVJAcceleration pp(initialRelaxation, enforceInitialRelaxation, maxIterationsUsed,
                         timeWindowsReused, filter, singularityLimit, dataIDs, prec, alwaysBuildJacobian,
                         restartType, chunkSize, reusedTimeWindowsAtRestart, svdTruncationEps);

  Eigen::VectorXd dcol1;
  Eigen::VectorXd fcol1;

  mesh::PtrData displacements(new mesh::Data("dvalues", -1, 1));
  mesh::PtrData forces(new mesh::Data("fvalues", -1, 1));

  DataMap data;

  bool exchangeSubsteps = true;

  if (context.isPrimary()) { // Primary

    /**
     * processor with 4 vertices
     */

    // init displacements
    Eigen::VectorXd insert(4);
    insert << 1.0, 1.0, 1.0, 1.0;
    utils::append(displacements->values(), insert);
    // init forces
    insert << 0.2, 0.2, 0.2, 0.2;
    utils::append(forces->values(), insert);

<<<<<<< HEAD
    PtrCouplingData dpcd(new CouplingData(displacements, dummyMesh, false, true));
    dpcd->setSampleAtTime(0, dpcd->sample());
    PtrCouplingData fpcd(new CouplingData(forces, dummyMesh, false, true));
    fpcd->setSampleAtTime(0, fpcd->sample());
=======
    PtrCouplingData dpcd(new CouplingData(displacements, dummyMesh, false, exchangeSubsteps));
    dpcd->setSampleAtTime(time::Storage::WINDOW_START, dpcd->sample());
    PtrCouplingData fpcd(new CouplingData(forces, dummyMesh, false, exchangeSubsteps));
    fpcd->setSampleAtTime(time::Storage::WINDOW_START, fpcd->sample());
>>>>>>> 4c4f7233

    dpcd->storeIteration();
    fpcd->storeIteration();

    data.insert(std::pair<int, PtrCouplingData>(0, dpcd));
    data.insert(std::pair<int, PtrCouplingData>(1, fpcd));

    pp.initialize(data);

    // update displacement
    insert << 1.0, 2.0, 3.0, 4.0;
    dpcd->values() = insert;

    // update forces
    insert << 0.1, 0.1, 0.1, 0.1;
    fpcd->values() = insert;

    // check for correct initial data
    BOOST_TEST(testing::equals(data.at(0)->previousIteration()(0), 1.0), data.at(0)->previousIteration()(0));
    BOOST_TEST(testing::equals(data.at(0)->previousIteration()(1), 1.0), data.at(0)->previousIteration()(1));
    BOOST_TEST(testing::equals(data.at(0)->previousIteration()(2), 1.0), data.at(0)->previousIteration()(2));
    BOOST_TEST(testing::equals(data.at(0)->previousIteration()(3), 1.0), data.at(0)->previousIteration()(3));
    BOOST_TEST(testing::equals(data.at(0)->values()(0), 1.0), data.at(0)->values()(0));
    BOOST_TEST(testing::equals(data.at(0)->values()(1), 2.0), data.at(0)->values()(1));
    BOOST_TEST(testing::equals(data.at(0)->values()(2), 3.0), data.at(0)->values()(2));
    BOOST_TEST(testing::equals(data.at(0)->values()(3), 4.0), data.at(0)->values()(3));
    BOOST_TEST(testing::equals(data.at(1)->previousIteration()(0), 0.2), data.at(1)->previousIteration()(0));
    BOOST_TEST(testing::equals(data.at(1)->previousIteration()(1), 0.2), data.at(1)->previousIteration()(1));
    BOOST_TEST(testing::equals(data.at(1)->previousIteration()(2), 0.2), data.at(1)->previousIteration()(2));
    BOOST_TEST(testing::equals(data.at(1)->previousIteration()(3), 0.2), data.at(1)->previousIteration()(3));
    BOOST_TEST(testing::equals(data.at(1)->values()(0), 0.1), data.at(1)->values()(0));
    BOOST_TEST(testing::equals(data.at(1)->values()(1), 0.1), data.at(1)->values()(1));
    BOOST_TEST(testing::equals(data.at(1)->values()(2), 0.1), data.at(1)->values()(2));
    BOOST_TEST(testing::equals(data.at(1)->values()(3), 0.1), data.at(1)->values()(3));
  } else if (context.isRank(1)) { // SecondaryRank1

    /**
     * processor with 4 vertices
     */

    // init displacements
    Eigen::VectorXd insert(4);
    insert << 1.0, 1.0, 1.0, 1.0;
    utils::append(displacements->values(), insert);
    // init forces
    insert << 0.2, 0.2, 0.2, 0.2;
    utils::append(forces->values(), insert);

<<<<<<< HEAD
    PtrCouplingData dpcd(new CouplingData(displacements, dummyMesh, false, true));
    dpcd->setSampleAtTime(0, dpcd->sample());
    PtrCouplingData fpcd(new CouplingData(forces, dummyMesh, false, true));
    fpcd->setSampleAtTime(0, fpcd->sample());
=======
    PtrCouplingData dpcd(new CouplingData(displacements, dummyMesh, false, exchangeSubsteps));
    dpcd->setSampleAtTime(time::Storage::WINDOW_START, dpcd->sample());
    PtrCouplingData fpcd(new CouplingData(forces, dummyMesh, false, exchangeSubsteps));
    fpcd->setSampleAtTime(time::Storage::WINDOW_START, fpcd->sample());
>>>>>>> 4c4f7233

    dpcd->storeIteration();
    fpcd->storeIteration();

    data.insert(std::pair<int, PtrCouplingData>(0, dpcd));
    data.insert(std::pair<int, PtrCouplingData>(1, fpcd));

    pp.initialize(data);

    // update displacements
    insert << 5.0, 6.0, 7.0, 8.0;
    dpcd->values() = insert;
    // update forces
    insert << 0.1, 0.1, 0.1, 0.1;
    fpcd->values() = insert;

    // check for correct initial data
    BOOST_TEST(testing::equals(data.at(0)->previousIteration()(0), 1.0), data.at(0)->previousIteration()(0));
    BOOST_TEST(testing::equals(data.at(0)->previousIteration()(1), 1.0), data.at(0)->previousIteration()(1));
    BOOST_TEST(testing::equals(data.at(0)->previousIteration()(2), 1.0), data.at(0)->previousIteration()(2));
    BOOST_TEST(testing::equals(data.at(0)->previousIteration()(3), 1.0), data.at(0)->previousIteration()(3));
    BOOST_TEST(testing::equals(data.at(0)->values()(0), 5.0), data.at(0)->values()(0));
    BOOST_TEST(testing::equals(data.at(0)->values()(1), 6.0), data.at(0)->values()(1));
    BOOST_TEST(testing::equals(data.at(0)->values()(2), 7.0), data.at(0)->values()(2));
    BOOST_TEST(testing::equals(data.at(0)->values()(3), 8.0), data.at(0)->values()(3));
    BOOST_TEST(testing::equals(data.at(1)->previousIteration()(0), 0.2), data.at(1)->previousIteration()(0));
    BOOST_TEST(testing::equals(data.at(1)->previousIteration()(1), 0.2), data.at(1)->previousIteration()(1));
    BOOST_TEST(testing::equals(data.at(1)->previousIteration()(2), 0.2), data.at(1)->previousIteration()(2));
    BOOST_TEST(testing::equals(data.at(1)->previousIteration()(3), 0.2), data.at(1)->previousIteration()(3));
    BOOST_TEST(testing::equals(data.at(1)->values()(0), 0.1), data.at(1)->values()(0));
    BOOST_TEST(testing::equals(data.at(1)->values()(1), 0.1), data.at(1)->values()(1));
    BOOST_TEST(testing::equals(data.at(1)->values()(2), 0.1), data.at(1)->values()(2));
    BOOST_TEST(testing::equals(data.at(1)->values()(3), 0.1), data.at(1)->values()(3));
  } else if (context.isRank(2)) { // Secondary rank 2

    /**
     * processor with no vertices
     */

    // init displacements
<<<<<<< HEAD
    PtrCouplingData dpcd(new CouplingData(displacements, dummyMesh, false, true));
    dpcd->setSampleAtTime(0, dpcd->sample());

    // init forces
    PtrCouplingData fpcd(new CouplingData(forces, dummyMesh, false, true));
    fpcd->setSampleAtTime(0, fpcd->sample());
=======
    PtrCouplingData dpcd(new CouplingData(displacements, dummyMesh, false, exchangeSubsteps));
    dpcd->setSampleAtTime(time::Storage::WINDOW_START, dpcd->sample());

    // init forces
    PtrCouplingData fpcd(new CouplingData(forces, dummyMesh, false, exchangeSubsteps));
    fpcd->setSampleAtTime(time::Storage::WINDOW_START, fpcd->sample());
>>>>>>> 4c4f7233

    dpcd->storeIteration();
    fpcd->storeIteration();

    data.insert(std::pair<int, PtrCouplingData>(0, dpcd));
    data.insert(std::pair<int, PtrCouplingData>(1, fpcd));

    pp.initialize(data);

    // check for correct initial data
    // empty proc
  } else if (context.isRank(3)) { // Secondary rank 3

    /**
     * processor with 2 vertices
     */

    // init displacements
    Eigen::VectorXd insert(2);
    insert << 1.0, 1.0;
    utils::append(displacements->values(), insert);
    // init forces
    insert << 0.2, 0.2;
    utils::append(forces->values(), insert);

<<<<<<< HEAD
    PtrCouplingData dpcd(new CouplingData(displacements, dummyMesh, false, true));
    dpcd->setSampleAtTime(0, dpcd->sample());
    PtrCouplingData fpcd(new CouplingData(forces, dummyMesh, false, true));
    fpcd->setSampleAtTime(0, fpcd->sample());
=======
    PtrCouplingData dpcd(new CouplingData(displacements, dummyMesh, false, exchangeSubsteps));
    dpcd->setSampleAtTime(time::Storage::WINDOW_START, dpcd->sample());
    PtrCouplingData fpcd(new CouplingData(forces, dummyMesh, false, exchangeSubsteps));
    fpcd->setSampleAtTime(time::Storage::WINDOW_START, fpcd->sample());
>>>>>>> 4c4f7233

    dpcd->storeIteration();
    fpcd->storeIteration();

    data.insert(std::pair<int, PtrCouplingData>(0, dpcd));
    data.insert(std::pair<int, PtrCouplingData>(1, fpcd));

    pp.initialize(data);

    // update displacements
    insert << 1.0, 2.0;
    displacements->values() = insert;

    // update forces
    insert << 0.1, 0.1;
    forces->values() = insert;

    // check for correct initial data
    BOOST_TEST(testing::equals(data.at(0)->previousIteration()(0), 1.0), data.at(0)->previousIteration()(0));
    BOOST_TEST(testing::equals(data.at(0)->previousIteration()(1), 1.0), data.at(0)->previousIteration()(1));
    BOOST_TEST(testing::equals(data.at(0)->values()(0), 1.0), data.at(0)->values()(0));
    BOOST_TEST(testing::equals(data.at(0)->values()(1), 2.0), data.at(0)->values()(1));
    BOOST_TEST(testing::equals(data.at(1)->previousIteration()(0), 0.2), data.at(1)->previousIteration()(0));
    BOOST_TEST(testing::equals(data.at(1)->previousIteration()(1), 0.2), data.at(1)->previousIteration()(1));
    BOOST_TEST(testing::equals(data.at(1)->values()(0), 0.1), data.at(1)->values()(0));
    BOOST_TEST(testing::equals(data.at(1)->values()(1), 0.1), data.at(1)->values()(1));
  }

  pp.performAcceleration(data);

  Eigen::VectorXd newdvalues;
  if (context.isPrimary()) { // Primary
    BOOST_TEST(testing::equals(data.at(0)->values()(0), 1.00000000000000000000e+00), data.at(0)->values()(0));
    BOOST_TEST(testing::equals(data.at(0)->values()(1), 1.01000000000000000888e+00), data.at(0)->values()(1));
    BOOST_TEST(testing::equals(data.at(0)->values()(2), 1.02000000000000001776e+00), data.at(0)->values()(2));
    BOOST_TEST(testing::equals(data.at(0)->values()(3), 1.03000000000000002665e+00), data.at(0)->values()(3));
    BOOST_TEST(testing::equals(data.at(1)->values()(0), 1.99000000000000010214e-01), data.at(1)->values()(0));
    BOOST_TEST(testing::equals(data.at(1)->values()(1), 1.99000000000000010214e-01), data.at(1)->values()(1));
    BOOST_TEST(testing::equals(data.at(1)->values()(2), 1.99000000000000010214e-01), data.at(1)->values()(2));
    BOOST_TEST(testing::equals(data.at(1)->values()(3), 1.99000000000000010214e-01), data.at(1)->values()(3));
    utils::append(newdvalues, 10.0);
    utils::append(newdvalues, 10.0);
    utils::append(newdvalues, 10.0);
    utils::append(newdvalues, 10.0);
  } else if (context.isRank(1)) { // SecondaryRank1
    BOOST_TEST(testing::equals(data.at(0)->values()(0), 1.04000000000000003553e+00), data.at(0)->values()(0));
    BOOST_TEST(testing::equals(data.at(0)->values()(1), 1.05000000000000004441e+00), data.at(0)->values()(1));
    BOOST_TEST(testing::equals(data.at(0)->values()(2), 1.06000000000000005329e+00), data.at(0)->values()(2));
    BOOST_TEST(testing::equals(data.at(0)->values()(3), 1.07000000000000006217e+00), data.at(0)->values()(3));
    BOOST_TEST(testing::equals(data.at(1)->values()(0), 1.99000000000000010214e-01), data.at(1)->values()(0));
    BOOST_TEST(testing::equals(data.at(1)->values()(1), 1.99000000000000010214e-01), data.at(1)->values()(1));
    BOOST_TEST(testing::equals(data.at(1)->values()(2), 1.99000000000000010214e-01), data.at(1)->values()(2));
    BOOST_TEST(testing::equals(data.at(1)->values()(3), 1.99000000000000010214e-01), data.at(1)->values()(3));
    utils::append(newdvalues, 10.0);
    utils::append(newdvalues, 10.0);
    utils::append(newdvalues, 10.0);
    utils::append(newdvalues, 10.0);
  } else if (context.isRank(2)) { // Secondary rank 2
    // empty proc
  } else if (context.isRank(3)) { // Secondary rank 3
    BOOST_TEST(testing::equals(data.at(0)->values()(0), 1.00000000000000000000e+00), data.at(0)->values()(0));
    BOOST_TEST(testing::equals(data.at(0)->values()(1), 1.01000000000000000888e+00), data.at(0)->values()(1));
    BOOST_TEST(testing::equals(data.at(1)->values()(0), 1.99000000000000010214e-01), data.at(1)->values()(0));
    BOOST_TEST(testing::equals(data.at(1)->values()(1), 1.99000000000000010214e-01), data.at(1)->values()(1));
    utils::append(newdvalues, 10.0);
    utils::append(newdvalues, 10.0);
  }

  data.begin()->second->values() = newdvalues;
  pp.performAcceleration(data);

  if (context.isPrimary()) { // Primary
    BOOST_TEST(testing::equals(data.at(0)->values()(0), -1.51483105223442748866e+00), data.at(0)->values()(0));
    BOOST_TEST(testing::equals(data.at(0)->values()(1), -2.35405379763935940218e-01), data.at(0)->values()(1));
    BOOST_TEST(testing::equals(data.at(0)->values()(2), 1.04402029270655738458e+00), data.at(0)->values()(2));
    BOOST_TEST(testing::equals(data.at(0)->values()(3), 2.32344596517704893301e+00), data.at(0)->values()(3));
    BOOST_TEST(testing::equals(data.at(1)->values()(0), 7.23368584254213131679e-02), data.at(1)->values()(0));
    BOOST_TEST(testing::equals(data.at(1)->values()(1), 7.23368584254213131679e-02), data.at(1)->values()(1));
    BOOST_TEST(testing::equals(data.at(1)->values()(2), 7.23368584254213131679e-02), data.at(1)->values()(2));
    BOOST_TEST(testing::equals(data.at(1)->values()(3), 7.23368584254213131679e-02), data.at(1)->values()(3));
  } else if (context.isRank(1)) { // SecondaryRank1
    BOOST_TEST(testing::equals(data.at(0)->values()(0), 3.60287163764754048145e+00), data.at(0)->values()(0));
    BOOST_TEST(testing::equals(data.at(0)->values()(1), 4.88229731011803202989e+00), data.at(0)->values()(1));
    BOOST_TEST(testing::equals(data.at(0)->values()(2), 6.16172298258852446651e+00), data.at(0)->values()(2));
    BOOST_TEST(testing::equals(data.at(0)->values()(3), 7.44114865505901601495e+00), data.at(0)->values()(3));
    BOOST_TEST(testing::equals(data.at(1)->values()(0), 7.23368584254213131679e-02), data.at(1)->values()(0));
    BOOST_TEST(testing::equals(data.at(1)->values()(1), 7.23368584254213131679e-02), data.at(1)->values()(1));
    BOOST_TEST(testing::equals(data.at(1)->values()(2), 7.23368584254213131679e-02), data.at(1)->values()(2));
    BOOST_TEST(testing::equals(data.at(1)->values()(3), 7.23368584254213131679e-02), data.at(1)->values()(3));
  } else if (context.isRank(2)) { // Secondary rank 2
    // empty proc
  } else if (context.isRank(3)) { // Secondary rank 3
    BOOST_TEST(testing::equals(data.at(0)->values()(0), -1.51483105223442748866e+00), data.at(0)->values()(0));
    BOOST_TEST(testing::equals(data.at(0)->values()(1), -2.35405379763935940218e-01), data.at(0)->values()(1));
    BOOST_TEST(testing::equals(data.at(1)->values()(0), 7.23368584254213131679e-02), data.at(1)->values()(0));
    BOOST_TEST(testing::equals(data.at(1)->values()(1), 7.23368584254213131679e-02), data.at(1)->values()(1));
  }
}

/// Test that runs on 4 processors.
BOOST_AUTO_TEST_CASE(testIMVJ_effUpdate_pp)
{
  PRECICE_TEST(""_on(4_ranks).setupIntraComm());
  // config:
  double initialRelaxation          = 0.1;
  int    maxIterationsUsed          = 30;
  int    timeWindowsReused          = 0;
  int    filter                     = BaseQNAcceleration::QR2FILTER;
  int    restartType                = IQNIMVJAcceleration::NO_RESTART;
  int    chunkSize                  = 0;
  int    reusedTimeWindowsAtRestart = 0;
  double singularityLimit           = 1e-2;
  double svdTruncationEps           = 0.0;
  bool   enforceInitialRelaxation   = false;
  bool   alwaysBuildJacobian        = false;

  std::vector<int> dataIDs;
  dataIDs.push_back(4);
  dataIDs.push_back(5);
  PtrPreconditioner _preconditioner = PtrPreconditioner(new ResidualSumPreconditioner(-1));
  std::vector<int>  vertexOffsets{0, 11, 22, 22};

  mesh::PtrMesh dummyMesh(new mesh::Mesh("dummyMesh", 2, testing::nextMeshID()));
  dummyMesh->setVertexOffsets(vertexOffsets);

  IQNIMVJAcceleration pp(initialRelaxation, enforceInitialRelaxation, maxIterationsUsed,
                         timeWindowsReused, filter, singularityLimit, dataIDs, _preconditioner, alwaysBuildJacobian,
                         restartType, chunkSize, reusedTimeWindowsAtRestart, svdTruncationEps);

  mesh::PtrData displacements(new mesh::Data("dvalues", -1, 2));
  mesh::PtrData forces(new mesh::Data("fvalues", -1, 2));

  Eigen::VectorXd dref;
  Eigen::VectorXd fref;
  double          drefNorm = 0., frefNorm = 0.;

  DataMap         data;
  PtrCouplingData dpcd;
  PtrCouplingData fpcd;

  bool exchangeSubsteps = true;

  if (context.isPrimary()) { // Primary
    /**
     * processor with no vertices
     */

    displacements->values().resize(0);
    forces->values().resize(0);

    // init displacements
<<<<<<< HEAD
    dpcd.reset(new CouplingData(displacements, dummyMesh, false, true));
    dpcd->setSampleAtTime(0, dpcd->sample());

    // init forces
    fpcd.reset(new CouplingData(forces, dummyMesh, false, true));
    fpcd->setSampleAtTime(0, fpcd->sample());
=======
    dpcd.reset(new CouplingData(displacements, dummyMesh, false, exchangeSubsteps));
    dpcd->setSampleAtTime(time::Storage::WINDOW_END, dpcd->sample());

    // init forces
    fpcd.reset(new CouplingData(forces, dummyMesh, false, exchangeSubsteps));
    fpcd->setSampleAtTime(time::Storage::WINDOW_END, fpcd->sample());
>>>>>>> 4c4f7233

    dpcd->storeIteration();
    fpcd->storeIteration();

    data.insert(std::pair<int, PtrCouplingData>(4, dpcd));
    data.insert(std::pair<int, PtrCouplingData>(5, fpcd));

    pp.initialize(data);
  } else if (context.isRank(1)) { // SecondaryRank1
    /**
     * processor with 4 vertices
     */

    // init displacements
    displacements->values().resize(22);
    forces->values().resize(22);
    displacements->values() << 0, 0, 0, 0, 0, 0, 0, 0, 0, 0, 0, 0, 0, 0, 0, 0, 0, 0, 0, 0, 0, 0;
    forces->values() << 0, 0, 0, 0, 0, 0, 0, 0, 0, 0, 0, 0, 0, 0, 0, 0, 0, 0, 0, 0, 0, 0;

<<<<<<< HEAD
    dpcd.reset(new CouplingData(displacements, dummyMesh, false, true));
    dpcd->setSampleAtTime(0, dpcd->sample());
    fpcd.reset(new CouplingData(forces, dummyMesh, false, true));
    fpcd->setSampleAtTime(0, fpcd->sample());
=======
    dpcd.reset(new CouplingData(displacements, dummyMesh, false, exchangeSubsteps));
    dpcd->setSampleAtTime(time::Storage::WINDOW_END, dpcd->sample());
    fpcd.reset(new CouplingData(forces, dummyMesh, false, exchangeSubsteps));
    fpcd->setSampleAtTime(time::Storage::WINDOW_END, fpcd->sample());
>>>>>>> 4c4f7233

    dpcd->storeIteration();
    fpcd->storeIteration();

    data.insert(std::pair<int, PtrCouplingData>(4, dpcd));
    data.insert(std::pair<int, PtrCouplingData>(5, fpcd));

    pp.initialize(data);

    forces->values() << -0.01765744149520443, -0.000534499502588083, 0.05397520666020422, 0.0005546984205735067, 0.05213823386543703, 0.0007618478879228568, -0.01944857239806249, -0.0009206665792022876, -0.02459872346309381, -0.001296931976456198, 0.04688718434761113, 0.001346643628716769, -0.01063536095060684, -0.01905148710330257, 0.02514593936525903, -0.01643393169986981, -0.02189723835016068, -0.000912218689367709, 0.04985117008772211, 0.0009615805506705544, 0.05534647415570375, 0.0004068469082890895;
  } else if (context.isRank(2)) { // Secondary rank 2
    /**
     * processor with 4 vertices
     */

    // init displacements
    displacements->values().resize(22);
    forces->values().resize(22);
    displacements->values() << 0, 0, 0, 0, 0, 0, 0, 0, 0, 0, 0, 0, 0, 0, 0, 0, 0, 0, 0, 0, 0, 0;
    forces->values() << 0, 0, 0, 0, 0, 0, 0, 0, 0, 0, 0, 0, 0, 0, 0, 0, 0, 0, 0, 0, 0, 0;

<<<<<<< HEAD
    dpcd.reset(new CouplingData(displacements, dummyMesh, false, true));
    dpcd->setSampleAtTime(0, dpcd->sample());
    fpcd.reset(new CouplingData(forces, dummyMesh, false, true));
    fpcd->setSampleAtTime(0, fpcd->sample());
=======
    dpcd.reset(new CouplingData(displacements, dummyMesh, false, exchangeSubsteps));
    dpcd->setSampleAtTime(time::Storage::WINDOW_END, dpcd->sample());
    fpcd.reset(new CouplingData(forces, dummyMesh, false, exchangeSubsteps));
    fpcd->setSampleAtTime(time::Storage::WINDOW_END, fpcd->sample());
>>>>>>> 4c4f7233

    dpcd->storeIteration();
    fpcd->storeIteration();

    data.insert(std::pair<int, PtrCouplingData>(4, dpcd));
    data.insert(std::pair<int, PtrCouplingData>(5, fpcd));

    pp.initialize(data);

    forces->values() << -0.01465589151503364, -0.0002670111835650672, 0.05711438689366102, 0.0002383730129847531, -0.01536098575916998, -0.000285287812066552, 0.05638274807579218, 0.000283961973555227, -0.006856432131857973, -0.006815594391460808, 0.02901925611525407, -0.02907380915674757, 0.05800715138289463, 9.667376010126116e-05, -0.01376443700165205, -9.547563271960956e-05, 0.05768190311116184, 0.0001311583226994801, -0.01408147387131287, -0.0001216961377915992, -0.0163823504288376, -0.0003874626690545313;
  } else if (context.isRank(3)) { // Secondary rank 3
    /**
     * processor with no vertices
     */

    displacements->values().resize(0);
    forces->values().resize(0);

<<<<<<< HEAD
    dpcd.reset(new CouplingData(displacements, dummyMesh, false, true));
    dpcd->setSampleAtTime(0, dpcd->sample());
    fpcd.reset(new CouplingData(forces, dummyMesh, false, true));
    fpcd->setSampleAtTime(0, fpcd->sample());
=======
    dpcd.reset(new CouplingData(displacements, dummyMesh, false, exchangeSubsteps));
    dpcd->setSampleAtTime(time::Storage::WINDOW_END, dpcd->sample());
    fpcd.reset(new CouplingData(forces, dummyMesh, false, exchangeSubsteps));
    fpcd->setSampleAtTime(time::Storage::WINDOW_END, fpcd->sample());
>>>>>>> 4c4f7233

    dpcd->storeIteration();
    fpcd->storeIteration();

    data.insert(std::pair<int, PtrCouplingData>(4, dpcd));
    data.insert(std::pair<int, PtrCouplingData>(5, fpcd));

    pp.initialize(data);
  }

  pp.performAcceleration(data);

  // necessary because acceleration does not directly work on storage, but on CouplingData::values. See and https://github.com/precice/precice/issues/1645 current implementation in BaseCouplingScheme::doImplicitStep()
  for (auto &pair : data) {
    pair.second->setSampleAtTime(1, pair.second->sample());
  }

  // underrelaxation, first iteration

  if (context.isPrimary()) { // Primary

  } else if (context.isRank(1)) { // SecondaryRank1

    dref = Eigen::VectorXd::Zero(22);
    fref = Eigen::VectorXd::Zero(22);

    dref << 0, 0, 0, 0, 0, 0, 0, 0, 0, 0, 0, 0, 0, 0, 0, 0, 0, 0, 0, 0, 0, 0;
    fref << -0.001765744149520443, -5.344995025880831e-05, 0.005397520666020422, 5.546984205735068e-05, 0.005213823386543704, 7.618478879228569e-05, -0.001944857239806249, -9.206665792022876e-05, -0.002459872346309381, -0.0001296931976456198, 0.004688718434761114, 0.000134664362871677, -0.001063536095060684, -0.001905148710330257, 0.002514593936525903, -0.001643393169986981, -0.002189723835016068, -9.12218689367709e-05, 0.004985117008772211, 9.615805506705544e-05, 0.005534647415570375, 4.068469082890896e-05;
    frefNorm = 0.01286041129960619;
    drefNorm = 0.0;

    // validate values
    for (int i = 0; i < data.at(4)->values().size(); i++)
      BOOST_TEST(testing::equals(data.at(4)->values()(i), dref(i)));

    for (int i = 0; i < data.at(5)->values().size(); i++)
      BOOST_TEST(testing::equals(data.at(5)->values()(i), fref(i)));

    // validate norm
    BOOST_TEST(testing::equals(data.at(4)->values().norm(), drefNorm), data.at(4)->values().norm());
    BOOST_TEST(testing::equals(data.at(5)->values().norm(), frefNorm), data.at(5)->values().norm());

    // update cplData
    fpcd->storeIteration();
    displacements->values() << 1.790053057185293e-06, -2.44566429072041e-08, 1.889281703254964e-06, -1.972492834475447e-07, 1.681634609242917e-06, -2.373356532433882e-07, 1.585003447958184e-06, -5.301850772916681e-08, 1.274187257620066e-06, -2.137488936999111e-07, 1.362955262700412e-06, -2.762153471191986e-07, 1.249747540920782e-06, -3.196338173465977e-07, 1.333501893726392e-06, -3.161541101487353e-07, 1.394538527892028e-06, -1.166536323805688e-07, 1.488382850875808e-06, -2.605379508545059e-07, 2.056077021837937e-06, -1.341692715765341e-07;
    forces->values() << -0.01765744187144705, -0.000534499502451157, 0.05397520721069472, 0.0005546984181272257, 0.05213823442800309, 0.000761847881060882, -0.01944857277019029, -0.0009206665773591249, -0.02459872381892192, -0.001296931982922439, 0.04688718490326162, 0.001346643636856003, -0.01063536111298416, -0.01905148734069537, 0.02514593966043068, -0.01643393192020026, -0.02189723869781963, -0.0009122186870252733, 0.04985117065739809, 0.0009615805515004192, 0.05534647470527156, 0.0004068469091761907;
  } else if (context.isRank(2)) { // Secondary rank 2

    dref = Eigen::VectorXd::Zero(22);
    fref = Eigen::VectorXd::Zero(22);

    dref << 0, 0, 0, 0, 0, 0, 0, 0, 0, 0, 0, 0, 0, 0, 0, 0, 0, 0, 0, 0, 0, 0;
    fref << -0.001465589151503364, -2.670111835650672e-05, 0.005711438689366103, 2.383730129847531e-05, -0.001536098575916998, -2.85287812066552e-05, 0.005638274807579218, 2.83961973555227e-05, -0.0006856432131857974, -0.0006815594391460808, 0.002901925611525407, -0.002907380915674757, 0.005800715138289463, 9.667376010126117e-06, -0.001376443700165206, -9.547563271960956e-06, 0.005768190311116184, 1.311583226994801e-05, -0.001408147387131287, -1.216961377915992e-05, -0.00163823504288376, -3.874626690545313e-05;
    frefNorm = 0.01265754337961098;
    drefNorm = 0.0;

    // validate values
    for (int i = 0; i < data.at(4)->values().size(); i++)
      BOOST_TEST(testing::equals(data.at(4)->values()(i), dref(i)));

    for (int i = 0; i < data.at(5)->values().size(); i++)
      BOOST_TEST(testing::equals(data.at(5)->values()(i), fref(i)));

    // validate norm
    BOOST_TEST(testing::equals(data.at(4)->values().norm(), drefNorm), data.at(4)->values().norm());
    BOOST_TEST(testing::equals(data.at(5)->values().norm(), frefNorm), data.at(5)->values().norm());

    // update cplData
    fpcd->storeIteration();
    displacements->values() << 1.848184969639987e-06, -1.983566187932991e-07, 1.952383060128974e-06, 1.050101286643166e-07, 2.020975712018586e-06, -9.297459906882382e-08, 2.123910878481957e-06, -3.349554682884977e-08, 0, 0, 0, 0, 7.715047421278781e-07, 2.958323850532032e-07, 6.5137785527863e-07, -3.40165313149562e-07, 1.498023570500414e-06, 2.492038233690158e-07, 1.395223018993416e-06, -3.150663149441921e-07, 1.954718171910318e-06, -3.415637300374603e-08;
    forces->values() << -0.0146558918972568, -0.000267011181975166, 0.05711438744699839, 0.0002383730136872111, -0.0153609861368436, -0.0002852878106683293, 0.05638274862725741, 0.0002839619744993407, -0.00685643232676097, -0.006815594586569211, 0.02901925639144463, -0.02907380943293575, 0.05800715193585099, 9.667375963025685e-05, -0.01376443739049903, -9.547563172575954e-05, 0.05768190366530584, 0.0001311583223016465, -0.01408147425699792, -0.0001216961368213471, -0.01638235080508845, -0.0003874626694560972;
  } else if (context.isRank(3)) { // Secondary rank 3
    // Dummy Secondary rank to be able to reuse the 4 proc Intra-participant communication Fixture
  }

  // QN- Update, 2. iteration
  pp.performAcceleration(data);

  // necessary because acceleration does not directly work on storage, but on CouplingData::values. See and https://github.com/precice/precice/issues/1645 current implementation in BaseCouplingScheme::doImplicitStep()
  for (auto &pair : data) {
    pair.second->setSampleAtTime(1, pair.second->sample());
  }

  if (context.isPrimary()) { // Primary

  } else if (context.isRank(1)) { // SecondaryRank1

    dref = Eigen::VectorXd::Zero(22);
    fref = Eigen::VectorXd::Zero(22);

    dref << 2.182991240484406e-07, -2.982517027848927e-09, 2.30400176824822e-07, -2.405478743936717e-08, 2.050773638768581e-07, -2.89433684663868e-08, 1.932930774951963e-07, -6.465670807451687e-09, 1.553886691210811e-07, -2.606693476135542e-08, 1.662140341429634e-07, -3.368479391313121e-08, 1.524082162646531e-07, -3.897972859683727e-08, 1.62622160359393e-07, -3.85553741174048e-08, 1.700656513328811e-07, -1.422605082208521e-08, 1.815100794307223e-07, -3.17729165761968e-08, 2.507410666078866e-07, -1.636210409619326e-08;
    fref << -0.01765744154108767, -0.0005344995025713848, 0.0539752067273372, 0.0005546984202751798, 0.05213823393404264, 0.0007618478870860308, -0.01944857244344392, -0.0009206665789775117, -0.02459872350648748, -0.001296931977244764, 0.04688718441537337, 0.001346643629709359, -0.01063536097040895, -0.01905148713225291, 0.02514593940125557, -0.01643393172673937, -0.0218972383925581, -0.0009122186890820461, 0.04985117015719479, 0.0009615805507717574, 0.05534647422272421, 0.0004068469083972726;
    drefNorm = 6.435143632392166e-07;
    frefNorm = 0.1286041131776192;

    // validate values
    for (int i = 0; i < data.at(4)->values().size(); i++)
      BOOST_TEST(testing::equals(data.at(4)->values()(i), dref(i)));

    for (int i = 0; i < data.at(5)->values().size(); i++)
      BOOST_TEST(testing::equals(data.at(5)->values()(i), fref(i)));

    // validate norm
    BOOST_TEST(testing::equals(data.at(4)->values().norm(), drefNorm), data.at(4)->values().norm());
    BOOST_TEST(testing::equals(data.at(5)->values().norm(), frefNorm), data.at(5)->values().norm());

    // update cplData
    dpcd->storeIteration();
    fpcd->storeIteration();
    displacements->values() << 1.790034504773721e-05, -2.446591076368466e-07, 1.889267115021718e-05, -1.972643201602028e-06, 1.681613350812527e-05, -2.373460013995369e-06, 1.584978895355817e-05, -5.302446869164338e-07, 1.274157692078479e-05, -2.137546278211264e-06, 1.362926508984742e-05, -2.762211725309514e-06, 1.249719424608544e-05, -3.19640295598053e-06, 1.333474052315949e-05, -3.16159193819195e-06, 1.394510078525391e-05, -1.166587691625877e-06, 1.488356439901566e-05, -2.605456452904905e-06, 2.056070000286195e-05, -1.341920935569228e-06;
    forces->values() << -0.01845221261910751, -0.000473660279052688, 0.05115217408647257, 0.0004997712466226923, 0.04953299847638116, 0.0006834967349236343, -0.02003343430934222, -0.000812620519068711, -0.02461452082338934, -0.00115320030035888, 0.04486850176987132, 0.00121794049154945, -0.01080003301957858, -0.01839753254507924, 0.02398381340216066, -0.01606849579606463, -0.02220297183992202, -0.0008082032560853196, 0.04750952330271016, 0.0008672013640382038, 0.05236940113731539, 0.0003710183715860552;
  } else if (context.isRank(2)) { // Secondary rank 2

    dref = Eigen::VectorXd::Zero(22);
    fref = Eigen::VectorXd::Zero(22);

    dref << 2.253883807144274e-07, -2.418982831708627e-08, 2.380954632167933e-07, 1.280611153486133e-08, 2.464604196428374e-07, -1.133836421999323e-08, 2.590134870407767e-07, -4.084822236363769e-09, 0, 0, 0, 0, 9.408593154806163e-08, 3.607711529166728e-08, 7.943631316463149e-08, -4.148356921273439e-08, 1.826857767882953e-07, 3.039070609254422e-08, 1.701491258462493e-07, -3.842271618341636e-08, 2.38380232908047e-07, -4.165410783473636e-09;
    fref << -0.01465589156164622, -0.0002670111833711768, 0.05711438696114118, 0.0002383730130704187, -0.01536098580522773, -0.0002852878118960371, 0.05638274814304403, 0.0002839619736703628, -0.006856432155626628, -0.006815594415254513, 0.02901925614893584, -0.02907380919042905, 0.05800715145032832, 9.667376004382162e-05, -0.01376443704907241, -9.547563259840837e-05, 0.05768190317874038, 0.0001311583226509638, -0.01408147391834763, -0.0001216961376732758, -0.01638235047472185, -0.0003874626691035027;
    drefNorm = 6.131610103923933e-07;
    frefNorm = 0.1265754339635572;

    // validate values
    for (int i = 0; i < data.at(4)->values().size(); i++)
      BOOST_TEST(testing::equals(data.at(4)->values()(i), dref(i)));

    for (int i = 0; i < data.at(5)->values().size(); i++)
      BOOST_TEST(testing::equals(data.at(5)->values()(i), fref(i)));

    // validate norm
    BOOST_TEST(testing::equals(data.at(4)->values().norm(), drefNorm), data.at(4)->values().norm());
    BOOST_TEST(testing::equals(data.at(5)->values().norm(), frefNorm), data.at(5)->values().norm());

    // update cplData
    dpcd->storeIteration();
    fpcd->storeIteration();
    displacements->values() << 1.848182952307335e-05, -1.983938722952872e-06, 1.952389995095743e-05, 1.049689886611777e-06, 2.020972044646931e-05, -9.30012125294331e-07, 2.123911759834233e-05, -3.352823479948144e-07, 0, 0, 0, 0, 7.715124780435689e-06, 2.958056858428718e-06, 6.513639301665504e-06, -3.401886529062288e-06, 1.498034283416962e-05, 2.491634858078641e-06, 1.39521486945152e-05, -3.151050708450101e-06, 1.954707223943552e-05, -3.417246252999375e-07;
    forces->values() << -0.01568208277628194, -0.0002595395446636614, 0.0540328986967421, 0.0002362571305830931, -0.01637736854863682, -0.0002699645831085989, 0.05331751790879287, 0.0002707054191427001, -0.007277539612331946, -0.007235194100552225, 0.02757151633202504, -0.02762772092892902, 0.05505877464319012, 0.0001052840945529276, -0.01465499974491537, -0.0001017767294585529, 0.05464614037258596, 0.0001424559420056945, -0.01506072500921042, -0.0001315030046882618, -0.0173164149989076, -0.0003474184175392483;
  } else if (context.isRank(3)) { // Secondary rank 3
    // Dummy Secondary rank to be able to reuse the 4 proc Intra-participant communication Fixture
  }

  // QN- Update, 3. iteration
  pp.performAcceleration(data);

  // necessary because acceleration does not directly work on storage, but on CouplingData::values. See and https://github.com/precice/precice/issues/1645 current implementation in BaseCouplingScheme::doImplicitStep()
  for (auto &pair : data) {
    pair.second->setSampleAtTime(1, pair.second->sample());
  }

  if (context.isPrimary()) { // Primary

  } else if (context.isRank(1)) { // SecondaryRank1

    dref = Eigen::VectorXd::Zero(22);
    fref = Eigen::VectorXd::Zero(22);

    dref << 1.717512702194643e-05, -2.347247264125579e-07, 1.812723818498285e-05, -1.892683301884884e-06, 1.613485037277307e-05, -2.277271314691775e-06, 1.520766651015439e-05, -5.087470614753933e-07, 1.222540039026145e-05, -2.050926769187082e-06, 1.30771205492404e-05, -2.650282676556395e-06, 1.199091589196657e-05, -3.066880426987482e-06, 1.279452699120483e-05, -3.033483087437419e-06, 1.338015894263769e-05, -1.11930952734218e-06, 1.428059443561221e-05, -2.499874235762116e-06, 1.972766650768916e-05, -1.287497600071812e-06;
    fref << -0.01823457911070198, -0.0004903200524407003, 0.05192521422826112, 0.0005148121016499705, 0.05024639863781041, 0.0007049518329474636, -0.01987328081455485, -0.0008422070677716292, -0.02461019581850909, -0.001192558759870676, 0.04542128452828625, 0.001253183648371612, -0.01075494078801318, -0.01857660729355974, 0.02430204227390975, -0.01616856463954442, -0.02211925279965755, -0.0008366860858679643, 0.04815074428053346, 0.0008930454810143837, 0.05318462260012811, 0.0003808294014608455;
    drefNorm = 5.062970166651817e-05;
    frefNorm = 0.1247902554601672;

    // validate values
    for (int i = 0; i < data.at(4)->values().size(); i++)
      BOOST_TEST(testing::equals(data.at(4)->values()(i), dref(i)));

    for (int i = 0; i < data.at(5)->values().size(); i++)
      BOOST_TEST(testing::equals(data.at(5)->values()(i), fref(i)));

    // validate norm
    BOOST_TEST(testing::equals(data.at(4)->values().norm(), drefNorm), data.at(4)->values().norm());
    BOOST_TEST(testing::equals(data.at(5)->values().norm(), frefNorm), data.at(5)->values().norm());

    // update cplData
    dpcd->storeIteration();
    fpcd->storeIteration();
    displacements->values() << 1.659080663925766e-05, -2.839283676791931e-07, 1.756292801739508e-05, -1.881726812992964e-06, 1.564798101471437e-05, -2.265931706775091e-06, 1.470124517392331e-05, -5.705378156142171e-07, 1.186047603634431e-05, -2.115667271562722e-06, 1.273027556448604e-05, -2.674541973319838e-06, 1.165645170777486e-05, -3.135385366949176e-06, 1.247728214631633e-05, -3.082564251671268e-06, 1.295443089215965e-05, -1.185450561958201e-06, 1.387356342346108e-05, -2.500933334689963e-06, 1.911143938064833e-05, -1.289577439500651e-06;
    forces->values() << -0.08018882094302014, 0.004252226533647444, -0.1681454949889014, -0.00376664315520894, -0.1528473285523723, -0.005402482563102148, -0.06546415562528343, 0.007580544006107058, -0.02584070375141325, 0.01001310706105286, -0.1119519940946071, -0.008779400784032571, -0.02359260557541131, 0.03241153400001811, -0.06629773012631451, 0.01232457880930212, -0.04595115217779744, 0.007271575191182346, -0.1343966169086029, -0.006463593204557456, -0.1788931815052193, -0.00241194798896828;
  } else if (context.isRank(2)) { // Secondary rank 2

    dref = Eigen::VectorXd::Zero(22);
    fref = Eigen::VectorXd::Zero(22);

    dref << 1.773301313815872e-05, -1.903469331632798e-06, 1.873284151703964e-05, 1.007255996407046e-06, 1.939089962749955e-05, -8.922690925673692e-07, 2.037857848281338e-05, -3.216215773080572e-07, 0, 0, 0, 0, 7.402516024117914e-06, 2.838268713863215e-06, 6.249761203424372e-06, -3.263999161516882e-06, 1.437336512054573e-05, 2.390776372597577e-06, 1.338687393172981e-05, -3.023290389839287e-06, 1.875511666670207e-05, -3.278415622262174e-07;
    fref << -0.01540107886229656, -0.0002615855206049247, 0.05487671246695029, 0.0002368365301820234, -0.0160990505051311, -0.0002741605822288765, 0.05415687969310452, 0.0002743355004921105, -0.007162227035058467, -0.007120294400987128, 0.02796795558583163, -0.02802370793272083, 0.05586613813214418, 0.0001029263016352541, -0.0144111353804976, -0.0001000512803033142, 0.05547743301530601, 0.0001393622825766435, -0.01479257484776803, -0.0001288175608001121, -0.01706063837893593, -0.0003583838471874983;
    drefNorm = 4.824205753272403e-05;
    frefNorm = 0.1225851627302816;

    // validate values
    for (int i = 0; i < data.at(4)->values().size(); i++)
      BOOST_TEST(testing::equals(data.at(4)->values()(i), dref(i)));

    for (int i = 0; i < data.at(5)->values().size(); i++)
      BOOST_TEST(testing::equals(data.at(5)->values()(i), fref(i)));

    // validate norm
    BOOST_TEST(testing::equals(data.at(4)->values().norm(), drefNorm), data.at(4)->values().norm());
    BOOST_TEST(testing::equals(data.at(5)->values().norm(), frefNorm), data.at(5)->values().norm());

    // update cplData
    dpcd->storeIteration();
    fpcd->storeIteration();
    displacements->values() << 1.716650969972045e-05, -1.856138836171773e-06, 1.818701485070425e-05, 9.439657883607802e-07, 1.874709534954619e-05, -8.85448704675396e-07, 1.975527973304359e-05, -3.501096287428596e-07, 0, 0, 0, 0, 7.228951427433641e-06, 2.745909101918556e-06, 6.052367643912141e-06, -3.179587143921995e-06, 1.398276918926419e-05, 2.29762824040882e-06, 1.297587398676e-05, -2.941551341709183e-06, 1.811863361465251e-05, -3.546317448342288e-07;
    forces->values() << -0.09539527385890252, 0.0003208855941258066, -0.1853399184726223, 7.203155656644242e-05, -0.09532865072058605, 0.0009202649288056726, -0.1847925968312873, -0.0007589246108979722, -0.03998875591551594, -0.03982927597079221, -0.08489044889406808, 0.08470593806523596, -0.1739740974580442, 0.0007742373134568178, -0.08383286811708256, -0.0005911288917162662, -0.1811747642897668, 0.001020161732709184, -0.09112767929864005, -0.0008931566039992005, -0.08987332323372975, 0.002763113283891189;
  } else if (context.isRank(3)) { // Secondary rank 3
    // Dummy Secondary rank to be able to reuse the 4 proc Intra-participant communication Fixture
  }

  // QN- Update, 4. iteration
  pp.performAcceleration(data);

  // necessary because acceleration does not directly work on storage, but on CouplingData::values. See and https://github.com/precice/precice/issues/1645 current implementation in BaseCouplingScheme::doImplicitStep()
  for (auto &pair : data) {
    pair.second->setSampleAtTime(1, pair.second->sample());
  }

  if (context.isPrimary()) { // Primary

  } else if (context.isRank(1)) { // SecondaryRank1

    dref = Eigen::VectorXd::Zero(22);
    fref = Eigen::VectorXd::Zero(22);

    dref << 1.633368119919659e-05, -2.237360618564265e-07, 1.723960679736894e-05, -1.800451405634617e-06, 1.534489463502018e-05, -2.166297690952519e-06, 1.446268777631733e-05, -4.845152271528126e-07, 1.162685558347312e-05, -1.951619069146136e-06, 1.243725578988821e-05, -2.521440338918289e-06, 1.140405450734714e-05, -2.91813193235939e-06, 1.216867994540041e-05, -2.886191281742917e-06, 1.272486031358505e-05, -1.065380276784719e-06, 1.35816114080243e-05, -2.3781612091675e-06, 1.876166803225929e-05, -1.224865187618123e-06;
    fref << -0.01890549129941078, -0.0004389621840029381, 0.04954204963698766, 0.0004684469509178089, 0.04804708246519945, 0.0006388129115723739, -0.02036699235959898, -0.0007509963669595499, -0.02462352250264116, -0.00107121393884661, 0.04371708893453349, 0.001144538793507394, -0.01089395922122854, -0.01802447191842139, 0.02332094230979109, -0.01586002180275038, -0.02237733336181922, -0.0007488803918274927, 0.04617393036901896, 0.00081337820788483, 0.05067142953803216, 0.0003505856246817933;
    drefNorm = 4.815113092042934e-05;
    frefNorm = 0.1204042970796453;

    // validate values
    for (int i = 0; i < data.at(4)->values().size(); i++)
      BOOST_TEST(testing::equals(data.at(4)->values()(i), dref(i)));

    for (int i = 0; i < data.at(5)->values().size(); i++)
      BOOST_TEST(testing::equals(data.at(5)->values()(i), fref(i)));

    // validate norm
    BOOST_TEST(testing::equals(data.at(4)->values().norm(), drefNorm));
    BOOST_TEST(testing::equals(data.at(5)->values().norm(), frefNorm));

    // update cplData
    dpcd->storeIteration();
    fpcd->storeIteration();
    displacements->values() << 1.506845042291629e-05, -3.295713481574521e-07, 1.601708402767785e-05, -1.776032790440438e-06, 1.428998106709373e-05, -2.140925300298825e-06, 1.336604025915203e-05, -6.173668108734595e-07, 1.083614857997936e-05, -2.09020895349816e-06, 1.168515223592441e-05, -2.572621503366579e-06, 1.067901778881212e-05, -3.064421860106172e-06, 1.14804152344671e-05, -2.990689693425248e-06, 1.180274523671064e-05, -1.207361572630013e-06, 1.26994053163659e-05, -2.379420351559266e-06, 1.742665917249236e-05, -1.228726437307901e-06;
    forces->values() << -0.07712271523301416, 0.004018032584755363, -0.1572746631951394, -0.003554957358717858, -0.1428154301136939, -0.005100471254411636, -0.06320679903752099, 0.00716455247252809, -0.02577587645775314, 0.009459639059138256, -0.1041793821597049, -0.008283348947413409, -0.02295652849878388, 0.02989440569403293, -0.06182269085435656, 0.01091909076145766, -0.04476922496853244, 0.00687112729333933, -0.1253800696382085, -0.006099818450316078, -0.1674291774005812, -0.002273881806091619;
  } else if (context.isRank(2)) { // Secondary rank 2

    dref = Eigen::VectorXd::Zero(22);
    fref = Eigen::VectorXd::Zero(22);

    dref << 1.686458723791834e-05, -1.810446627874213e-06, 1.781592254220799e-05, 9.575750096228968e-07, 1.844107125032693e-05, -8.488149913661512e-07, 1.938083795505493e-05, -3.062726369792662e-07, 0, 0, 0, 0, 7.040556208586022e-06, 2.699202297106055e-06, 5.943687851414432e-06, -3.104374082089934e-06, 1.367008353382051e-05, 2.273466384432095e-06, 1.27314174291305e-05, -2.875442657958392e-06, 1.783629704415144e-05, -3.12140240279707e-07;
    fref << -0.01626734826572977, -0.0002552779342950638, 0.05227538136126555, 0.0002350515292044683, -0.01695703999572442, -0.0002612258237118909, 0.05156927126324851, 0.0002631458821373055, -0.007517710152292339, -0.007474504607240594, 0.02674580053052369, -0.02680294718917284, 0.05337717466458169, 0.0001101957844225173, -0.01516291356738642, -0.0001053694865272746, 0.05291470170150131, 0.0001489003323108161, -0.01561921932892748, -0.0001370950096012615, -0.01784913805041409, -0.000324580522802835;
    drefNorm = 4.587992970636867e-05;
    frefNorm = 0.1180354804938519;

    // validate values
    for (int i = 0; i < data.at(4)->values().size(); i++)
      BOOST_TEST(testing::equals(data.at(4)->values()(i), dref(i)));

    for (int i = 0; i < data.at(5)->values().size(); i++)
      BOOST_TEST(testing::equals(data.at(5)->values()(i), fref(i)));

    // validate norm
    BOOST_TEST(testing::equals(data.at(4)->values().norm(), drefNorm));
    BOOST_TEST(testing::equals(data.at(5)->values().norm(), frefNorm));

    // update cplData
    dpcd->storeIteration();
    fpcd->storeIteration();
    displacements->values() << 1.563743909676446e-05, -1.707572586404205e-06, 1.663287551913161e-05, 8.210579991784308e-07, 1.704678071734513e-05, -8.336427145015805e-07, 1.803030552728031e-05, -3.673472962716038e-07, 0, 0, 0, 0, 6.663771864888832e-06, 2.499283366425937e-06, 5.516134032932667e-06, -2.921164340377279e-06, 1.282308279788757e-05, 2.07209067754735e-06, 1.184094543159743e-05, -2.698009821996337e-06, 1.645805878055576e-05, -3.696322259193852e-07;
    forces->values() << -0.09143825207871489, 0.0002922798859936043, -0.1734744585823354, 8.018501629471556e-05, -0.09140909287296797, 0.0008614262538692869, -0.1729893406976169, -0.0007078492982043917, -0.03836482525057584, -0.03821118279703851, -0.07931609050916776, 0.07913795276507131, -0.1626218046186428, 0.0007411076261039719, -0.08039872451576649, -0.0005667402343291361, -0.1694857588798654, 0.0009766586358261331, -0.0873517838382746, -0.0008552683303008771, -0.08627064033821233, 0.002609015553424872;
  } else if (context.isRank(3)) { // Secondary rank 3
    // Dummy Secondary rank to be able to reuse the 4 proc Intra-participant communication Fixture
  }

  // QN- Update, 5. iteration
  pp.performAcceleration(data);

  // necessary because acceleration does not directly work on storage, but on CouplingData::values. See and https://github.com/precice/precice/issues/1645 current implementation in BaseCouplingScheme::doImplicitStep()
  for (auto &pair : data) {
    pair.second->setSampleAtTime(1, pair.second->sample());
  }

  if (context.isPrimary()) { // Primary

  } else if (context.isRank(1)) { // SecondaryRank1

    dref = Eigen::VectorXd::Zero(22);
    fref = Eigen::VectorXd::Zero(22);

    dref << 1.275776729912441e-06, -7.411719120649928e-07, 2.009844043916140e-06, -8.166362562036991e-07,
        1.98429549697312266297e-06, -1.006128466370864e-06, 1.26860076890459333335e-06, -1.038973060940335e-06,
        1.553926578960109e-06, -1.85501566670221e-06, 2.21293251735091021427e-06, -1.645357854619679e-06,
        1.820890655907848e-06, -2.41565468511731e-06, 2.44472211085250353034e-06, -2.153167028992053e-06,
        1.367377699262639e-06, -1.402360838056698e-06, 2.05877363493188315457e-06, -1.275601072931189e-06,
        2.16056223288899190422e-06, -6.758668464219906e-07;

    fref << -0.02494062387644205, 2.83457783442084623737e-05, 2.78926996928726099456e-02, 4.927873553950413e-05,
        0.02806450388830189, 4.133693821366594e-05, -0.02479702682061509, 7.828236584438153e-05,
        -0.02470268458079963, 3.17420733502629e-05, 0.0282235973672153, 0.0001624809599050109,
        -0.01213681562464092, -0.01299265397817983, 0.01440494173854578, -0.01303642911469127,
        -0.02467306876921166, 4.955128897708022e-05, 0.02820821342518329, 9.359794339403125e-05,
        0.02784148826297314, 7.700134509804057e-05;

    drefNorm = 7.910283453653413e-06;
    frefNorm = 0.08415800797163485;

    // validate values
    for (int i = 0; i < data.at(4)->values().size(); i++)
      BOOST_TEST(testing::equals(data.at(4)->values()(i), dref(i)));

    for (int i = 0; i < data.at(5)->values().size(); i++)
      BOOST_TEST(testing::equals(data.at(5)->values()(i), fref(i), 1e-8));

    // validate norm
    BOOST_TEST(testing::equals(data.at(4)->values().norm(), drefNorm));
    BOOST_TEST(testing::equals(data.at(5)->values().norm(), frefNorm));

  } else if (context.isRank(2)) { // Secondary rank 2

    dref = Eigen::VectorXd::Zero(22);
    fref = Eigen::VectorXd::Zero(22);

    dref << 1.782695896956317e-06, -3.609665456581163e-07, 2.549165865006206e-06, -2.9152246796606e-07,
        1.641256623136569e-06, -3.63485032734166e-07, 2.399541139942214e-06, -5.221960935703056e-07,
        0, 0, 0, 0,
        1.540562829986484e-06, 2.646900958343007e-07, 6.572995607065404e-07, -5.789378440843989e-07,
        2.312916074266845e-06, 2.909615579313369e-08, 1.55690286980020939237e-06, -4.907962897313283e-07,
        1.41306136610511245499e-06, -5.042593080795539e-07;

    fref << -0.02407925914468757, -0.0001962517462601011, 2.86388026412357221684e-02, 0.0002189694547629064,
        -0.02469057752137756, -0.0001420431374215673, 0.02806138636325711, 0.0001618659175134536,
        -0.01072215615486178, -0.01066770812537758, 0.01563815124261267, -0.01570783185165062,
        0.03075510899502418, 0.0001765574924817709, -0.02194129299700746, -0.0001523229943385313,
        0.02962481369149697, 2.35608194343154197722e-04, -0.02307508702308544, -0.0002109167490697018,
        -0.02495036462961023, -1.65224214831653608282e-05;

    drefNorm = 5.676684399367158e-06;
    frefNorm = 0.08353026170200345;

    // validate values
    for (int i = 0; i < data.at(4)->values().size(); i++)
      BOOST_TEST(testing::equals(data.at(4)->values()(i), dref(i)));

    for (int i = 0; i < data.at(5)->values().size(); i++)
      BOOST_TEST(testing::equals(data.at(5)->values()(i), fref(i)));

    // validate norm
    BOOST_TEST(testing::equals(data.at(4)->values().norm(), drefNorm));
    BOOST_TEST(testing::equals(data.at(5)->values().norm(), frefNorm));
  } else if (context.isRank(3)) { // Secondary rank 3
    // Dummy Secondary rank to be able to reuse the 4 proc Intra-participant communication Fixture
  }
}

/// Test that runs on 4 processors.
BOOST_AUTO_TEST_CASE(testColumnsLogging)
{
  PRECICE_TEST(""_on(4_ranks).setupIntraComm());
  double           initialRelaxation        = 0.1;
  int              maxIterationsUsed        = 3;
  int              timeWindowsReused        = 1;
  int              filter                   = BaseQNAcceleration::QR1FILTER;
  double           singularityLimit         = 0.1;
  bool             enforceInitialRelaxation = false;
  std::vector<int> dataIDs;
  dataIDs.push_back(0);
  std::vector<double> factors;
  factors.resize(1.0, 1.0);
  PtrPreconditioner prec(new ConstantPreconditioner(factors));
  std::vector<int>  vertexOffsets{2, 3, 3, 4};

  mesh::PtrMesh dummyMesh(new mesh::Mesh("DummyMesh", 3, testing::nextMeshID()));
  dummyMesh->setVertexOffsets(vertexOffsets);

  IQNILSAcceleration acc(initialRelaxation, enforceInitialRelaxation, maxIterationsUsed,
                         timeWindowsReused, filter, singularityLimit, dataIDs, prec);

  mesh::PtrData displacements(new mesh::Data("dvalues", -1, 1));

  DataMap data;

  Eigen::VectorXd insert;
  // init displacements
  if (context.isPrimary()) { // 2 vertices
    insert.resize(2);
    insert << 0.5, 0.5;
  } else if (context.isRank(1)) { // 1 vertex
    insert.resize(1);
    insert << 0.5;
  } else if (context.isRank(2)) { // no vertices
  } else {                        // 1 vertex
    insert.resize(1);
    insert << 0.5;
  }

  utils::append(displacements->values(), insert);

  bool exchangeSubsteps = true;

  PtrCouplingData dpcd(new CouplingData(displacements, dummyMesh, false, exchangeSubsteps));
  data.insert(std::pair<int, PtrCouplingData>(0, dpcd));
  dpcd->setSampleAtTime(0, dpcd->sample());
  dpcd->storeIteration();

  acc.initialize(data);

  // update displacements
  if (context.isPrimary()) { // 2 vertices
    insert << 1.0, 1.0;
  } else if (context.isRank(1)) { // 1 vertex
    insert << 1.0;
  } else if (context.isRank(2)) { // no vertices
  } else {                        // 1 vertex
    insert << 1.0;
  }

  displacements->values() = insert;

  acc.performAcceleration(data);

  Eigen::VectorXd newdvalues1;
  if (context.isPrimary()) {
    utils::append(newdvalues1, 1.1);
    utils::append(newdvalues1, 1.0);
  } else if (context.isRank(1)) {
    utils::append(newdvalues1, 1.0);
  } else if (context.isRank(2)) {
  } else if (context.isRank(3)) {
    utils::append(newdvalues1, 1.0);
  }
  data.begin()->second->values() = newdvalues1;

  acc.performAcceleration(data);

  Eigen::VectorXd newdvalues2;
  if (context.isPrimary()) {
    utils::append(newdvalues2, 1.0);
    utils::append(newdvalues2, 2.0);
  } else if (context.isRank(1)) {
    utils::append(newdvalues2, 1.0);
  } else if (context.isRank(2)) {
  } else if (context.isRank(3)) {
    utils::append(newdvalues2, 1.0);
  }
  data.begin()->second->values() = newdvalues2;

  acc.iterationsConverged(data);

  BOOST_TEST(acc.getLSSystemCols() == 2);
  BOOST_TEST(acc.getDeletedColumns() == 0);
  BOOST_TEST(acc.getDroppedColumns() == 0);

  Eigen::VectorXd newdvalues3;
  if (context.isPrimary()) {
    utils::append(newdvalues3, 1.1);
    utils::append(newdvalues3, 2.0);
  } else if (context.isRank(1)) {
    utils::append(newdvalues3, 1.0);
  } else if (context.isRank(2)) {
  } else if (context.isRank(3)) {
    utils::append(newdvalues3, 1.0);
  }
  data.begin()->second->values() = newdvalues3;

  acc.performAcceleration(data);

  Eigen::VectorXd newdvalues4;
  if (context.isPrimary()) {
    utils::append(newdvalues4, 1.0);
    utils::append(newdvalues4, 1.0);
  } else if (context.isRank(1)) {
    utils::append(newdvalues4, 1.0);
  } else if (context.isRank(2)) {
  } else if (context.isRank(3)) {
    utils::append(newdvalues4, 5.0);
  }
  data.begin()->second->values() = newdvalues4;

  acc.iterationsConverged(data);

  BOOST_TEST(acc.getLSSystemCols() == 1);
  BOOST_TEST(acc.getDeletedColumns() == 1);
  BOOST_TEST(acc.getDroppedColumns() == 1);
}

BOOST_AUTO_TEST_SUITE_END()
BOOST_AUTO_TEST_SUITE_END()

#endif // PRECICE_NO_MPI<|MERGE_RESOLUTION|>--- conflicted
+++ resolved
@@ -82,17 +82,10 @@
     insert << 0.2, 0.2, 0.2, 0.2;
     utils::append(forces->values(), insert);
 
-<<<<<<< HEAD
-    PtrCouplingData dpcd(new CouplingData(displacements, dummyMesh, false, true));
+    PtrCouplingData dpcd(new CouplingData(displacements, dummyMesh, false, exchangeSubsteps));
     dpcd->setSampleAtTime(0, dpcd->sample());
-    PtrCouplingData fpcd(new CouplingData(forces, dummyMesh, false, true));
+    PtrCouplingData fpcd(new CouplingData(forces, dummyMesh, false, exchangeSubsteps));
     fpcd->setSampleAtTime(0, fpcd->sample());
-=======
-    PtrCouplingData dpcd(new CouplingData(displacements, dummyMesh, false, exchangeSubsteps));
-    dpcd->setSampleAtTime(time::Storage::WINDOW_START, dpcd->sample());
-    PtrCouplingData fpcd(new CouplingData(forces, dummyMesh, false, exchangeSubsteps));
-    fpcd->setSampleAtTime(time::Storage::WINDOW_START, fpcd->sample());
->>>>>>> 4c4f7233
 
     data.insert(std::pair<int, PtrCouplingData>(0, dpcd));
     data.insert(std::pair<int, PtrCouplingData>(1, fpcd));
@@ -121,17 +114,10 @@
     insert << 0.2, 0.2, 0.2, 0.2;
     utils::append(forces->values(), insert);
 
-<<<<<<< HEAD
-    PtrCouplingData dpcd(new CouplingData(displacements, dummyMesh, false, true));
+    PtrCouplingData dpcd(new CouplingData(displacements, dummyMesh, false, exchangeSubsteps));
     dpcd->setSampleAtTime(0, dpcd->sample());
-    PtrCouplingData fpcd(new CouplingData(forces, dummyMesh, false, true));
+    PtrCouplingData fpcd(new CouplingData(forces, dummyMesh, false, exchangeSubsteps));
     fpcd->setSampleAtTime(0, fpcd->sample());
-=======
-    PtrCouplingData dpcd(new CouplingData(displacements, dummyMesh, false, exchangeSubsteps));
-    dpcd->setSampleAtTime(time::Storage::WINDOW_START, dpcd->sample());
-    PtrCouplingData fpcd(new CouplingData(forces, dummyMesh, false, exchangeSubsteps));
-    fpcd->setSampleAtTime(time::Storage::WINDOW_START, fpcd->sample());
->>>>>>> 4c4f7233
 
     data.insert(std::pair<int, PtrCouplingData>(0, dpcd));
     data.insert(std::pair<int, PtrCouplingData>(1, fpcd));
@@ -153,21 +139,12 @@
      */
 
     // init displacements
-<<<<<<< HEAD
-    PtrCouplingData dpcd(new CouplingData(displacements, dummyMesh, false, true));
+    PtrCouplingData dpcd(new CouplingData(displacements, dummyMesh, false, exchangeSubsteps));
     dpcd->setSampleAtTime(0, dpcd->sample());
-
-    // init forces
-    PtrCouplingData fpcd(new CouplingData(forces, dummyMesh, false, true));
-    fpcd->setSampleAtTime(0, fpcd->sample());
-=======
-    PtrCouplingData dpcd(new CouplingData(displacements, dummyMesh, false, exchangeSubsteps));
-    dpcd->setSampleAtTime(time::Storage::WINDOW_START, dpcd->sample());
 
     // init forces
     PtrCouplingData fpcd(new CouplingData(forces, dummyMesh, false, exchangeSubsteps));
-    fpcd->setSampleAtTime(time::Storage::WINDOW_START, fpcd->sample());
->>>>>>> 4c4f7233
+    fpcd->setSampleAtTime(0, fpcd->sample());
 
     data.insert(std::pair<int, PtrCouplingData>(0, dpcd));
     data.insert(std::pair<int, PtrCouplingData>(1, fpcd));
@@ -191,17 +168,10 @@
     insert << 0.2, 0.2;
     utils::append(forces->values(), insert);
 
-<<<<<<< HEAD
-    PtrCouplingData dpcd(new CouplingData(displacements, dummyMesh, false, true));
+    PtrCouplingData dpcd(new CouplingData(displacements, dummyMesh, false, exchangeSubsteps));
     dpcd->setSampleAtTime(0, dpcd->sample());
-    PtrCouplingData fpcd(new CouplingData(forces, dummyMesh, false, true));
+    PtrCouplingData fpcd(new CouplingData(forces, dummyMesh, false, exchangeSubsteps));
     fpcd->setSampleAtTime(0, fpcd->sample());
-=======
-    PtrCouplingData dpcd(new CouplingData(displacements, dummyMesh, false, exchangeSubsteps));
-    dpcd->setSampleAtTime(time::Storage::WINDOW_START, dpcd->sample());
-    PtrCouplingData fpcd(new CouplingData(forces, dummyMesh, false, exchangeSubsteps));
-    fpcd->setSampleAtTime(time::Storage::WINDOW_START, fpcd->sample());
->>>>>>> 4c4f7233
 
     data.insert(std::pair<int, PtrCouplingData>(0, dpcd));
     data.insert(std::pair<int, PtrCouplingData>(1, fpcd));
@@ -352,17 +322,10 @@
     insert << 0.2, 0.2, 0.2, 0.2;
     utils::append(forces->values(), insert);
 
-<<<<<<< HEAD
-    PtrCouplingData dpcd(new CouplingData(displacements, dummyMesh, false, true));
+    PtrCouplingData dpcd(new CouplingData(displacements, dummyMesh, false, exchangeSubsteps));
     dpcd->setSampleAtTime(0, dpcd->sample());
-    PtrCouplingData fpcd(new CouplingData(forces, dummyMesh, false, true));
+    PtrCouplingData fpcd(new CouplingData(forces, dummyMesh, false, exchangeSubsteps));
     fpcd->setSampleAtTime(0, fpcd->sample());
-=======
-    PtrCouplingData dpcd(new CouplingData(displacements, dummyMesh, false, exchangeSubsteps));
-    dpcd->setSampleAtTime(time::Storage::WINDOW_START, dpcd->sample());
-    PtrCouplingData fpcd(new CouplingData(forces, dummyMesh, false, exchangeSubsteps));
-    fpcd->setSampleAtTime(time::Storage::WINDOW_START, fpcd->sample());
->>>>>>> 4c4f7233
 
     dpcd->storeIteration();
     fpcd->storeIteration();
@@ -411,17 +374,10 @@
     insert << 0.2, 0.2, 0.2, 0.2;
     utils::append(forces->values(), insert);
 
-<<<<<<< HEAD
-    PtrCouplingData dpcd(new CouplingData(displacements, dummyMesh, false, true));
+    PtrCouplingData dpcd(new CouplingData(displacements, dummyMesh, false, exchangeSubsteps));
     dpcd->setSampleAtTime(0, dpcd->sample());
-    PtrCouplingData fpcd(new CouplingData(forces, dummyMesh, false, true));
+    PtrCouplingData fpcd(new CouplingData(forces, dummyMesh, false, exchangeSubsteps));
     fpcd->setSampleAtTime(0, fpcd->sample());
-=======
-    PtrCouplingData dpcd(new CouplingData(displacements, dummyMesh, false, exchangeSubsteps));
-    dpcd->setSampleAtTime(time::Storage::WINDOW_START, dpcd->sample());
-    PtrCouplingData fpcd(new CouplingData(forces, dummyMesh, false, exchangeSubsteps));
-    fpcd->setSampleAtTime(time::Storage::WINDOW_START, fpcd->sample());
->>>>>>> 4c4f7233
 
     dpcd->storeIteration();
     fpcd->storeIteration();
@@ -462,21 +418,12 @@
      */
 
     // init displacements
-<<<<<<< HEAD
-    PtrCouplingData dpcd(new CouplingData(displacements, dummyMesh, false, true));
+    PtrCouplingData dpcd(new CouplingData(displacements, dummyMesh, false, exchangeSubsteps));
     dpcd->setSampleAtTime(0, dpcd->sample());
-
-    // init forces
-    PtrCouplingData fpcd(new CouplingData(forces, dummyMesh, false, true));
-    fpcd->setSampleAtTime(0, fpcd->sample());
-=======
-    PtrCouplingData dpcd(new CouplingData(displacements, dummyMesh, false, exchangeSubsteps));
-    dpcd->setSampleAtTime(time::Storage::WINDOW_START, dpcd->sample());
 
     // init forces
     PtrCouplingData fpcd(new CouplingData(forces, dummyMesh, false, exchangeSubsteps));
-    fpcd->setSampleAtTime(time::Storage::WINDOW_START, fpcd->sample());
->>>>>>> 4c4f7233
+    fpcd->setSampleAtTime(0, fpcd->sample());
 
     dpcd->storeIteration();
     fpcd->storeIteration();
@@ -502,17 +449,10 @@
     insert << 0.2, 0.2;
     utils::append(forces->values(), insert);
 
-<<<<<<< HEAD
-    PtrCouplingData dpcd(new CouplingData(displacements, dummyMesh, false, true));
+    PtrCouplingData dpcd(new CouplingData(displacements, dummyMesh, false, exchangeSubsteps));
     dpcd->setSampleAtTime(0, dpcd->sample());
-    PtrCouplingData fpcd(new CouplingData(forces, dummyMesh, false, true));
+    PtrCouplingData fpcd(new CouplingData(forces, dummyMesh, false, exchangeSubsteps));
     fpcd->setSampleAtTime(0, fpcd->sample());
-=======
-    PtrCouplingData dpcd(new CouplingData(displacements, dummyMesh, false, exchangeSubsteps));
-    dpcd->setSampleAtTime(time::Storage::WINDOW_START, dpcd->sample());
-    PtrCouplingData fpcd(new CouplingData(forces, dummyMesh, false, exchangeSubsteps));
-    fpcd->setSampleAtTime(time::Storage::WINDOW_START, fpcd->sample());
->>>>>>> 4c4f7233
 
     dpcd->storeIteration();
     fpcd->storeIteration();
@@ -664,21 +604,12 @@
     forces->values().resize(0);
 
     // init displacements
-<<<<<<< HEAD
-    dpcd.reset(new CouplingData(displacements, dummyMesh, false, true));
+    dpcd.reset(new CouplingData(displacements, dummyMesh, false, exchangeSubsteps));
     dpcd->setSampleAtTime(0, dpcd->sample());
-
-    // init forces
-    fpcd.reset(new CouplingData(forces, dummyMesh, false, true));
-    fpcd->setSampleAtTime(0, fpcd->sample());
-=======
-    dpcd.reset(new CouplingData(displacements, dummyMesh, false, exchangeSubsteps));
-    dpcd->setSampleAtTime(time::Storage::WINDOW_END, dpcd->sample());
 
     // init forces
     fpcd.reset(new CouplingData(forces, dummyMesh, false, exchangeSubsteps));
-    fpcd->setSampleAtTime(time::Storage::WINDOW_END, fpcd->sample());
->>>>>>> 4c4f7233
+    fpcd->setSampleAtTime(0, fpcd->sample());
 
     dpcd->storeIteration();
     fpcd->storeIteration();
@@ -698,17 +629,10 @@
     displacements->values() << 0, 0, 0, 0, 0, 0, 0, 0, 0, 0, 0, 0, 0, 0, 0, 0, 0, 0, 0, 0, 0, 0;
     forces->values() << 0, 0, 0, 0, 0, 0, 0, 0, 0, 0, 0, 0, 0, 0, 0, 0, 0, 0, 0, 0, 0, 0;
 
-<<<<<<< HEAD
-    dpcd.reset(new CouplingData(displacements, dummyMesh, false, true));
+    dpcd.reset(new CouplingData(displacements, dummyMesh, false, exchangeSubsteps));
     dpcd->setSampleAtTime(0, dpcd->sample());
-    fpcd.reset(new CouplingData(forces, dummyMesh, false, true));
+    fpcd.reset(new CouplingData(forces, dummyMesh, false, exchangeSubsteps));
     fpcd->setSampleAtTime(0, fpcd->sample());
-=======
-    dpcd.reset(new CouplingData(displacements, dummyMesh, false, exchangeSubsteps));
-    dpcd->setSampleAtTime(time::Storage::WINDOW_END, dpcd->sample());
-    fpcd.reset(new CouplingData(forces, dummyMesh, false, exchangeSubsteps));
-    fpcd->setSampleAtTime(time::Storage::WINDOW_END, fpcd->sample());
->>>>>>> 4c4f7233
 
     dpcd->storeIteration();
     fpcd->storeIteration();
@@ -730,17 +654,10 @@
     displacements->values() << 0, 0, 0, 0, 0, 0, 0, 0, 0, 0, 0, 0, 0, 0, 0, 0, 0, 0, 0, 0, 0, 0;
     forces->values() << 0, 0, 0, 0, 0, 0, 0, 0, 0, 0, 0, 0, 0, 0, 0, 0, 0, 0, 0, 0, 0, 0;
 
-<<<<<<< HEAD
-    dpcd.reset(new CouplingData(displacements, dummyMesh, false, true));
+    dpcd.reset(new CouplingData(displacements, dummyMesh, false, exchangeSubsteps));
     dpcd->setSampleAtTime(0, dpcd->sample());
-    fpcd.reset(new CouplingData(forces, dummyMesh, false, true));
+    fpcd.reset(new CouplingData(forces, dummyMesh, false, exchangeSubsteps));
     fpcd->setSampleAtTime(0, fpcd->sample());
-=======
-    dpcd.reset(new CouplingData(displacements, dummyMesh, false, exchangeSubsteps));
-    dpcd->setSampleAtTime(time::Storage::WINDOW_END, dpcd->sample());
-    fpcd.reset(new CouplingData(forces, dummyMesh, false, exchangeSubsteps));
-    fpcd->setSampleAtTime(time::Storage::WINDOW_END, fpcd->sample());
->>>>>>> 4c4f7233
 
     dpcd->storeIteration();
     fpcd->storeIteration();
@@ -759,17 +676,10 @@
     displacements->values().resize(0);
     forces->values().resize(0);
 
-<<<<<<< HEAD
-    dpcd.reset(new CouplingData(displacements, dummyMesh, false, true));
+    dpcd.reset(new CouplingData(displacements, dummyMesh, false, exchangeSubsteps));
     dpcd->setSampleAtTime(0, dpcd->sample());
-    fpcd.reset(new CouplingData(forces, dummyMesh, false, true));
+    fpcd.reset(new CouplingData(forces, dummyMesh, false, exchangeSubsteps));
     fpcd->setSampleAtTime(0, fpcd->sample());
-=======
-    dpcd.reset(new CouplingData(displacements, dummyMesh, false, exchangeSubsteps));
-    dpcd->setSampleAtTime(time::Storage::WINDOW_END, dpcd->sample());
-    fpcd.reset(new CouplingData(forces, dummyMesh, false, exchangeSubsteps));
-    fpcd->setSampleAtTime(time::Storage::WINDOW_END, fpcd->sample());
->>>>>>> 4c4f7233
 
     dpcd->storeIteration();
     fpcd->storeIteration();
