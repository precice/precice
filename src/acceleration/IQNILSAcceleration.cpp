--- conflicted
+++ resolved
@@ -249,8 +249,6 @@
     if (_matrixCols.front() == 0) { // Did only one iteration
       _matrixCols.pop_front();
     }
-
-<<<<<<< HEAD
   if (_timeWindowsReused == 0) {
     if (_forceInitialRelaxation) {
       _secondaryWaveformW.clear();
@@ -267,28 +265,6 @@
       PRECICE_ASSERT(_secondaryWaveformW.at(id).size() > toRemove, _secondaryWaveformW.at(id).size(), toRemove, id);
       for (int i = 0; i < toRemove; i++) {
         _secondaryWaveformW[id].erase(_secondaryWaveformW[id].end() - 1);
-=======
-    if (_timeWindowsReused == 0) {
-      if (_forceInitialRelaxation) {
-        for (int id : _secondaryDataIDs) {
-          _secondaryMatricesW[id].resize(0, 0);
-        }
-      } else {
-        /**
-         * pending deletion (after first iteration of next time window
-         * Using the matrices from the old time window for the first iteration
-         * is better than doing underrelaxation as first iteration of every time window
-         */
-      }
-    } else if (static_cast<int>(_matrixCols.size()) > _timeWindowsReused) {
-      int toRemove = _matrixCols.back();
-      for (int id : _secondaryDataIDs) {
-        Eigen::MatrixXd &secW = _secondaryMatricesW[id];
-        PRECICE_ASSERT(secW.cols() > toRemove, secW, toRemove, id);
-        for (int i = 0; i < toRemove; i++) {
-          utils::removeColumnFromMatrix(secW, secW.cols() - 1);
-        }
->>>>>>> c7554864
       }
     }
   }
