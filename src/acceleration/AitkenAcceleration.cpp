#include "acceleration/AitkenAcceleration.hpp"
#include <Eigen/Core>
#include <limits>
#include <map>
#include <math.h>
#include <memory>
#include <ostream>
#include <stddef.h>
#include "cplscheme/CouplingData.hpp"
#include "logging/LogMacros.hpp"
#include "math/math.hpp"
#include "utils/EigenHelperFunctions.hpp"
#include "utils/Helpers.hpp"
#include "utils/MasterSlave.hpp"
#include "utils/assertion.hpp"

namespace precice {
namespace acceleration {

AitkenAcceleration::AitkenAcceleration(double           initialRelaxation,
                                       std::vector<int> dataIDs)
    : _initialRelaxation(initialRelaxation),
      _dataIDs(dataIDs),
      _aitkenFactor(initialRelaxation)
{
  PRECICE_CHECK((_initialRelaxation > 0.0) && (_initialRelaxation <= 1.0),
                "Initial relaxation factor for Aitken acceleration has to "
                    << "be larger than zero and smaller or equal than one. Current initial relaxation is: " << _initialRelaxation);
}

void AitkenAcceleration::initialize(DataMap &cplData)
{
<<<<<<< HEAD
  PRECICE_CHECK(utils::contained(*_dataIDs.begin(), cplData),
                "Data with ID " << *_dataIDs.begin() << " is not contained in data given at initialization.");
=======
  checkDataIDs(cplData);
>>>>>>> 216cf186
  size_t entries = 0;
  if (_dataIDs.size() == 1) {
    entries = cplData[_dataIDs.at(0)]->values->size();
  } else {
    PRECICE_ASSERT(_dataIDs.size() == 2);
    entries = cplData[_dataIDs.at(0)]->values->size() +
              cplData[_dataIDs.at(1)]->values->size();
  }
  double          initializer = std::numeric_limits<double>::max();
  Eigen::VectorXd toAppend    = Eigen::VectorXd::Constant(entries, initializer);
  utils::append(_residuals, toAppend);

  // Append column for old values if not done by coupling scheme yet
  for (DataMap::value_type &pair : cplData) {
    int cols = pair.second->oldValues.cols();
    if (cols < 1) {
      PRECICE_ASSERT(pair.second->values->size() > 0, pair.first);
      utils::append(pair.second->oldValues,
                    (Eigen::VectorXd) Eigen::VectorXd::Zero(pair.second->values->size()));
    }
  }
}

void AitkenAcceleration::performAcceleration(
    DataMap &cplData)
{
  PRECICE_TRACE();

  // Compute aitken relaxation factor
  PRECICE_ASSERT(utils::contained(*_dataIDs.begin(), cplData));

  Eigen::VectorXd values;
  Eigen::VectorXd oldValues;
  for (int id : _dataIDs) {
    utils::append(values, *(cplData[id]->values));
    utils::append(oldValues, (Eigen::VectorXd) cplData[id]->oldValues.col(0));
  }

  // Compute current residuals
  Eigen::VectorXd residuals = values;
  residuals -= oldValues;

  // Compute residual deltas and temporarily store it in _residuals
  Eigen::VectorXd residualDeltas = _residuals;
  residualDeltas *= -1.0;
  residualDeltas += residuals;

  // Select/compute aitken factor depending on current iteration count
  if (_iterationCounter == 0) {
    _aitkenFactor = math::sign(_aitkenFactor) * std::min(_initialRelaxation, std::abs(_aitkenFactor));
  } else {
    // compute fraction of aitken factor with residuals and residual deltas
    double nominator   = utils::MasterSlave::dot(_residuals, residualDeltas);
    double denominator = utils::MasterSlave::dot(residualDeltas, residualDeltas);
    _aitkenFactor      = -_aitkenFactor * (nominator / denominator);
  }

  PRECICE_DEBUG("AitkenFactor: " << _aitkenFactor);

  // Perform relaxation with aitken factor
  double omega         = _aitkenFactor;
  double oneMinusOmega = 1.0 - omega;
  for (DataMap::value_type &pair : cplData) {
    auto &      values    = *pair.second->values;
    const auto &oldValues = pair.second->oldValues.col(0);
    values *= omega;
    for (int i = 0; i < values.size(); i++) {
      values(i) += oldValues(i) * oneMinusOmega;
    }
  }

  // Store residuals for next iteration
  _residuals = residuals;

  _iterationCounter++;
}

void AitkenAcceleration::iterationsConverged(
    DataMap &cplData)
{
  _iterationCounter = 0;
  _residuals        = Eigen::VectorXd::Constant(_residuals.size(), std::numeric_limits<double>::max());
}

} // namespace acceleration
} // namespace precice<|MERGE_RESOLUTION|>--- conflicted
+++ resolved
@@ -30,12 +30,7 @@
 
 void AitkenAcceleration::initialize(DataMap &cplData)
 {
-<<<<<<< HEAD
-  PRECICE_CHECK(utils::contained(*_dataIDs.begin(), cplData),
-                "Data with ID " << *_dataIDs.begin() << " is not contained in data given at initialization.");
-=======
   checkDataIDs(cplData);
->>>>>>> 216cf186
   size_t entries = 0;
   if (_dataIDs.size() == 1) {
     entries = cplData[_dataIDs.at(0)]->values->size();
