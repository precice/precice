--- conflicted
+++ resolved
@@ -38,7 +38,12 @@
 void AitkenAcceleration::initialize(const DataMap &cplData)
 {
   checkDataIDs(cplData);
-<<<<<<< HEAD
+  for (const auto &data : cplData | boost::adaptors::map_values) {
+    if (data->exchangeSubsteps()) {
+      PRECICE_ERROR("Aitken acceleration does not yet support using data from all substeps. Please set substeps=\"false\" in the exchange tag of data \"{}\".", data->getDataName());
+    }
+  }
+
   // Accumulate number of entries
   // Size for each subvector needed for preconditioner
   std::vector<std::size_t> subVectorSizes;
@@ -52,26 +57,6 @@
   _values       = Eigen::VectorXd::Zero(entries);
   _oldValues    = Eigen::VectorXd::Zero(entries);
   _preconditioner->initialize(subVectorSizes);
-=======
-
-  for (const auto &data : cplData | boost::adaptors::map_values) {
-    if (data->exchangeSubsteps()) {
-      PRECICE_ERROR("Aitken acceleration does not yet support using data from all substeps. Please set substeps=\"false\" in the exchange tag of data \"{}\".", data->getDataName());
-    }
-  }
-
-  size_t entries = 0;
-  if (_dataIDs.size() == 1) {
-    entries = cplData.at(_dataIDs.at(0))->getSize();
-  } else {
-    PRECICE_ASSERT(_dataIDs.size() == 2);
-    entries = cplData.at(_dataIDs.at(0))->getSize() +
-              cplData.at(_dataIDs.at(1))->getSize();
-  }
-  double          initializer = std::numeric_limits<double>::max();
-  Eigen::VectorXd toAppend    = Eigen::VectorXd::Constant(entries, initializer);
-  utils::append(_residuals, toAppend);
->>>>>>> 8c828cc2
 }
 
 void AitkenAcceleration::performAcceleration(
