#pragma once

#ifndef PRECICE_NO_MPI

#include <Eigen/Core>
#include <memory>
#include <stddef.h>
#include <string>
#include <vector>

#include "com/Communication.hpp"
#include "com/MPIPortsCommunication.hpp"
#include "com/Request.hpp"
#include "com/SharedPointer.hpp"
#include "logging/LogMacros.hpp"
#include "logging/Logger.hpp"
#include "precice/types.hpp"
#include "utils/IntraComm.hpp"
#include "utils/assertion.hpp"

namespace precice {
namespace acceleration {
namespace impl {

class ParallelMatrixOperations {
public:
  ~ParallelMatrixOperations();

  /// Initializes the acceleration.
  void initialize(const bool needCyclicComm);

  template <typename Derived1, typename Derived2>
  void multiply(
      Eigen::PlainObjectBase<Derived1> &leftMatrix,
      Eigen::PlainObjectBase<Derived2> &rightMatrix,
      Eigen::PlainObjectBase<Derived2> &result,
      const std::vector<int> &          offsets,
      int p, int q, int r,
      bool dotProductComputation = true)
  {
    PRECICE_TRACE();
    PRECICE_ASSERT(result.cols() == rightMatrix.cols(), result.cols(), rightMatrix.cols());
    PRECICE_ASSERT(leftMatrix.cols() == rightMatrix.rows(), leftMatrix.cols(), rightMatrix.rows());

<<<<<<< HEAD
    // if serial computation on single processor, i.e, no master-slave mode
    if (!utils::IntraComm::isParallel()) {
=======
    // if serial computation on single processor
    if (!utils::MasterSlave::isParallel()) {
>>>>>>> a6f2fd91
      result.noalias() = leftMatrix * rightMatrix;

      // if parallel computation on p processors
    } else {
      PRECICE_ASSERT(utils::IntraComm::getCommunication() != NULL);
      PRECICE_ASSERT(utils::IntraComm::getCommunication()->isConnected());

      // The result matrix is of size (p x r)
      // if p equals r (and p = global_n), we have to perform the
      // cyclic communication with block-wise matrix-matrix multiplication
      if (p == r) {
        PRECICE_ASSERT(_needCyclicComm);
        PRECICE_ASSERT(_cyclicCommLeft.get() != NULL);
        PRECICE_ASSERT(_cyclicCommLeft->isConnected());
        PRECICE_ASSERT(_cyclicCommRight.get() != NULL);
        PRECICE_ASSERT(_cyclicCommRight->isConnected());

        _multiplyNN(leftMatrix, rightMatrix, result, offsets, p, q, r);

        // case p != r, i.e., usually p = number of columns of the least squares system
        // perform parallel multiplication based on dot-product
      } else {
        if (dotProductComputation)
          _multiplyNM_dotProduct(leftMatrix, rightMatrix, result, offsets, p, q, r);
        else
          _multiplyNM_block(leftMatrix, rightMatrix, result, offsets, p, q, r);
      }
    }
  }

  /** @brief: Method computes the matrix-matrix/matrix-vector product of a (p x q)
    * matrix that is distributed column-wise (e.g. pseudoInverse Z), with a matrix/vector
    * of size (q x r) with r=1/cols, that is distributed row-wise (e.g. _matrixW, _matrixV, residual).
    *
    * In each case mat-mat or mat-vec product, the result is of size (m x m) or (m x 1), where
    * m is the number of cols, i.e., small such that the result is stored on each proc.
    *
    * @param[in] p - first dimension, i.e., overall (global) number of rows
    * @param[in] q - inner dimension
    * @param[in] r - second dimension, i.e., overall (global) number cols of result matrix
    *
    */
  template <typename Derived1, typename Derived2, typename Derived3>
  void multiply(
      const Eigen::MatrixBase<Derived1> &leftMatrix,
      const Eigen::MatrixBase<Derived2> &rightMatrix,
      Eigen::PlainObjectBase<Derived3> & result,
      int p, int q, int r)
  {
    PRECICE_TRACE();
    PRECICE_ASSERT(leftMatrix.rows() == p, leftMatrix.rows(), p);
    PRECICE_ASSERT(leftMatrix.cols() == rightMatrix.rows(), leftMatrix.cols(), rightMatrix.rows());
    PRECICE_ASSERT(result.rows() == p, result.rows(), p);
    PRECICE_ASSERT(result.cols() == r, result.cols(), r);

    Eigen::MatrixXd localResult(result.rows(), result.cols());
    localResult.noalias() = leftMatrix * rightMatrix;

<<<<<<< HEAD
    // if serial computation on single processor, i.e, no master-slave mode
    if (!utils::IntraComm::isParallel()) {
=======
    // if serial computation on single processor
    if (!utils::MasterSlave::isParallel()) {
>>>>>>> a6f2fd91
      result = localResult;
    } else {
      utils::IntraComm::allreduceSum(localResult, result);
    }
  }

private:
  logging::Logger _log{"acceleration::ParallelMatrixOperations"};

  // @brief multiplies matrices based on a cyclic communication and block-wise matrix multiplication with a quadratic result matrix
  template <typename Derived1, typename Derived2>
  void _multiplyNN(
      Eigen::PlainObjectBase<Derived1> &leftMatrix,
      Eigen::PlainObjectBase<Derived2> &rightMatrix,
      Eigen::PlainObjectBase<Derived2> &result,
      const std::vector<int> &          offsets,
      int p, int q, int r)
  {
    PRECICE_TRACE();
    /*
     * For multiplication W_til * Z = J
     * -----------------------------------------------------------------------
     * p = r = n_global, q = m
     *
     * leftMatrix:  local: (n_local x m) 		global: (n_global x m)
     * rightMatrix: local: (m x n_local) 		global: (m x n_global)
     * result: 		local: (n_global x n_local) global: (n_global x n_global)
     * -----------------------------------------------------------------------
     */

    PRECICE_ASSERT(_needCyclicComm);
    PRECICE_ASSERT(leftMatrix.cols() == q, leftMatrix.cols(), q);
    PRECICE_ASSERT(leftMatrix.rows() == rightMatrix.cols(), leftMatrix.rows(), rightMatrix.cols());
    PRECICE_ASSERT(result.rows() == p, result.rows(), p);

    //int nextProc = (utils::IntraComm::getRank() + 1) % utils::IntraComm::getSize();
    int prevProc = (utils::IntraComm::getRank() - 1 < 0) ? utils::IntraComm::getSize() - 1 : utils::IntraComm::getRank() - 1;
    int rows_rcv = (prevProc > 0) ? offsets[prevProc + 1] - offsets[prevProc] : offsets[1];
    //Eigen::MatrixXd leftMatrix_rcv = Eigen::MatrixXd::Zero(rows_rcv, q);
    Eigen::MatrixXd leftMatrix_rcv(rows_rcv, q);

    com::PtrRequest requestSend;
    com::PtrRequest requestRcv;

    // initiate asynchronous send operation of leftMatrix (W_til) --> nextProc (this data is needed in cycle 1)    dim: n_local x cols
    if (leftMatrix.size() > 0)
      requestSend = _cyclicCommRight->aSend(leftMatrix, 0);

    // initiate asynchronous receive operation for leftMatrix (W_til) from previous processor --> W_til      dim: rows_rcv x cols
    if (leftMatrix_rcv.size() > 0)
      requestRcv = _cyclicCommLeft->aReceive(leftMatrix_rcv, 0);

    // compute diagonal blocks where all data is local and no communication is needed
    // compute block matrices of J_inv of size (n_til x n_til), n_til = local n
    Eigen::MatrixXd diagBlock(leftMatrix.rows(), leftMatrix.rows());
    diagBlock.noalias() = leftMatrix * rightMatrix;

    // set block at corresponding row-index on proc
    int off = offsets[utils::IntraComm::getRank()];
    PRECICE_ASSERT(result.cols() == diagBlock.cols(), result.cols(), diagBlock.cols());
    result.block(off, 0, diagBlock.rows(), diagBlock.cols()) = diagBlock;

    /**
		 * cyclic send-receive operation
		 */
    for (int cycle = 1; cycle < utils::IntraComm::getSize(); cycle++) {

      // wait until W_til from previous processor is fully received
      if (requestSend != NULL)
        requestSend->wait();
      if (requestRcv != NULL)
        requestRcv->wait();

      // leftMatrix (leftMatrix_rcv) is available - needed for local multiplication and hand over to next proc
      Eigen::MatrixXd leftMatrix_copy(leftMatrix_rcv);

      // initiate async send to hand over leftMatrix (W_til) to the next proc (this data will be needed in the next cycle)    dim: n_local x cols
      if (cycle < utils::IntraComm::getSize() - 1) {
        if (leftMatrix_copy.size() > 0)
          requestSend = _cyclicCommRight->aSend(leftMatrix_copy, 0);
      }

      // compute proc that owned leftMatrix_rcv (Wtil_rcv) at the very beginning for each cylce
      int sourceProc_nextCycle = (utils::IntraComm::getRank() - (cycle + 1) < 0) ? utils::IntraComm::getSize() + (utils::IntraComm::getRank() - (cycle + 1)) : utils::IntraComm::getRank() - (cycle + 1);

      int sourceProc = (utils::IntraComm::getRank() - cycle < 0) ? utils::IntraComm::getSize() + (utils::IntraComm::getRank() - cycle) : utils::IntraComm::getRank() - cycle;

      int rows_rcv_nextCycle = (sourceProc_nextCycle > 0) ? offsets[sourceProc_nextCycle + 1] - offsets[sourceProc_nextCycle] : offsets[1];
      rows_rcv               = (sourceProc > 0) ? offsets[sourceProc + 1] - offsets[sourceProc] : offsets[1];
      leftMatrix_rcv         = Eigen::MatrixXd::Zero(rows_rcv_nextCycle, q);

      // initiate asynchronous receive operation for leftMatrix (W_til) from previous processor --> W_til (this data is needed in the next cycle)
      if (cycle < utils::IntraComm::getSize() - 1) {
        if (leftMatrix_rcv.size() > 0) // only receive data, if data has been sent
          requestRcv = _cyclicCommLeft->aReceive(leftMatrix_rcv, 0);
      }

      if (requestSend != NULL)
        requestSend->wait();
      // compute block with new local data
      Eigen::MatrixXd block(rows_rcv, rightMatrix.cols());
      block.noalias() = leftMatrix_copy * rightMatrix;

      // set block at corresponding index in J_inv
      // the row-offset of the current block is determined by the proc that sends the part of the W_til matrix
      // note: the direction and ordering of the cyclic sending operation is chosen s.t. the computed block is
      //       local on the current processor (in J_inv).
      off = offsets[sourceProc];
      PRECICE_ASSERT(result.cols() == block.cols(), result.cols(), block.cols());
      result.block(off, 0, block.rows(), block.cols()) = block;
    }
  }

  // @brief multiplies matrices based on a dot-product computation with a rectangular result matrix
  template <typename Derived1, typename Derived2>
  void _multiplyNM_dotProduct(
      Eigen::PlainObjectBase<Derived1> &leftMatrix,
      Eigen::PlainObjectBase<Derived2> &rightMatrix,
      Eigen::PlainObjectBase<Derived2> &result,
      const std::vector<int> &          offsets,
      int p, int q, int r)
  {
    PRECICE_TRACE();
    for (int i = 0; i < leftMatrix.rows(); i++) {
      Rank rank = 0;
      // find rank of processor that stores the result
      // the second while is necessary if processors with no vertices are present
      // Note: the >'=' here is crucial: In case some procs do not have any vertices,
      // this while loop continues incrementing rank if entries in offsets are equal, i.e.,
      // it runs to the next non-empty proc.
      while (i >= offsets[rank + 1])
        rank++;

      Eigen::VectorXd lMRow = leftMatrix.row(i);

      for (int j = 0; j < r; j++) {

        Eigen::VectorXd rMCol  = rightMatrix.col(j);
        double          res_ij = utils::IntraComm::dot(lMRow, rMCol);

        // find proc that needs to store the result.
        int local_row;
        if (utils::IntraComm::getRank() == rank) {
          local_row            = i - offsets[rank];
          result(local_row, j) = res_ij;
        }
      }
    }
  }

  /// Multiplies matrices based on a SAXPY-like block-wise computation with a rectangular result matrix of dimension n x m
  template <typename Derived1, typename Derived2>
  void _multiplyNM_block(
      Eigen::PlainObjectBase<Derived1> &leftMatrix,
      Eigen::PlainObjectBase<Derived2> &rightMatrix,
      Eigen::PlainObjectBase<Derived2> &result,
      const std::vector<int> &          offsets,
      int p, int q, int r)
  {
    PRECICE_TRACE();

    // ensure that both matrices are stored in the same order. Important for reduce function, that adds serialized data.
    PRECICE_ASSERT(static_cast<int>(leftMatrix.IsRowMajor) == static_cast<int>(rightMatrix.IsRowMajor),
                   leftMatrix.IsRowMajor, rightMatrix.IsRowMajor);

    // multiply local block (saxpy-based approach)
    // dimension: (n_global x n_local) * (n_local x m) = (n_global x m)
    Eigen::MatrixXd block = Eigen::MatrixXd::Zero(p, r);
    block.noalias()       = leftMatrix * rightMatrix;

    // all blocks have size (n_global x m)
    // Note: if procs have no vertices, the block size remains (n_global x m), however,
    // 	     it must be initialized with zeros, so zeros are added for those procs)

<<<<<<< HEAD
    // sum up blocks in master, reduce
    Eigen::MatrixXd summarizedBlocks = Eigen::MatrixXd::Zero(p, r); /// @todo: only master should allocate memory.
    utils::IntraComm::reduceSum(block, summarizedBlocks);

    // slaves wait to receive their local result
    if (utils::IntraComm::isSecondary()) {
=======
    // sum up blocks on the primary rank, reduce
    Eigen::MatrixXd summarizedBlocks = Eigen::MatrixXd::Zero(p, r); /// @todo: only primary rank should allocate memory.
    utils::MasterSlave::reduceSum(block, summarizedBlocks);

    // secondary ranks wait to receive their local result
    if (utils::MasterSlave::isSecondary()) {
>>>>>>> a6f2fd91
      if (result.size() > 0)
        utils::IntraComm::getCommunication()->receive(result, 0);
    }

<<<<<<< HEAD
    // master distributes the sub blocks of the results
    if (utils::IntraComm::isPrimary()) {
      // distribute blocks of summarizedBlocks (result of multiplication) to corresponding slaves
      result = summarizedBlocks.block(0, 0, offsets[1], r);

      for (Rank rankSecondary : utils::IntraComm::allSecondaries()) {
        int off       = offsets[rankSecondary];
        int send_rows = offsets[rankSecondary + 1] - offsets[rankSecondary];
=======
    // primary rank distributes the sub blocks of the results
    if (utils::MasterSlave::isPrimary()) {
      // distribute blocks of summarizedBlocks (result of multiplication) to corresponding secondary ranks
      result = summarizedBlocks.block(0, 0, offsets[1], r);

      for (Rank secondaryRank : utils::MasterSlave::allSecondaryRanks()) {
        int off       = offsets[secondaryRank];
        int send_rows = offsets[secondaryRank + 1] - offsets[secondaryRank];
>>>>>>> a6f2fd91

        if (summarizedBlocks.block(off, 0, send_rows, r).size() > 0) {
          // necessary to save the matrix-block that is to be sent in a temporary matrix-object
          // otherwise, the send routine walks over the bounds of the block (matrix structure is still from the entire matrix)
          Eigen::MatrixXd sendBlock = summarizedBlocks.block(off, 0, send_rows, r);
<<<<<<< HEAD
          utils::IntraComm::getCommunication()->send(sendBlock, rankSecondary);
=======
          utils::MasterSlave::getCommunication()->send(sendBlock, secondaryRank);
>>>>>>> a6f2fd91
        }
      }
    }
  }

  /// Communication between neighboring ranks, backwards
  com::PtrCommunication _cyclicCommLeft = nullptr;

  /// Communication between neighboring ranks, forward
  com::PtrCommunication _cyclicCommRight = nullptr;

  bool _needCyclicComm = true;

  /** Establishes the circular connection between ranks
   *
   * This creates and connects the ranks.
   *
   * @precondition _cyclicCommLeft and _cyclicCommRight must be nullptr
   * @postcondition _cyclicCommLeft, _cyclicCommRight are connected
   */
  void establishCircularCommunication();

  /** Closes the circular connection between ranks
   *
   * @precondition establishCircularCommunication() was called
   * @postcondition _cyclicCommLeft, _cyclicCommRight are disconnected and set to nullptr
   */
  void closeCircularCommunication();
};

} // namespace impl
} // namespace acceleration
} // namespace precice

#endif<|MERGE_RESOLUTION|>--- conflicted
+++ resolved
@@ -42,13 +42,8 @@
     PRECICE_ASSERT(result.cols() == rightMatrix.cols(), result.cols(), rightMatrix.cols());
     PRECICE_ASSERT(leftMatrix.cols() == rightMatrix.rows(), leftMatrix.cols(), rightMatrix.rows());
 
-<<<<<<< HEAD
-    // if serial computation on single processor, i.e, no master-slave mode
+    // if serial computation on single processor
     if (!utils::IntraComm::isParallel()) {
-=======
-    // if serial computation on single processor
-    if (!utils::MasterSlave::isParallel()) {
->>>>>>> a6f2fd91
       result.noalias() = leftMatrix * rightMatrix;
 
       // if parallel computation on p processors
@@ -107,13 +102,8 @@
     Eigen::MatrixXd localResult(result.rows(), result.cols());
     localResult.noalias() = leftMatrix * rightMatrix;
 
-<<<<<<< HEAD
-    // if serial computation on single processor, i.e, no master-slave mode
+    // if serial computation on single processor
     if (!utils::IntraComm::isParallel()) {
-=======
-    // if serial computation on single processor
-    if (!utils::MasterSlave::isParallel()) {
->>>>>>> a6f2fd91
       result = localResult;
     } else {
       utils::IntraComm::allreduceSum(localResult, result);
@@ -288,54 +278,30 @@
     // Note: if procs have no vertices, the block size remains (n_global x m), however,
     // 	     it must be initialized with zeros, so zeros are added for those procs)
 
-<<<<<<< HEAD
-    // sum up blocks in master, reduce
-    Eigen::MatrixXd summarizedBlocks = Eigen::MatrixXd::Zero(p, r); /// @todo: only master should allocate memory.
-    utils::IntraComm::reduceSum(block, summarizedBlocks);
-
-    // slaves wait to receive their local result
-    if (utils::IntraComm::isSecondary()) {
-=======
     // sum up blocks on the primary rank, reduce
     Eigen::MatrixXd summarizedBlocks = Eigen::MatrixXd::Zero(p, r); /// @todo: only primary rank should allocate memory.
-    utils::MasterSlave::reduceSum(block, summarizedBlocks);
+    utils::IntraComm::reduceSum(block, summarizedBlocks);
 
     // secondary ranks wait to receive their local result
-    if (utils::MasterSlave::isSecondary()) {
->>>>>>> a6f2fd91
+    if (utils::IntraComm::isSecondary()) {
       if (result.size() > 0)
         utils::IntraComm::getCommunication()->receive(result, 0);
     }
 
-<<<<<<< HEAD
-    // master distributes the sub blocks of the results
+    // primary rank distributes the sub blocks of the results
     if (utils::IntraComm::isPrimary()) {
-      // distribute blocks of summarizedBlocks (result of multiplication) to corresponding slaves
-      result = summarizedBlocks.block(0, 0, offsets[1], r);
-
-      for (Rank rankSecondary : utils::IntraComm::allSecondaries()) {
-        int off       = offsets[rankSecondary];
-        int send_rows = offsets[rankSecondary + 1] - offsets[rankSecondary];
-=======
-    // primary rank distributes the sub blocks of the results
-    if (utils::MasterSlave::isPrimary()) {
       // distribute blocks of summarizedBlocks (result of multiplication) to corresponding secondary ranks
       result = summarizedBlocks.block(0, 0, offsets[1], r);
 
-      for (Rank secondaryRank : utils::MasterSlave::allSecondaryRanks()) {
+      for (Rank secondaryRank : utils::IntraComm::allSecondaryRanks()) {
         int off       = offsets[secondaryRank];
         int send_rows = offsets[secondaryRank + 1] - offsets[secondaryRank];
->>>>>>> a6f2fd91
 
         if (summarizedBlocks.block(off, 0, send_rows, r).size() > 0) {
           // necessary to save the matrix-block that is to be sent in a temporary matrix-object
           // otherwise, the send routine walks over the bounds of the block (matrix structure is still from the entire matrix)
           Eigen::MatrixXd sendBlock = summarizedBlocks.block(off, 0, send_rows, r);
-<<<<<<< HEAD
-          utils::IntraComm::getCommunication()->send(sendBlock, rankSecondary);
-=======
-          utils::MasterSlave::getCommunication()->send(sendBlock, secondaryRank);
->>>>>>> a6f2fd91
+          utils::IntraComm::getCommunication()->send(sendBlock, secondaryRank);
         }
       }
     }
