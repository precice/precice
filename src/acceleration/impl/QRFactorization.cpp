
#include <Eigen/Core>
#include <algorithm> // std::sort
#include <cmath>
#include <cstddef>
#include <iostream>
#include <memory>
#include <utility>
#include <vector>

#include "acceleration/Acceleration.hpp"
#include "acceleration/impl/QRFactorization.hpp"
#include "com/Communication.hpp"
#include "com/SharedPointer.hpp"
#include "logging/LogMacros.hpp"
#include "precice/types.hpp"
#include "utils/IntraComm.hpp"
#include "utils/assertion.hpp"

namespace precice {
namespace acceleration {
namespace impl {

QRFactorization::QRFactorization(
    Eigen::MatrixXd Q,
    Eigen::MatrixXd R,
    int             rows,
    int             cols,
    int             filter,
    double          omega,
    double          theta,
    double          sigma)

    : _Q(std::move(Q)),
      _R(std::move(R)),
      _rows(rows),
      _cols(cols),
      _filter(filter),
      _omega(omega),
      _theta(theta),
      _sigma(sigma),
      _infostream(),
      _fstream_set(false),
      _globalRows(rows)
{
  PRECICE_ASSERT(_R.rows() == _cols, _R.rows(), _cols);
  PRECICE_ASSERT(_R.cols() == _cols, _R.cols(), _cols);
  PRECICE_ASSERT(_Q.cols() == _cols, _Q.cols(), _cols);
  PRECICE_ASSERT(_Q.rows() == _rows, _Q.rows(), _rows);
}

/**
 * Constructor
 */
QRFactorization::QRFactorization(
    Eigen::MatrixXd A,
    int             filter,
    double          omega,
    double          theta,
    double          sigma)
    : _Q(),
      _R(),
      _rows(A.rows()),
      _cols(0),
      _filter(filter),
      _omega(omega),
      _theta(theta),
      _sigma(sigma),
      _infostream(),
      _fstream_set(false),
      _globalRows(A.rows())
{
  int m = A.cols();
  for (int k = 0; k < m; k++) {
    Eigen::VectorXd v = A.col(k);
    insertColumn(k, v);
  }
  //PRECICE_ASSERT(_R.rows() == _cols, _R.rows(), _cols);
  PRECICE_ASSERT(_R.cols() == _cols, _R.cols(), _cols);
  PRECICE_ASSERT(_Q.cols() == _cols, _Q.cols(), _cols);
  PRECICE_ASSERT(_Q.rows() == _rows, _Q.rows(), _rows);
  PRECICE_ASSERT(_cols == m, _cols, m);
}

/**
 * Constructor
 */
QRFactorization::QRFactorization(
    int    filter,
    double omega,
    double theta,
    double sigma)
    : _Q(),
      _R(),
      _rows(0),
      _cols(0),
      _filter(filter),
      _omega(omega),
      _theta(theta),
      _sigma(sigma),
      _infostream(),
      _fstream_set(false),
      _globalRows(0)
{
}

void QRFactorization::applyFilter(double singularityLimit, std::vector<int> &delIndices, Eigen::MatrixXd &V)
{
  PRECICE_TRACE();
  delIndices.resize(0);
  if (_filter == Acceleration::QR1FILTER || _filter == Acceleration::QR1FILTER_ABS) {
    bool             linearDependence = true;
    std::vector<int> delFlag(_cols, 0);
    int              delCols = 0;
    while (linearDependence) {
      linearDependence = false;
      int index        = 0; // actual index of checked column, \in [0, _cols] and _cols is decreasing
      if (_cols > 1) {
        for (size_t i = 0; i < delFlag.size(); i++) {
          // index is not incremented, if columns has been deleted in previous rounds
          if (delFlag[i] > 0)
            continue;

          // QR1-filter
          if (index >= cols())
            break;
          PRECICE_ASSERT(index < _cols, index, _cols);
          double factor = (_filter == Acceleration::QR1FILTER_ABS) ? 1.0 : _R.norm();
          if (std::fabs(_R(index, index)) < singularityLimit * factor) {

            linearDependence = true;
            deleteColumn(index);
            delFlag[i]++;
            delIndices.push_back(i);
            delCols++;
            //break;
            index--; // check same column index, as cols are shifted left
          }
          PRECICE_ASSERT(delCols + _cols == (int) delFlag.size(), (delCols + _cols), delFlag.size());
          index++;
        }
      }
    }
  } else if (_filter == Acceleration::QR2FILTER) {
    _Q.resize(0, 0);
    _R.resize(0, 0);
    _cols = 0;
    _rows = V.rows();
    // starting with the most recent input/output information, i.e., the latest column
    // which is at position 0 in _matrixV (latest information is never filtered out!)
    for (int k = 0; k < V.cols(); k++) {
      Eigen::VectorXd v = V.col(k);
      // this is the same as pushBack(v) as _cols grows within the insertion process
      bool inserted = insertColumn(_cols, v, singularityLimit);
      if (!inserted) {
        delIndices.push_back(k);
      }
    }
  }
  std::sort(delIndices.begin(), delIndices.end());
}

/**
 * updates the factorization A=Q[1:n,1:m]R[1:m,1:n] when the kth column of A is deleted.
 * Returns the deleted column v(1:n)
 */
void QRFactorization::deleteColumn(int k)
{

  PRECICE_TRACE();

  PRECICE_ASSERT(k >= 0, k);
  PRECICE_ASSERT(k < _cols, k, _cols);

  // maintain decomposition and orthogonalization by application of givens rotations

  for (int l = k; l < _cols - 1; l++) {
    QRFactorization::givensRot grot;
    computeReflector(grot, _R(l, l + 1), _R(l + 1, l + 1));
    Eigen::VectorXd Rr1 = _R.row(l);
    Eigen::VectorXd Rr2 = _R.row(l + 1);
    applyReflector(grot, l + 2, _cols, Rr1, Rr2);
    _R.row(l)           = Rr1;
    _R.row(l + 1)       = Rr2;
    Eigen::VectorXd Qc1 = _Q.col(l);
    Eigen::VectorXd Qc2 = _Q.col(l + 1);
    applyReflector(grot, 0, _rows, Qc1, Qc2);
    _Q.col(l)     = Qc1;
    _Q.col(l + 1) = Qc2;
  }
  // copy values and resize R and Q
  for (int j = k; j < _cols - 1; j++) {
    for (int i = 0; i <= j; i++) {
      _R(i, j) = _R(i, j + 1);
    }
  }
  _R.conservativeResize(_cols - 1, _cols - 1);
  //_Q.conservativeResize(Eigen::NoChange_t, _cols-1);
  _Q.conservativeResize(_rows, _cols - 1);
  _cols--;

  PRECICE_ASSERT(_Q.cols() == _cols, _Q.cols(), _cols);
  PRECICE_ASSERT(_Q.rows() == _rows, _Q.rows(), _rows);
  PRECICE_ASSERT(_R.cols() == _cols, _R.cols(), _cols);
  //PRECICE_ASSERT(_R.rows() == _cols, _Q.rows(), _cols);
}

// ATTENTION: This method works on the memory of vector v, thus changes the vector v.
bool QRFactorization::insertColumn(int k, const Eigen::VectorXd &vec, double singularityLimit)
{
  PRECICE_TRACE(k);

  Eigen::VectorXd v(vec);

  if (_cols == 0)
    _rows = v.size();

  bool applyFilter = (singularityLimit > 0.0);

  PRECICE_ASSERT(k >= 0, k);
  PRECICE_ASSERT(k <= _cols, k, _cols);
  PRECICE_ASSERT(v.size() == _rows, v.size(), _rows);

  _cols++;

  // orthogonalize v to columns of Q
  Eigen::VectorXd u(_cols);
  double          rho_orth = 0., rho0 = 0.;
  if (applyFilter)
    rho0 = utils::IntraComm::l2norm(v);

  int err = orthogonalize(v, u, rho_orth, _cols - 1);

  // on of the following is true
  // - either ||v_orth|| / ||v|| <= 0.7 was true and the re-orthogonalization process failed 4 times
  // - or the system is quadratic, thus no further column can be orthogonalized (||v_orth|| = rho_orth = 0)
  // - or ||v_orth|| = rho_orth extremely small (almost zero), thus the column v is not very orthogonal to Q, discard
  if (rho_orth <= std::numeric_limits<double>::min() || err < 0) {
    PRECICE_DEBUG("The ratio ||v_orth|| / ||v|| is extremely small and either the orthogonalization process of column v failed or the system is quadratic.");

    // necessary for applyFilter with the QR-2 filer. In this case, the new column is not inserted, but discarded.
    _cols--;
    return false;
  }

  // QR2-filter based on the new information added to the orthogonal system.
  // if the new column incorporates less new information to the system than a
  // prescribed threshold, the column is discarded
  // rho_orth: the norm of the orthogonalized (but not normalized) column
  // rho0:     the norm of the initial column that is to be inserted
  if (applyFilter && (rho0 * singularityLimit > rho_orth)) {
    PRECICE_DEBUG("discarding column as it is filtered out by the QR2-filter: rho0*eps > rho_orth: {} > {}", rho0 * singularityLimit, rho_orth);
    _cols--;
    return false;
  }

  // resize R(1:m, 1:m) -> R(1:m+1, 1:m+1)
  _R.conservativeResize(_cols, _cols);
  _R.col(_cols - 1) = Eigen::VectorXd::Zero(_cols);
  _R.row(_cols - 1) = Eigen::VectorXd::Zero(_cols);

  for (int j = _cols - 2; j >= k; j--) {
    for (int i = 0; i <= j; i++) {
      _R(i, j + 1) = _R(i, j);
    }
  }

  for (int j = k + 1; j < _cols; j++) {
    _R(j, j) = 0.;
  }

  PRECICE_ASSERT(_R.cols() == _cols, _R.cols(), _cols);
  //PRECICE_ASSERT(_R.rows() == _cols, _R.rows(), _cols);

  // resize Q(1:n, 1:m) -> Q(1:n, 1:m+1)
  _Q.conservativeResize(_rows, _cols);
  _Q.col(_cols - 1) = v;

  PRECICE_ASSERT(_Q.cols() == _cols, _Q.cols(), _cols);
  PRECICE_ASSERT(_Q.rows() == _rows, _Q.rows(), _rows);

  // maintain decomposition and orthogonalization by application of givens rotations
  for (int l = _cols - 2; l >= k; l--) {
    QRFactorization::givensRot grot;
    computeReflector(grot, u(l), u(l + 1));
    Eigen::VectorXd Rr1 = _R.row(l);
    Eigen::VectorXd Rr2 = _R.row(l + 1);
    applyReflector(grot, l + 1, _cols, Rr1, Rr2);
    _R.row(l)           = Rr1;
    _R.row(l + 1)       = Rr2;
    Eigen::VectorXd Qc1 = _Q.col(l);
    Eigen::VectorXd Qc2 = _Q.col(l + 1);
    applyReflector(grot, 0, _rows, Qc1, Qc2);
    _Q.col(l)     = Qc1;
    _Q.col(l + 1) = Qc2;
  }
  for (int i = 0; i <= k; i++) {
    _R(i, k) = u(i);
  }

  return true;
}

/**
 * @short assuming Q(1:n,1:m) has nearly orthonormal columns, this procedure
 *   orthogonlizes v(1:n) to the columns of Q, and normalizes the result.
 *   r(1:n) is the array of Fourier coefficients, and rho is the distance
 *   from v to range of Q, r and its corrections are computed in double
 *   precision.
 *
 *   @return Returns the number of gram-schmidt iterations needed to orthogobalize the
 *   new vector to the existing system. If more then 4 iterations were needed, -1 is
 *   returned and the new column should not be inserted into the system.
 */
int QRFactorization::orthogonalize(
    Eigen::VectorXd &v,
    Eigen::VectorXd &r,
    double &         rho,
    int              colNum)
{
  PRECICE_TRACE();

  if (!utils::IntraComm::isParallel()) {
    PRECICE_ASSERT(_globalRows == _rows, _globalRows, _rows);
  }

  bool            null        = false;
  bool            termination = false;
  double          rho0 = 0., rho1 = 0.;
  Eigen::VectorXd u = Eigen::VectorXd::Zero(_rows);
  Eigen::VectorXd s = Eigen::VectorXd::Zero(colNum);
  r                 = Eigen::VectorXd::Zero(_cols);

  rho   = utils::IntraComm::l2norm(v); // distributed l2norm
  rho0  = rho;
  int k = 0;
  while (!termination) {

    // take a gram-schmidt iteration
    u = Eigen::VectorXd::Zero(_rows);
    for (int j = 0; j < colNum; j++) {

      // dot-product <_Q(:,j), v >
      Eigen::VectorXd Qc = _Q.col(j);

      // dot product <_Q(:,j), v> =: r_ij
      double r_ij = utils::IntraComm::dot(Qc, v);
      // save r_ij in s(j) = column of R
      s(j) = r_ij;
      // u is the sum of projections r_ij * _Q(:,j) =  _Q(:,j) * <_Q(:,j), v>
      u += _Q.col(j) * r_ij;
    }
    // add the furier coefficients over all orthogonalize iterations
    for (int j = 0; j < colNum; j++) {
      r(j) = r(j) + s(j);
    }
    // subtract projections from v, v is now orthogonal to columns of _Q
    for (int i = 0; i < _rows; i++) {
      v(i) = v(i) - u(i);
    }
    // rho1 = norm of orthogonalized new column v_tilde (though not normalized)
    rho1 = utils::IntraComm::l2norm(v); // distributed l2norm

    // t = norm of r_(:,j) with j = colNum-1
    double norm_coefficients = utils::IntraComm::l2norm(s); // distributed l2norm
    k++;

    // treat the special case m=n
    // Attention (intra-participant communication): Here, we need to compare the global _rows with colNum and NOT the local
    // rows on the processor.
    if (_globalRows == colNum) {
      PRECICE_WARN("The least-squares system matrix is quadratic, i.e., the new column cannot be orthogonalized (and thus inserted) to the LS-system.\nOld columns need to be removed.");
      v   = Eigen::VectorXd::Zero(_rows);
      rho = 0.;
      return k;
    }

    // take correct action if v_orth is null
    if (rho1 <= std::numeric_limits<double>::min()) {
      PRECICE_DEBUG("The norm of v_orthogonal is almost zero, i.e., failed to orthogonalize column v; discard.");
      null        = true;
      rho1        = 1;
      termination = true;
    }

    /**   - test if reorthogonalization is necessary -
     *  rho0 = |v_init|, t = |r_(i,cols-1)|, rho1 = |v_orth|
     *  rho1 is small, if the new information incorporated in v is small,
     *  i.e., the part of v orthogonal to _Q is small.
     *  if rho1 is very small it is possible, that we are adding (more or less)
     *  only round-off errors to the decomposition. Later normalization will scale
     *  this new information so that it is equally weighted as the columns in Q.
     *  To keep a good orthogonality, some effort is done if comparatively little
     *  new information is added.
     *
     *  re-orthogonalize if: ||v_orth|| / ||v|| <= 1/theta
     */
    if (rho1 * _theta <= rho0 + _omega * norm_coefficients) {
      // exit to fail if too many iterations
      if (k >= 4) {
        PRECICE_WARN("Matrix Q is not sufficiently orthogonal. Failed to rorthogonalize new column after 4 iterations. New column will be discarded. The least-squares system is very bad conditioned and the quasi-Newton will most probably fail to converge.");
        return -1;
      }
      rho0 = rho1;

      // termination, i.e., (rho0 + _omega * t < _theta *rho1)
    } else {
      termination = true;
    }
  }

  // normalize v
  v /= rho1;
  rho       = null ? 0 : rho1;
  r(colNum) = rho;
  return k;
}

/**
 * @short assuming Q(1:n,1:m) has nearly orthonormal columns, this procedure
 *   orthogonlizes v(1:n) to the columns of Q, and normalizes the result.
 *   r(1:n) is the array of Fourier coefficients, and rho is the distance
 *   from v to range of Q, r and its corrections are computed in double
 *   precision.
 *
 *   @return Returns the number of gram-schmidt iterations needed to orthogobalize the
 *   new vector to the existing system. If more then 4 iterations were needed, -1 is
 *   returned and the new column should not be inserted into the system.
 */
int QRFactorization::orthogonalize_stable(
    Eigen::VectorXd &v,
    Eigen::VectorXd &r,
    double &         rho,
    int              colNum)
{
  PRECICE_TRACE();

  // serial case
  if (!utils::IntraComm::isParallel()) {
    PRECICE_ASSERT(_globalRows == _rows, _globalRows, _rows);
  }

  bool            restart     = false;
  bool            null        = false;
  bool            termination = false;
  double          rho0 = 0., rho1 = 0.;
  double          t = 0;
  Eigen::VectorXd u = Eigen::VectorXd::Zero(_rows);
  Eigen::VectorXd s = Eigen::VectorXd::Zero(colNum);
  r                 = Eigen::VectorXd::Zero(_cols);

  rho   = utils::IntraComm::l2norm(v); // distributed l2norm
  rho0  = rho;
  int k = 0;
  while (!termination) {
    // take a gram-schmidt iteration, ignoring r on later steps if previous v was null
    u = Eigen::VectorXd::Zero(_rows);
    for (int j = 0; j < colNum; j++) {

      /*
			 * dot-product <_Q(:,j), v >
			 */
      Eigen::VectorXd Qc = _Q.col(j);

      // dot product <_Q(:,j), v> =: r_ij
      double ss = utils::IntraComm::dot(Qc, v);
      t         = ss;
      // save r_ij in s(j) = column of R
      s(j) = t;
      // u is the sum of projections r_ij * _Q(i,:) =  _Q(i,:) * <_Q(:,j), v>
      for (int i = 0; i < _rows; i++) {
        u(i) = u(i) + _Q(i, j) * t;
      }
    }
    if (!null) {
      // add over all runs: r_ij = r_ij_prev + r_ij
      for (int j = 0; j < colNum; j++) {
        r(j) = r(j) + s(j);
      }
    }
    // subtract projections from v, v is now orthogonal to columns of _Q
    for (int i = 0; i < _rows; i++) {
      v(i) = v(i) - u(i);
    }
    // rho1 = norm of orthogonalized new column v_tilde (though not normalized)
    rho1 = utils::IntraComm::l2norm(v); // distributed l2norm

    // t = norm of r_(:,j) with j = colNum-1
    t = utils::IntraComm::l2norm(s); // distributed l2norm
    k++;

    // treat the special case m=n
    // Attention (intra-participant communication): Here, we need to compare the global _rows with colNum and NOT the local
    // rows on the processor.
    if (_globalRows == colNum) {
      PRECICE_WARN("The least-squares system matrix is quadratic, i.e., the new column cannot be orthogonalized (and thus inserted) to the LS-system.\nOld columns need to be removed.");
      v   = Eigen::VectorXd::Zero(_rows);
      rho = 0.;
      return k;
    }

    /**   - test if reorthogonalization is necessary -
		 *  rho0 = |v_init|, t = |r_(i,cols-1)|, rho1 = |v_orth|
		 *  rho1 is small, if the new information incorporated in v is small,
		 *  i.e., the part of v orthogonal to _Q is small.
		 *  if rho1 is very small it is possible, that we are adding (more or less)
		 *  only round-off errors to the decomposition. Later normalization will scale
		 *  this new information so that it is equally weighted as the columns in Q.
		 *  To keep a good orthogonality, some effort is done if comparatively little
		 *  new information is added.
		 *
		 *  re-orthogonalize if: ||v_orth|| / ||v|| <= 1/theta
		 */
    if (rho1 * _theta <= rho0 + _omega * t) {
      // exit to fail if too many iterations
      if (k >= 4) {
        std::cout
            << "\ntoo many iterations in orthogonalize, termination failed\n";
        PRECICE_WARN("Matrix Q is not sufficiently orthogonal. Failed to rorthogonalize new column after 4 iterations. New column will be discarded. The least-squares system is very bad conditioned and the quasi-Newton will most probably fail to converge.");
        return -1;
      }

      // if ||v_orth|| / ||v|| is extremely small (numeric limit)
      // discard information from column, use any unit vector orthogonal to Q
      if (!restart && rho1 <= rho * _sigma) {
        PRECICE_WARN("The new column is in the range of Q, thus not possible to orthogonalize. Try to insert a unit vector that is orthogonal to the columns space of Q.");
        //PRECICE_DEBUG("[QR-dec] - reorthogonalization");
        if (_fstream_set)
          (*_infostream) << "[QR-dec] - reorthogonalization\n";

        restart = true;

        /**  - find first row of minimal length of Q -
				 *  the squared l2-norm of each row is computed. Find row of minimal length.
				 *  Start with a new vector v that is zero except for v(k) = rho1, where
				 *  k is the index of the row of Q with minimal length.
				 *  Note: the new information from v is discarded. Q is made orthogonal
				 *        as good as possible.
				 */
        u = Eigen::VectorXd::Zero(_rows);
        for (int j = 0; j < colNum; j++) {
          for (int i = 0; i < _rows; i++) {
            u(i) = u(i) + _Q(i, j) * _Q(i, j);
          }
        }
        t = 2;

        // ATTENTION: maybe in the following is something wrong @todo: fix this comment

        for (int i = 0; i < _rows; i++) {
          if (u(i) < t) {
            k = i;
            t = u(k);
          }
        }

        int    global_k  = k;
        int    local_k   = 0;
        double local_uk  = 0.;
        double global_uk = 0.;
        int    rank      = 0;

<<<<<<< HEAD
        if (utils::IntraComm::isSecondary()) {
          utils::IntraComm::getCommunication()->send(k, 0);
          utils::IntraComm::getCommunication()->send(u(k), 0);
        }

        if (utils::IntraComm::isPrimary()) {
          global_uk = u(k);
          for (Rank rankSecondary : utils::IntraComm::allSecondaries()) {
            utils::IntraComm::getCommunication()->receive(local_k, rankSecondary);
            utils::IntraComm::getCommunication()->receive(local_uk, rankSecondary);
            if (local_uk < global_uk) {
              rank      = rankSecondary;
=======
        if (utils::MasterSlave::isSecondary()) {
          utils::MasterSlave::getCommunication()->send(k, 0);
          utils::MasterSlave::getCommunication()->send(u(k), 0);
        }

        if (utils::MasterSlave::isPrimary()) {
          global_uk = u(k);
          for (Rank secondaryRank : utils::MasterSlave::allSecondaryRanks()) {
            utils::MasterSlave::getCommunication()->receive(local_k, secondaryRank);
            utils::MasterSlave::getCommunication()->receive(local_uk, secondaryRank);
            if (local_uk < global_uk) {
              rank      = secondaryRank;
>>>>>>> a6f2fd91
              global_uk = local_uk;
              global_k  = local_k;
            }
          }
          if (_fstream_set)
            (*_infostream) << "           global u(k):" << global_uk << ",  global k: " << global_k << ",  rank: " << rank << '\n';
        }

        // take correct action if v is null
        if (rho1 == 0) {
          null = true;
          rho1 = 1;
        }
        // reinitialize v and k
        v = Eigen::VectorXd::Zero(_rows);

        // insert rho1 at position k with smallest u(i) = Q(i,:) * Q(i,:)
        if (!utils::IntraComm::isParallel()) {
          v(k) = rho1;
        } else {
          if (utils::IntraComm::getRank() == rank)
            v(global_k) = rho1;
        }
        k = 0;
      }
      rho0 = rho1;

      // termination, i.e., (rho0 + _omega * t < _theta *rho1)
    } else {
      termination = true;
    }
  }

  // normalize v
  v /= rho1;
  rho       = null ? 0 : rho1;
  r(colNum) = rho;
  return k;
}

/**
 * @short computes parameters for givens matrix G for which  (x,y)G = (z,0). replaces (x,y) by (z,0)
 */
void QRFactorization::computeReflector(
    QRFactorization::givensRot &grot,
    double &                    x,
    double &                    y)
{
  double u = x;
  double v = y;
  if (v == 0) {
    grot.sigma = 0;
    grot.gamma = 1;
  } else {
    double mu = std::max(std::fabs(u), std::fabs(v));
    double t  = mu * std::sqrt(std::pow(u / mu, 2) + std::pow(v / mu, 2));
    t *= (u < 0) ? -1 : 1;
    grot.gamma = u / t;
    grot.sigma = v / t;
    x          = t;
    y          = 0;
  }
}

/**
 *  @short this procedure replaces the two column matrix [p(k:l-1), q(k:l-1)] by [p(k:l), q(k:l)]*G,
 *  where G is the Givens matrix grot, determined by sigma and gamma.
 */
void QRFactorization::applyReflector(
    const QRFactorization::givensRot &grot,
    int                               k,
    int                               l,
    Eigen::VectorXd &                 p,
    Eigen::VectorXd &                 q)
{
  double nu = grot.sigma / (1. + grot.gamma);
  for (int j = k; j < l; j++) {
    double u = p(j);
    double v = q(j);
    double t = u * grot.gamma + v * grot.sigma;
    p(j)     = t;
    q(j)     = (t + u) * nu - v;
  }
}

void QRFactorization::setGlobalRows(int gr)
{
  _globalRows = gr;
}

Eigen::MatrixXd &QRFactorization::matrixQ()
{
  return _Q;
}

Eigen::MatrixXd &QRFactorization::matrixR()
{
  return _R;
}

int QRFactorization::cols() const
{
  return _cols;
}

int QRFactorization::rows() const
{
  return _rows;
}

void QRFactorization::reset()
{
  _Q.resize(0, 0);
  _R.resize(0, 0);
  _cols       = 0;
  _rows       = 0;
  _globalRows = 0;
}

void QRFactorization::reset(
    Eigen::MatrixXd const &Q,
    Eigen::MatrixXd const &R,
    int                    rows,
    int                    cols,
    double                 omega,
    double                 theta,
    double                 sigma)
{
  _Q          = Q;
  _R          = R;
  _rows       = rows;
  _cols       = cols;
  _omega      = omega;
  _theta      = theta;
  _sigma      = sigma;
  _globalRows = _rows;
  PRECICE_ASSERT(_R.rows() == _cols, _R.rows(), _cols);
  PRECICE_ASSERT(_R.cols() == _cols, _R.cols(), _cols);
  PRECICE_ASSERT(_Q.cols() == _cols, _Q.cols(), _cols);
  PRECICE_ASSERT(_Q.rows() == _rows, _Q.rows(), _rows);
}

void QRFactorization::reset(
    Eigen::MatrixXd const &A,
    int                    globalRows,
    double                 omega,
    double                 theta,
    double                 sigma)
{
  PRECICE_TRACE();
  _Q.resize(0, 0);
  _R.resize(0, 0);
  _cols       = 0;
  _rows       = A.rows();
  _omega      = omega;
  _theta      = theta;
  _sigma      = sigma;
  _globalRows = globalRows;

  int m   = A.cols();
  int col = 0, k = 0;
  for (; col < m; k++, col++) {
    Eigen::VectorXd v        = A.col(col);
    bool            inserted = insertColumn(k, v);
    if (not inserted) {
      k--;
      PRECICE_DEBUG("column {} has not been inserted in the QR-factorization, failed to orthogonalize.", col);
    }
  }
  PRECICE_ASSERT(_R.rows() == _cols, _R.rows(), _cols);
  PRECICE_ASSERT(_R.cols() == _cols, _R.cols(), _cols);
  PRECICE_ASSERT(_Q.cols() == _cols, _Q.cols(), _cols);
  PRECICE_ASSERT(_Q.rows() == _rows, _Q.rows(), _rows);
  PRECICE_ASSERT(_cols == m, _cols, m);
}

void QRFactorization::pushFront(const Eigen::VectorXd &v)
{
  insertColumn(0, v);
}

void QRFactorization::pushBack(const Eigen::VectorXd &v)
{
  insertColumn(_cols, v);
}

void QRFactorization::popFront()
{
  deleteColumn(0);
}

void QRFactorization::popBack()
{
  deleteColumn(_cols - 1);
}

void QRFactorization::setfstream(std::fstream *stream)
{
  _infostream  = stream;
  _fstream_set = true;
}

void QRFactorization::setFilter(int filter)
{
  _filter = filter;
}

} // namespace impl
} // namespace acceleration
} // namespace precice<|MERGE_RESOLUTION|>--- conflicted
+++ resolved
@@ -560,7 +560,6 @@
         double global_uk = 0.;
         int    rank      = 0;
 
-<<<<<<< HEAD
         if (utils::IntraComm::isSecondary()) {
           utils::IntraComm::getCommunication()->send(k, 0);
           utils::IntraComm::getCommunication()->send(u(k), 0);
@@ -568,25 +567,11 @@
 
         if (utils::IntraComm::isPrimary()) {
           global_uk = u(k);
-          for (Rank rankSecondary : utils::IntraComm::allSecondaries()) {
-            utils::IntraComm::getCommunication()->receive(local_k, rankSecondary);
-            utils::IntraComm::getCommunication()->receive(local_uk, rankSecondary);
-            if (local_uk < global_uk) {
-              rank      = rankSecondary;
-=======
-        if (utils::MasterSlave::isSecondary()) {
-          utils::MasterSlave::getCommunication()->send(k, 0);
-          utils::MasterSlave::getCommunication()->send(u(k), 0);
-        }
-
-        if (utils::MasterSlave::isPrimary()) {
-          global_uk = u(k);
-          for (Rank secondaryRank : utils::MasterSlave::allSecondaryRanks()) {
-            utils::MasterSlave::getCommunication()->receive(local_k, secondaryRank);
-            utils::MasterSlave::getCommunication()->receive(local_uk, secondaryRank);
+          for (Rank secondaryRank : utils::IntraComm::allSecondaryRanks()) {
+            utils::IntraComm::getCommunication()->receive(local_k, secondaryRank);
+            utils::IntraComm::getCommunication()->receive(local_uk, secondaryRank);
             if (local_uk < global_uk) {
               rank      = secondaryRank;
->>>>>>> a6f2fd91
               global_uk = local_uk;
               global_k  = local_k;
             }
