--- conflicted
+++ resolved
@@ -202,15 +202,6 @@
   /// @brief: returns the number of columns in the QR-decomposition
   int cols();
 
-<<<<<<< HEAD
-  /// @brief: returns the number of rows in the QR-decomposition relevant for the first multiplicator A
-  int rowsA();
-
-  /// @brief: returns the number of rows in the QR-decomposition relevant for the second multiplicator B
-  int rowsB();
-
-=======
->>>>>>> f3455626
   /// @brief: returns the rank of the truncated SVD factorization
   Rank rank();
 
@@ -254,11 +245,7 @@
    *  The threshold parameter eps, indicates whether a column is seen to be in the column space
    *  of Q via the criterium ||v_orth|| / ||v|| <= eps (cmp. QR2 Filter)
    */
-<<<<<<< HEAD
-  void computeQRdecomposition(Matrix const &A, int _globalRows, Matrix &Q, Matrix &R);
-=======
   void computeQRdecomposition(Matrix const &A, int globalRows, Matrix &Q, Matrix &R);
->>>>>>> f3455626
 
   logging::Logger _log{"acceleration::SVDFactorization"};
 
@@ -282,15 +269,10 @@
   /// Number of columns, i.e., rank of the truncated svd
   int _cols = 0;
 
-<<<<<<< HEAD
-  /// Number of global rows, i.e., sum of _rows for all procs
-  int _globalRowsA = 0;
-=======
   /// Number of global rows of first multiplicator, i.e., sum of _rows for all procs
   int _globalRowsA = 0;
 
   /// Number of global rows of second multiplicator, i.e., sum of _rows for all procs
->>>>>>> f3455626
   int _globalRowsB = 0;
 
   // Total number of truncated modes after last call to method getWaste()
