#pragma once

#include <Eigen/Core>
#include <numeric>
#include <vector>

#include "cplscheme/SharedPointer.hpp"
#include "logging/LogMacros.hpp"
#include "logging/Logger.hpp"
#include "utils/assertion.hpp"

namespace precice {
namespace acceleration {
namespace impl {

/**
 * @brief Interface for preconditioner variants that can be applied to quasi-Newton acceleration schemes.
 *
 * Preconditioning (formerly also known as scaling) improves the balance between several sub-vectors for parallel or multi coupling.
 *
 * apply() applies the weighting, i.e. transforms from physical values to balanced values.
 * revert() reverts the weighting, i.e. transforms from balanced values back to physical values.
 * update() updates the preconditioner, after every FSI iteration (though some variants might only be updated after a complete time window)
 */
class Preconditioner {
public:
  Preconditioner(int maxNonConstTimeWindows)
      : _maxNonConstTimeWindows(maxNonConstTimeWindows)
  {
  }

  /// Destructor, empty.
  virtual ~Preconditioner() {}

  /**
   * @brief initialize the preconditioner
   * @param size of the pp system (e.g. rows of V)
   */
  virtual void initialize(std::vector<size_t> &svs)
  {
    PRECICE_TRACE();

    PRECICE_ASSERT(_weights.empty());
    _subVectorSizes = svs;

    size_t N = std::accumulate(_subVectorSizes.begin(), _subVectorSizes.end(), static_cast<std::size_t>(0));

    // cannot do this already in the constructor as the size is unknown at that point
    _weights.resize(N, 1.0);
    _invWeights.resize(N, 1.0);
  }

  /**
   * @brief Apply preconditioner to matrix
   * @param transpose: false = from left, true = from right
   */
  void apply(Eigen::MatrixXd &M, bool transpose)
  {
    PRECICE_TRACE();
    if (transpose) {
<<<<<<< HEAD
      PRECICE_WARN_IF(M.cols() < (int) _weights.size(), "Matrix and weights size mismatch, only part of the preconditioning weights will be used.");
      PRECICE_WARN_IF(M.cols() > (int) _weights.size(), "Matrix and weights size mismatch, only part of the matrix will be preconditioned.");
=======
      PRECICE_DEBUG_IF((int) _weights.size() != M.cols(), "The number of columns of the matrix {} and weights size {} mismatched.", M.rows(), _weights.size());
>>>>>>> e83d132f

      int validCols = std::min(static_cast<int>(M.cols()), (int) _weights.size());
      for (int i = 0; i < validCols; i++) {
        for (int j = 0; j < M.rows(); j++) {
          M(j, i) *= _weights[i];
        }
      }
    } else {
<<<<<<< HEAD
      PRECICE_WARN_IF(M.rows() < (int) _weights.size(), "Matrix and weights size mismatch, only part of the preconditioning weights will be used.");
      PRECICE_WARN_IF(M.rows() > (int) _weights.size(), "Matrix and weights size mismatch, only part of the matrix will be preconditioned.");
=======
      PRECICE_DEBUG_IF((int) _weights.size() != M.rows(), "The number of rows of the matrix {} and weights size {} mismatched.", M.rows(), _weights.size());
>>>>>>> e83d132f

      int validRows = std::min(static_cast<int>(M.rows()), (int) _weights.size());
      for (int i = 0; i < M.cols(); i++) {
        for (int j = 0; j < validRows; j++) {
          M(j, i) *= _weights[j];
        }
      }
    }
  }

  /**
   * @brief Apply inverse preconditioner to matrix
   * @param transpose: false = from left, true = from right
   */
  void revert(Eigen::MatrixXd &M, bool transpose)
  {
    PRECICE_TRACE();
    //PRECICE_ASSERT(_needsGlobalWeights);
    if (transpose) {
<<<<<<< HEAD
      PRECICE_WARN_IF(M.cols() < (int) _weights.size(), "Matrix and weights size mismatch, only part of the preconditioning weights will be used.");
      PRECICE_WARN_IF(M.cols() > (int) _weights.size(), "Matrix and weights size mismatch, only part of the matrix will be preconditioned.");
=======
      PRECICE_DEBUG_IF((int) _weights.size() != M.cols(), "The number of columns of the matrix {} and weights size {} mismatched.", M.cols(), _weights.size());
>>>>>>> e83d132f

      int validCols = std::min(static_cast<int>(M.cols()), (int) _weights.size());
      for (int i = 0; i < validCols; i++) {
        for (int j = 0; j < M.rows(); j++) {
          M(j, i) *= _invWeights[i];
        }
      }
    } else {
<<<<<<< HEAD
      PRECICE_WARN_IF(M.rows() < (int) _weights.size(), "Matrix and weights size mismatch, only part of the preconditioning weights will be used.");
      PRECICE_WARN_IF(M.rows() > (int) _weights.size(), "Matrix and weights size mismatch, only part of the matrix will be preconditioned.");
=======
      PRECICE_DEBUG_IF((int) _weights.size() != M.rows(), "The number of rows of the matrix {} and weights size {} mismatched.", M.rows(), _weights.size());
>>>>>>> e83d132f

      int validRows = std::min(static_cast<int>(M.rows()), (int) _weights.size());
      for (int i = 0; i < M.cols(); i++) {
        for (int j = 0; j < validRows; j++) {
          M(j, i) *= _invWeights[j];
        }
      }
    }
  }

  /// To transform physical values to balanced values. Matrix version
  void apply(Eigen::MatrixXd &M)
  {
    PRECICE_TRACE();
<<<<<<< HEAD
    PRECICE_WARN_IF(M.rows() < (int) _weights.size(), "Matrix and weights size mismatch, only part of the preconditioning weights will be used.");
    PRECICE_WARN_IF(M.rows() > (int) _weights.size(), "Matrix and weights size mismatch, only part of the matrix will be preconditioned.");
=======
    PRECICE_DEBUG_IF((int) _weights.size() != M.rows(), "The number of rows of the matrix {} and weights size {} mismatched.", M.rows(), _weights.size());
>>>>>>> e83d132f

    // scale matrix M
    int validRows = std::min(static_cast<int>(M.rows()), (int) _weights.size());
    for (int i = 0; i < M.cols(); i++) {
      for (int j = 0; j < validRows; j++) {
        M(j, i) *= _weights[j];
      }
    }
  }

  /// To transform physical values to balanced values. Vector version
  void apply(Eigen::VectorXd &v)
  {
    PRECICE_TRACE();
    PRECICE_DEBUG_IF((int) _weights.size() != v.size(), "The vector size {} and weights size {} mismatched.", v.size(), _weights.size());

    // scale vector
    int validSize = std::min(static_cast<int>(v.size()), (int) _weights.size());
    for (int j = 0; j < validSize; j++) {
      v[j] *= _weights[j];
    }
  }

  /// To transform balanced values back to physical values. Matrix version
  void revert(Eigen::MatrixXd &M)
  {
    PRECICE_TRACE();
<<<<<<< HEAD
    PRECICE_WARN_IF(M.rows() < (int) _weights.size(), "Matrix and weights size mismatch, only part of the preconditioning weights will be used.");
    PRECICE_WARN_IF(M.rows() > (int) _weights.size(), "Matrix and weights size mismatch, only part of the preconditioning on the matrix will be reverted.");
=======
    PRECICE_DEBUG_IF((int) _weights.size() != M.rows(), "The number of rows of the matrix {} and weights size {} mismatched.", M.rows(), _weights.size());
>>>>>>> e83d132f

    // scale matrix M
    int validRows = std::min(static_cast<int>(M.rows()), (int) _weights.size());
    for (int i = 0; i < M.cols(); i++) {
      for (int j = 0; j < validRows; j++) {
        M(j, i) *= _invWeights[j];
      }
    }
  }

  /// To transform balanced values back to physical values. Vector version
  void revert(Eigen::VectorXd &v)
  {
    PRECICE_TRACE();
    PRECICE_DEBUG_IF((int) _weights.size() != v.size(), "The vector size {} and weights size {} mismatched.", v.size(), _weights.size());

    // revert vector scaling
    int validSize = std::min(static_cast<int>(v.size()), (int) _weights.size());
    for (int j = 0; j < validSize; j++) {
      v[j] *= _invWeights[j];
    }
  }

  /**
   * @brief Update the scaling after every FSI iteration and require a new QR decomposition (if necessary)
   *
   * @param[in] timeWindowComplete True if this FSI iteration also completed a time window
   */
  void update(bool timeWindowComplete, const Eigen::VectorXd &oldValues, const Eigen::VectorXd &res)
  {
    PRECICE_TRACE(_nbNonConstTimeWindows, _frozen);

    // if number of allowed non-const time windows is exceeded, do not update weights
    if (_frozen)
      return;

    // increment number of time windows that has been scaled with changing preconditioning weights
    if (timeWindowComplete) {
      _nbNonConstTimeWindows++;
      if (_nbNonConstTimeWindows >= _maxNonConstTimeWindows && _maxNonConstTimeWindows > 0)
        _frozen = true;
    }

    // type specific update functionality
    _update_(timeWindowComplete, oldValues, res);
  }

  /// returns true if a QR decomposition from scratch is necessary
  bool requireNewQR()
  {
    PRECICE_TRACE(_requireNewQR);
    return _requireNewQR;
  }

  /// to tell the preconditioner that QR-decomposition has been recomputed
  void newQRfulfilled()
  {
    _requireNewQR = false;
  }

  std::vector<double> &getWeights()
  {
    return _weights;
  }

  bool isConst()
  {
    return _frozen;
  }

protected:
  /// Weights used to scale the matrix V and the residual
  std::vector<double> _weights;

  /// Inverse weights (for efficiency reasons)
  std::vector<double> _invWeights;

  /// Sizes of each sub-vector, i.e. each coupling data
  std::vector<size_t> _subVectorSizes;

  /** @brief maximum number of non-const time windows, i.e., after this number of time windows,
   *  the preconditioner is frozen with the current weights and becomes a constant preconditioner
   */
  int _maxNonConstTimeWindows;

  /// Counts the number of completed time windows with a non-const weighting
  int _nbNonConstTimeWindows = 0;

  /// True if a QR decomposition from scratch is necessary
  bool _requireNewQR = false;

  /// True if _nbNonConstTimeWindows >= _maxNonConstTimeWindows, i.e., preconditioner is not updated any more.
  bool _frozen = false;

  /**
   * @brief Update the scaling after every FSI iteration and require a new QR decomposition (if necessary)
   *
   * @param[in] timeWindowComplete True if this FSI iteration also completed a time windows
   */
  virtual void _update_(bool timeWindowComplete, const Eigen::VectorXd &oldValues, const Eigen::VectorXd &res) = 0;

private:
  logging::Logger _log{"acceleration::Preconditioner"};
};

} // namespace impl
} // namespace acceleration
} // namespace precice<|MERGE_RESOLUTION|>--- conflicted
+++ resolved
@@ -58,12 +58,7 @@
   {
     PRECICE_TRACE();
     if (transpose) {
-<<<<<<< HEAD
-      PRECICE_WARN_IF(M.cols() < (int) _weights.size(), "Matrix and weights size mismatch, only part of the preconditioning weights will be used.");
-      PRECICE_WARN_IF(M.cols() > (int) _weights.size(), "Matrix and weights size mismatch, only part of the matrix will be preconditioned.");
-=======
       PRECICE_DEBUG_IF((int) _weights.size() != M.cols(), "The number of columns of the matrix {} and weights size {} mismatched.", M.rows(), _weights.size());
->>>>>>> e83d132f
 
       int validCols = std::min(static_cast<int>(M.cols()), (int) _weights.size());
       for (int i = 0; i < validCols; i++) {
@@ -72,12 +67,7 @@
         }
       }
     } else {
-<<<<<<< HEAD
-      PRECICE_WARN_IF(M.rows() < (int) _weights.size(), "Matrix and weights size mismatch, only part of the preconditioning weights will be used.");
-      PRECICE_WARN_IF(M.rows() > (int) _weights.size(), "Matrix and weights size mismatch, only part of the matrix will be preconditioned.");
-=======
       PRECICE_DEBUG_IF((int) _weights.size() != M.rows(), "The number of rows of the matrix {} and weights size {} mismatched.", M.rows(), _weights.size());
->>>>>>> e83d132f
 
       int validRows = std::min(static_cast<int>(M.rows()), (int) _weights.size());
       for (int i = 0; i < M.cols(); i++) {
@@ -97,12 +87,7 @@
     PRECICE_TRACE();
     //PRECICE_ASSERT(_needsGlobalWeights);
     if (transpose) {
-<<<<<<< HEAD
-      PRECICE_WARN_IF(M.cols() < (int) _weights.size(), "Matrix and weights size mismatch, only part of the preconditioning weights will be used.");
-      PRECICE_WARN_IF(M.cols() > (int) _weights.size(), "Matrix and weights size mismatch, only part of the matrix will be preconditioned.");
-=======
       PRECICE_DEBUG_IF((int) _weights.size() != M.cols(), "The number of columns of the matrix {} and weights size {} mismatched.", M.cols(), _weights.size());
->>>>>>> e83d132f
 
       int validCols = std::min(static_cast<int>(M.cols()), (int) _weights.size());
       for (int i = 0; i < validCols; i++) {
@@ -111,12 +96,7 @@
         }
       }
     } else {
-<<<<<<< HEAD
-      PRECICE_WARN_IF(M.rows() < (int) _weights.size(), "Matrix and weights size mismatch, only part of the preconditioning weights will be used.");
-      PRECICE_WARN_IF(M.rows() > (int) _weights.size(), "Matrix and weights size mismatch, only part of the matrix will be preconditioned.");
-=======
       PRECICE_DEBUG_IF((int) _weights.size() != M.rows(), "The number of rows of the matrix {} and weights size {} mismatched.", M.rows(), _weights.size());
->>>>>>> e83d132f
 
       int validRows = std::min(static_cast<int>(M.rows()), (int) _weights.size());
       for (int i = 0; i < M.cols(); i++) {
@@ -131,12 +111,7 @@
   void apply(Eigen::MatrixXd &M)
   {
     PRECICE_TRACE();
-<<<<<<< HEAD
-    PRECICE_WARN_IF(M.rows() < (int) _weights.size(), "Matrix and weights size mismatch, only part of the preconditioning weights will be used.");
-    PRECICE_WARN_IF(M.rows() > (int) _weights.size(), "Matrix and weights size mismatch, only part of the matrix will be preconditioned.");
-=======
     PRECICE_DEBUG_IF((int) _weights.size() != M.rows(), "The number of rows of the matrix {} and weights size {} mismatched.", M.rows(), _weights.size());
->>>>>>> e83d132f
 
     // scale matrix M
     int validRows = std::min(static_cast<int>(M.rows()), (int) _weights.size());
@@ -164,12 +139,7 @@
   void revert(Eigen::MatrixXd &M)
   {
     PRECICE_TRACE();
-<<<<<<< HEAD
-    PRECICE_WARN_IF(M.rows() < (int) _weights.size(), "Matrix and weights size mismatch, only part of the preconditioning weights will be used.");
-    PRECICE_WARN_IF(M.rows() > (int) _weights.size(), "Matrix and weights size mismatch, only part of the preconditioning on the matrix will be reverted.");
-=======
     PRECICE_DEBUG_IF((int) _weights.size() != M.rows(), "The number of rows of the matrix {} and weights size {} mismatched.", M.rows(), _weights.size());
->>>>>>> e83d132f
 
     // scale matrix M
     int validRows = std::min(static_cast<int>(M.rows()), (int) _weights.size());
