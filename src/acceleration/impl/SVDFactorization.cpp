#ifndef PRECICE_NO_MPI

#include "acceleration/impl/SVDFactorization.hpp"
#include <Eigen/Core>
#include <limits>
#include <utility>

#include "utils/IntraComm.hpp"

namespace precice::acceleration::impl {

SVDFactorization::SVDFactorization(
    double            eps,
    PtrPreconditioner preconditioner)
    : _preconditioner(std::move(preconditioner)),
      _truncationEps(eps)
{
}

void SVDFactorization::initialize(
    PtrParMatrixOps parOps,
    int             globalRowsA,
    int             globalRowsB)
{
  _parMatrixOps = std::move(parOps);
  _globalRowsA  = globalRowsA;
  _globalRowsB  = globalRowsB;
  _initialized  = true;
}

/*
void SVDFactorization::applyPreconditioner()
{
  PRECICE_TRACE();

  if(_psi.size() > 0 && _phi.size() > 0){
    // apply preconditioner: \psi_i * P_i, corresponds to Wtil_i * P_i, local!
    _preconditioner->apply(_psi);
    // apply preconditioner: \phi_i^T * P_i^{-1}, corresponds to Z_i * P_i^{-1}, local!
    // here, \phi^T should be preconditioned from right with inv_weights, i.e., the columns
    // of \phi^T are scaled. This is identical to scaling the rows of \phi, i.e., applying
    // P^{-1} * \phi
    _preconditioner->revert(_phi);
  }
  _preconditionerApplied = true;
}

void SVDFactorization::revertPreconditioner()
{
  PRECICE_TRACE();

  if(_psi.size() > 0 && _phi.size() > 0){
    // revert preconditioner: \psi_i * P_i^{-1}, corresponds to Wtil_i * P_i^{-1}, local!
    _preconditioner->revert(_psi);
    // revert preconditioner: \phi_i^T * P_i, corresponds to Z_i * P_i, local!
    // here, \phi^T should be preconditioned from right with _weights, i.e., the columns
    // of \phi^T are scaled. This is identical to scaling the rows of \phi, i.e., applying
    // P * \phi
    _preconditioner->apply(_phi);
  }
  _preconditionerApplied = false;
}
*/

void SVDFactorization::reset()
{
  _psi.resize(0, 0);
  _phi.resize(0, 0);
  _sigma.resize(0);
  _preconditionerApplied = false;
  _initialSVD            = false;
  _applyFilterQR         = false;
  _epsQR2                = 1e-3;
}

void SVDFactorization::computeQRdecomposition(
    Matrix const &A,
<<<<<<< HEAD
    int           _globalRows,
=======
    int           globalRows,
>>>>>>> f3455626
    Matrix &      Q,
    Matrix &      R)
{
  PRECICE_TRACE();

  // if nothing is linear dependent, the dimensions stay like this
  Q         = Matrix::Zero(A.rows(), A.cols());
  R         = Matrix::Zero(A.cols(), A.cols());
  int colsR = 0;
  int rowsR = 0;
  int colsQ = 0;

  // magic params:
  double omega = 0.;
  double theta = std::sqrt(2);

  // columns need to be inserted at the back, otherwise we would have to perform
  // givens rotations, to re-establish the upper diagonal form of R
  for (int colIndex = 0; colIndex < A.cols(); colIndex++) {

    // invariants:
    PRECICE_ASSERT(colsQ == rowsR, colsQ, rowsR);
    PRECICE_ASSERT(colsQ <= colIndex, colsQ, colIndex);

    Vector col = A.col(colIndex);

    // if system is quadratic; discard
    if (globalRows == colIndex) {
      PRECICE_WARN("The matrix that is about to be factorized is quadratic, i.e., the new column cannot be orthogonalized; discard.");
      return;
    }

    /**
     * orthogonalize column "col" to columns in Q
     */
    Vector r        = Vector::Zero(R.rows()); // gram-schmidt coefficients orthogonalization
    Vector s        = Vector::Zero(R.rows()); // gram-schmidt coefficients re-orthogonalization
    Vector u        = Vector::Zero(A.rows()); // sum of projections
    double rho_orth = 0.;
    double rho0     = utils::IntraComm::l2norm(col); // distributed l2norm;
    double rho00    = rho0;                          // save norm of col for QR2 filter crit.

    int  its            = 0;
    bool termination    = false;
    bool orthogonalized = true;
    // while col is not sufficiently orthogonal to Q
    while (!termination) {

      // take a gram-schmidt iteration
      u = Vector::Zero(A.rows());
      for (int j = 0; j < colsQ; j++) {

        // dot-product <_Q(:,j), v >
        Vector Qc = Q.col(j);
        // dot product <_Q(:,j), v> =: r_ij
        double r_ij = utils::IntraComm::dot(Qc, col);
        // save r_ij in s(j) = column of R
        s(j) = r_ij;
        // u is the sum of projections r_ij * _Q(:,j) =  _Q(:,j) * <_Q(:,j), v>
        u += Q.col(j) * r_ij;
      }
      // add the gram-schmidt coefficients over all iterations of possible re-orthogonalizations
      r += s;
      // subtract projections from v, v is now orthogonal to columns of Q
      col -= u;

      // rho1 = norm of orthogonalized new column v_tilde (though not normalized)
      rho_orth = utils::IntraComm::l2norm(col);
      // t = norm of _r(:,j) with j = colNum-1
      double norm_coefficients = utils::IntraComm::l2norm(s); // distributed l2norm

      its++;

      // if ||v_orth|| is nearly zero, col is not well orthogonalized; discard
      if (rho_orth <= std::numeric_limits<double>::min()) {
        PRECICE_DEBUG("The norm of v_orthogonal is almost zero, i.e., failed to orthogonalize column v; discard.");
        orthogonalized = false;
        termination    = true;
      }

      /**   - test if reorthogonalization is necessary -
       *  rho0 = |v_init|, t = |r_(i,cols-1)|, rho_orth = |v_orth|
       *  rho_orth is small, if the new information incorporated in v is small,
       *  i.e., the part of v orthogonal to _Q is small.
       *  if rho_orth is very small it is possible, that we are adding (more or less)
       *  only round-off errors to the decomposition. Later normalization will scale
       *  this new information so that it is equally weighted as the columns in Q.
       *  To keep a good orthogonality, the gram-schmidt process is iterated for the
       *  bad orthogonalized column v_orth = col'
       *
       *  re-orthogonalize if: ||v_orth|| / ||v|| <= 1/theta
       */
      if (rho_orth * theta <= rho0 + omega * norm_coefficients) {
        // exit to fail if too many iterations
        if (its >= 4) {
          PRECICE_WARN("Matrix Q is not sufficiently orthogonal. Failed to orthogonalize new column after 4 iterations. New column will be discarded.");
          orthogonalized = false;
          termination    = true;
        }

        // for re-orthogonalization
        rho0 = rho_orth;

      } else {
        termination = true;
      }
    }

    // if the QR2-filter crit. kicks in with threshold eps.
    if (_applyFilterQR && orthogonalized && rho_orth <= _epsQR2 * rho00) {
      orthogonalized = false;
    }

    // normalize col
    double rho = orthogonalized ? rho_orth : 1.0;
    col /= rho;
    r(rowsR) = rho;

    // as we always insert at the rightmost position, no need to shift
    // entries of R or apply givens rotations on the QR-dec to maintain
    // the upper triangular structure of R
    Q.col(colsQ) = col; // insert orthogonalized column to the right in Q
    R.col(colsR) = r;   // insert gram-schmidt coefficients to the right in R

    colsR++;
    PRECICE_ASSERT(colsR <= R.cols(), colsR, R.cols());
    rowsR++;
    PRECICE_ASSERT(rowsR <= R.rows(), rowsR, R.rows());
    colsQ++;

    // failed to orthogonalize the column, i.e., it is linear dependent;
    // modify the QR-dec such that it stays valid (column deleted) while
    // also staying aligned with the dimension of A, MUST have the same
    // number of cols (cannot delete from A)
    if (not orthogonalized) {

      colsQ--;
      PRECICE_ASSERT(colsQ >= 0, colsQ);
      rowsR--;
      PRECICE_ASSERT(rowsR >= 0, rowsR);
      // delete column that was just inserted (as it is not orthogonal to Q)
      Q.col(colsQ) = Vector::Zero(A.rows());
      // delete line in R that corresponds to the just inserted but not orthogonal column
      // as we always insert to the right, no shifting/ application of givens roatations is
      // necessary.
      // Note: The corresponding column from R with index colIndex is not deleted: dimensions must align with A.
      PRECICE_ASSERT(R(rowsR, colsR - 1) == 1.0, R(rowsR, colsR - 1));
      R.row(rowsR) = Vector::Zero(A.cols());
    }
  }
  // shrink matrices Q, R to actual size
  Q.conservativeResize(A.rows(), colsQ);
  R.conservativeResize(rowsR, colsR);
}

SVDFactorization::Matrix &SVDFactorization::matrixPhi()
{
  return _phi;
}

SVDFactorization::Matrix &SVDFactorization::matrixPsi()
{
  return _psi;
}

SVDFactorization::Vector &SVDFactorization::singularValues()
{
  return _sigma;
}

void SVDFactorization::setPrecondApplied(bool b)
{
  _preconditionerApplied = b;
}

void SVDFactorization::setApplyFilterQR(bool b, double eps)
{
  _applyFilterQR = b;
  _epsQR2        = eps;
}

/*
bool SVDFactorization::isPrecondApplied()
{
  return _preconditionerApplied;
}
*/

bool SVDFactorization::isSVDinitialized()
{
  return _initialSVD;
}

void SVDFactorization::setThreshold(double eps)
{
  _truncationEps = eps;
}

double SVDFactorization::getThreshold()
{
  return _truncationEps;
}

int SVDFactorization::getWaste()
{
  int r  = _waste;
  _waste = 0;
  return r;
}

int SVDFactorization::cols()
{
  return _cols;
}

<<<<<<< HEAD
int SVDFactorization::rowsA()
{
  return _rowsA;
}

int SVDFactorization::rowsB()
{
  return _rowsB;
}

=======
>>>>>>> f3455626
Rank SVDFactorization::rank()
{
  return _cols;
}

} // namespace precice::acceleration::impl

#endif // PRECICE_NO_MPI<|MERGE_RESOLUTION|>--- conflicted
+++ resolved
@@ -75,11 +75,7 @@
 
 void SVDFactorization::computeQRdecomposition(
     Matrix const &A,
-<<<<<<< HEAD
-    int           _globalRows,
-=======
     int           globalRows,
->>>>>>> f3455626
     Matrix &      Q,
     Matrix &      R)
 {
@@ -295,19 +291,6 @@
   return _cols;
 }
 
-<<<<<<< HEAD
-int SVDFactorization::rowsA()
-{
-  return _rowsA;
-}
-
-int SVDFactorization::rowsB()
-{
-  return _rowsB;
-}
-
-=======
->>>>>>> f3455626
 Rank SVDFactorization::rank()
 {
   return _cols;
