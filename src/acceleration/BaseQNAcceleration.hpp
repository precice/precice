--- conflicted
+++ resolved
@@ -126,17 +126,10 @@
   virtual void importState(io::TXTReader &reader) override final;
 
   /// how many QN columns were deleted in this time window
-<<<<<<< HEAD
   int getDeletedColumns() const;
 
   /// how many QN columns were dropped (went out of scope) in this time window
   int getDroppedColumns() const;
-=======
-  virtual int getDeletedColumns() const override final;
-
-  /// how many QN columns were dropped (went out of scope) in this time window
-  virtual int getDroppedColumns() const override final;
->>>>>>> c0032bfa
 
   /** @brief: computes number of cols in least squares system, i.e, number of cols in
    *  _matrixV, _matrixW, _qrV, etc..
@@ -145,11 +138,7 @@
    *  information about the number of cols. This info is needed for
    *  intra-participant communication. Number of its =! _cols in general.
    */
-<<<<<<< HEAD
   int getLSSystemCols() const;
-=======
-  virtual int getLSSystemCols() const override final;
->>>>>>> c0032bfa
 
 protected:
   logging::Logger _log{"acceleration::BaseQNAcceleration"};
