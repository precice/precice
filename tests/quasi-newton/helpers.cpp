--- conflicted
+++ resolved
@@ -289,22 +289,15 @@
 
   interface.initialize();
   double       maxDt         = interface.getMaxTimeStepSize();
-<<<<<<< HEAD
-  const double solverDt      = maxDt / nSubsteps;                   //Do nSubsteps substeps to check if QN and Waveform iterations work together
-=======
   double       inValues[2]   = {0.0, 0.0};
   double       outValues[2]  = {0.0, 0.0};
   const double solverDt      = maxDt / nSubsteps;                   //Do 5 substeps to check if QN and Waveform iterations work together
->>>>>>> 8353de27
   double       dt            = solverDt > maxDt ? maxDt : solverDt; // actual dt that will be updated on-the-fly
   int          nSubStepsDone = 0;                                   // Counts the number of substeps that are done
   double       t             = 0;
   int          iterations    = 0;
   double       timeCheckpoint;
-<<<<<<< HEAD
-
-=======
->>>>>>> 8353de27
+
   while (interface.isCouplingOngoing()) {
 
     if (interface.requiresWritingCheckpoint()) {
