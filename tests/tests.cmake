#
# This file lists all integration test sources and test suites
#
target_sources(testprecice
    PRIVATE
    tests/geometric-multiscale/AxialGeoMultiscale.cpp
    tests/geometric-multiscale/RadialGeoMultiscale.cpp
    tests/parallel/CouplingOnLine.cpp
    tests/parallel/ExportTimeseries.cpp
    tests/parallel/GlobalRBFPartitioning.cpp
    tests/parallel/GlobalRBFPartitioningPETSc.cpp
    tests/parallel/LocalRBFPartitioning.cpp
    tests/parallel/LocalRBFPartitioningPETSc.cpp
    tests/parallel/MappingTypeRestriction.cpp
    tests/parallel/NearestProjectionRePartitioning.cpp
    tests/parallel/PrimaryRankSockets.cpp
    tests/parallel/TestBoundingBoxInitialization.cpp
    tests/parallel/TestBoundingBoxInitializationEmpty.cpp
    tests/parallel/TestBoundingBoxInitializationPUM.cpp
    tests/parallel/TestBoundingBoxInitializationTwoWay.cpp
    tests/parallel/TestFinalize.cpp
    tests/parallel/UserDefinedMPICommunicator.cpp
    tests/parallel/UserDefinedMPICommunicatorPetRBF.cpp
    tests/parallel/direct-mesh-access/AccessReceivedMeshAndMapping.cpp
    tests/parallel/direct-mesh-access/AccessReceivedMeshEmptyPartition.cpp
    tests/parallel/direct-mesh-access/AccessReceivedMeshEmptyPartitionTwoLevelInit.cpp
    tests/parallel/direct-mesh-access/AccessReceivedMeshNoOverlap.cpp
    tests/parallel/direct-mesh-access/AccessReceivedMeshNoOverlapTwoLevelInit.cpp
    tests/parallel/direct-mesh-access/AccessReceivedMeshOverlap.cpp
    tests/parallel/direct-mesh-access/AccessReceivedMeshOverlapNoWrite.cpp
    tests/parallel/direct-mesh-access/AccessReceivedMeshOverlapNoWriteTwoLevelInit.cpp
    tests/parallel/direct-mesh-access/AccessReceivedMeshOverlapTwoLevelInit.cpp
    tests/parallel/direct-mesh-access/helpers.cpp
    tests/parallel/direct-mesh-access/helpers.hpp
    tests/parallel/distributed-communication/TestDistributedCommunicationGatherScatterMPI.cpp
    tests/parallel/distributed-communication/TestDistributedCommunicationP2PMPI.cpp
    tests/parallel/distributed-communication/TestDistributedCommunicationP2PSockets.cpp
    tests/parallel/distributed-communication/helpers.cpp
    tests/parallel/distributed-communication/helpers.hpp
    tests/parallel/gather-scatter/EnforceGatherScatterEmptyPrimaryRank.cpp
    tests/parallel/gather-scatter/EnforceGatherScatterEmptyReceivedPrimaryRank.cpp
    tests/parallel/gather-scatter/helpers.cpp
    tests/parallel/gather-scatter/helpers.hpp
    tests/parallel/lifecycle/ConstructAndExplicitFinalize.cpp
    tests/parallel/lifecycle/ConstructOnly.cpp
    tests/parallel/lifecycle/Full.cpp
    tests/parallel/lifecycle/ImplicitFinalize.cpp
    tests/parallel/map-initial-data/NonZeroData.cpp
    tests/parallel/map-initial-data/ZeroData.cpp
    tests/parallel/map-initial-data/helper.hpp
    tests/parallel/mapping-nearest-neighbor-gradient/GradientTestParallelScalar.cpp
    tests/parallel/mapping-nearest-neighbor-gradient/GradientTestParallelVector.cpp
    tests/parallel/mapping-nearest-neighbor-gradient/GradientTestParallelWriteVector.cpp
    tests/parallel/mapping-volume/ParallelCube1To3.cpp
    tests/parallel/mapping-volume/ParallelCube3To1.cpp
    tests/parallel/mapping-volume/ParallelCubeConservative1To3.cpp
    tests/parallel/mapping-volume/ParallelCubeConservative3To1.cpp
    tests/parallel/mapping-volume/ParallelSquare1To2.cpp
    tests/parallel/mapping-volume/ParallelSquare2To1.cpp
    tests/parallel/mapping-volume/ParallelSquareConservative1To2.cpp
    tests/parallel/mapping-volume/ParallelTriangleConservative2To1.cpp
    tests/quasi-newton/helpers.cpp
    tests/quasi-newton/helpers.hpp
    tests/quasi-newton/parallel/TestQN1.cpp
    tests/quasi-newton/parallel/TestQN10.cpp
    tests/quasi-newton/parallel/TestQN10EmptyPartition.cpp
    tests/quasi-newton/parallel/TestQN1EmptyPartition.cpp
    tests/quasi-newton/parallel/TestQN2.cpp
    tests/quasi-newton/parallel/TestQN2EmptyPartition.cpp
    tests/quasi-newton/parallel/TestQN3.cpp
    tests/quasi-newton/parallel/TestQN3EmptyPartition.cpp
    tests/quasi-newton/parallel/TestQN4.cpp
    tests/quasi-newton/parallel/TestQN4EmptyPartition.cpp
    tests/quasi-newton/parallel/TestQN5.cpp
    tests/quasi-newton/parallel/TestQN5EmptyPartition.cpp
    tests/quasi-newton/parallel/TestQN6.cpp
    tests/quasi-newton/parallel/TestQN6EmptyPartition.cpp
    tests/quasi-newton/parallel/TestQN7.cpp
    tests/quasi-newton/parallel/TestQN7EmptyPartition.cpp
    tests/quasi-newton/parallel/TestQN8.cpp
    tests/quasi-newton/parallel/TestQN8EmptyPartition.cpp
    tests/quasi-newton/parallel/TestQN9.cpp
    tests/quasi-newton/parallel/TestQN9EmptyPartition.cpp
    tests/quasi-newton/serial/DefaultConfig.cpp
    tests/quasi-newton/serial/TestQN1.cpp
    tests/quasi-newton/serial/TestQN10.cpp
    tests/quasi-newton/serial/TestQN2.cpp
    tests/quasi-newton/serial/TestQN3.cpp
    tests/quasi-newton/serial/TestQN4.cpp
    tests/quasi-newton/serial/TestQN5.cpp
    tests/quasi-newton/serial/TestQN6.cpp
    tests/quasi-newton/serial/TestQN7.cpp
    tests/quasi-newton/serial/TestQN8.cpp
    tests/quasi-newton/serial/TestQN9.cpp
<<<<<<< HEAD
=======
    tests/remeshing/ReadAfterReset.cpp
    tests/remeshing/ResetAfterSubcycling.cpp
    tests/remeshing/ResetWhileIterating.cpp
    tests/remeshing/SubcylingAfterReset.cpp
    tests/remeshing/parallel-explicit/changed-mapping/RemeshBoth.cpp
    tests/remeshing/parallel-explicit/changed-mapping/RemeshBoth2LI.cpp
    tests/remeshing/parallel-explicit/changed-mapping/RemeshBothSerial.cpp
    tests/remeshing/parallel-explicit/changed-mapping/RemeshInput.cpp
    tests/remeshing/parallel-explicit/changed-mapping/RemeshInput2LI.cpp
    tests/remeshing/parallel-explicit/changed-mapping/RemeshInputSerial.cpp
    tests/remeshing/parallel-explicit/changed-mapping/RemeshOutput.cpp
    tests/remeshing/parallel-explicit/changed-mapping/RemeshOutput2LI.cpp
    tests/remeshing/parallel-explicit/changed-mapping/RemeshOutputSerial.cpp
    tests/remeshing/parallel-explicit/changed-partition/OverlapBoth.cpp
    tests/remeshing/parallel-explicit/changed-partition/OverlapBoth2LI.cpp
    tests/remeshing/parallel-explicit/changed-partition/ScatterOutputs.cpp
    tests/remeshing/parallel-explicit/changed-partition/ScatterOutputs2LI.cpp
    tests/remeshing/parallel-explicit/changed-partition/SwapOutputs.cpp
    tests/remeshing/parallel-explicit/changed-partition/SwapOutputs2LI.cpp
    tests/remeshing/parallel-explicit/helper.hpp
    tests/remeshing/parallel-explicit/noop/RemeshBoth.cpp
    tests/remeshing/parallel-explicit/noop/RemeshBoth2LI.cpp
    tests/remeshing/parallel-explicit/noop/RemeshBothSerial.cpp
    tests/remeshing/parallel-explicit/noop/RemeshInput.cpp
    tests/remeshing/parallel-explicit/noop/RemeshInput2LI.cpp
    tests/remeshing/parallel-explicit/noop/RemeshInputSerial.cpp
    tests/remeshing/parallel-explicit/noop/RemeshOutput.cpp
    tests/remeshing/parallel-explicit/noop/RemeshOutput2LI.cpp
    tests/remeshing/parallel-explicit/noop/RemeshOutputSerial.cpp
    tests/remeshing/parallel-explicit/two-meshes/LocalMapping.cpp
    tests/remeshing/parallel-explicit/two-meshes/RemoteMapping.cpp
    tests/remeshing/parallel-implicit/acceleration/IQN-ILS/RemeshBothSerial.cpp
    tests/remeshing/parallel-implicit/acceleration/IQN-ILS/RemeshFirstSerial.cpp
    tests/remeshing/parallel-implicit/acceleration/IQN-ILS/RemeshSecondSerial.cpp
    tests/remeshing/parallel-implicit/acceleration/IQN-IMVJ/RemeshBothSerial.cpp
    tests/remeshing/parallel-implicit/acceleration/IQN-IMVJ/RemeshFirstSerial.cpp
    tests/remeshing/parallel-implicit/acceleration/IQN-IMVJ/RemeshSecondSerial.cpp
    tests/remeshing/parallel-implicit/acceleration/aitken/RemeshBothSerial.cpp
    tests/remeshing/parallel-implicit/acceleration/aitken/RemeshFirstSerial.cpp
    tests/remeshing/parallel-implicit/acceleration/aitken/RemeshSecondSerial.cpp
    tests/remeshing/parallel-implicit/acceleration/constant/RemeshBothSerial.cpp
    tests/remeshing/parallel-implicit/acceleration/constant/RemeshFirstSerial.cpp
    tests/remeshing/parallel-implicit/acceleration/constant/RemeshSecondSerial.cpp
    tests/remeshing/parallel-implicit/acceleration/helper.hpp
    tests/remeshing/parallel-implicit/changed-mapping/RemeshBoth.cpp
    tests/remeshing/parallel-implicit/changed-mapping/RemeshBoth2LI.cpp
    tests/remeshing/parallel-implicit/changed-mapping/RemeshBothSerial.cpp
    tests/remeshing/parallel-implicit/changed-mapping/RemeshFirst.cpp
    tests/remeshing/parallel-implicit/changed-mapping/RemeshFirst2LI.cpp
    tests/remeshing/parallel-implicit/changed-mapping/RemeshFirstSerial.cpp
    tests/remeshing/parallel-implicit/changed-mapping/RemeshSecond.cpp
    tests/remeshing/parallel-implicit/changed-mapping/RemeshSecond2LI.cpp
    tests/remeshing/parallel-implicit/changed-mapping/RemeshSecondSerial.cpp
    tests/remeshing/parallel-implicit/changed-partition/OverlapBoth.cpp
    tests/remeshing/parallel-implicit/changed-partition/OverlapBoth2LI.cpp
    tests/remeshing/parallel-implicit/changed-partition/ScatterFirst.cpp
    tests/remeshing/parallel-implicit/changed-partition/ScatterFirst2LI.cpp
    tests/remeshing/parallel-implicit/changed-partition/ScatterSecond.cpp
    tests/remeshing/parallel-implicit/changed-partition/ScatterSecond2LI.cpp
    tests/remeshing/parallel-implicit/changed-partition/SwapFirst.cpp
    tests/remeshing/parallel-implicit/changed-partition/SwapFirst2LI.cpp
    tests/remeshing/parallel-implicit/changed-partition/SwapSecond.cpp
    tests/remeshing/parallel-implicit/changed-partition/SwapSecond2LI.cpp
    tests/remeshing/parallel-implicit/convergence/RemeshBothSerial.cpp
    tests/remeshing/parallel-implicit/convergence/RemeshFirstSerial.cpp
    tests/remeshing/parallel-implicit/convergence/RemeshSecondSerial.cpp
    tests/remeshing/parallel-implicit/helper.hpp
    tests/remeshing/parallel-implicit/noop/RemeshBoth.cpp
    tests/remeshing/parallel-implicit/noop/RemeshBoth2LI.cpp
    tests/remeshing/parallel-implicit/noop/RemeshBothSerial.cpp
    tests/remeshing/parallel-implicit/noop/RemeshFirst.cpp
    tests/remeshing/parallel-implicit/noop/RemeshFirst2LI.cpp
    tests/remeshing/parallel-implicit/noop/RemeshFirstSerial.cpp
    tests/remeshing/parallel-implicit/noop/RemeshSecond.cpp
    tests/remeshing/parallel-implicit/noop/RemeshSecond2LI.cpp
    tests/remeshing/parallel-implicit/noop/RemeshSecondSerial.cpp
    tests/serial/AitkenAcceleration.cpp
>>>>>>> 19c40624
    tests/serial/ImplicitCheckpointing.cpp
    tests/serial/PreconditionerBug.cpp
    tests/serial/SendMeshToMultipleParticipants.cpp
    tests/serial/SummationActionTwoSources.cpp
    tests/serial/TestExplicitWithDataMultipleReadWrite.cpp
    tests/serial/TestExplicitWithSolverGeometry.cpp
    tests/serial/TestImplicit.cpp
    tests/serial/TestReadAPI.cpp
    tests/serial/TwoAccelerations.cpp
    tests/serial/action-timings/ActionTimingsParallelExplicit.cpp
    tests/serial/action-timings/ActionTimingsParallelImplicit.cpp
    tests/serial/action-timings/ActionTimingsSerialExplicit.cpp
    tests/serial/action-timings/ActionTimingsSerialImplicit.cpp
    tests/serial/aitken/DefaultInitialRelaxation.cpp
    tests/serial/aitken/DefinedInitialRelaxation.cpp
    tests/serial/circular/Explicit.cpp
    tests/serial/circular/helper.hpp
    tests/serial/compositional/OneActivatedMuscle.cpp
    tests/serial/compositional/TwoActivatedMuscles.cpp
    tests/serial/compositional/data/implicit-first/AllParallel.cpp
    tests/serial/compositional/data/implicit-first/Parallel.cpp
    tests/serial/compositional/data/implicit-first/SerialFirst.cpp
    tests/serial/compositional/data/implicit-first/SerialSecond.cpp
    tests/serial/compositional/data/implicit-second/AllParallel.cpp
    tests/serial/compositional/data/implicit-second/Parallel.cpp
    tests/serial/compositional/data/implicit-second/SerialFirst.cpp
    tests/serial/compositional/data/implicit-second/SerialSecond.cpp
    tests/serial/convergence-measures/helpers.cpp
    tests/serial/convergence-measures/helpers.hpp
    tests/serial/convergence-measures/testConvergenceMeasures1.cpp
    tests/serial/convergence-measures/testConvergenceMeasures2.cpp
    tests/serial/convergence-measures/testConvergenceMeasures3.cpp
    tests/serial/convergence-measures/testConvergenceMeasures4.cpp
    tests/serial/direct-mesh-access/DirectAccessReadWrite.cpp
    tests/serial/direct-mesh-access/DirectAccessWithDataInitialization.cpp
    tests/serial/direct-mesh-access/DirectAccessWithWaveform.cpp
    tests/serial/direct-mesh-access/Explicit.cpp
    tests/serial/direct-mesh-access/ExplicitAndMapping.cpp
    tests/serial/direct-mesh-access/ExplicitRead.cpp
    tests/serial/direct-mesh-access/Implicit.cpp
    tests/serial/explicit/TestExplicitMPI.cpp
    tests/serial/explicit/TestExplicitMPISingle.cpp
    tests/serial/explicit/TestExplicitSockets.cpp
    tests/serial/explicit/helpers.cpp
    tests/serial/explicit/helpers.hpp
    tests/serial/initialize-data/Explicit.cpp
    tests/serial/initialize-data/Implicit.cpp
    tests/serial/initialize-data/ImplicitBoth.cpp
    tests/serial/initialize-data/ReadMapping.cpp
    tests/serial/initialize-data/WriteMapping.cpp
    tests/serial/initialize-data/helpers.cpp
    tests/serial/initialize-data/helpers.hpp
    tests/serial/lifecycle/ConstructAndExplicitFinalize.cpp
    tests/serial/lifecycle/ConstructNoConfig.cpp
    tests/serial/lifecycle/ConstructNullComm.cpp
    tests/serial/lifecycle/ConstructOnly.cpp
    tests/serial/lifecycle/ConstructOnlyWait.cpp
    tests/serial/lifecycle/ConstructWrongCommSize.cpp
    tests/serial/lifecycle/Full.cpp
    tests/serial/lifecycle/FullWait.cpp
    tests/serial/lifecycle/ImplicitFinalize.cpp
    tests/serial/lifecycle/reconstruction/ConstructOnly.cpp
    tests/serial/lifecycle/reconstruction/Full.cpp
    tests/serial/lifecycle/reconstruction/ImplicitFinalize.cpp
    tests/serial/map-if-necessary/three-solvers/helper.hpp
    tests/serial/map-if-necessary/three-solvers/mixed-substeps/Multi.cpp
    tests/serial/map-if-necessary/three-solvers/mixed-substeps/ParallelExplicit.cpp
    tests/serial/map-if-necessary/three-solvers/mixed-substeps/ParallelImplicit.cpp
    tests/serial/map-if-necessary/three-solvers/mixed-substeps/SerialExplicit.cpp
    tests/serial/map-if-necessary/three-solvers/mixed-substeps/SerialImplicit.cpp
    tests/serial/map-if-necessary/three-solvers/with-substeps/Multi.cpp
    tests/serial/map-if-necessary/three-solvers/with-substeps/ParallelExplicit.cpp
    tests/serial/map-if-necessary/three-solvers/with-substeps/ParallelImplicit.cpp
    tests/serial/map-if-necessary/three-solvers/with-substeps/SerialExplicit.cpp
    tests/serial/map-if-necessary/three-solvers/with-substeps/SerialImplicit.cpp
    tests/serial/map-if-necessary/three-solvers/without-substeps/Multi.cpp
    tests/serial/map-if-necessary/three-solvers/without-substeps/ParallelExplicit.cpp
    tests/serial/map-if-necessary/three-solvers/without-substeps/ParallelImplicit.cpp
    tests/serial/map-if-necessary/three-solvers/without-substeps/SerialExplicit.cpp
    tests/serial/map-if-necessary/three-solvers/without-substeps/SerialImplicit.cpp
    tests/serial/map-if-necessary/two-solvers/helper.hpp
    tests/serial/map-if-necessary/two-solvers/mixed-substeps/ParallelExplicit.cpp
    tests/serial/map-if-necessary/two-solvers/mixed-substeps/ParallelImplicit.cpp
    tests/serial/map-if-necessary/two-solvers/mixed-substeps/SerialExplicit.cpp
    tests/serial/map-if-necessary/two-solvers/mixed-substeps/SerialImplicit.cpp
    tests/serial/map-if-necessary/two-solvers/with-substeps/ParallelExplicit.cpp
    tests/serial/map-if-necessary/two-solvers/with-substeps/ParallelImplicit.cpp
    tests/serial/map-if-necessary/two-solvers/with-substeps/SerialExplicit.cpp
    tests/serial/map-if-necessary/two-solvers/with-substeps/SerialImplicit.cpp
    tests/serial/map-if-necessary/two-solvers/without-substeps/ParallelExplicit.cpp
    tests/serial/map-if-necessary/two-solvers/without-substeps/ParallelImplicit.cpp
    tests/serial/map-if-necessary/two-solvers/without-substeps/SerialExplicit.cpp
    tests/serial/map-if-necessary/two-solvers/without-substeps/SerialImplicit.cpp
    tests/serial/map-initial-data/helper.hpp
    tests/serial/map-initial-data/non-zero-data/ParallelRead.cpp
    tests/serial/map-initial-data/non-zero-data/ParallelWrite.cpp
    tests/serial/map-initial-data/non-zero-data/SerialRead.cpp
    tests/serial/map-initial-data/non-zero-data/SerialWrite.cpp
    tests/serial/map-initial-data/zero-data/ParallelRead.cpp
    tests/serial/map-initial-data/zero-data/ParallelWrite.cpp
    tests/serial/map-initial-data/zero-data/SerialRead.cpp
    tests/serial/map-initial-data/zero-data/SerialWrite.cpp
    tests/serial/mapping-nearest-neighbor-gradient/GradientTestBidirectionalReadScalar.cpp
    tests/serial/mapping-nearest-neighbor-gradient/GradientTestBidirectionalReadVector.cpp
    tests/serial/mapping-nearest-neighbor-gradient/GradientTestBidirectionalWriteScalar.cpp
    tests/serial/mapping-nearest-neighbor-gradient/GradientTestBidirectionalWriteVector.cpp
    tests/serial/mapping-nearest-neighbor-gradient/GradientTestUnidirectionalReadBlockVector.cpp
    tests/serial/mapping-nearest-neighbor-gradient/GradientTestUnidirectionalReadScalar.cpp
    tests/serial/mapping-nearest-neighbor-gradient/GradientTestUnidirectionalReadVector.cpp
    tests/serial/mapping-nearest-neighbor-gradient/helpers.cpp
    tests/serial/mapping-nearest-neighbor-gradient/helpers.hpp
    tests/serial/mapping-nearest-projection/MappingNearestProjectionEdges.cpp
    tests/serial/mapping-nearest-projection/QuadMappingDiagonalNearestProjectionEdgesTallKite.cpp
    tests/serial/mapping-nearest-projection/QuadMappingDiagonalNearestProjectionEdgesWideKite.cpp
    tests/serial/mapping-nearest-projection/QuadMappingNearestProjectionEdges.cpp
    tests/serial/mapping-nearest-projection/helpers.cpp
    tests/serial/mapping-nearest-projection/helpers.hpp
    tests/serial/mapping-rbf-gaussian/GaussianShapeParameter.cpp
    tests/serial/mapping-rbf-gaussian/GaussianSupportRadius.cpp
    tests/serial/mapping-rbf-gaussian/helpers.cpp
    tests/serial/mapping-rbf-gaussian/helpers.hpp
    tests/serial/mapping-scaled-consistent/helpers.cpp
    tests/serial/mapping-scaled-consistent/helpers.hpp
    tests/serial/mapping-scaled-consistent/testQuadMappingScaledConsistentOnA.cpp
    tests/serial/mapping-scaled-consistent/testQuadMappingScaledConsistentOnB.cpp
    tests/serial/mapping-scaled-consistent/testTetraOnA.cpp
    tests/serial/mapping-scaled-consistent/testTetraOnB.cpp
    tests/serial/mapping-scaled-consistent/testVolumetricOnA2D.cpp
    tests/serial/mapping-scaled-consistent/testVolumetricOnB2D.cpp
    tests/serial/mapping-volume/OneTetraConservativeRead.cpp
    tests/serial/mapping-volume/OneTetraConservativeWrite.cpp
    tests/serial/mapping-volume/OneTetraRead.cpp
    tests/serial/mapping-volume/OneTetraWrite.cpp
    tests/serial/mapping-volume/OneTriangleConservativeRead.cpp
    tests/serial/mapping-volume/OneTriangleConservativeWrite.cpp
    tests/serial/mapping-volume/OneTriangleRead.cpp
    tests/serial/mapping-volume/OneTriangleWrite.cpp
    tests/serial/mapping-volume/helpers.cpp
    tests/serial/mapping-volume/helpers.hpp
    tests/serial/mesh-requirements/NearestNeighborA.cpp
    tests/serial/mesh-requirements/NearestNeighborB.cpp
    tests/serial/mesh-requirements/NearestProjection2DA.cpp
    tests/serial/mesh-requirements/NearestProjection2DB.cpp
    tests/serial/mixed-time-window-sizes/explicit/ParallelParallel.cpp
    tests/serial/mixed-time-window-sizes/explicit/ParallelSerial.cpp
    tests/serial/mixed-time-window-sizes/explicit/SerialParallel.cpp
    tests/serial/mixed-time-window-sizes/explicit/SerialSerial.cpp
    tests/serial/mixed-time-window-sizes/helper.cpp
    tests/serial/mixed-time-window-sizes/helper.hpp
    tests/serial/mixed-time-window-sizes/implicit/ParallelParallel.cpp
    tests/serial/mixed-time-window-sizes/implicit/ParallelSerial.cpp
    tests/serial/mixed-time-window-sizes/implicit/SerialParallel.cpp
    tests/serial/mixed-time-window-sizes/implicit/SerialSerial.cpp
    tests/serial/multi-coupling/MultiCoupling.cpp
    tests/serial/multi-coupling/MultiCouplingFourSolvers1.cpp
    tests/serial/multi-coupling/MultiCouplingFourSolvers2.cpp
    tests/serial/multi-coupling/MultiCouplingThreeSolvers1.cpp
    tests/serial/multi-coupling/MultiCouplingThreeSolvers2.cpp
    tests/serial/multi-coupling/MultiCouplingThreeSolvers3.cpp
    tests/serial/multi-coupling/MultiCouplingTwoSolvers.cpp
    tests/serial/multi-coupling/helpers.cpp
    tests/serial/multi-coupling/helpers.hpp
    tests/serial/multiple-mappings/MultipleReadFromMappings.cpp
    tests/serial/multiple-mappings/MultipleReadToMappings.cpp
    tests/serial/multiple-mappings/MultipleWriteFromMappings.cpp
    tests/serial/multiple-mappings/MultipleWriteFromMappingsAndData.cpp
    tests/serial/multiple-mappings/MultipleWriteToMappings.cpp
    tests/serial/parallel-coupling/SolverAFirst.cpp
    tests/serial/parallel-coupling/SolverAFirstSubsteps.cpp
    tests/serial/parallel-coupling/SolverBFirst.cpp
    tests/serial/parallel-coupling/SolverBFirstSubsteps.cpp
    tests/serial/parallel-coupling/helpers.cpp
    tests/serial/parallel-coupling/helpers.hpp
    tests/serial/three-solvers/ThreeSolversExplicitExplicit.cpp
    tests/serial/three-solvers/ThreeSolversExplicitImplicit.cpp
    tests/serial/three-solvers/ThreeSolversFirstParticipant.cpp
    tests/serial/three-solvers/ThreeSolversImplicitExplicit.cpp
    tests/serial/three-solvers/ThreeSolversParallel.cpp
    tests/serial/three-solvers/ThreeSolversParallelExplicitImplicit.cpp
    tests/serial/three-solvers/helpers.cpp
    tests/serial/three-solvers/helpers.hpp
    tests/serial/time/explicit/compositional/DoNothingWithSubcycling.cpp
    tests/serial/time/explicit/compositional/ReadWriteScalarDataWithSubcycling.cpp
    tests/serial/time/explicit/compositional/ReadWriteScalarDataWithSubcyclingNoSubsteps.cpp
    tests/serial/time/explicit/parallel-coupling/DoManySmallSteps.cpp
    tests/serial/time/explicit/parallel-coupling/DoNonfittingWindows.cpp
    tests/serial/time/explicit/parallel-coupling/ReadWriteScalarDataWithSubcycling.cpp
    tests/serial/time/explicit/parallel-coupling/ReadWriteScalarDataWithSubcycling6400Steps.cpp
    tests/serial/time/explicit/parallel-coupling/ReadWriteScalarDataWithSubcycling640Steps.cpp
    tests/serial/time/explicit/parallel-coupling/ReadWriteScalarDataWithSubcycling64Steps.cpp
    tests/serial/time/explicit/parallel-coupling/ReadWriteScalarDataWithSubcyclingNoSubsteps.cpp
    tests/serial/time/explicit/parallel-coupling/helpers.cpp
    tests/serial/time/explicit/parallel-coupling/helpers.hpp
    tests/serial/time/explicit/serial-coupling/DoNothingWithSmallSteps.cpp
    tests/serial/time/explicit/serial-coupling/DoNothingWithSubcycling.cpp
    tests/serial/time/explicit/serial-coupling/ReadWriteScalarDataFirstParticipant.cpp
    tests/serial/time/explicit/serial-coupling/ReadWriteScalarDataFirstParticipantInitData.cpp
    tests/serial/time/explicit/serial-coupling/ReadWriteScalarDataWithSubcycling.cpp
    tests/serial/time/explicit/serial-coupling/ReadWriteScalarDataWithSubcyclingNoSubsteps.cpp
    tests/serial/time/implicit/compositional/DoNothingWithSubcycling.cpp
    tests/serial/time/implicit/compositional/ReadWriteScalarDataWithSubcycling.cpp
    tests/serial/time/implicit/multi-coupling/DoNothingWithSubcycling.cpp
    tests/serial/time/implicit/multi-coupling/ReadWriteScalarDataWithSubcycling.cpp
    tests/serial/time/implicit/multi-coupling/ReadWriteScalarDataWithSubcyclingNoSubsteps.cpp
    tests/serial/time/implicit/multi-coupling/ReadWriteScalarDataWithWaveformSamplingFirst.cpp
    tests/serial/time/implicit/multi-coupling/ReadWriteScalarDataWithWaveformSubcyclingDifferentDts.cpp
    tests/serial/time/implicit/parallel-coupling/ReadWriteScalarDataWithSubcycling.cpp
    tests/serial/time/implicit/parallel-coupling/ReadWriteScalarDataWithSubcyclingNoSubsteps.cpp
    tests/serial/time/implicit/parallel-coupling/ReadWriteScalarDataWithSubcyclingNoSubstepsUseInitFirst.cpp
    tests/serial/time/implicit/parallel-coupling/ReadWriteScalarDataWithWaveformSamplingFirst.cpp
    tests/serial/time/implicit/parallel-coupling/ReadWriteScalarDataWithWaveformSamplingFirstNoInit.cpp
    tests/serial/time/implicit/parallel-coupling/ReadWriteScalarDataWithWaveformSubcyclingDifferentDts.cpp
    tests/serial/time/implicit/parallel-coupling/ReadWriteScalarDataWithWaveformSubcyclingFirst.cpp
    tests/serial/time/implicit/parallel-coupling/ReadWriteScalarDataWithWaveformSubcyclingMixed.cpp
    tests/serial/time/implicit/parallel-coupling/ReadWriteScalarDataWithWaveformSubcyclingThird.cpp
    tests/serial/time/implicit/parallel-coupling/WaveformSubcyclingWithDifferentNumberOfDts.cpp
    tests/serial/time/implicit/serial-coupling/ReadWriteScalarDataFirstParticipant.cpp
    tests/serial/time/implicit/serial-coupling/ReadWriteScalarDataWithSubcycling.cpp
    tests/serial/time/implicit/serial-coupling/ReadWriteScalarDataWithSubcyclingNoSubsteps.cpp
    tests/serial/time/implicit/serial-coupling/ReadWriteScalarDataWithSubcyclingNoSubstepsUseInitFirst.cpp
    tests/serial/time/implicit/serial-coupling/ReadWriteScalarDataWithWaveformSamplingFirst.cpp
    tests/serial/time/implicit/serial-coupling/ReadWriteScalarDataWithWaveformSamplingFirstNoInit.cpp
    tests/serial/time/implicit/serial-coupling/ReadWriteScalarDataWithWaveformSubcyclingFirst.cpp
    tests/serial/time/implicit/serial-coupling/ReadWriteScalarDataWithWaveformSubcyclingMixed.cpp
    tests/serial/time/implicit/serial-coupling/ReadWriteScalarDataWithWaveformSubcyclingThird.cpp
    tests/serial/time/implicit/serial-coupling/WaveformSubcyclingWithConstantAcceleration.cpp
    tests/serial/time/implicit/serial-coupling/WaveformSubcyclingWithConstantAccelerationNoInit.cpp
    tests/serial/watch-integral/WatchIntegralScaleAndNoScale.cpp
    tests/serial/watch-integral/helpers.cpp
    tests/serial/watch-integral/helpers.hpp
    tests/serial/whitebox/TestConfigurationComsol.cpp
    tests/serial/whitebox/TestConfigurationPeano.cpp
    tests/serial/whitebox/TestExplicitWithDataScaling.cpp
    )

# Contains the list of integration test suites
set(PRECICE_TEST_SUITES GeometricMultiscale Parallel QuasiNewton Remeshing Serial)<|MERGE_RESOLUTION|>--- conflicted
+++ resolved
@@ -92,8 +92,6 @@
     tests/quasi-newton/serial/TestQN7.cpp
     tests/quasi-newton/serial/TestQN8.cpp
     tests/quasi-newton/serial/TestQN9.cpp
-<<<<<<< HEAD
-=======
     tests/remeshing/ReadAfterReset.cpp
     tests/remeshing/ResetAfterSubcycling.cpp
     tests/remeshing/ResetWhileIterating.cpp
@@ -170,8 +168,6 @@
     tests/remeshing/parallel-implicit/noop/RemeshSecond.cpp
     tests/remeshing/parallel-implicit/noop/RemeshSecond2LI.cpp
     tests/remeshing/parallel-implicit/noop/RemeshSecondSerial.cpp
-    tests/serial/AitkenAcceleration.cpp
->>>>>>> 19c40624
     tests/serial/ImplicitCheckpointing.cpp
     tests/serial/PreconditionerBug.cpp
     tests/serial/SendMeshToMultipleParticipants.cpp
