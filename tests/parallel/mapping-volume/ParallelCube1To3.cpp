--- conflicted
+++ resolved
@@ -3,11 +3,7 @@
 #include "testing/Testing.hpp"
 
 #include <iostream>
-<<<<<<< HEAD
 #include <precice/precice.hpp>
-=======
-#include <precice/Participant.hpp>
->>>>>>> c18cda85
 #include <vector>
 #include "precice/impl/ParticipantImpl.hpp"
 BOOST_AUTO_TEST_SUITE(Integration)
@@ -20,11 +16,7 @@
 
   PRECICE_TEST("SolverOne"_on(1_rank), "SolverTwo"_on(3_ranks));
 
-<<<<<<< HEAD
-  precice::Participant interface(context.name, context.config(), context.rank, context.size);
-=======
   precice::Participant participant(context.name, context.config(), context.rank, context.size);
->>>>>>> c18cda85
 
   std::vector<VertexID> vertexIDs;
   double                dt;
