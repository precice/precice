#ifndef PRECICE_NO_MPI

#include "testing/Testing.hpp"

<<<<<<< HEAD
#include <precice/impl/ParticipantImpl.hpp>
#include <precice/precice.hpp>
=======
#include <precice/Participant.hpp>
#include <precice/impl/ParticipantImpl.hpp>
>>>>>>> c18cda85
#include <vector>

BOOST_AUTO_TEST_SUITE(Integration)
BOOST_AUTO_TEST_SUITE(Parallel)
BOOST_AUTO_TEST_CASE(TestFinalize)
{
  PRECICE_TEST("SolverOne"_on(2_ranks), "SolverTwo"_on(2_ranks));

  if (context.isNamed("SolverOne")) {
<<<<<<< HEAD
    precice::Participant interface(context.name, context.config(), context.rank, context.size);
    auto                 meshName = "MeshOne";
    double               xCoord   = 0.0 + context.rank;
    double               v[]      = {xCoord, 0, 0};
    interface.setMeshVertex(meshName, v);
    interface.initialize();
    BOOST_TEST(precice::testing::WhiteboxAccessor::impl(interface).mesh("MeshOne").vertices().size() == 1);
    BOOST_TEST(precice::testing::WhiteboxAccessor::impl(interface).mesh("MeshTwo").vertices().size() == 1);
    interface.finalize();
  } else {
    BOOST_TEST(context.isNamed("SolverTwo"));
    precice::Participant interface(context.name, context.config(), context.rank, context.size);
    auto                 meshName = "MeshTwo";
    double               xCoord   = 0.0 + context.rank;
    double               v[]      = {xCoord, 0, 0};
    interface.setMeshVertex(meshName, v);
    interface.initialize();
    BOOST_TEST(precice::testing::WhiteboxAccessor::impl(interface).mesh("MeshTwo").vertices().size() == 1);
    interface.finalize();
=======
    precice::Participant participant(context.name, context.config(), context.rank, context.size);
    auto                 meshName = "MeshOne";
    double               xCoord   = 0.0 + context.rank;
    double               v[]      = {xCoord, 0, 0};
    participant.setMeshVertex(meshName, v);
    participant.initialize();
    BOOST_TEST(precice::testing::WhiteboxAccessor::impl(participant).mesh("MeshOne").vertices().size() == 1);
    BOOST_TEST(precice::testing::WhiteboxAccessor::impl(participant).mesh("MeshTwo").vertices().size() == 1);
    participant.finalize();
  } else {
    BOOST_TEST(context.isNamed("SolverTwo"));
    precice::Participant participant(context.name, context.config(), context.rank, context.size);
    auto                 meshName = "MeshTwo";
    double               xCoord   = 0.0 + context.rank;
    double               v[]      = {xCoord, 0, 0};
    participant.setMeshVertex(meshName, v);
    participant.initialize();
    BOOST_TEST(precice::testing::WhiteboxAccessor::impl(participant).mesh("MeshTwo").vertices().size() == 1);
    participant.finalize();
>>>>>>> c18cda85
  }
}

BOOST_AUTO_TEST_SUITE_END() // Integration
BOOST_AUTO_TEST_SUITE_END() // Parallel

#endif // PRECICE_NO_MPI<|MERGE_RESOLUTION|>--- conflicted
+++ resolved
@@ -2,13 +2,8 @@
 
 #include "testing/Testing.hpp"
 
-<<<<<<< HEAD
 #include <precice/impl/ParticipantImpl.hpp>
 #include <precice/precice.hpp>
-=======
-#include <precice/Participant.hpp>
-#include <precice/impl/ParticipantImpl.hpp>
->>>>>>> c18cda85
 #include <vector>
 
 BOOST_AUTO_TEST_SUITE(Integration)
@@ -18,27 +13,6 @@
   PRECICE_TEST("SolverOne"_on(2_ranks), "SolverTwo"_on(2_ranks));
 
   if (context.isNamed("SolverOne")) {
-<<<<<<< HEAD
-    precice::Participant interface(context.name, context.config(), context.rank, context.size);
-    auto                 meshName = "MeshOne";
-    double               xCoord   = 0.0 + context.rank;
-    double               v[]      = {xCoord, 0, 0};
-    interface.setMeshVertex(meshName, v);
-    interface.initialize();
-    BOOST_TEST(precice::testing::WhiteboxAccessor::impl(interface).mesh("MeshOne").vertices().size() == 1);
-    BOOST_TEST(precice::testing::WhiteboxAccessor::impl(interface).mesh("MeshTwo").vertices().size() == 1);
-    interface.finalize();
-  } else {
-    BOOST_TEST(context.isNamed("SolverTwo"));
-    precice::Participant interface(context.name, context.config(), context.rank, context.size);
-    auto                 meshName = "MeshTwo";
-    double               xCoord   = 0.0 + context.rank;
-    double               v[]      = {xCoord, 0, 0};
-    interface.setMeshVertex(meshName, v);
-    interface.initialize();
-    BOOST_TEST(precice::testing::WhiteboxAccessor::impl(interface).mesh("MeshTwo").vertices().size() == 1);
-    interface.finalize();
-=======
     precice::Participant participant(context.name, context.config(), context.rank, context.size);
     auto                 meshName = "MeshOne";
     double               xCoord   = 0.0 + context.rank;
@@ -58,7 +32,6 @@
     participant.initialize();
     BOOST_TEST(precice::testing::WhiteboxAccessor::impl(participant).mesh("MeshTwo").vertices().size() == 1);
     participant.finalize();
->>>>>>> c18cda85
   }
 }
 
