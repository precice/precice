#ifndef PRECICE_NO_MPI

#include "helpers.hpp"

#include "precice/SolverInterface.hpp"
#include "testing/Testing.hpp"

// In order to test enforced gather scatter communication with an empty primary rank (see below)
void runTestEnforceGatherScatter(std::vector<double> primaryPartition, const TestContext &context)
{
  if (context.isNamed("ParallelSolver")) {
    // Get mesh and data IDs
    precice::SolverInterface interface(context.name, context.config(), context.rank, context.size);
    const precice::MeshID    meshID      = interface.getMeshID("ParallelMesh");
    const int                writeDataID = interface.getDataID("MyData1", meshID);
    const int                readDataID  = interface.getDataID("MyData2", meshID);
    const int                dim         = interface.getDimensions();
    BOOST_TEST(dim == 2);

<<<<<<< HEAD
    // Set coordinates, master according to input argument
    const std::vector<double> coordinates = context.isPrimary() ? masterPartition : std::vector<double>{0.0, 0.5, 0.0, 3.5, 0.0, 5.0};
=======
    // Set coordinates, primary according to input argument
    const std::vector<double> coordinates = context.isPrimary() ? primaryPartition : std::vector<double>{0.0, 0.5, 0.0, 3.5, 0.0, 5.0};
>>>>>>> a6f2fd91
    const unsigned int        size        = coordinates.size() / dim;
    std::vector<int>          ids(size, 0);

    // Set mesh vertices
    interface.setMeshVertices(meshID, size, coordinates.data(), ids.data());

    // Initialize the solverinterface
    double dt = interface.initialize();

    // Create some dummy writeData
    std::vector<double> writeData;
    for (unsigned int i = 0; i < size; ++i) {
      writeData.emplace_back(i + 1);
    }

    // Allocate memory for readData
    std::vector<double> readData(size);
    while (interface.isCouplingOngoing()) {
      // Write data, advance the solverinterface and readData
      interface.writeBlockScalarData(writeDataID, size,
                                     ids.data(), writeData.data());

      dt = interface.advance(dt);
      interface.readBlockScalarData(readDataID, size,
                                    ids.data(), readData.data());
<<<<<<< HEAD
      // The received data on the slave rank is always the same
=======
      // The received data on the secondary rank is always the same
>>>>>>> a6f2fd91
      if (!context.isPrimary()) {
        BOOST_TEST(readData == std::vector<double>({3.4, 5.7, 4.0}));
      }
    }
  } else {
    // The serial participant
    BOOST_REQUIRE(context.isNamed("SerialSolver"));
    precice::SolverInterface interface(context.name, context.config(), context.rank, context.size);
    // Get IDs
    const precice::MeshID meshID      = interface.getMeshID("SerialMesh");
    const int             writeDataID = interface.getDataID("MyData2", meshID);
    const int             readDataID  = interface.getDataID("MyData1", meshID);
    const int             dim         = interface.getDimensions();
    BOOST_TEST(interface.getDimensions() == 2);

    // Define the interface
    const std::vector<double> coordinates{0.0, 0.5, 0.0, 3.5, 0.0, 5.0};
    const unsigned int        size = coordinates.size() / dim;
    std::vector<int>          ids(size);

    // Set vertices
    interface.setMeshVertices(meshID, size, coordinates.data(), ids.data());

    // Initialize the solverinterface
    double dt = interface.initialize();

    // Somce arbitrary write data
    std::vector<double> writeData{3.4, 5.7, 4.0};
    std::vector<double> readData(size);

    // Start the time loop
    while (interface.isCouplingOngoing()) {
      // Write data, advance solverinterface and read data
      interface.writeBlockScalarData(writeDataID, size,
                                     ids.data(), writeData.data());
      dt = interface.advance(dt);
      interface.readBlockScalarData(readDataID, size,
                                    ids.data(), readData.data());
      // The received data is always the same
      if (!context.isPrimary()) {
        BOOST_TEST(readData == std::vector<double>({1, 2, 3}));
      }
    }
  }
}

#endif<|MERGE_RESOLUTION|>--- conflicted
+++ resolved
@@ -17,13 +17,8 @@
     const int                dim         = interface.getDimensions();
     BOOST_TEST(dim == 2);
 
-<<<<<<< HEAD
-    // Set coordinates, master according to input argument
-    const std::vector<double> coordinates = context.isPrimary() ? masterPartition : std::vector<double>{0.0, 0.5, 0.0, 3.5, 0.0, 5.0};
-=======
-    // Set coordinates, primary according to input argument
+    // Set coordinates and the primary rank according to input argument
     const std::vector<double> coordinates = context.isPrimary() ? primaryPartition : std::vector<double>{0.0, 0.5, 0.0, 3.5, 0.0, 5.0};
->>>>>>> a6f2fd91
     const unsigned int        size        = coordinates.size() / dim;
     std::vector<int>          ids(size, 0);
 
@@ -49,11 +44,7 @@
       dt = interface.advance(dt);
       interface.readBlockScalarData(readDataID, size,
                                     ids.data(), readData.data());
-<<<<<<< HEAD
-      // The received data on the slave rank is always the same
-=======
       // The received data on the secondary rank is always the same
->>>>>>> a6f2fd91
       if (!context.isPrimary()) {
         BOOST_TEST(readData == std::vector<double>({3.4, 5.7, 4.0}));
       }
