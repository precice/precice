--- conflicted
+++ resolved
@@ -89,18 +89,6 @@
 
     precice.readScalarData(readDataID, vertexID, currentDt, readData);
 
-<<<<<<< HEAD
-    if (atWindowBoundary) { // read data is only available at end of window for zeroth order, see also https://github.com/precice/precice/issues/1223
-      BOOST_TEST(precice.isReadDataAvailable());
-    } else {
-      BOOST_TEST(!precice.isReadDataAvailable());
-    }
-
-    if (precice.isReadDataAvailable()) {
-      precice.readScalarData(readDataID, vertexID, currentDt, readData);
-    }
-=======
->>>>>>> 3193f652
     if (iterations == 0) { // in the first iteration of each window, use data from previous window.
       BOOST_TEST(readData == readFunction(timeCheckpoint));
     } else { // in the following iterations, use data at the end of window.
