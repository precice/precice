#ifndef PRECICE_NO_MPI

#include "testing/Testing.hpp"

#include <precice/SolverInterface.hpp>
#include <vector>

using namespace precice;

BOOST_AUTO_TEST_SUITE(Integration)
BOOST_AUTO_TEST_SUITE(Serial)
BOOST_AUTO_TEST_SUITE(Time)
BOOST_AUTO_TEST_SUITE(Implicit)
BOOST_AUTO_TEST_SUITE(ParallelCoupling)
/**
 * @brief Test to run a simple coupling with first order waveform subcycling.
 *
 * Provides a dt argument to the read function. A first order waveform is used.
 */
BOOST_AUTO_TEST_CASE(ReadWriteScalarDataWithWaveformSamplingFirst)
{
  PRECICE_TEST("SolverOne"_on(1_rank), "SolverTwo"_on(1_rank));

  SolverInterface precice(context.name, context.config(), 0, 1);

  MeshID meshID;
  DataID writeDataID;
  DataID readDataID;

  typedef double (*DataFunction)(double);

  DataFunction dataOneFunction = [](double t) -> double {
    return (double) (2 + t);
  };
  DataFunction dataTwoFunction = [](double t) -> double {
    return (double) (10 + t);
  };
  DataFunction writeFunction;
  DataFunction readFunction;

  if (context.isNamed("SolverOne")) {
    meshID        = precice.getMeshID("MeshOne");
    writeDataID   = precice.getDataID("DataOne", meshID);
    writeFunction = dataOneFunction;
    readDataID    = precice.getDataID("DataTwo", meshID);
    readFunction  = dataTwoFunction;
  } else {
    BOOST_TEST(context.isNamed("SolverTwo"));
    meshID        = precice.getMeshID("MeshTwo");
    writeDataID   = precice.getDataID("DataTwo", meshID);
    writeFunction = dataTwoFunction;
    readDataID    = precice.getDataID("DataOne", meshID);
    readFunction  = dataOneFunction;
  }

  double   writeData, readData;
  VertexID vertexID = precice.setMeshVertex(meshID, Eigen::Vector3d(0.0, 0.0, 0.0).data());

  int    nWindows        = 5; // perform 5 windows.
  int    timestep        = 0;
  int    timewindow      = 0;
  double windowStartTime = 0;
  int    windowStartStep = 0;
  int    nSamples        = 4;
  int    iterations      = 0;
  double time            = 0;

  if (precice.isActionRequired(precice::constants::actionWriteInitialData())) {
    writeData = writeFunction(time);
    precice.writeScalarData(writeDataID, vertexID, writeData);
    precice.markActionFulfilled(precice::constants::actionWriteInitialData());
  }

  double maxDt        = precice.initialize();
  double windowDt     = maxDt;
  double dt           = maxDt; // Timestep length desired by solver
  double currentDt    = dt;    // Timestep length used by solver
  double sampleDts[4] = {0.0, dt / 4.0, dt / 2.0, 3.0 * dt / 4.0};
  double readTime; // time where we are reading
  double sampleDt; // dt relative to timestep start, where we are sampling

  while (precice.isCouplingOngoing()) {
    if (precice.isActionRequired(precice::constants::actionWriteIterationCheckpoint())) {
      windowStartTime = time;
      windowStartStep = timestep;
      precice.markActionFulfilled(precice::constants::actionWriteIterationCheckpoint());
    }

    for (int j = 0; j < nSamples; j++) {
      sampleDt = sampleDts[j];
      readTime = time + sampleDt;
<<<<<<< HEAD
      if (precice.isReadDataAvailable()) {
        precice.readScalarData(readDataID, vertexID, sampleDt, readData);
      }
      if (iterations == 0) { // always use constant extrapolation in first iteration (from initialize or writeData of second participant at end previous window).
=======

      precice.readScalarData(readDataID, vertexID, sampleDt, readData);

      if (iterations == 0) { // always use constant extrapolation in first iteration (from initializeData or writeData of second participant at end previous window).
>>>>>>> b283934e
        BOOST_TEST(readData == readFunction(time));
      } else if (iterations > 0) { // use linear interpolation in later iterations (additionally available writeData of second participant at end of this window).
        BOOST_TEST(readData == readFunction(readTime));
      } else {
        BOOST_TEST(false); // unreachable!
      }
    }

    // solve usually goes here. Dummy solve: Just sampling the writeFunction.
    time += currentDt;
    writeData = writeFunction(time);
    precice.writeScalarData(writeDataID, vertexID, writeData);
    maxDt     = precice.advance(currentDt);
    currentDt = dt > maxDt ? maxDt : dt;
    BOOST_CHECK(currentDt == windowDt); // no subcycling.
    timestep++;
    if (precice.isActionRequired(precice::constants::actionReadIterationCheckpoint())) { // at end of window and we have to repeat it.
      iterations++;
      timestep = windowStartStep;
      time     = windowStartTime;
      precice.markActionFulfilled(precice::constants::actionReadIterationCheckpoint()); // this test does not care about checkpointing, but we have to make the action
    }
    if (precice.isTimeWindowComplete()) {
      timewindow++;
      iterations = 0;
    }
  }

  precice.finalize();
  BOOST_TEST(timestep == nWindows);
}

BOOST_AUTO_TEST_SUITE_END() // Integration
BOOST_AUTO_TEST_SUITE_END() // Serial
BOOST_AUTO_TEST_SUITE_END() // Time
BOOST_AUTO_TEST_SUITE_END() // Implicit
BOOST_AUTO_TEST_SUITE_END() // ParallelCoupling

#endif // PRECICE_NO_MPI<|MERGE_RESOLUTION|>--- conflicted
+++ resolved
@@ -89,17 +89,10 @@
     for (int j = 0; j < nSamples; j++) {
       sampleDt = sampleDts[j];
       readTime = time + sampleDt;
-<<<<<<< HEAD
-      if (precice.isReadDataAvailable()) {
-        precice.readScalarData(readDataID, vertexID, sampleDt, readData);
-      }
-      if (iterations == 0) { // always use constant extrapolation in first iteration (from initialize or writeData of second participant at end previous window).
-=======
 
       precice.readScalarData(readDataID, vertexID, sampleDt, readData);
 
       if (iterations == 0) { // always use constant extrapolation in first iteration (from initializeData or writeData of second participant at end previous window).
->>>>>>> b283934e
         BOOST_TEST(readData == readFunction(time));
       } else if (iterations > 0) { // use linear interpolation in later iterations (additionally available writeData of second participant at end of this window).
         BOOST_TEST(readData == readFunction(readTime));
