#ifndef PRECICE_NO_MPI

#include "helpers.hpp"
#include "math/geometry.hpp"
<<<<<<< HEAD
#include "precice/impl/ParticipantImpl.hpp"
#include "precice/precice.hpp"
=======
#include "precice/Participant.hpp"
#include "precice/impl/ParticipantImpl.hpp"
>>>>>>> c18cda85
#include "testing/Testing.hpp"

void testQuadMappingScaledConsistent(const std::string configFile, const TestContext &context)
{
  using Eigen::Vector3d;

  const double z = 0.3;

  // MeshOne
  Vector3d coordOneA{0.0, 0.0, z};
  Vector3d coordOneB{1.0, 0.0, z};
  Vector3d coordOneC{0.999999999, 1.0, z}; // Forces diagonal 0-2 to be shorter.
  Vector3d coordOneD{0.0, 1.0, z};
  double   valOneA = 1.0;
  double   valOneB = 3.0;
  double   valOneC = 5.0;
  double   valOneD = 7.0;

  // MeshTwo
  Vector3d coordTwoA{0.0, 0.0, z + 0.1};               // Maps to vertex A
  Vector3d coordTwoB{0.0, 0.5, z - 0.01};              // Maps to edge AD
  Vector3d coordTwoC{2.0 / 3.0, 1.0 / 3.0, z + 0.001}; // Maps to triangle ABC

  double expectedIntegral = precice::math::geometry::triangleArea(coordOneA, coordOneB, coordOneC) * (valOneA + valOneB + valOneC) / 3.0 +
                            precice::math::geometry::triangleArea(coordOneA, coordOneC, coordOneD) * (valOneA + valOneC + valOneD) / 3.0;

  if (context.isNamed("SolverOne")) {
<<<<<<< HEAD
    precice::Participant interface("SolverOne", configFile, 0, 1);
=======
    precice::Participant participant("SolverOne", configFile, 0, 1);
>>>>>>> c18cda85
    // namespace is required because we are outside the fixture
    auto meshOneID = "MeshOne";

    // Setup mesh one.
    int idA = participant.setMeshVertex(meshOneID, coordOneA);
    int idB = participant.setMeshVertex(meshOneID, coordOneB);
    int idC = participant.setMeshVertex(meshOneID, coordOneC);
    int idD = participant.setMeshVertex(meshOneID, coordOneD);

    participant.setMeshQuad(meshOneID, idA, idB, idC, idD);

    auto &mesh = testing::WhiteboxAccessor::impl(participant).mesh("MeshOne");
    BOOST_REQUIRE(mesh.vertices().size() == 4);
    BOOST_REQUIRE(mesh.edges().empty());
    BOOST_REQUIRE(mesh.triangles().size() == 2);

    // Initialize, thus sending the mesh.
    participant.initialize();
    double maxDt = participant.getMaxTimeStepSize();
    BOOST_TEST(mesh.edges().size() == 5);
    BOOST_TEST(mesh.triangles().size() == 2);
    BOOST_TEST(participant.isCouplingOngoing(), "Sending participant should have to advance once!");

    // Write the data to be send.
    auto   dataAID  = "DataOne";
    int    ids[]    = {idA, idB, idC, idD};
    double values[] = {valOneA, valOneB, valOneC, valOneD};
    participant.writeData(meshOneID, dataAID, ids, values);

    // Advance, thus send the data to the receiving partner.
    participant.advance(maxDt);
    BOOST_TEST(!participant.isCouplingOngoing(), "Sending participant should have to advance once!");
    participant.finalize();
  } else {
    BOOST_TEST(context.isNamed("SolverTwo"));
<<<<<<< HEAD
    precice::Participant interface("SolverTwo", configFile, 0, 1);
=======
    precice::Participant participant("SolverTwo", configFile, 0, 1);
>>>>>>> c18cda85
    // namespace is required because we are outside the fixture
    auto meshTwoID = "MeshTwo";

    // Setup receiving mesh.
    int idA = participant.setMeshVertex(meshTwoID, coordTwoA);
    int idB = participant.setMeshVertex(meshTwoID, coordTwoB);
    int idC = participant.setMeshVertex(meshTwoID, coordTwoC);

    participant.setMeshTriangle(meshTwoID, idA, idB, idC);

    // Initialize, thus receive the data and map.
    participant.initialize();
    double maxDt = participant.getMaxTimeStepSize();
    BOOST_TEST(participant.isCouplingOngoing(), "Receiving participant should have to advance once!");

    // Read the mapped data from the mesh.
    auto   dataAID = "DataOne";
    int    ids[]   = {idA, idB, idC};
    double values[3];
    participant.readData(meshTwoID, dataAID, ids, maxDt, values);

    double calculatedIntegral = precice::math::geometry::triangleArea(coordTwoA, coordTwoB, coordTwoC) * (values[0] + values[1] + values[2]) / 3.0;
    BOOST_TEST(expectedIntegral == calculatedIntegral);

    // Verify that there is only one time step necessary.
    participant.advance(maxDt);
    BOOST_TEST(!participant.isCouplingOngoing(), "Receiving participant should have to advance once!");
    participant.finalize();
  }
}

void testQuadMappingScaledConsistentVolumetric(const std::string configFile, const TestContext &context)
{
  using Eigen::Vector2d;

  // MeshOne
  Vector2d coordOneA{0.0, 0.0};
  Vector2d coordOneB{1.0, 0.0};
  Vector2d coordOneC{1.0, 1.0};
  Vector2d coordOneD{0.0, 1.0};
  Vector2d coordOneExtra{0.5, 1.0};
  double   valOneA     = 4.0;
  double   valOneB     = 3.0;
  double   valOneC     = 2.0;
  double   valOneD     = 1.0;
  double   valOneExtra = 1.0;

  // MeshTwo
  Vector2d coordTwoA{0.0, 0.0};
  Vector2d coordTwoB{1.0, 0.0};
  Vector2d coordTwoC{1.0, 1.0};
  Vector2d coordTwoD{0.0, 1.0};

  double expectedIntegral = 7.0 / 3;

  if (context.isNamed("SolverOne")) {
<<<<<<< HEAD
    precice::Participant interface("SolverOne", configFile, 0, 1);
=======
    precice::Participant participant("SolverOne", configFile, 0, 1);
>>>>>>> c18cda85
    // namespace is required because we are outside the fixture
    auto meshOneID = "MeshOne";

    // Setup mesh one.
    int idA     = participant.setMeshVertex(meshOneID, coordOneA);
    int idB     = participant.setMeshVertex(meshOneID, coordOneB);
    int idC     = participant.setMeshVertex(meshOneID, coordOneC);
    int idD     = participant.setMeshVertex(meshOneID, coordOneD);
    int idExtra = participant.setMeshVertex(meshOneID, coordOneExtra);

    participant.setMeshTriangle(meshOneID, idA, idB, idExtra);
    participant.setMeshTriangle(meshOneID, idA, idD, idExtra);
    participant.setMeshTriangle(meshOneID, idB, idC, idExtra);

    auto &mesh = testing::WhiteboxAccessor::impl(participant).mesh("MeshOne");
    BOOST_REQUIRE(mesh.vertices().size() == 5);
    BOOST_REQUIRE(mesh.triangles().size() == 3);

    // Initialize, thus sending the mesh.
    participant.initialize();
    double maxDt = participant.getMaxTimeStepSize();
    BOOST_TEST(participant.isCouplingOngoing(), "Sending participant should have to advance once!");

    // Write the data to be send.
    auto   dataAID  = "DataOne";
    int    ids[]    = {idA, idB, idC, idD, idExtra};
    double values[] = {valOneA, valOneB, valOneC, valOneD, valOneExtra};
    participant.writeData(meshOneID, dataAID, ids, values);

    // Advance, thus send the data to the receiving partner.
    participant.advance(maxDt);
    BOOST_TEST(!participant.isCouplingOngoing(), "Sending participant should have to advance once!");
    participant.finalize();
  } else {
    BOOST_TEST(context.isNamed("SolverTwo"));
<<<<<<< HEAD
    precice::Participant interface("SolverTwo", configFile, 0, 1);
=======
    precice::Participant participant("SolverTwo", configFile, 0, 1);
>>>>>>> c18cda85
    // namespace is required because we are outside the fixture
    auto meshTwoID = "MeshTwo";

    // Setup receiving mesh.
    int idA = participant.setMeshVertex(meshTwoID, coordTwoA);
    int idB = participant.setMeshVertex(meshTwoID, coordTwoB);
    int idC = participant.setMeshVertex(meshTwoID, coordTwoC);
    int idD = participant.setMeshVertex(meshTwoID, coordTwoD);

    participant.setMeshEdge(meshTwoID, idA, idB);
    participant.setMeshEdge(meshTwoID, idB, idC);
    participant.setMeshEdge(meshTwoID, idA, idC);

    participant.setMeshTriangle(meshTwoID, idA, idB, idC);
    participant.setMeshTriangle(meshTwoID, idA, idD, idC);

    // Initialize, thus receive the data and map.
    participant.initialize();
    double maxDt = participant.getMaxTimeStepSize();
    BOOST_TEST(participant.isCouplingOngoing(), "Receiving participant should have to advance once!");

    // Read the mapped data from the mesh.
    auto dataAID = "DataOne";

    int    ids[] = {idA, idB, idC, idD};
    double values[4];
    participant.readData(meshTwoID, dataAID, ids, maxDt, values);

    double calculatedIntegral = precice::math::geometry::triangleArea(coordTwoA, coordTwoB, coordTwoC) * (values[0] + values[1] + values[2]) / 3.0 +
                                precice::math::geometry::triangleArea(coordTwoA, coordTwoD, coordTwoC) * (values[0] + values[3] + values[2]) / 3.0;
    BOOST_TEST(expectedIntegral == calculatedIntegral);
    BOOST_TEST(values[0] = valOneA * 8.0 / 7);

    // Verify that there is only one time step necessary.
    participant.advance(maxDt);
    BOOST_TEST(!participant.isCouplingOngoing(), "Receiving participant should have to advance once!");
    participant.finalize();
  }
}

void testTetraScaledConsistentVolumetric(const std::string configFile, const TestContext &context)
{
  using Eigen::Vector3d;

  // MeshOne
  Vector3d coordOneA{0.0, 0.0, 0.0};
  Vector3d coordOneB{0.5, 1.0, 0.0};
  Vector3d coordOneC{1.0, 0.0, 0.0};
  Vector3d coordOneD{0.5, 0.0, 1.0};
  Vector3d coordOneExtra{0.5, 0.0, 0.0};
  double   valOneA     = 1.0;
  double   valOneB     = 2.0;
  double   valOneC     = 3.0;
  double   valOneD     = 4.0;
  double   valOneExtra = 5.0;

  // MeshTwo
  Vector3d coordTwoA{0.0, 0.0, 0.0};
  Vector3d coordTwoB{0.5, 1.0, 0.0};
  Vector3d coordTwoC{1.0, 0.0, 0.0};
  Vector3d coordTwoD{0.5, 0.0, 1.0};

  double expectedIntegral = 6.5 / 12;

  if (context.isNamed("SolverOne")) {
<<<<<<< HEAD
    precice::Participant interface("SolverOne", configFile, 0, 1);
=======
    precice::Participant participant("SolverOne", configFile, 0, 1);
>>>>>>> c18cda85
    // namespace is required because we are outside the fixture
    auto meshOneID = "MeshOne";

    // Setup mesh one.
    int idA     = participant.setMeshVertex(meshOneID, coordOneA);
    int idB     = participant.setMeshVertex(meshOneID, coordOneB);
    int idC     = participant.setMeshVertex(meshOneID, coordOneC);
    int idD     = participant.setMeshVertex(meshOneID, coordOneD);
    int idExtra = participant.setMeshVertex(meshOneID, coordOneExtra);

    participant.setMeshTetrahedron(meshOneID, idA, idB, idD, idExtra);
    participant.setMeshTetrahedron(meshOneID, idC, idB, idD, idExtra);

    auto &mesh = testing::WhiteboxAccessor::impl(participant).mesh("MeshOne");
    BOOST_REQUIRE(mesh.vertices().size() == 5);
    BOOST_REQUIRE(mesh.tetrahedra().size() == 2);

    // Initialize, thus sending the mesh.
    participant.initialize();
    double maxDt = participant.getMaxTimeStepSize();
    BOOST_TEST(participant.isCouplingOngoing(), "Sending participant should have to advance once!");

    // Write the data to be send.
    auto   dataAID  = "DataOne";
    int    ids[]    = {idA, idB, idC, idD, idExtra};
    double values[] = {valOneA, valOneB, valOneC, valOneD, valOneExtra};
    participant.writeData(meshOneID, dataAID, ids, values);

    // Advance, thus send the data to the receiving partner.
    participant.advance(maxDt);
    BOOST_TEST(!participant.isCouplingOngoing(), "Sending participant should have to advance once!");
    participant.finalize();
  } else {
    BOOST_TEST(context.isNamed("SolverTwo"));
<<<<<<< HEAD
    precice::Participant interface("SolverTwo", configFile, 0, 1);
=======
    precice::Participant participant("SolverTwo", configFile, 0, 1);
>>>>>>> c18cda85
    // namespace is required because we are outside the fixture
    auto meshTwoID = "MeshTwo";

    // Setup receiving mesh.
    int idA = participant.setMeshVertex(meshTwoID, coordTwoA);
    int idB = participant.setMeshVertex(meshTwoID, coordTwoB);
    int idC = participant.setMeshVertex(meshTwoID, coordTwoC);
    int idD = participant.setMeshVertex(meshTwoID, coordTwoD);

    participant.setMeshTetrahedron(meshTwoID, idA, idB, idC, idD);

    // Initialize, thus receive the data and map.
    participant.initialize();
    double maxDt = participant.getMaxTimeStepSize();
    BOOST_TEST(participant.isCouplingOngoing(), "Receiving participant should have to advance once!");

    // Read the mapped data from the mesh.
    auto   dataAID = "DataOne";
    double values[4];
    int    ids[] = {idA, idB, idC, idD};
    participant.readData(meshTwoID, dataAID, ids, maxDt, values);

    double calculatedIntegral = precice::math::geometry::tetraVolume(coordTwoA, coordTwoB, coordTwoC, coordTwoD) * (values[0] + values[1] + values[2] + values[3]) / 4.0;
    BOOST_TEST(expectedIntegral == calculatedIntegral);
    BOOST_TEST(values[0] == valOneA * 1.3);

    // Verify that there is only one time step necessary.
    participant.advance(maxDt);
    BOOST_TEST(!participant.isCouplingOngoing(), "Receiving participant should have to advance once!");
    participant.finalize();
  }
}

#endif<|MERGE_RESOLUTION|>--- conflicted
+++ resolved
@@ -2,13 +2,8 @@
 
 #include "helpers.hpp"
 #include "math/geometry.hpp"
-<<<<<<< HEAD
 #include "precice/impl/ParticipantImpl.hpp"
 #include "precice/precice.hpp"
-=======
-#include "precice/Participant.hpp"
-#include "precice/impl/ParticipantImpl.hpp"
->>>>>>> c18cda85
 #include "testing/Testing.hpp"
 
 void testQuadMappingScaledConsistent(const std::string configFile, const TestContext &context)
@@ -36,11 +31,7 @@
                             precice::math::geometry::triangleArea(coordOneA, coordOneC, coordOneD) * (valOneA + valOneC + valOneD) / 3.0;
 
   if (context.isNamed("SolverOne")) {
-<<<<<<< HEAD
-    precice::Participant interface("SolverOne", configFile, 0, 1);
-=======
     precice::Participant participant("SolverOne", configFile, 0, 1);
->>>>>>> c18cda85
     // namespace is required because we are outside the fixture
     auto meshOneID = "MeshOne";
 
@@ -76,11 +67,7 @@
     participant.finalize();
   } else {
     BOOST_TEST(context.isNamed("SolverTwo"));
-<<<<<<< HEAD
-    precice::Participant interface("SolverTwo", configFile, 0, 1);
-=======
     precice::Participant participant("SolverTwo", configFile, 0, 1);
->>>>>>> c18cda85
     // namespace is required because we are outside the fixture
     auto meshTwoID = "MeshTwo";
 
@@ -137,11 +124,7 @@
   double expectedIntegral = 7.0 / 3;
 
   if (context.isNamed("SolverOne")) {
-<<<<<<< HEAD
-    precice::Participant interface("SolverOne", configFile, 0, 1);
-=======
     precice::Participant participant("SolverOne", configFile, 0, 1);
->>>>>>> c18cda85
     // namespace is required because we are outside the fixture
     auto meshOneID = "MeshOne";
 
@@ -177,11 +160,7 @@
     participant.finalize();
   } else {
     BOOST_TEST(context.isNamed("SolverTwo"));
-<<<<<<< HEAD
-    precice::Participant interface("SolverTwo", configFile, 0, 1);
-=======
     precice::Participant participant("SolverTwo", configFile, 0, 1);
->>>>>>> c18cda85
     // namespace is required because we are outside the fixture
     auto meshTwoID = "MeshTwo";
 
@@ -247,11 +226,7 @@
   double expectedIntegral = 6.5 / 12;
 
   if (context.isNamed("SolverOne")) {
-<<<<<<< HEAD
-    precice::Participant interface("SolverOne", configFile, 0, 1);
-=======
     precice::Participant participant("SolverOne", configFile, 0, 1);
->>>>>>> c18cda85
     // namespace is required because we are outside the fixture
     auto meshOneID = "MeshOne";
 
@@ -286,11 +261,7 @@
     participant.finalize();
   } else {
     BOOST_TEST(context.isNamed("SolverTwo"));
-<<<<<<< HEAD
-    precice::Participant interface("SolverTwo", configFile, 0, 1);
-=======
     precice::Participant participant("SolverTwo", configFile, 0, 1);
->>>>>>> c18cda85
     // namespace is required because we are outside the fixture
     auto meshTwoID = "MeshTwo";
 
