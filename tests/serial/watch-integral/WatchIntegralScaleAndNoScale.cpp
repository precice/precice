#ifndef PRECICE_NO_MPI

#include "testing/Testing.hpp"

#include <precice/SolverInterface.hpp>
#include <vector>
#include "helpers.hpp"
#include "io/TXTTableWriter.hpp"

BOOST_AUTO_TEST_SUITE(Integration)
BOOST_AUTO_TEST_SUITE(Serial)
BOOST_AUTO_TEST_CASE(WatchIntegralScaleAndNoScale)
{
  PRECICE_TEST("SolverOne"_on(1_rank), "SolverTwo"_on(1_rank));

  using Eigen::Vector2d;

  if (context.isNamed("SolverOne")) {
    precice::SolverInterface interface(context.name, context.config(), 0, 1);

    // Set mesh
    Vector2d coordA{0.0, 0.0};
    Vector2d coordB{1.0, 0.0};
    Vector2d coordC{1.0, 2.0};

    const precice::MeshID meshID = interface.getMeshID("MeshOne");

    int idA = interface.setMeshVertex(meshID, coordA.data());
    int idB = interface.setMeshVertex(meshID, coordB.data());
    int idC = interface.setMeshVertex(meshID, coordC.data());

    interface.setMeshEdge(meshID, idA, idB);
    interface.setMeshEdge(meshID, idB, idC);

    // Initialize, the mesh
    double dt = interface.initialize();

    int    dataOneID = interface.getDataID("DataOne", meshID);
    double valueA    = 1.0;
    double valueB    = 2.0;
    double valueC    = 3.0;

    double increment = 1.0;

    while (interface.isCouplingOngoing()) {

      interface.writeScalarData(dataOneID, idA, valueA);
      interface.writeScalarData(dataOneID, idB, valueB);
      interface.writeScalarData(dataOneID, idC, valueC);

      dt = interface.advance(dt);

      valueA += increment;
      valueB += increment;
      valueC += increment;
    }
    interface.finalize();
  } else if (context.isNamed("SolverTwo")) {

    precice::SolverInterface interface(context.name, context.config(), 0, 1);

    // Set mesh
    Vector2d coordA{0.0, 0.0};
    Vector2d coordB{1.0, 0.0};
    Vector2d coordC{1.0, 2.0};

    const int meshTwoID = interface.getMeshID("MeshTwo");

    int idA = interface.setMeshVertex(meshTwoID, coordA.data());
    int idB = interface.setMeshVertex(meshTwoID, coordB.data());
    int idC = interface.setMeshVertex(meshTwoID, coordC.data());

    interface.setMeshEdge(meshTwoID, idA, idB);
    interface.setMeshEdge(meshTwoID, idB, idC);

    // Initialize the mesh
    double dt = interface.initialize();

<<<<<<< HEAD
    while (interface.isCouplingOngoing()) {
=======
    int    dataOneID = interface.getDataID("DataOne", meshTwoID);
    double valueA, valueB, valueC;

    while (interface.isCouplingOngoing()) {

      interface.readScalarData(dataOneID, idA, valueA);
      interface.readScalarData(dataOneID, idB, valueB);
      interface.readScalarData(dataOneID, idC, valueC);

>>>>>>> 7e27cc18
      dt = interface.advance(dt);
    }
    interface.finalize();

    {
      std::string fileName = "precice-SolverTwo-watchintegral-WatchIntegral.log";
      auto        result   = readDoublesFromTXTFile(fileName, 4);
      auto        expected = std::vector<double>{
          1.0, 9.5, 0.0, 3.0,
          2.0, 12.5, 0.0, 3.0,
          3.0, 12.5, 0.0, 3.0};
      BOOST_TEST(result.size() == expected.size());
      for (size_t i = 0; i < result.size(); ++i) {
        BOOST_TEST_CONTEXT("entry index: " << i)
        {
          using testing::equals;
          BOOST_TEST(equals(result.at(i), expected.at(i)));
        }
      }
    }

    {
      std::string fileName = "precice-SolverTwo-watchintegral-WatchIntegralNoScale.log";
      auto        result   = readDoublesFromTXTFile(fileName, 4);
      auto        expected = std::vector<double>{
          1.0, 9.0, 0.0, 3.0,
          2.0, 12.0, 0.0, 3.0,
          3.0, 12.0, 0.0, 3.0};
      BOOST_TEST(result.size() == expected.size());
      for (size_t i = 0; i < result.size(); ++i) {
        BOOST_TEST_CONTEXT("entry index: " << i)
        {
          using testing::equals;
          BOOST_TEST(equals(result.at(i), expected.at(i)));
        }
      }
    }
  }
}

BOOST_AUTO_TEST_SUITE_END() // Integration
BOOST_AUTO_TEST_SUITE_END() // Serial

#endif // PRECICE_NO_MPI<|MERGE_RESOLUTION|>--- conflicted
+++ resolved
@@ -76,9 +76,6 @@
     // Initialize the mesh
     double dt = interface.initialize();
 
-<<<<<<< HEAD
-    while (interface.isCouplingOngoing()) {
-=======
     int    dataOneID = interface.getDataID("DataOne", meshTwoID);
     double valueA, valueB, valueC;
 
@@ -88,7 +85,6 @@
       interface.readScalarData(dataOneID, idB, valueB);
       interface.readScalarData(dataOneID, idC, valueC);
 
->>>>>>> 7e27cc18
       dt = interface.advance(dt);
     }
     interface.finalize();
