<?xml version="1.0" encoding="UTF-8" ?>
<precice-configuration>
  <data:vector name="Forces1" />
  <data:vector name="Forces2" />
  <data:vector name="Forces3" />
  <data:vector name="Displacements1" />
  <data:vector name="Displacements2" />
  <data:vector name="Displacements3" />

  <mesh name="NASTIN_Mesh1" dimensions="2">
    <use-data name="Forces1" />
  </mesh>

  <mesh name="SOLIDZ_Mesh1" dimensions="2">
    <use-data name="Displacements1" />
    <use-data name="Forces1" />
  </mesh>

  <mesh name="NASTIN_Mesh2" dimensions="2">
    <use-data name="Forces2" />
  </mesh>

  <mesh name="SOLIDZ_Mesh2" dimensions="2">
    <use-data name="Displacements2" />
    <use-data name="Forces2" />
  </mesh>

  <mesh name="NASTIN_Mesh3" dimensions="2">
    <use-data name="Forces3" />
  </mesh>

  <mesh name="SOLIDZ_Mesh3" dimensions="2">
    <use-data name="Displacements3" />
    <use-data name="Forces3" />
  </mesh>

  <participant name="NASTIN">
    <provide-mesh name="NASTIN_Mesh1" />
    <provide-mesh name="NASTIN_Mesh2" />
    <provide-mesh name="NASTIN_Mesh3" />
    <receive-mesh name="SOLIDZ_Mesh1" from="SOLIDZ1" />
    <receive-mesh name="SOLIDZ_Mesh2" from="SOLIDZ2" />
    <receive-mesh name="SOLIDZ_Mesh3" from="SOLIDZ3" />
    <write-data name="Forces1" mesh="NASTIN_Mesh1" />
    <write-data name="Forces2" mesh="NASTIN_Mesh2" />
    <write-data name="Forces3" mesh="NASTIN_Mesh3" />
    <mapping:nearest-neighbor
      direction="write"
      from="NASTIN_Mesh1"
      to="SOLIDZ_Mesh1"
      constraint="conservative" />
    <mapping:nearest-neighbor
      direction="write"
      from="NASTIN_Mesh2"
      to="SOLIDZ_Mesh2"
      constraint="conservative" />
    <mapping:nearest-neighbor
      direction="write"
      from="NASTIN_Mesh3"
      to="SOLIDZ_Mesh3"
      constraint="conservative" />
  </participant>

  <participant name="SOLIDZ1">
    <provide-mesh name="SOLIDZ_Mesh1" />
    <write-data name="Displacements1" mesh="SOLIDZ_Mesh1" />
    <read-data name="Forces1" mesh="SOLIDZ_Mesh1" />
  </participant>

  <participant name="SOLIDZ2">
    <provide-mesh name="SOLIDZ_Mesh2" />
    <write-data name="Displacements2" mesh="SOLIDZ_Mesh2" />
    <read-data name="Forces2" mesh="SOLIDZ_Mesh2" />
  </participant>

  <participant name="SOLIDZ3">
    <provide-mesh name="SOLIDZ_Mesh3" />
    <write-data name="Displacements3" mesh="SOLIDZ_Mesh3" />
    <read-data name="Forces3" mesh="SOLIDZ_Mesh3" />
  </participant>

  <m2n:sockets acceptor="NASTIN" connector="SOLIDZ1" />
  <m2n:sockets acceptor="NASTIN" connector="SOLIDZ2" />
  <m2n:sockets acceptor="NASTIN" connector="SOLIDZ3" />

  <coupling-scheme:multi>
    <participant name="SOLIDZ1" />
    <participant name="SOLIDZ2" />
    <participant name="NASTIN" control="yes" />
    <participant name="SOLIDZ3" />
    <max-time value="40.0" />
    <time-window-size value="1e-4" valid-digits="8" />
<<<<<<< HEAD
    <exchange data="Forces1" mesh="SOLIDZ_Mesh1" from="NASTIN" to="SOLIDZ1" substeps="false" />
    <exchange data="Forces2" mesh="SOLIDZ_Mesh2" from="NASTIN" to="SOLIDZ2" substeps="false" />
    <exchange data="Forces3" mesh="SOLIDZ_Mesh3" from="NASTIN" to="SOLIDZ3" substeps="false" />
    <exchange
      data="Displacements1"
      mesh="SOLIDZ_Mesh1"
      from="SOLIDZ1"
      to="NASTIN"
      substeps="false" />
    <exchange
      data="Displacements2"
      mesh="SOLIDZ_Mesh2"
      from="SOLIDZ2"
      to="NASTIN"
      substeps="false" />
    <exchange
      data="Displacements3"
      mesh="SOLIDZ_Mesh3"
      from="SOLIDZ3"
      to="NASTIN"
      substeps="false" />
    <exchange
      data="DisplacementDeltas1"
      mesh="SOLIDZ_Mesh1"
      from="SOLIDZ1"
      to="NASTIN"
      substeps="false" />
    <exchange
      data="DisplacementDeltas2"
      mesh="SOLIDZ_Mesh2"
      from="SOLIDZ2"
      to="NASTIN"
      substeps="false" />
    <exchange
      data="DisplacementDeltas3"
      mesh="SOLIDZ_Mesh3"
      from="SOLIDZ3"
      to="NASTIN"
      substeps="false" />
=======
    <exchange data="Forces1" mesh="SOLIDZ_Mesh1" from="NASTIN" to="SOLIDZ1" />
    <exchange data="Forces2" mesh="SOLIDZ_Mesh2" from="NASTIN" to="SOLIDZ2" />
    <exchange data="Forces3" mesh="SOLIDZ_Mesh3" from="NASTIN" to="SOLIDZ3" />
    <exchange data="Displacements1" mesh="SOLIDZ_Mesh1" from="SOLIDZ1" to="NASTIN" />
    <exchange data="Displacements2" mesh="SOLIDZ_Mesh2" from="SOLIDZ2" to="NASTIN" />
    <exchange data="Displacements3" mesh="SOLIDZ_Mesh3" from="SOLIDZ3" to="NASTIN" />
>>>>>>> b8ba60bf
    <max-iterations value="50" />
    <relative-convergence-measure data="Displacements1" mesh="SOLIDZ_Mesh1" limit="1e-4" />
    <relative-convergence-measure data="Displacements2" mesh="SOLIDZ_Mesh2" limit="1e-4" />
    <relative-convergence-measure data="Displacements3" mesh="SOLIDZ_Mesh3" limit="1e-4" />
    <relative-convergence-measure data="Forces1" mesh="SOLIDZ_Mesh1" limit="1e-4" />
    <relative-convergence-measure data="Forces2" mesh="SOLIDZ_Mesh2" limit="1e-4" />
    <relative-convergence-measure data="Forces3" mesh="SOLIDZ_Mesh3" limit="1e-4" />
    <acceleration:IQN-ILS>
      <data name="Forces1" mesh="SOLIDZ_Mesh1" scaling="1e6" />
      <data name="Forces2" mesh="SOLIDZ_Mesh2" scaling="1e6" />
      <data name="Forces3" mesh="SOLIDZ_Mesh3" scaling="1e6" />
      <preconditioner type="constant" />
      <filter type="QR1-absolute" limit="1e-12" />
      <initial-relaxation value="0.001" />
      <max-used-iterations value="100" />
      <time-windows-reused value="8" />
    </acceleration:IQN-ILS>
  </coupling-scheme:multi>
</precice-configuration><|MERGE_RESOLUTION|>--- conflicted
+++ resolved
@@ -90,7 +90,6 @@
     <participant name="SOLIDZ3" />
     <max-time value="40.0" />
     <time-window-size value="1e-4" valid-digits="8" />
-<<<<<<< HEAD
     <exchange data="Forces1" mesh="SOLIDZ_Mesh1" from="NASTIN" to="SOLIDZ1" substeps="false" />
     <exchange data="Forces2" mesh="SOLIDZ_Mesh2" from="NASTIN" to="SOLIDZ2" substeps="false" />
     <exchange data="Forces3" mesh="SOLIDZ_Mesh3" from="NASTIN" to="SOLIDZ3" substeps="false" />
@@ -112,32 +111,6 @@
       from="SOLIDZ3"
       to="NASTIN"
       substeps="false" />
-    <exchange
-      data="DisplacementDeltas1"
-      mesh="SOLIDZ_Mesh1"
-      from="SOLIDZ1"
-      to="NASTIN"
-      substeps="false" />
-    <exchange
-      data="DisplacementDeltas2"
-      mesh="SOLIDZ_Mesh2"
-      from="SOLIDZ2"
-      to="NASTIN"
-      substeps="false" />
-    <exchange
-      data="DisplacementDeltas3"
-      mesh="SOLIDZ_Mesh3"
-      from="SOLIDZ3"
-      to="NASTIN"
-      substeps="false" />
-=======
-    <exchange data="Forces1" mesh="SOLIDZ_Mesh1" from="NASTIN" to="SOLIDZ1" />
-    <exchange data="Forces2" mesh="SOLIDZ_Mesh2" from="NASTIN" to="SOLIDZ2" />
-    <exchange data="Forces3" mesh="SOLIDZ_Mesh3" from="NASTIN" to="SOLIDZ3" />
-    <exchange data="Displacements1" mesh="SOLIDZ_Mesh1" from="SOLIDZ1" to="NASTIN" />
-    <exchange data="Displacements2" mesh="SOLIDZ_Mesh2" from="SOLIDZ2" to="NASTIN" />
-    <exchange data="Displacements3" mesh="SOLIDZ_Mesh3" from="SOLIDZ3" to="NASTIN" />
->>>>>>> b8ba60bf
     <max-iterations value="50" />
     <relative-convergence-measure data="Displacements1" mesh="SOLIDZ_Mesh1" limit="1e-4" />
     <relative-convergence-measure data="Displacements2" mesh="SOLIDZ_Mesh2" limit="1e-4" />
