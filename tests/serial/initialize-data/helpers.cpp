#ifndef PRECICE_NO_MPI

#include "helpers.hpp"
#include "testing/Testing.hpp"

#include "precice/precice.hpp"

/**
 * @brief helper function for a simple test with data initialization
 */
void testDataInitialization(precice::testing::TestContext context, std::string config)
{
  using Eigen::Vector3d;

  Participant cplInterface(context.name, config, 0, 1);
  if (context.isNamed("SolverOne")) {
<<<<<<< HEAD
    int      meshOneID = cplInterface.getMeshID("MeshOne");
    Vector3d pos       = Vector3d::Zero();
    cplInterface.setMeshVertex(meshOneID, pos.data());
    int    dataID     = cplInterface.getDataID("Data", meshOneID);
    double valueDataB = 0.0;
    double dt         = cplInterface.initialize();
    cplInterface.readScalarData(dataID, 0, valueDataB);
=======
    auto     meshName   = "MeshOne";
    Vector3d pos        = Vector3d::Zero();
    auto     vid        = cplInterface.setMeshVertex(meshName, pos);
    auto     dataName   = "Data";
    double   valueDataB = 0.0;
    cplInterface.initialize();
    double dt = cplInterface.getMaxTimeStepSize();
    cplInterface.readData(meshName, dataName, {&vid, 1}, dt, {&valueDataB, 1});
>>>>>>> 22cfb9d3
    BOOST_TEST(2.0 == valueDataB);
    while (cplInterface.isCouplingOngoing()) {
      dt = cplInterface.advance(dt);
    }
    cplInterface.finalize();
  } else {
    BOOST_TEST(context.isNamed("SolverTwo"));
    auto     meshName = "MeshTwo";
    Vector3d pos      = Vector3d::Zero();
    auto     vid      = cplInterface.setMeshVertex(meshName, pos);

    //tell preCICE that data has been written
    BOOST_REQUIRE(cplInterface.requiresInitialData());

<<<<<<< HEAD
    int dataID = cplInterface.getDataID("Data", meshTwoID);
    cplInterface.writeScalarData(dataID, 0, 2.0);
    double dt = cplInterface.initialize();
    while (cplInterface.isCouplingOngoing()) {
      dt = cplInterface.advance(dt);
    }
=======
    auto   dataName = "Data";
    double data[]   = {2.0};
    cplInterface.writeData(meshName, dataName, {&vid, 1}, data);
    cplInterface.initialize();
>>>>>>> 22cfb9d3
    cplInterface.finalize();
  }
}

#endif<|MERGE_RESOLUTION|>--- conflicted
+++ resolved
@@ -14,15 +14,6 @@
 
   Participant cplInterface(context.name, config, 0, 1);
   if (context.isNamed("SolverOne")) {
-<<<<<<< HEAD
-    int      meshOneID = cplInterface.getMeshID("MeshOne");
-    Vector3d pos       = Vector3d::Zero();
-    cplInterface.setMeshVertex(meshOneID, pos.data());
-    int    dataID     = cplInterface.getDataID("Data", meshOneID);
-    double valueDataB = 0.0;
-    double dt         = cplInterface.initialize();
-    cplInterface.readScalarData(dataID, 0, valueDataB);
-=======
     auto     meshName   = "MeshOne";
     Vector3d pos        = Vector3d::Zero();
     auto     vid        = cplInterface.setMeshVertex(meshName, pos);
@@ -31,10 +22,9 @@
     cplInterface.initialize();
     double dt = cplInterface.getMaxTimeStepSize();
     cplInterface.readData(meshName, dataName, {&vid, 1}, dt, {&valueDataB, 1});
->>>>>>> 22cfb9d3
     BOOST_TEST(2.0 == valueDataB);
     while (cplInterface.isCouplingOngoing()) {
-      dt = cplInterface.advance(dt);
+      cplInterface.advance(cplInterface.getMaxTimeStepSize());
     }
     cplInterface.finalize();
   } else {
@@ -46,19 +36,14 @@
     //tell preCICE that data has been written
     BOOST_REQUIRE(cplInterface.requiresInitialData());
 
-<<<<<<< HEAD
-    int dataID = cplInterface.getDataID("Data", meshTwoID);
-    cplInterface.writeScalarData(dataID, 0, 2.0);
-    double dt = cplInterface.initialize();
-    while (cplInterface.isCouplingOngoing()) {
-      dt = cplInterface.advance(dt);
-    }
-=======
     auto   dataName = "Data";
     double data[]   = {2.0};
     cplInterface.writeData(meshName, dataName, {&vid, 1}, data);
     cplInterface.initialize();
->>>>>>> 22cfb9d3
+    while (cplInterface.isCouplingOngoing()) {
+
+      cplInterface.advance(cplInterface.getMaxTimeStepSize());
+    }
     cplInterface.finalize();
   }
 }
