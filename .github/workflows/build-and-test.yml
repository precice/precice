--- conflicted
+++ resolved
@@ -144,12 +144,9 @@
         env:
           CTEST_OUTPUT_ON_FAILURE: 1
           BOOST_TEST_LOG_LEVEL: all
-<<<<<<< HEAD
           ASAN_OPTIONS: detect_leaks=0
-=======
           OMPI_MCA_btl_tcp_if_include: lo # required for arch
           PSM3_HAL: loopback # required for fedora
->>>>>>> 2a8c421e
         working-directory: build
         run: su -c ". ../venv/bin/activate && ctest" $PRECICE_USER
       - name: Coverage Report
