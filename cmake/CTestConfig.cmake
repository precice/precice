#
# CTest
#

set(PRECICE_TEST_TIMEOUT_LONG 180 CACHE STRING "The timeout in seconds for longer tests.")
set(PRECICE_TEST_TIMEOUT_SHORT 20 CACHE STRING "The timeout in seconds for shorter tests.")

set(PRECICE_TEST_DIR "${preCICE_BINARY_DIR}/TestOutput")
mark_as_advanced(PRECICE_TEST_DIR)

function(add_precice_test)
  cmake_parse_arguments(PARSE_ARGV 0 PAT "MPI;CANFAIL" "NAME;ARGUMENTS;TIMEOUT" "")
  if(NOT PAT_NAME)
    message(FATAL_ERROR "Argument NAME not passed")
  endif()
  # We always prefix our tests
  set(PAT_FULL_NAME "precice.${PAT_NAME}")
  message(STATUS "Adding Test ${PAT_FULL_NAME}")
  # Generate working directory
  set(PAT_WDIR "${PRECICE_TEST_DIR}/${PAT_NAME}")
  file(MAKE_DIRECTORY "${PAT_WDIR}")
  # Assemble the command

  if(PAT_MPI)
    add_test(NAME ${PAT_FULL_NAME}
      COMMAND ${MPIEXEC_EXECUTABLE} ${MPIEXEC_NUMPROC_FLAG} 4 ${PRECICE_CTEST_MPI_FLAGS} ${MPIEXEC_PREFLAGS} $<TARGET_FILE:testprecice> ${PAT_ARGUMENTS} --log_level=all ${MPIEXEC_POSTFLAGS}
      )
  else()
    add_test(NAME ${PAT_FULL_NAME}
      COMMAND $<TARGET_FILE:testprecice> ${PAT_ARGUMENTS} --log_level=all
      )
  endif()

  set_tests_properties(${PAT_FULL_NAME}
    PROPERTIES
    RUN_SERIAL TRUE # Do not run this test in parallel with others
    WORKING_DIRECTORY "${PAT_WDIR}"
    ENVIRONMENT PRECICE_ROOT=${preCICE_SOURCE_DIR}
    )
  if(PAT_TIMEOUT)
    set_tests_properties(${PAT_FULL_NAME} PROPERTIES TIMEOUT ${PAT_TIMEOUT} )
  endif()
  if(PAT_CANFAIL)
    set_tests_properties(${PAT_FULL_NAME} PROPERTIES LABELS "canfail")
  endif()
endfunction(add_precice_test)

enable_testing()

if(MPI AND MPIEXEC_EXECUTABLE)
  # Configured with MPI
  # Register the uncritical base-set
  add_precice_test(
    NAME Base
    ARGUMENTS "--run_test=\!@MPI_Ports:\!MappingTests/PetRadialBasisFunctionMapping/Parallel/\*"
<<<<<<< HEAD
    TIMEOUT 400
=======
    TIMEOUT ${PRECICE_TEST_TIMEOUT_LONG}
>>>>>>> 36ebf698
    MPI
    )
  add_precice_test(
    NAME MPI_Ports
    ARGUMENTS "--run_test=@MPI_Ports"
    TIMEOUT ${PRECICE_TEST_TIMEOUT_SHORT}

    MPI
    CANFAIL
    )
  if(PETSC)
    add_precice_test(
      NAME PetRBFParallel
      ARGUMENTS "--run_test=MappingTests/PetRadialBasisFunctionMapping/Parallel/\*"
      TIMEOUT ${PRECICE_TEST_TIMEOUT_SHORT}
      MPI
      CANFAIL
      )
  endif()
  add_precice_test(
    NAME NoMPI
    TIMEOUT ${PRECICE_TEST_TIMEOUT_LONG}
    )
else()
  # Configured without MPI
  add_precice_test(
    NAME Base
    TIMEOUT ${PRECICE_TEST_TIMEOUT_LONG}
    )
endif()


# Add a separate target to test only the base
add_custom_target(
  test_base
  COMMAND ctest -V -R precice.Base
  DEPENDS testprecice
  WORKING_DIRECTORY ${preCICE_BINARY_DIR}
  USES_TERMINAL
  )<|MERGE_RESOLUTION|>--- conflicted
+++ resolved
@@ -53,11 +53,7 @@
   add_precice_test(
     NAME Base
     ARGUMENTS "--run_test=\!@MPI_Ports:\!MappingTests/PetRadialBasisFunctionMapping/Parallel/\*"
-<<<<<<< HEAD
-    TIMEOUT 400
-=======
     TIMEOUT ${PRECICE_TEST_TIMEOUT_LONG}
->>>>>>> 36ebf698
     MPI
     )
   add_precice_test(
