cmake_minimum_required (VERSION 3.16.3)
project(preCICE VERSION 2.5.0 LANGUAGES CXX)
set(preCICE_SOVERSION ${preCICE_VERSION_MAJOR})

#
# Overview of this configuration
#
# PREAMBLE
# Setup Options
# Find Mandatory Dependencies
# Find Configurable Dependencies
# Configuration of Target precice
# Configuration of Target precice-tools
# Configuration of Target testprecice
# Install Targets for precice
# CPack
#


#
# PREAMBLE
#

# Make our cmake modules visible to CMake
list (APPEND CMAKE_MODULE_PATH "${PROJECT_SOURCE_DIR}/cmake")
list (APPEND CMAKE_MODULE_PATH "${PROJECT_SOURCE_DIR}/cmake/modules")

include(CheckSTL)
include(CopyTargetProperty)
include(XSDKMacros)
include(Validation)

# CMake Policies

# CMP0074: find_package() uses <PackageName>_ROOT variables.
if(POLICY CMP0074)
  cmake_policy(SET CMP0074 NEW)
endif()
# CMP0075 Include file check macros honor CMAKE_REQUIRED_LIBRARIES
if(POLICY CMP0075)
  cmake_policy(SET CMP0075 NEW)
endif()

#
# Setup Options
#

if(NOT CMAKE_BUILD_TYPE)
  message(WARNING "You did not specify a CMAKE_BUILD_TYPE.

  We will assume you asked for a Debug build.")
  set(CMAKE_BUILD_TYPE Debug CACHE STRING "The type of this build" FORCE)
  set_property(CACHE CMAKE_BUILD_TYPE PROPERTY STRINGS Debug Release RelWithDebInfo MinSizeRel)
endif()

option(PRECICE_MPICommunication "Enables MPI-based communication and running coupling tests." ON)
option(PRECICE_PETScMapping "Enable use of the PETSc linear algebra library." ON)
option(PRECICE_GinkgoParallelization "Enable use of the Ginkgo linear algebra library for parallelization." OFF)
option(PRECICE_PythonActions "Python support" ON)
option(PRECICE_Packages "Configure package generation." ON)
option(BUILD_SHARED_LIBS "Build shared instead of static libraries" ON)
option(BUILD_TESTING "Build tests" ON)
option(PRECICE_ALWAYS_VALIDATE_LIBS "Validate libraries even after the validatation succeeded." OFF)
option(PRECICE_ENABLE_C "Enable the native C bindings" ON)
option(PRECICE_ENABLE_FORTRAN "Enable the native Fortran bindings" ON)
option(PRECICE_BUILD_TOOLS "Build the \"precice-tools\" executable" ON)
option(PRECICE_ENABLE_LIBBACKTRACE "Enable libbacktrace for stacktrace generation." OFF)

option(CMAKE_INTERPROCEDURAL_OPTIMIZATION "Enable interprocedural optimization for all targets." OFF)

option(PRECICE_RELEASE_WITH_DEBUG_LOG "Enable debug logging in release builds" OFF)
option(PRECICE_RELEASE_WITH_TRACE_LOG "Enable trace logging in release builds" OFF)
option(PRECICE_RELEASE_WITH_ASSERTIONS "Enable assertions in release builds" OFF)

xsdk_tpl_option_override(PRECICE_MPICommunication TPL_ENABLE_MPI)
xsdk_tpl_option_override(PRECICE_PETScMapping TPL_ENABLE_PETSC)
xsdk_tpl_option_override(PRECICE_PythonActions TPL_ENABLE_PYTHON)

if(PRECICE_PETScMapping AND NOT PRECICE_MPICommunication)
  message(FATAL_ERROR "Please enable MPI to use PETSC.")
endif()

set(PRECICE_CTEST_MPI_FLAGS "" CACHE STRING "Add additional flags to mpiexec for running tests via CTest.")

include(XSDKOptions)

# Print information about this configuration
include(PrintHelper)
print_configuration(
  ADDITIONAL
  "PRECICE_Packages;Configure package generation"
  "PRECICE_CTEST_MPI_FLAGS;Additional CTest MPI Flags"
  )
print_empty()

include(FeatureSummary)
add_feature_info(MPICommunication PRECICE_MPICommunication
  "Enables the MPI communication back-end.

   This enables the MPI communication back-end which is highly recommended on multi-node systems.
   See the documentation of the CMake module FindMPI to control its functionality.

   This feature can be enabled/disabled by setting the PRECICE_MPICommunication CMake option.
")
add_feature_info(PETScMapping PRECICE_PETScMapping
  "Enables the PETSc-powered radial basic function mappings.

   This enables the PETSc-based variant of radial basis function mappings which can run in parallel,
   also across different compute nodes. This is highly recommended for large cases running in parallel.

   This feature can be enabled/disabled by setting the PRECICE_PETScMapping CMake option.
   Requires MPICommunication.
  ")
  add_feature_info(GinkgoParallelization PRECICE_GinkgoParallelization
  "Enables the Ginkgo library backend which supports the usage of GPUs and OpenMP in radial basis function mappings.

   Currently, this enables radial basis function mappings to leverage the compute power of Nvidia and AMD GPUs.
   It uses iterative solvers provided by Ginkgo or direct solvers offered by hip/cuSolver to compute the solution of interpolation problems.

   This feature can be enabled/disabled by setting the PRECICE_GinkgoParallelization CMake option.
   Requires the Ginkgo library. Note that this feature is still experimental.
  ")
add_feature_info(PythonActions PRECICE_PythonActions
  "Enables the support for user-defined python actions.

   preCICE allows to manipulate coupling data at runtime using configurable actions.
   This feature enables the support for user-defined actions written in Python based on numpy.

   This feature can be enabled/disabled by setting the PRECICE_PythonActions CMake option.
  ")
add_feature_info(CBindings PRECICE_ENABLE_C
  "Enables the native C bindings.

   preCICE provides native bindings for C, which are compiled into the library.
   This feature enables the compilation and installation of the bindings into the library.
   Note that we strongly recommend to compile with C bindings enabled for compatibility reasons.

   This feature can be enabled/disabled by setting the PRECICE_ENABLE_C CMake option.
  ")
add_feature_info(FortranBindings PRECICE_ENABLE_FORTRAN
  "Enables the native Fortran bindings.

   preCICE provides native bindings for Fortran, which are compiled into the library.
   This feature enables the compilation and installation of the bindings into the library.
   Note that we strongly recommend to compile with Fortran bindings enabled for compatibility reasons.

   This feature can be enabled/disabled by setting the PRECICE_ENABLE_FORTRAN CMake option.
  ")
add_feature_info(PreciceTools PRECICE_BUILD_TOOLS
  "Build the \"precice-tools\" executable

   preCICE offers in addition to the core library a variety of tools in order to check configuration
   files or generate xml references. The tools are copmiled into an executable called \"precice-tools\".

   This feature can be enabled/disabled by setting the PRECICE_BUILD_TOOLS CMake option.
  ")
  add_feature_info(libbacktrace PRECICE_ENABLE_LIBBACKTRACE
  "Enables libbacktrace for stracktrace generation.

   preCICE assertions are helpful during development, however, the default stacktraces may not be sufficient.
   This feature enables the support for libbacktrace in boost.stacktrace.

   This feature can be enabled/disabled by setting the PRECICE_ENABLE_LIBBACKTRACE CMake option.
  ")


feature_summary(WHAT ENABLED_FEATURES  DESCRIPTION "=== ENABLED FEATURES ===" QUIET_ON_EMPTY)
feature_summary(WHAT DISABLED_FEATURES DESCRIPTION "=== DISABLED FEATURES ===" QUIET_ON_EMPTY)



#
# Find Mandatory Dependencies
#
print_section("DEPENDENCIES")

find_package (Threads REQUIRED)

if(TPL_ENABLE_BOOST)
  xsdk_tpl_require(BOOST BOOST_ROOT)
  # Use BOOST_ROOT to set the directory
  set(Boost_NO_SYSTEM_PATHS ON CACHE BOOL "" FORCE)
  unset(ENV{BOOST_ROOT})
endif()
find_package(Boost 1.71.0 REQUIRED
  COMPONENTS filesystem log log_setup program_options system thread unit_test_framework
  )
mark_as_advanced(Boost_FILESYSTEM_LIBRARY_RELEASE Boost_INCLUDE_DIR Boost_LOG_LIBRARY_RELEASE Boost_LOG_SETUP_LIBRARY_RELEASE Boost_PROGRAM_OPTIONS_LIBRARY_RELEASE Boost_SYSTEM_LIBRARY_RELEASE Boost_THREAD_LIBRARY_RELEASE Boost_UNIT_TEST_FRAMEWORK_LIBRARY_RELEASE)
mark_as_advanced(Boost_FILESYSTEM_LIBRARY_DEBUG Boost_INCLUDE_DIR Boost_LOG_LIBRARY_DEBUG Boost_LOG_SETUP_LIBRARY_DEBUG Boost_PROGRAM_OPTIONS_LIBRARY_DEBUG Boost_SYSTEM_LIBRARY_DEBUG Boost_THREAD_LIBRARY_DEBUG Boost_UNIT_TEST_FRAMEWORK_LIBRARY_DEBUG)
message(STATUS "Found Boost ${Boost_VERSION}")

# Eigen
if(TPL_ENABLE_EIGEN3)
  # Use EIGEN3_ROOT to set the directory
  xsdk_tpl_require(EIGEN3 EIGEN3_INCLUDE_DIR)
endif()
# We need Eigen 3.4.0 such that Eigen deals properly with cuda
if(PRECICE_GinkgoParallelization)
  find_package(Eigen3 3.4.0 REQUIRED)
else()
  find_package(Eigen3 3.3.7 REQUIRED)
endif()
message(STATUS "Found Eigen ${EIGEN3_VERSION}")
precice_validate_eigen()

# LibXML2
find_package(LibXml2 REQUIRED)
message(STATUS "Found LibXml2 ${LIBXML2_VERSION_STRING}")
precice_validate_libxml2()

# nlohmann/JSON
if(TPL_ENABLE_JSON)
  xsdk_tpl_require(JSON JSON_INCLUDE_DIR)
  add_library(JSON INTERFACE IMPORTED)
  set_property(TARGET JSON PROPERTY INTERFACE_INCLUDE_DIRECTORIES "${JSON_INCLUDE_DIR}")
else()
  add_subdirectory(${CMAKE_CURRENT_SOURCE_DIR}/thirdparty/json)
endif()
precice_validate_json()

# libfmt
add_subdirectory(${CMAKE_CURRENT_SOURCE_DIR}/thirdparty/fmt)
precice_validate_fmtlib()

#
# Find Configurable Dependencies
#

# Option: PRECICE_MPICommunication
if (PRECICE_MPICommunication)
  set(MPI_DETERMINE_LIBRARY_VERSION ON) # Try to detect the library vendor

  find_package(MPI REQUIRED)
  message(STATUS "MPI Version: ${MPI_CXX_LIBRARY_VERSION_STRING}")

  # We need to disable the MPIPorts tests in case we detect Open MPI
  if(MPI_CXX_LIBRARY_VERSION_STRING MATCHES "Open MPI")
    set(PRECICE_MPI_OPENMPI TRUE CACHE BOOL "Is the MPI implementation OpenMPI?" FORCE)
    mark_as_advanced(PRECICE_MPI_OPENMPI)
  endif()
endif()

# Option: PETSC
if (PRECICE_PETScMapping)
  if (TPL_ENABLE_PETSC)
    xsdk_tpl_require(PETSC PETSC_DIR PETSC_ARCH)
    # PETSc detection uses primarily these ENVs
  endif()
  find_package(PETSc 3.12 REQUIRED)
  # No validation required as PETSc does this internally
  message(STATUS "Found PETSc ${PETSc_VERSION}")
else()
  message(STATUS "PETSc support disabled")
endif()

<<<<<<< HEAD
# Option: Ginkgo
if (PRECICE_GinkgoParallelization)
  find_package(Ginkgo 1.5 REQUIRED)
  message(STATUS "Found Ginkgo ${GINKGO_PROJECT_VERSION} at ${GINKGO_INSTALL_PREFIX}")

  include(CMakeDependentOption)
  cmake_dependent_option(PRECICE_WITH_CUDA "Enable Ginkgo Cuda support in preCICE" ON "PRECICE_GinkgoParallelization;GINKGO_BUILD_CUDA" OFF)
  cmake_dependent_option(PRECICE_WITH_HIP "Enable Ginkgo HIP support in preCICE" ON "PRECICE_GinkgoParallelization;GINKGO_BUILD_HIP" OFF)
  cmake_dependent_option(PRECICE_WITH_OMP "Enable Ginkgo OpenMP support in preCICE" ON "PRECICE_GinkgoParallelization;GINKGO_BUILD_OMP" OFF)

  # We aim for the same configuration as Ginkgo itself and check immediately for device compiler
  # such that preciceCore inherits all relevant flags directly
  # 1. Check if Ginkgo was built with CUDA and if CUDA is available on the system
  if(PRECICE_WITH_CUDA)
    # Necessary for the unified kernels and the qr decomposition
    include(CheckLanguage)
    check_language(CUDA)
    enable_language(CUDA)
    set(CMAKE_CUDA_STANDARD 17)
    set(CMAKE_CUDA_STANDARD_REQUIRED ON)
    set(CMAKE_CUDA_FLAGS "${GINKGO_CUDA_ARCH_FLAGS} --expt-relaxed-constexpr")

    # Similar to Ginkgo, we don't let CMake deduce the architecture, but inherit the Ginkgo flags
    if(CMAKE_VERSION VERSION_GREATER_EQUAL 3.18)
      set(CMAKE_CUDA_ARCHITECTURES OFF)
    endif()
  endif()

  # 2. Check if Ginkgo was built with HIP and if HIP is available on the system
  if(PRECICE_WITH_HIP)
    if(NOT DEFINED HIP_PATH)
     if(NOT DEFINED $ENV{HIP_PATH})
       set(HIP_PATH "/opt/rocm/hip" CACHE PATH "Path to which HIP has been installed")
       set(ENV{HIP_PATH} ${HIP_PATH})
     else()
       set(HIP_PATH $ENV{HIP_PATH} CACHE PATH "Path to which HIP has been installed")
     endif()
    endif()

    if(NOT DEFINED ROCM_PATH)
     set(ROCM_PATH "/opt/rocm" CACHE PATH "Path to which ROCM has been installed")
     set(ENV{ROCM_PATH} ${ROCM_PATH})
    endif()

    find_package(HIP REQUIRED)
    find_package(hipsolver REQUIRED)

    set(HIP_CLANG_FLAGS "-fPIC -w")
    set(HIP_NVCC_FLAGS "-fPIC")
  endif()

  # That's essentially all backends we use from Ginkgo. The reference executor and OMP doesn't need any special treatments and
  # DPCPP has not yet been tested/setup
else()
  message(STATUS "Ginkgo support disabled")
=======
if (PRECICE_BUILD_TOOLS AND BUILD_TESTING)
  # We need this to run the precice-events
  find_package(Python3 REQUIRED COMPONENTS Interpreter)
  message(STATUS "Found Python ${Python3_VERSION}")
>>>>>>> d398c782
endif()

# Option Python
if (PRECICE_PythonActions)
  find_package(Python3 REQUIRED COMPONENTS Development NumPy)
  message(STATUS "Found Python ${Python3_VERSION} with NumPy ${Python3_NumPy_VERSION}")
  precice_validate_libpython()
  precice_validate_numpy()
else()
  message(STATUS "Python support disabled")
endif()

# Option ENABLE_LIBBACKTRACE
# Note that the FindBacktrace module does not work reliably to find libbacktrace installations
if (PRECICE_ENABLE_LIBBACKTRACE)
  add_subdirectory(thirdparty/libbacktrace)
endif()

#
# Setup miscellaneous features
#

# Enable glibc++ assertions in debug builds
add_compile_definitions("$<$<CONFIG:DEBUG>:_GLIBCXX_ASSERTIONS>")


#
# Configuration of Target precice
#

print_empty()
print_section("TARGETS & PACKAGES")

# Core of preCICE bundling the sources and dependencies.
# The main library and tests link against this.
add_library(preciceCore OBJECT)
set_target_properties(preciceCore PROPERTIES
  CXX_STANDARD 17
  CXX_STANDARD_REQUIRED Yes
  CXX_EXTENSIONS No
  POSITION_INDEPENDENT_CODE YES
  CXX_VISIBILITY_PRESET hidden
  VISIBILITY_INLINES_HIDDEN YES
  )

# Setup release override options
if(PRECICE_RELEASE_WITH_DEBUG_LOG)
  target_compile_definitions(preciceCore PUBLIC PRECICE_RELEASE_WITH_DEBUG_LOG)
endif()

if(PRECICE_RELEASE_WITH_TRACE_LOG)
  target_compile_definitions(preciceCore PUBLIC PRECICE_RELEASE_WITH_TRACE_LOG)
endif()

if(PRECICE_RELEASE_WITH_ASSERTIONS)
  target_compile_definitions(preciceCore PUBLIC PRECICE_RELEASE_WITH_ASSERTIONS)
endif()


# Setup Boost
target_compile_definitions(preciceCore PUBLIC BOOST_ALL_DYN_LINK BOOST_ASIO_ENABLE_OLD_SERVICES BOOST_GEOMETRY_DISABLE_DEPRECATED_03_WARNING)
target_link_libraries(preciceCore PUBLIC
  Boost::boost
  Boost::filesystem
  Boost::log
  Boost::log_setup
  Boost::program_options
  Boost::system
  Boost::thread
  Boost::unit_test_framework
  )
if(UNIX OR APPLE OR MINGW)
  target_compile_definitions(preciceCore PUBLIC _GNU_SOURCE)
  target_link_libraries(preciceCore PUBLIC ${CMAKE_DL_LIBS})
endif()
if(PRECICE_ENABLE_LIBBACKTRACE)
  target_compile_definitions(preciceCore PRIVATE BOOST_STACKTRACE_USE_BACKTRACE)
  target_link_libraries(preciceCore PRIVATE internal::libbacktrace)
endif()

# Setup Eigen3
target_link_libraries(preciceCore PUBLIC Eigen3::Eigen)
target_compile_definitions(preciceCore PUBLIC "$<$<CONFIG:DEBUG>:EIGEN_INITIALIZE_MATRICES_BY_NAN>")

# Setup LIBXML2
target_link_libraries(preciceCore PUBLIC LibXml2::LibXml2)

# Setup JSON
target_link_libraries(preciceCore PUBLIC JSON fmt-header-only)

# Setup MPI
if (PRECICE_MPICommunication)
  target_link_libraries(preciceCore PUBLIC MPI::MPI_CXX)
else()
  target_compile_definitions(preciceCore PUBLIC PRECICE_NO_MPI)
endif()

# Setup PETSC
if (PRECICE_PETScMapping AND PRECICE_MPICommunication)
  target_link_libraries(preciceCore PUBLIC PETSc::PETSc)
else()
  target_compile_definitions(preciceCore PUBLIC PRECICE_NO_PETSC)
endif()

# Setup Ginkgo
if (PRECICE_GinkgoParallelization)
  # Next we configure the common kernels for the matrix assembly
  # This CMake part is still a shortcoming from the experimental Ginkgo we are using right now
  # TODO: Remove as soon as GPU feature is in main branch
  set(Ginkgo_Path "${Ginkgo_DIR}/.." CACHE STRING "Path to the experimental Ginkgo Repository of branch a195f856e.")
  include(${Ginkgo_Path}/cmake/unified_kernels.cmake)

  # This command registers Ginkgo kernels for different execution backends
  ginkgo_add_unified_kernels(preciceCore src/mapping/device/GinkgoRBFKernels.cpp)
  # shortcoming of the kernel registration: we need to add the includes here to all generated targets
  include_directories(${PROJECT_SOURCE_DIR}/src)
  include_directories(${EIGEN3_INCLUDE_DIR} ${PROJECT_SOURCE_DIR}/thirdparty/fmt/include)
  target_compile_definitions(preciceCore_cuda PUBLIC EIGEN_NO_CUDA)
  target_compile_definitions(preciceCore_hip PUBLIC EIGEN_NO_CUDA)
  set_target_properties(preciceCore_cuda PROPERTIES POSITION_INDEPENDENT_CODE ON)
  set_target_properties(preciceCore_reference PROPERTIES POSITION_INDEPENDENT_CODE ON)
  set_target_properties(preciceCore_hip PROPERTIES POSITION_INDEPENDENT_CODE ON)
  set_target_properties(preciceCore_omp PROPERTIES POSITION_INDEPENDENT_CODE ON)
  set_target_properties(preciceCore_dpcpp PROPERTIES POSITION_INDEPENDENT_CODE ON)

  # Now we setup cuSolver and hipSOLVER for preCICE
  if(PRECICE_WITH_CUDA)
    target_compile_definitions(preciceCore PUBLIC PRECICE_WITH_CUDA)
    target_sources(preciceCore PRIVATE ${PROJECT_SOURCE_DIR}/src/mapping/device/CudaQRSolver.cuh ${PROJECT_SOURCE_DIR}/src/mapping/device/CudaQRSolver.cu)
    target_link_libraries(preciceCore PUBLIC cusolver)
    message(STATUS "Enabled CUDA support for preCICE via the Ginkgo library.")
  endif()

  if(PRECICE_WITH_HIP)
    target_compile_definitions(preciceCore PUBLIC PRECICE_WITH_HIP)
    set(_hiplist ${PROJECT_SOURCE_DIR}/src/mapping/device/HipQRSolver.hip.cpp)
    set_source_files_properties(${_hiplist} PROPERTIES HIP_SOURCE_PROPERTY_FORMAT TRUE)
    hip_add_library(preciceCore_qr_hip ${_hiplist}
        HIPCC_OPTIONS ${GINKGO_HIPCC_OPTIONS} "-std=c++17 -DPRECICE_WITH_HIP"
        CLANG_OPTIONS ${GINKGO_HIP_CLANG_OPTIONS}
        NVCC_OPTIONS ${GINKGO_HIP_NVCC_OPTIONS}
        STATIC)
        target_link_libraries(preciceCore_qr_hip PRIVATE Ginkgo::ginkgo roc::hipsolver)
        target_link_libraries(preciceCore PRIVATE preciceCore_qr_hip)
    message(STATUS "Enabled HIP support for preCICE via the Ginkgo library.")
  endif()

  if(PRECICE_WITH_OMP)
    target_compile_definitions(preciceCore PUBLIC PRECICE_WITH_OMP)
    # There is nothing special required for OpenMP, looking for OpenMP and setting the flag is handled by the unified kernels
    message(STATUS "Enabled OpenMP support for preCICE via the Ginkgo library.")
  endif()

  # Finally, we link Ginkgo into preCICE
  target_link_libraries(preciceCore PUBLIC Ginkgo::ginkgo)
else()
  target_compile_definitions(preciceCore PUBLIC PRECICE_NO_GINKGO)
endif()

# Option Python
if (PRECICE_PythonActions)
  target_link_libraries(preciceCore PUBLIC Python3::NumPy Python3::Python)
  target_compile_definitions(preciceCore PUBLIC NPY_NO_DEPRECATED_API=NPY_1_7_API_VERSION)
else()
  target_compile_definitions(preciceCore PUBLIC PRECICE_NO_PYTHON)
endif()

# Includes configuration for the core
target_include_directories(preciceCore PUBLIC
  $<BUILD_INTERFACE:${preCICE_SOURCE_DIR}/src>
  $<BUILD_INTERFACE:${preCICE_BINARY_DIR}/src>
  $<INSTALL_INTERFACE:include>
  )

# Add precice as an empty target
add_library(precice)
set_target_properties(precice PROPERTIES
  VERSION ${preCICE_VERSION}
  SOVERSION ${preCICE_SOVERSION}
  CXX_VISIBILITY_PRESET hidden
  VISIBILITY_INLINES_HIDDEN YES
  )

target_include_directories(precice PUBLIC
  $<BUILD_INTERFACE:${preCICE_SOURCE_DIR}/src>
  $<BUILD_INTERFACE:${preCICE_BINARY_DIR}/src>
  $<INSTALL_INTERFACE:include>
  )

target_link_libraries(precice PRIVATE preciceCore)

# Sources Configuration
include(${CMAKE_CURRENT_LIST_DIR}/src/sources.cmake)

# File Configuration
include(GenerateVersionInformation)
include(${CMAKE_CURRENT_LIST_DIR}/cmake/DetectGitRevision.cmake)
configure_file("${PROJECT_SOURCE_DIR}/src/precice/impl/versions.hpp.in" "${PROJECT_BINARY_DIR}/src/precice/impl/versions.hpp" @ONLY)
configure_file("${PROJECT_SOURCE_DIR}/src/testing/SourceLocation.hpp.in" "${PROJECT_BINARY_DIR}/src/testing/SourceLocation.hpp" @ONLY)
configure_file("${PROJECT_SOURCE_DIR}/src/precice/Version.h.in" "${PROJECT_BINARY_DIR}/src/precice/Version.h" @ONLY)

# Setup export header
include(GenerateExportHeader)
GENERATE_EXPORT_HEADER(preciceCore
  EXPORT_FILE_NAME "src/precice/export.h"
  BASE_NAME PRECICE
  EXPORT_MACRO_NAME PRECICE_API
  INCLUDE_GUARD_NAME PRECICE_EXPORT
  )

# Add the export header to the public headers of the preCICE lib
set_property(TARGET precice APPEND PROPERTY PUBLIC_HEADER
    ${PROJECT_BINARY_DIR}/src/precice/export.h)

#
# Configuration of Target precice-tools
#
if (PRECICE_BUILD_TOOLS)
  add_executable(precice-tools "src/drivers/main.cpp")
  target_link_libraries(precice-tools
   PRIVATE
   precice
   )
  set_target_properties(precice-tools PROPERTIES
    # precice is a C++17 project
    CXX_STANDARD 17
    CXX_STANDARD_REQUIRED Yes
    CXX_EXTENSIONS No
    )

  # Link or copy the events script to the binary directory
  file(CREATE_LINK
    ${preCICE_SOURCE_DIR}/tools/profiling/precice-events
    ${preCICE_BINARY_DIR}/precice-events
    COPY_ON_ERROR SYMBOLIC)
endif()

#
# Configuration of Target testprecice
#
IF (BUILD_TESTING)
  add_executable(testprecice "src/testing/main.cpp")
  target_link_libraries(testprecice
    PRIVATE
    preciceCore
    )
  set_target_properties(testprecice PROPERTIES
    CXX_STANDARD 17
    CXX_STANDARD_REQUIRED Yes
    CXX_EXTENSIONS No
    )
  target_include_directories(testprecice PRIVATE
    ${preCICE_SOURCE_DIR}/src
    ${preCICE_SOURCE_DIR}/tests
    )
  if(PRECICE_WITH_OMP)
    target_compile_options(testprecice PRIVATE "-fopenmp")
  endif()

  message(STATUS "Including test sources")
  # Test Sources Configuration
  include(${CMAKE_CURRENT_LIST_DIR}/src/tests.cmake)
  include(${CMAKE_CURRENT_LIST_DIR}/tests/tests.cmake)
else(BUILD_TESTING)
  message(STATUS "Excluding test sources")
endif(BUILD_TESTING)

# Include Native C Bindings
if (PRECICE_ENABLE_C)
  # include(${CMAKE_CURRENT_LIST_DIR}/extras/bindings/c/CMakeLists.txt)
  add_subdirectory(${CMAKE_CURRENT_LIST_DIR}/extras/bindings/c)
endif()

# Include Native Fortran Bindings
if (PRECICE_ENABLE_FORTRAN)
  # include((${CMAKE_CURRENT_LIST_DIR}/extras/bindings/fortran/CMakeLists.txt)
  add_subdirectory(${CMAKE_CURRENT_LIST_DIR}/extras/bindings/fortran)
endif()
#
# Install Targets for precice
#

# Setup General Install for:
# precice - the library
# precice-tools - the precice binary
include(GNUInstallDirs)
install(TARGETS precice
  EXPORT preciceTargets
  LIBRARY DESTINATION ${CMAKE_INSTALL_LIBDIR}
  ARCHIVE DESTINATION ${CMAKE_INSTALL_LIBDIR}
  PUBLIC_HEADER DESTINATION ${CMAKE_INSTALL_INCLUDEDIR}/precice
  INCLUDES DESTINATION ${CMAKE_INSTALL_INCLUDEDIR}/precice
  )

if(PRECICE_BUILD_TOOLS)
  install(TARGETS precice-tools
    EXPORT preciceTargets
    RUNTIME DESTINATION ${CMAKE_INSTALL_BINDIR}
    )

    install(FILES ${preCICE_SOURCE_DIR}/tools/profiling/precice-events
    DESTINATION ${CMAKE_INSTALL_BINDIR})
endif()

# Install examples
install(DIRECTORY examples
  DESTINATION ${CMAKE_INSTALL_DATAROOTDIR}/precice
  PATTERN ".gitignore" EXCLUDE
  )

# Export the Targets to install
install(EXPORT preciceTargets
  FILE preciceTargets.cmake
  NAMESPACE precice::
  DESTINATION ${CMAKE_INSTALL_LIBDIR}/cmake/precice
  )

# Generate a Package Config File for precice
include(CMakePackageConfigHelpers)
write_basic_package_version_file("preciceConfigVersion.cmake"
  VERSION ${preCICE_VERSION}
  COMPATIBILITY SameMajorVersion
  )

# Install the Config and the ConfigVersion files
install(FILES "cmake/preciceConfig.cmake" "${preCICE_BINARY_DIR}/preciceConfigVersion.cmake"
  DESTINATION ${CMAKE_INSTALL_LIBDIR}/cmake/precice
  )

# Setup the config in the build directory
export(EXPORT preciceTargets
  NAMESPACE precice::
  FILE "preciceTargets.cmake")
file(COPY "cmake/preciceConfig.cmake"
  DESTINATION "${preCICE_BINARY_DIR}")

# Add an alias to allow subprojects to use the namespaced name
add_library(precice::precice ALIAS precice)


# Set the directory used to prepare files for packaging
set(PRECICE_PACKAGING_DIR "${CMAKE_CURRENT_BINARY_DIR}/packaging")
mark_as_advanced(PRECICE_PACKAGING_DIR)

# Compress and install the manpages
find_program(GZIP_EXE gzip DOC "The gzip executable")
if(GZIP_EXE)
  # Process manpages for binaries
  file(COPY docs/man/man1/precice-tools.1 DESTINATION packaging/man1)
  file(GLOB PRECICE_MAN_PAGES "${PRECICE_PACKAGING_DIR}/man1/*.1")
  foreach(manpage ${PRECICE_MAN_PAGES})
    message(STATUS "Compressing manpage: ${manpage}")
    execute_process(COMMAND "${GZIP_EXE}" "-9nf" "${manpage}")
  endforeach()

  # Install compressed manpages
  install(DIRECTORY ${PRECICE_PACKAGING_DIR}/man1
    DESTINATION ${CMAKE_INSTALL_MANDIR}
    )
else()
  message(WARNING "Installing uncompressed manpages")
  # Install uncompressed manpages
  install(DIRECTORY docs/man/man1
    DESTINATION ${CMAKE_INSTALL_MANDIR}
    )
endif()

# Configure the pkg-config file for the binary directory
configure_file(
  "${PROJECT_SOURCE_DIR}/cmake/binary.pc.in"
  "libprecice.pc"
  @ONLY
  )

# Configure the pkg-config file for the installation
configure_file(
  "${PROJECT_SOURCE_DIR}/cmake/install.pc.in"
  "lib/pkgconfig/libprecice.pc"
  @ONLY
  )
install(DIRECTORY "${preCICE_BINARY_DIR}/lib/pkgconfig"
  DESTINATION ${CMAKE_INSTALL_LIBDIR}
)

#
# Add uninstall
#

include(${CMAKE_CURRENT_LIST_DIR}/cmake/Uninstall.cmake)


#
# CPack
#

if (PRECICE_Packages)
  include(${CMAKE_CURRENT_LIST_DIR}/cmake/CPackConfig.cmake)
endif()


#
# CTest
#
if (BUILD_TESTING)
  print_empty()
  print_section("TESTS")

  include(${CMAKE_CURRENT_LIST_DIR}/cmake/CTestConfig.cmake)

  # Add precice-events tests
  add_subdirectory(tools/profiling)

  #
  # Add test_install
  #

  include(${CMAKE_CURRENT_LIST_DIR}/cmake/TestInstall.cmake)
endif()


#
# Tooling
#

add_custom_target(
  doxygen
  COMMAND doxygen
  WORKING_DIRECTORY ${preCICE_SOURCE_DIR}
  USES_TERMINAL
  )

add_custom_target(
  format
  COMMAND tools/formatting/format-all
  WORKING_DIRECTORY ${preCICE_SOURCE_DIR}
  USES_TERMINAL
  )

add_custom_target(
  sourcesIndex
  COMMAND tools/building/updateSourceFiles.py
  WORKING_DIRECTORY ${preCICE_SOURCE_DIR}
  USES_TERMINAL
  )

add_custom_target(
  changelog
  COMMAND tools/building/createChangelog
  WORKING_DIRECTORY ${preCICE_SOURCE_DIR}
  USES_TERMINAL
  )

add_custom_target(
  tidy
  COMMAND tools/linting/run_clang_tidy.sh
  WORKING_DIRECTORY ${preCICE_SOURCE_DIR}
  USES_TERMINAL
  )<|MERGE_RESOLUTION|>--- conflicted
+++ resolved
@@ -253,7 +253,6 @@
   message(STATUS "PETSc support disabled")
 endif()
 
-<<<<<<< HEAD
 # Option: Ginkgo
 if (PRECICE_GinkgoParallelization)
   find_package(Ginkgo 1.5 REQUIRED)
@@ -309,14 +308,14 @@
   # DPCPP has not yet been tested/setup
 else()
   message(STATUS "Ginkgo support disabled")
-=======
+endif()
+
 if (PRECICE_BUILD_TOOLS AND BUILD_TESTING)
   # We need this to run the precice-events
   find_package(Python3 REQUIRED COMPONENTS Interpreter)
   message(STATUS "Found Python ${Python3_VERSION}")
->>>>>>> d398c782
-endif()
-
+endif()
+  
 # Option Python
 if (PRECICE_PythonActions)
   find_package(Python3 REQUIRED COMPONENTS Development NumPy)
