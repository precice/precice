#include <iostream>
#include <sstream>
#include <vector>
<<<<<<< HEAD
#include "precice/precice.hpp"
=======
#include "precice/Participant.hpp"
>>>>>>> c18cda85

int main(int argc, char **argv)
{
  int commRank = 0;
  int commSize = 1;

  using namespace precice;

  if (argc != 3) {
    std::cout << "The solverdummy was called with an incorrect number of arguments. Usage: ./solverdummy configFile solverName\n\n";
    std::cout << "Parameter description\n";
    std::cout << "  configurationFile: Path and filename of preCICE configuration\n";
    std::cout << "  solverName:        SolverDummy participant name in preCICE configuration\n";
    return EXIT_FAILURE;
  }

  std::string configFileName(argv[1]);
  std::string solverName(argv[2]);
  std::string meshName;
  std::string dataWriteName;
  std::string dataReadName;

  std::cout << "DUMMY: Running solver dummy with preCICE config file \"" << configFileName << "\" and participant name \"" << solverName << "\".\n";

<<<<<<< HEAD
  Participant interface(solverName, configFileName, commRank, commSize);
=======
  Participant participant(solverName, configFileName, commRank, commSize);
>>>>>>> c18cda85

  if (solverName == "SolverOne") {
    dataWriteName = "Data-One";
    dataReadName  = "Data-Two";
    meshName      = "SolverOne-Mesh";
  }
  if (solverName == "SolverTwo") {
    dataReadName  = "Data-One";
    dataWriteName = "Data-Two";
    meshName      = "SolverTwo-Mesh";
  }

  int dimensions       = participant.getMeshDimensions(meshName);
  int numberOfVertices = 3;

  std::vector<double> readData(numberOfVertices * dimensions);
  std::vector<double> writeData(numberOfVertices * dimensions);
  std::vector<double> vertices(numberOfVertices * dimensions);
  std::vector<int>    vertexIDs(numberOfVertices);

  for (int i = 0; i < numberOfVertices; i++) {
    for (int j = 0; j < dimensions; j++) {
      vertices.at(j + dimensions * i)  = i;
      readData.at(j + dimensions * i)  = i;
      writeData.at(j + dimensions * i) = i;
    }
  }

  participant.setMeshVertices(meshName, vertices, vertexIDs);

  if (participant.requiresInitialData()) {
    std::cout << "DUMMY: Writing initial data\n";
  }

  participant.initialize();

  while (participant.isCouplingOngoing()) {

    if (participant.requiresWritingCheckpoint()) {
      std::cout << "DUMMY: Writing iteration checkpoint\n";
    }

    double dt = participant.getMaxTimeStepSize();
    participant.readData(meshName, dataReadName, vertexIDs, dt, readData);

    for (int i = 0; i < numberOfVertices * dimensions; i++) {
      writeData.at(i) = readData.at(i) + 1;
    }

    participant.writeData(meshName, dataWriteName, vertexIDs, writeData);

    participant.advance(dt);

    if (participant.requiresReadingCheckpoint()) {
      std::cout << "DUMMY: Reading iteration checkpoint\n";
    } else {
      std::cout << "DUMMY: Advancing in time\n";
    }
  }

  participant.finalize();
  std::cout << "DUMMY: Closing C++ solver dummy...\n";

  return 0;
}<|MERGE_RESOLUTION|>--- conflicted
+++ resolved
@@ -1,11 +1,7 @@
 #include <iostream>
 #include <sstream>
 #include <vector>
-<<<<<<< HEAD
 #include "precice/precice.hpp"
-=======
-#include "precice/Participant.hpp"
->>>>>>> c18cda85
 
 int main(int argc, char **argv)
 {
@@ -30,11 +26,7 @@
 
   std::cout << "DUMMY: Running solver dummy with preCICE config file \"" << configFileName << "\" and participant name \"" << solverName << "\".\n";
 
-<<<<<<< HEAD
-  Participant interface(solverName, configFileName, commRank, commSize);
-=======
   Participant participant(solverName, configFileName, commRank, commSize);
->>>>>>> c18cda85
 
   if (solverName == "SolverOne") {
     dataWriteName = "Data-One";
