PROGRAM main
  IMPLICIT NONE
  CHARACTER*512                   :: config
  CHARACTER*50                    :: participantName, meshName, writeInitialData, readItCheckp, writeItCheckp
  CHARACTER*50                    :: readDataName, writeDataName
  INTEGER                         :: rank, commsize, ongoing, dimensions, meshID, bool, numberOfVertices, i,j
  INTEGER                         :: readDataID, writeDataID
  REAL                            :: dt
  DOUBLE PRECISION, DIMENSION(:), ALLOCATABLE :: vertices, writeData, readData
  INTEGER, DIMENSION(:), ALLOCATABLE :: vertexIDs

  ! Constants in f90 have to be prefilled with blanks to be compatible with preCICE
  writeInitialData(1:50)='                                                  '
  readItCheckp(1:50)='                                                  '
  writeItCheckp(1:50)='                                                  '

  CALL precicef_action_write_initial_data(writeInitialData)
  CALL precicef_action_read_iter_checkp(readItCheckp)
  CALL precicef_action_write_iter_checkp(writeItCheckp)

  WRITE (*,*) 'DUMMY: Starting Fortran solver dummy...'
  CALL getarg(1, config)
  CALL getarg(2, participantName)
  CALL getarg(3, meshName)

  IF(participantName .eq. 'SolverOne') THEN
    writeDataName = 'dataOne'
    readDataName = 'dataTwo'
  ENDIF
  IF(participantName .eq. 'SolverTwo') THEN
    writeDataName = 'dataTwo'
    readDataName = 'dataOne'
  ENDIF

  rank = 0
  commsize = 1
  dt = 1
  numberOfVertices = 3
  CALL precicef_create(participantName, config, rank, commsize)

  ! Allocate dummy mesh with only one vertex
  CALL precicef_get_dims(dimensions)
  ALLOCATE(vertices(numberOfVertices*dimensions))
  ALLOCATE(vertexIDs(numberOfVertices))
  ALLOCATE(readData(numberOfVertices*dimensions))
  ALLOCATE(writeData(numberOfVertices*dimensions))
  CALL precicef_get_mesh_id(meshName, meshID)

  do i = 1,numberOfVertices,1
    do j = 1,dimensions,1
      vertices((i - 1)*dimensions + j ) = i-1
      readData((i - 1)*dimensions + j ) = i-1
      writeData((i - 1)*dimensions + j ) = i-1
    enddo
    vertexIDs(i) = i-1
  enddo

  CALL precicef_set_vertices(meshID, numberOfVertices, vertices, vertexIDs)
  DEALLOCATE(vertices)

  CALL precicef_get_data_id(readDataName,meshID,readDataID)
  CALL precicef_get_data_id(writeDataName,meshID,writeDataID)

  CALL precicef_initialize(dt)

  CALL precicef_is_action_required(writeInitialData, bool)
  IF (bool.EQ.1) THEN
    WRITE (*,*) 'DUMMY: Writing initial data'
  ENDIF
  CALL precicef_initialize_data()

  CALL precicef_is_coupling_ongoing(ongoing)
  DO WHILE (ongoing.NE.0)
<<<<<<< HEAD

    CALL precicef_action_required(writeItCheckp, bool)
=======
  
    CALL precicef_is_action_required(writeItCheckp, bool)
>>>>>>> 2b65fbe2
    IF (bool.EQ.1) THEN
      WRITE (*,*) 'DUMMY: Writing iteration checkpoint'
      CALL precicef_mark_action_fulfilled(writeItCheckp)
    ENDIF

<<<<<<< HEAD
    CALL precicef_read_data_available(bool)
    IF (bool.EQ.1) THEN
      CALL precicef_read_bvdata(readDataID, numberOfVertices, vertexIDs, readData)
    ENDIF

    WRITE (*,*) 'readData: ', readData

    writeData = readData + 1

    CALL precicef_write_data_required(dt, bool)
    IF (bool.EQ.1) THEN
      CALL precicef_write_bvdata(writeDataID, numberOfVertices, vertexIDs, writeData)
    ENDIF

    CALL precicef_advance(dt)
=======
    CALL precicef_advance(dtlimit)
    CALL precicef_is_coupling_ongoing(ongoing)
>>>>>>> 2b65fbe2

    CALL precicef_is_action_required(readItCheckp, bool)
    IF (bool.EQ.1) THEN
      WRITE (*,*) 'DUMMY: Reading iteration checkpoint'
      CALL precicef_mark_action_fulfilled(readItCheckp)
    ELSE
      WRITE (*,*) 'DUMMY: Advancing in time'
    ENDIF

    CALL precicef_ongoing(ongoing)

  ENDDO

  CALL precicef_finalize()
  WRITE (*,*) 'DUMMY: Closing Fortran solver dummy...'

  DEALLOCATE(writeData)
  DEALLOCATE(readData)
  DEALLOCATE(vertexIDs)

END PROGRAM<|MERGE_RESOLUTION|>--- conflicted
+++ resolved
@@ -71,20 +71,15 @@
 
   CALL precicef_is_coupling_ongoing(ongoing)
   DO WHILE (ongoing.NE.0)
-<<<<<<< HEAD
-
-    CALL precicef_action_required(writeItCheckp, bool)
-=======
   
     CALL precicef_is_action_required(writeItCheckp, bool)
->>>>>>> 2b65fbe2
+    
     IF (bool.EQ.1) THEN
       WRITE (*,*) 'DUMMY: Writing iteration checkpoint'
       CALL precicef_mark_action_fulfilled(writeItCheckp)
     ENDIF
 
-<<<<<<< HEAD
-    CALL precicef_read_data_available(bool)
+    CALL precicef_is_read_data_available(bool)
     IF (bool.EQ.1) THEN
       CALL precicef_read_bvdata(readDataID, numberOfVertices, vertexIDs, readData)
     ENDIF
@@ -93,16 +88,12 @@
 
     writeData = readData + 1
 
-    CALL precicef_write_data_required(dt, bool)
+    CALL precicef_is_write_data_required(dt, bool)
     IF (bool.EQ.1) THEN
       CALL precicef_write_bvdata(writeDataID, numberOfVertices, vertexIDs, writeData)
     ENDIF
 
     CALL precicef_advance(dt)
-=======
-    CALL precicef_advance(dtlimit)
-    CALL precicef_is_coupling_ongoing(ongoing)
->>>>>>> 2b65fbe2
 
     CALL precicef_is_action_required(readItCheckp, bool)
     IF (bool.EQ.1) THEN
@@ -112,7 +103,7 @@
       WRITE (*,*) 'DUMMY: Advancing in time'
     ENDIF
 
-    CALL precicef_ongoing(ongoing)
+    CALL precicef_is_coupling_ongoing(ongoing)
 
   ENDDO
 
