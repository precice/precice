#!/bin/sh
# Installs dependencies of preCICE
# boost, Eigen and PETSc
# if not already cached by Travis.

set -x
set -e

LOCAL_INSTALL=$1

CACHE_EIGEN_TOKEN=$LOCAL_INSTALL/done-eigen3
CACHE_BOOST_TOKEN=$LOCAL_INSTALL/done-boost
CACHE_PETSC_TOKEN=$LOCAL_INSTALL/done-petsc
CACHE_CMAKE_TOKEN=$LOCAL_INSTALL/done-cmake
CACHE_CCACHE_TOKEN=$LOCAL_INSTALL/done-ccache

# Download and extract Eigen
if [ ! -f $CACHE_EIGEN_TOKEN ]; then
    # Cleanup
    rm -rf $LOCAL_INSTALL/eigen3
    mkdir $LOCAL_INSTALL/eigen3
    # Download
    wget -nv http://bitbucket.org/eigen/eigen/get/3.3.2.tar.bz2 -O - | tar xj -C $LOCAL_INSTALL/eigen3 --strip-components=1 eigen-eigen-da9b4e14c255
    # Create token
    touch $CACHE_EIGEN_TOKEN
fi

# Download, compile and install Boost
if [ ! -f $CACHE_BOOST_TOKEN ]; then
    # Cleanup
    rm -rf $LOCAL_INSTALL/boost
    mkdir $LOCAL_INSTALL/boost
    # Download
    wget -nv 'https://dl.bintray.com/boostorg/release/1.65.1/source/boost_1_65_1.tar.bz2' -O - | tar xj -C $LOCAL_INSTALL/boost
    # Compile and install
    cd $LOCAL_INSTALL/boost/boost_1_65_1
    ./bootstrap.sh --prefix=$LOCAL_INSTALL > ~/boost.bootstrap
<<<<<<< HEAD
    ./b2 -j2 --with-program_options --with-test --with-filesystem --with-log --with-iostreams install > ~/boost.b2

    # Download and compile PETSc
=======
    ./b2 -j2 --with-program_options --with-test --with-filesystem --with-log install > ~/boost.b2
>>>>>>> afd564c4
    cd $LOCAL_INSTALL
    # Cleanup
    rm -rf $LOCAL_INSTALL/boost
    # Create token
    touch $CACHE_BOOST_TOKEN
fi

# Download and compile PETSc
if [ ! -f $CACHE_PETSC_TOKEN ]; then
    # Cleanup
    rm -rf $LOCAL_INSTALL/petsc
    # Download
    git clone -b maint https://bitbucket.org/petsc/petsc $LOCAL_INSTALL/petsc
    # Configure and compile
    cd $LOCAL_INSTALL/petsc
    export PETSC_ARCH=arch-linux2-c-debug
    python2 configure --with-debugging=1 --with-64-bit-indices > ~/petsc.configure
    make > ~/petsc.make
    cd $LOCAL_INSTALL
    # Create token
    touch $CACHE_PETSC_TOKEN
fi

# Download CMake 3.10.1
if [ ! -f $CACHE_CMAKE_TOKEN ]; then
    # Cleanup
    rm -rf $LOCAL_INSTALL/cmake
    mkdir ${LOCAL_INSTALL}/cmake
    # Download
    CMAKE_URL="http://www.cmake.org/files/v3.10/cmake-3.10.1-Linux-x86_64.tar.gz"
    wget --no-check-certificate --quiet -O - ${CMAKE_URL} | tar --strip-components=1 -xz -C ${LOCAL_INSTALL}/cmake
    # Check version
    $LOCAL_INSTALL/cmake/bin/cmake --version
    # Create token
    touch $CACHE_CMAKE_TOKEN
fi


# Download and compile ccache 3.6
if [ ! -f $CACHE_CCACHE_TOKEN ]; then
    # Cleanup
    rm -rf $LOCAL_INSTALL/ccache
    mkdir ${LOCAL_INSTALL}/ccache
    # Download
    CCACHE_URL="https://www.samba.org/ftp/ccache/ccache-3.6.tar.gz"
    wget --no-check-certificate --quiet -O - ${CCACHE_URL} | tar --strip-components=1 -xz -C ${LOCAL_INSTALL}/ccache
    # Configure and compile
    cd $LOCAL_INSTALL/ccache
    ./configure --prefix=$LOCAL_INSTALL --disable-man
    make -j $(nproc)
    make install
    strip $LOCAL_INSTALL/bin/ccache
    cd $LOCAL_INSTALL
    # Cleanup
    rm -rf $LOCAL_INSTALL/ccache
    # Check version
    $LOCAL_INSTALL/bin/ccache --version
    # Create token
    touch $CACHE_CCACHE_TOKEN
fi<|MERGE_RESOLUTION|>--- conflicted
+++ resolved
@@ -35,13 +35,7 @@
     # Compile and install
     cd $LOCAL_INSTALL/boost/boost_1_65_1
     ./bootstrap.sh --prefix=$LOCAL_INSTALL > ~/boost.bootstrap
-<<<<<<< HEAD
-    ./b2 -j2 --with-program_options --with-test --with-filesystem --with-log --with-iostreams install > ~/boost.b2
-
-    # Download and compile PETSc
-=======
     ./b2 -j2 --with-program_options --with-test --with-filesystem --with-log install > ~/boost.b2
->>>>>>> afd564c4
     cd $LOCAL_INSTALL
     # Cleanup
     rm -rf $LOCAL_INSTALL/boost
