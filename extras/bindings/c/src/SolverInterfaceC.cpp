extern "C" {
#include "precice/SolverInterfaceC.h"
}
#include <memory>
#include <string>
#include "logging/LogMacros.hpp"
#include "logging/Logger.hpp"
#include "precice/SolverInterface.hpp"
#include "precice/impl/versions.hpp"
#include "utils/assertion.hpp"

#ifdef __GNUC__
#pragma GCC diagnostic push
#pragma GCC diagnostic ignored "-Wdeprecated-declarations"
#endif
#ifdef __clang__
#pragma clang diagnostic push
#pragma clang diagnostic ignored "-Wdeprecated-declarations"
#endif

static std::unique_ptr<precice::SolverInterface> impl = nullptr;

static precice::logging::Logger _log("SolverInterfaceC");

static std::string errormsg       = "preCICE has not been created properly. Be sure to call \"precicec_createSolverInterface\" or \"precicec_createSolverInterface_withCommunicator\" before any other call to preCICE.";
static std::string errormsgCreate = "preCICE has been created already! Be sure to call either \"precicec_createSolverInterface\" or \"precicec_createSolverInterface_withCommunicator\" exactly once.";

void precicec_createSolverInterface_withCommunicator(
    const char *participantName,
    const char *configFileName,
    int         solverProcessIndex,
    int         solverProcessSize,
    void *      communicator)
{
  std::string stringAccessorName(participantName);
  std::string stringConfigFileName(configFileName);

  PRECICE_CHECK(impl == nullptr, errormsgCreate);
  impl.reset(new precice::SolverInterface(stringAccessorName,
                                          stringConfigFileName,
                                          solverProcessIndex,
                                          solverProcessSize,
                                          communicator));
}

void precicec_createSolverInterface(
    const char *participantName,
    const char *configFileName,
    int         solverProcessIndex,
    int         solverProcessSize)
{
  std::string stringAccessorName(participantName);
  std::string stringConfigFileName(configFileName);

  PRECICE_CHECK(impl == nullptr, errormsgCreate);
  impl.reset(new precice::SolverInterface(stringAccessorName,
                                          stringConfigFileName,
                                          solverProcessIndex,
                                          solverProcessSize));
}

double precicec_initialize()
{
  PRECICE_CHECK(impl != nullptr, errormsg);
  return impl->initialize();
}

double precicec_advance(double computedTimestepLength)
{
  PRECICE_CHECK(impl != nullptr, errormsg);
  return impl->advance(computedTimestepLength);
}

void precicec_finalize()
{
  PRECICE_CHECK(impl != nullptr, errormsg);
  impl->finalize();
  impl.reset();
}

int precicec_getDimensions()
{
  PRECICE_CHECK(impl != nullptr, errormsg);
  return impl->getDimensions();
}

int precicec_isCouplingOngoing()
{
  PRECICE_CHECK(impl != nullptr, errormsg);
  if (impl->isCouplingOngoing()) {
    return 1;
  }
  return 0;
}

int precicec_isTimeWindowComplete()
{
  PRECICE_CHECK(impl != nullptr, errormsg);
  if (impl->isTimeWindowComplete()) {
    return 1;
  }
  return 0;
}

int precicec_hasToEvaluateSurrogateModel()
{
  PRECICE_CHECK(impl != nullptr, errormsg);
  if (impl->hasToEvaluateSurrogateModel()) {
    return 1;
  }
  return 0;
}

int precicec_hasToEvaluateFineModel()
{
  PRECICE_CHECK(impl != nullptr, errormsg);
  if (impl->hasToEvaluateFineModel()) {
    return 1;
  }
  return 0;
}

int precicec_isActionRequired(const char *action)
{
  PRECICE_CHECK(impl != nullptr, errormsg);
  PRECICE_ASSERT(action != nullptr);
  if (impl->isActionRequired(std::string(action))) {
    return 1;
  }
  return 0;
}

void precicec_markActionFulfilled(const char *action)
{
  PRECICE_CHECK(impl != nullptr, errormsg);
  PRECICE_ASSERT(action != nullptr);
  impl->markActionFulfilled(std::string(action));
}

int precicec_hasMesh(const char *meshName)
{
  PRECICE_CHECK(impl != nullptr, errormsg);
  std::string stringMeshName(meshName);
  if (impl->hasMesh(stringMeshName)) {
    return 1;
  }
  return 0;
}

int precicec_getMeshID(const char *meshName)
{
  PRECICE_CHECK(impl != nullptr, errormsg);
  std::string stringMeshName(meshName);
  return impl->getMeshID(stringMeshName);
}

int precicec_hasData(const char *dataName, int meshID)
{
  PRECICE_CHECK(impl != nullptr, errormsg);
  std::string stringDataName(dataName);
  return impl->hasData(stringDataName, meshID);
}

int precicec_getDataID(const char *dataName, int meshID)
{
  PRECICE_CHECK(impl != nullptr, errormsg);
  std::string stringDataName(dataName);
  return impl->getDataID(stringDataName, meshID);
}

int precicec_isMeshConnectivityRequired(int meshID)
{
  PRECICE_CHECK(impl != nullptr, errormsg);
  if (impl->isMeshConnectivityRequired(meshID)) {
    return 1;
  }
  return 0;
}

int precicec_setMeshVertex(
    int           meshID,
    const double *position)
{
  PRECICE_CHECK(impl != nullptr, errormsg);
  return impl->setMeshVertex(meshID, position);
}

void precicec_getMeshVertices(
    int        meshID,
    int        size,
    const int *ids,
    double *   positions)
{
  PRECICE_CHECK(impl != nullptr, errormsg);
  impl->getMeshVertices(meshID, size, ids, positions);
}

void precicec_setMeshVertices(
    int           meshID,
    int           size,
    const double *positions,
    int *         ids)
{
  PRECICE_CHECK(impl != nullptr, errormsg);
  impl->setMeshVertices(meshID, size, positions, ids);
}

int precicec_getMeshVertexSize(
    int meshID)
{
  PRECICE_CHECK(impl != nullptr, errormsg);
  return impl->getMeshVertexSize(meshID);
}

void precicec_getMeshVertexIDsFromPositions(
    int           meshID,
    int           size,
    const double *positions,
    int *         ids)
{
  PRECICE_CHECK(impl != nullptr, errormsg);
  impl->getMeshVertexIDsFromPositions(meshID, size, positions, ids);
}

int precicec_setMeshEdge(
    int meshID,
    int firstVertexID,
    int secondVertexID)
{
  PRECICE_CHECK(impl != nullptr, errormsg);
  return impl->setMeshEdge(meshID, firstVertexID, secondVertexID);
}

void precicec_setMeshTriangle(
    int meshID,
    int firstEdgeID,
    int secondEdgeID,
    int thirdEdgeID)
{
  PRECICE_CHECK(impl != nullptr, errormsg);
  impl->setMeshTriangle(meshID, firstEdgeID, secondEdgeID, thirdEdgeID);
}

void precicec_setMeshTriangleWithEdges(
    int meshID,
    int firstVertexID,
    int secondVertexID,
    int thirdVertexID)
{
  PRECICE_CHECK(impl != nullptr, errormsg);
  impl->setMeshTriangleWithEdges(meshID, firstVertexID, secondVertexID, thirdVertexID);
}

void precicec_setMeshQuad(
    int meshID,
    int firstEdgeID,
    int secondEdgeID,
    int thirdEdgeID,
    int fourthEdgeID)
{
  PRECICE_CHECK(impl != nullptr, errormsg);
  impl->setMeshQuad(meshID, firstEdgeID, secondEdgeID, thirdEdgeID, fourthEdgeID);
}

void precicec_setMeshQuadWithEdges(
    int meshID,
    int firstVertexID,
    int secondVertexID,
    int thirdVertexID,
    int fourthVertexID)
{
  PRECICE_CHECK(impl != nullptr, errormsg);
  impl->setMeshQuadWithEdges(meshID, firstVertexID, secondVertexID, thirdVertexID, fourthVertexID);
}

void precicec_setMeshTetrahedron(
    int meshID,
    int firstVertexID,
    int secondVertexID,
    int thirdVertexID,
    int fourthVertexID)
{
  PRECICE_CHECK(impl != nullptr, errormsg);
  impl->setMeshTetrahedron(meshID, firstVertexID, secondVertexID, thirdVertexID, fourthVertexID);
}

void precicec_writeBlockVectorData(
    int           dataID,
    int           size,
    const int *   valueIndices,
    const double *values)
{
  PRECICE_CHECK(impl != nullptr, errormsg);
  impl->writeBlockVectorData(dataID, size, valueIndices, values);
}

void precicec_writeVectorData(
    int           dataID,
    int           valueIndex,
    const double *dataValue)
{
  PRECICE_CHECK(impl != nullptr, errormsg);
  impl->writeVectorData(dataID, valueIndex, dataValue);
}

void precicec_writeBlockScalarData(
    int           dataID,
    int           size,
    const int *   valueIndices,
    const double *values)
{
  PRECICE_CHECK(impl != nullptr, errormsg);
  impl->writeBlockScalarData(dataID, size, valueIndices, values);
}

void precicec_writeScalarData(
    int    dataID,
    int    valueIndex,
    double dataValue)
{
  PRECICE_CHECK(impl != nullptr, errormsg);
  impl->writeScalarData(dataID, valueIndex, dataValue);
}

void precicec_readBlockVectorData(
    int        dataID,
    int        size,
    const int *valueIndices,
    double *   values)
{
  PRECICE_CHECK(impl != nullptr, errormsg);
  impl->readBlockVectorData(dataID, size, valueIndices, values);
}

void precicec_readVectorData(
    int     dataID,
    int     valueIndex,
    double *dataValue)
{
  PRECICE_CHECK(impl != nullptr, errormsg);
  impl->readVectorData(dataID, valueIndex, dataValue);
}

void precicec_readBlockScalarData(
    int        dataID,
    int        size,
    const int *valueIndices,
    double *   values)
{
  PRECICE_CHECK(impl != nullptr, errormsg);
  impl->readBlockScalarData(dataID, size, valueIndices, values);
}

void precicec_readScalarData(
    int     dataID,
    int     valueIndex,
    double *dataValue)
{
  PRECICE_CHECK(impl != nullptr, errormsg);
  impl->readScalarData(dataID, valueIndex, *dataValue);
}

int precicec_isGradientDataRequired(int dataID)
{
  PRECICE_CHECK(impl != nullptr, errormsg);
  if (impl->isGradientDataRequired(dataID)) {
    return 1;
  }
  return 0;
}

<<<<<<< HEAD
=======
void precicec_writeScalarGradientData(
    int           dataID,
    int           valueIndex,
    const double *gradientValues)
{
  PRECICE_CHECK(impl != nullptr, errormsg);
  impl->writeScalarGradientData(dataID, valueIndex, gradientValues);
}

void precicec_writeBlockScalarGradientData(
    int           dataID,
    int           size,
    const int *   valueIndices,
    const double *gradientValues)
{
  PRECICE_CHECK(impl != nullptr, errormsg);
  impl->writeBlockScalarGradientData(dataID, size, valueIndices, gradientValues);
}

void precicec_writeVectorGradientData(
    int           dataID,
    int           valueIndex,
    const double *gradientValues)
{
  PRECICE_CHECK(impl != nullptr, errormsg);
  impl->writeVectorGradientData(dataID, valueIndex, gradientValues);
}

void precicec_writeBlockVectorGradientData(
    int           dataID,
    int           size,
    const int *   valueIndices,
    const double *gradientValues)
{
  PRECICE_CHECK(impl != nullptr, errormsg);
  impl->writeBlockVectorGradientData(dataID, size, valueIndices, gradientValues);
}

const char *precicec_getVersionInformation()
{
  return precice::versionInformation;
}

>>>>>>> f3ef21d2
const char *precicec_actionWriteInitialData()
{
  return precice::constants::actionWriteInitialData().c_str();
}

const char *precicec_actionWriteIterationCheckpoint()
{
  return precice::constants::actionWriteIterationCheckpoint().c_str();
}

const char *precicec_actionReadIterationCheckpoint()
{
  return precice::constants::actionReadIterationCheckpoint().c_str();
}

void precicec_setMeshAccessRegion(
    const int     meshID,
    const double *boundingBox)
{
  impl->setMeshAccessRegion(meshID, boundingBox);
}

void precicec_getMeshVerticesAndIDs(
    const int meshID,
    const int size,
    int *     ids,
    double *  coordinates)
{
  impl->getMeshVerticesAndIDs(meshID, size, ids, coordinates);
}

#ifdef __GNUC__
#pragma GCC diagnostic pop
#endif
#ifdef __clang__
#pragma clang diagnostic pop
#endif<|MERGE_RESOLUTION|>--- conflicted
+++ resolved
@@ -369,8 +369,6 @@
   return 0;
 }
 
-<<<<<<< HEAD
-=======
 void precicec_writeScalarGradientData(
     int           dataID,
     int           valueIndex,
@@ -414,7 +412,6 @@
   return precice::versionInformation;
 }
 
->>>>>>> f3ef21d2
 const char *precicec_actionWriteInitialData()
 {
   return precice::constants::actionWriteInitialData().c_str();
