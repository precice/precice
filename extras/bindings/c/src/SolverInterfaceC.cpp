extern "C" {
#include "precice/SolverInterfaceC.h"
}
#include <string>
#include "precice/SolverInterface.hpp"
#include "precice/impl/versions.hpp"
#include "utils/assertion.hpp"

static precice::SolverInterface *interface = nullptr;

void precicec_createSolverInterface(
    const char *participantName,
    const char *configFileName,
    int         solverProcessIndex,
    int         solverProcessSize)
{
  std::string stringAccessorName(participantName);
  std::string stringConfigFileName(configFileName);
  interface = new precice::SolverInterface(stringAccessorName,
                                           stringConfigFileName,
                                           solverProcessIndex,
                                           solverProcessSize);
}

double precicec_initialize()
{
  PRECICE_ASSERT(interface != nullptr);
  return interface->initialize();
}

void precicec_initialize_data()
{
  PRECICE_ASSERT(interface != nullptr);
  interface->initializeData();
}

double precicec_advance(double computedTimestepLength)
{
  PRECICE_ASSERT(interface != nullptr);
  return interface->advance(computedTimestepLength);
}

void precicec_finalize()
{
  PRECICE_ASSERT(interface != nullptr);
  interface->finalize();
}

int precicec_getDimensions()
{
  PRECICE_ASSERT(interface != nullptr);
  return interface->getDimensions();
}

int precicec_isCouplingOngoing()
{
  PRECICE_ASSERT(interface != nullptr);
  if (interface->isCouplingOngoing()) {
    return 1;
  }
  return 0;
}

int precicec_isCouplingTimeWindowComplete()
{
<<<<<<< HEAD
  PRECICE_ASSERT(impl != nullptr);
  if (impl->isTimeWindowComplete()) {
=======
  PRECICE_ASSERT(interface != nullptr);
  if (interface->isTimeWindowComplete()) {
>>>>>>> d91125b2
    return 1;
  }
  return 0;
}

int precicec_hasToEvaluateSurrogateModel()
{
  PRECICE_ASSERT(interface != nullptr);
  if (interface->hasToEvaluateSurrogateModel()) {
    return 1;
  }
  return 0;
}

int precicec_hasToEvaluateFineModel()
{
  PRECICE_ASSERT(interface != nullptr);
  if (interface->hasToEvaluateFineModel()) {
    return 1;
  }
  return 0;
}

int precicec_isReadDataAvailable()
{
  PRECICE_ASSERT(interface != nullptr);
  if (interface->isReadDataAvailable()) {
    return 1;
  }
  return 0;
}

int precicec_isWriteDataRequired(double computedTimestepLength)
{
  PRECICE_ASSERT(interface != nullptr);
  if (interface->isWriteDataRequired(computedTimestepLength)) {
    return 1;
  }
  return 0;
}

int precicec_isActionRequired(const char *action)
{
  PRECICE_ASSERT(interface != nullptr);
  PRECICE_ASSERT(action != nullptr);
  if (interface->isActionRequired(std::string(action))) {
    return 1;
  }
  return 0;
}

void precicec_markActionFulfilled(const char *action)
{
  PRECICE_ASSERT(interface != nullptr);
  PRECICE_ASSERT(action != nullptr);
  interface->markActionFulfilled(std::string(action));
}

int precicec_hasMesh(const char *meshName)
{
  PRECICE_ASSERT(interface != nullptr);
  std::string stringMeshName(meshName);
  if (interface->hasMesh(stringMeshName)) {
    return 1;
  }
  return 0;
}

int precicec_getMeshID(const char *meshName)
{
  PRECICE_ASSERT(interface != nullptr);
  std::string stringMeshName(meshName);
  return interface->getMeshID(stringMeshName);
}

int precicec_hasData(const char *dataName, int meshID)
{
  PRECICE_ASSERT(interface != nullptr);
  std::string stringDataName(dataName);
  return interface->hasData(stringDataName, meshID);
}

int precicec_getDataID(const char *dataName, int meshID)
{
  PRECICE_ASSERT(interface != nullptr);
  std::string stringDataName(dataName);
  return interface->getDataID(stringDataName, meshID);
}

int precicec_setMeshVertex(
    int           meshID,
    const double *position)
{
  PRECICE_ASSERT(interface != nullptr);
  return interface->setMeshVertex(meshID, position);
}

void precicec_getMeshVertices(
    int        meshID,
    int        size,
    const int *ids,
    double *   positions)
{
  PRECICE_ASSERT(interface != nullptr);
  interface->getMeshVertices(meshID, size, ids, positions);
}

void precicec_setMeshVertices(
    int           meshID,
    int           size,
    const double *positions,
    int *         ids)
{
  PRECICE_ASSERT(interface != nullptr);
  interface->setMeshVertices(meshID, size, positions, ids);
}

int precicec_getMeshVertexSize(
    int meshID)
{
  PRECICE_ASSERT(interface != nullptr);
  return interface->getMeshVertexSize(meshID);
}

void precicec_getMeshVertexIDsFromPositions(
    int           meshID,
    int           size,
    const double *positions,
    int *         ids)
{
  PRECICE_ASSERT(interface != nullptr);
  interface->getMeshVertexIDsFromPositions(meshID, size, positions, ids);
}

int precicec_setMeshEdge(
    int meshID,
    int firstVertexID,
    int secondVertexID)
{
  PRECICE_ASSERT(interface != nullptr);
  return interface->setMeshEdge(meshID, firstVertexID, secondVertexID);
}

void precicec_setMeshTriangle(
    int meshID,
    int firstEdgeID,
    int secondEdgeID,
    int thirdEdgeID)
{
  PRECICE_ASSERT(interface != nullptr);
  interface->setMeshTriangle(meshID, firstEdgeID, secondEdgeID, thirdEdgeID);
}

void precicec_setMeshTriangleWithEdges(
    int meshID,
    int firstVertexID,
    int secondVertexID,
    int thirdVertexID)
{
  PRECICE_ASSERT(interface != nullptr);
  interface->setMeshTriangleWithEdges(meshID, firstVertexID, secondVertexID, thirdVertexID);
}

void precicec_setMeshQuad(
    int meshID,
    int firstEdgeID,
    int secondEdgeID,
    int thirdEdgeID,
    int fourthEdgeID)
{
  PRECICE_ASSERT(interface != nullptr);
  interface->setMeshQuad(meshID, firstEdgeID, secondEdgeID, thirdEdgeID, fourthEdgeID);
}

void precicec_setMeshQuadWithEdges(
    int meshID,
    int firstVertexID,
    int secondVertexID,
    int thirdVertexID,
    int fourthVertexID)
{
  PRECICE_ASSERT(interface != nullptr);
  interface->setMeshQuadWithEdges(meshID, firstVertexID, secondVertexID, thirdVertexID, fourthVertexID);
}

void precicec_writeBlockVectorData(
    int           dataID,
    int           size,
    const int *   valueIndices,
    const double *values)
{
  PRECICE_ASSERT(interface != nullptr);
  interface->writeBlockVectorData(dataID, size, valueIndices, values);
}

void precicec_writeVectorData(
    int           dataID,
    int           valueIndex,
    const double *dataValue)
{
  PRECICE_ASSERT(interface != nullptr);
  interface->writeVectorData(dataID, valueIndex, dataValue);
}

void precicec_writeBlockScalarData(
    int           dataID,
    int           size,
    const int *   valueIndices,
    const double *values)
{
  PRECICE_ASSERT(interface != nullptr);
  interface->writeBlockScalarData(dataID, size, valueIndices, values);
}

void precicec_writeScalarData(
    int    dataID,
    int    valueIndex,
    double dataValue)
{
  PRECICE_ASSERT(interface != nullptr);
  interface->writeScalarData(dataID, valueIndex, dataValue);
}

void precicec_readBlockVectorData(
    int        dataID,
    int        size,
    const int *valueIndices,
    double *   values)
{
  PRECICE_ASSERT(interface != nullptr);
  interface->readBlockVectorData(dataID, size, valueIndices, values);
}

void precicec_readVectorData(
    int     dataID,
    int     valueIndex,
    double *dataValue)
{
  PRECICE_ASSERT(interface != nullptr);
  interface->readVectorData(dataID, valueIndex, dataValue);
}

void precicec_readBlockScalarData(
    int        dataID,
    int        size,
    const int *valueIndices,
    double *   values)
{
  PRECICE_ASSERT(interface != nullptr);
  interface->readBlockScalarData(dataID, size, valueIndices, values);
}

void precicec_readScalarData(
    int     dataID,
    int     valueIndex,
    double *dataValue)
{
  PRECICE_ASSERT(interface != nullptr);
  interface->readScalarData(dataID, valueIndex, *dataValue);
}

const char *precicec_getVersionInformation()
{
  return {precice::versionInformation};
}

void precicec_mapWriteDataFrom(int fromMeshID)
{
  PRECICE_ASSERT(interface != nullptr);
  interface->mapWriteDataFrom(fromMeshID);
}

void precicec_mapReadDataTo(int toMeshID)
{
  PRECICE_ASSERT(interface != nullptr);
  interface->mapReadDataTo(toMeshID);
}

const char *precicec_actionWriteInitialData()
{
  return precice::constants::actionWriteInitialData().c_str();
}

const char *precicec_actionWriteIterationCheckpoint()
{
  return precice::constants::actionWriteIterationCheckpoint().c_str();
}

const char *precicec_actionReadIterationCheckpoint()
{
  return precice::constants::actionReadIterationCheckpoint().c_str();
}<|MERGE_RESOLUTION|>--- conflicted
+++ resolved
@@ -63,13 +63,8 @@
 
 int precicec_isCouplingTimeWindowComplete()
 {
-<<<<<<< HEAD
-  PRECICE_ASSERT(impl != nullptr);
-  if (impl->isTimeWindowComplete()) {
-=======
   PRECICE_ASSERT(interface != nullptr);
   if (interface->isTimeWindowComplete()) {
->>>>>>> d91125b2
     return 1;
   }
   return 0;
